--- conflicted
+++ resolved
@@ -238,10 +238,7 @@
 
 
 
-<<<<<<< HEAD
-=======
-
->>>>>>> 62dd5868
+
 # Install qt
 if [ ! -f "$INSTALL_PATH/bin/qmake.exe" ]; then
   cd $MINGW_PACKAGES_PATH/${MINGW_PREFIX}qt4 || exit 1
