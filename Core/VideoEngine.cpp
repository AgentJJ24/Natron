//  Powiter
//
//  Created by Alexandre Gauthier-Foichat on 06/12
//  Copyright (c) 2013 Alexandre Gauthier-Foichat. All rights reserved.
//  contact: immarespond at gmail dot com
#include <QtCore/QMutex>
#include <QtCore/qcoreapplication.h>
#include <QtWidgets/QPushButton>
#include <QtGui/QVector2D>
#include <QtWidgets/QAction>
#include <iterator>
#include <cassert>
#include "Core/VideoEngine.h"
#include "Core/inputnode.h"
#include "Core/outputnode.h"
#include "Core/mappedfile.h"
#include "Core/viewerNode.h"
#include "Core/settings.h"
#include "Core/model.h"
#include "Core/hash.h"
#include "Core/Timer.h"
#include "Core/mappedfile.h"
#include "Core/lookUpTables.h"

#include "Gui/mainGui.h"
#include "Gui/viewerTab.h"
#include "Gui/timeline.h"
#include "Gui/FeedbackSpinBox.h"
#include "Gui/GLViewer.h"

#include "Reader/readerInfo.h"

#include "Superviser/controler.h"
#include "Superviser/MemoryInfo.h"
#include "Superviser/PwStrings.h"


/* Here's a drawing that represents how the video Engine works:
 
 [thread pool]                       [OtherThread]
 [main thread]                              |                                   |
 -videoEngine(...)                          |                                   |
 >-computeFrameRequest(...)                 |                                   |
 |    if(!cached)                           |                                   |
 |       -computeTreeForFrame------------>start worker threads                  |
 |              |                           |                                   |
 |              |             <--notify----finished()                           |
 |       -allocatePBO                                                           |
 |       -fillPBO -------------QtConcurrent::Run-------------------------> copy frame data to PBO...
 |           |                                                                  |
 |       -engineLoop <-----------------------------------------------notify---finished()
 |           |
 |           |
 ------------...
 |     else
 |        -cachedFrameEngine(...)
 |          -retrieveFrame(...)
 |          -allocatePBO
 |          -fillPBO -------------QtConcurrent::Run-------------------------> copy frame data to PBO...
 |              |                                                               |
 ----------engineLoop <---------------------------------------------notify---finished()
 
 
 
 */

void VideoEngine::videoEngine(int frameCount,bool fitFrameToViewer,bool forward,bool sameFrame){
    if (_working || !_enginePostProcessResults->isFinished()) {
        return;
    }
    _frameRequestsCount = frameCount;
    _frameRequestIndex = 0;
    _forward = forward;
    _paused = false;
    _aborted = false;
    computeFrameRequest(sameFrame,forward,fitFrameToViewer,false);
}
void VideoEngine::stopEngine(){
    _coreEngine->getControler()->getGui()->viewer_tab->play_Forward_Button->setChecked(false);
    _coreEngine->getControler()->getGui()->viewer_tab->play_Backward_Button->setChecked(false);
    _frameRequestsCount = 0;
    _working = false;
    _aborted = false;
    _paused = false;
    resetReadingBuffers();
    _enginePostProcessResults->waitForFinished();
    _workerThreadsResults->waitForFinished();
    _timer->playState=PAUSE;
    
}
void VideoEngine::resetReadingBuffers(){
    GLint boundBuffer;
    glGetIntegerv(GL_PIXEL_UNPACK_BUFFER_BINDING, &boundBuffer);
    if(boundBuffer != 0){
        glUnmapBufferARB(GL_PIXEL_UNPACK_BUFFER_ARB);
        glBindBufferARB(GL_PIXEL_UNPACK_BUFFER_ARB,0);
    }
    std::vector<InputNode*>& inputs = _dag.getInputs();
    for(int j=0;j<inputs.size();j++){
        InputNode* currentInput=inputs[j];
        if(strcmp(currentInput->className(),"Reader")==0){
            static_cast<Reader*>(currentInput)->removeCachedFramesFromBuffer();
        }
    }
    
}

void VideoEngine::computeFrameRequest(bool sameFrame,bool forward,bool fitFrameToViewer,bool recursiveCall){
    _working = true;
    _sameFrame = sameFrame;
    if(!sameFrame && _aborted){
        stopEngine();
        return;
    }else if(_paused || _frameRequestsCount==0){
        stopEngine();
        runTasks();
        return;
    }
    
    TimeSlider* frameSeeker = _coreEngine->getControler()->getGui()->viewer_tab->frameSeeker;
    int firstFrame = frameSeeker->firstFrame();
    int lastFrame = frameSeeker->lastFrame();
    
    
    /*if there's only 1 frame and we already computed it we stop*/
    if(lastFrame == firstFrame && _frameRequestsCount==-1 && _frameRequestIndex==1){
        stopEngine();
        runTasks();
        return;
    }
    
    int currentFrame = frameSeeker->currentFrame();
    if(recursiveCall){ // if the call is recursive, i.e: the next frame in the sequence
        if(_forward){
            currentFrame = gl_viewer->getCurrentReaderInfo()->currentFrame()+1;
            if(currentFrame > lastFrame){
                if(_loopMode)
                    currentFrame = firstFrame;
                else{
                    _frameRequestsCount = 0;
                    return;
                }
            }
        }else{
            currentFrame = gl_viewer->getCurrentReaderInfo()->currentFrame()-1;
            if(currentFrame < firstFrame){
                if(_loopMode)
                    currentFrame = lastFrame;
                else{
                    _frameRequestsCount = 0;
                    return;
                }
            }
        }
    }
    if(!sameFrame){ // clamp the frame to [firstFrame,lastFrame]
        clearRowCache();
        /*clamping the current frame to the range [first,last] if it wasn't*/
        
        if(currentFrame < firstFrame){
            currentFrame = firstFrame;
        }
        else if(currentFrame > lastFrame){
            currentFrame = lastFrame;
        }
        
    }
    std::vector<Reader*> readers;
    std::vector<InputNode*>& inputs = _dag.getInputs();
    for(int j=0;j<inputs.size();j++){
        InputNode* currentInput=inputs[j];
        if(strcmp(currentInput->className(),"Reader")==0){
            Reader* inp = static_cast<Reader*>(currentInput);
            inp->fitFrameToViewer(fitFrameToViewer);
            inp->randomFrame(currentFrame);
            readers.push_back(inp);
        }
    }
    gl_viewer->currentFrame(currentFrame);
    
    /*1 slot in the vector corresponds to 1 frame read by a reader. The second member indicates whether the frame
     was in cache or not.*/
    FramesVector readFrames = startReading(readers, true , true);
    for(U32 i = 0 ; i < readers.size() ; i++){
        readers[i]->makeCurrentDecodedFrame();
    }
    
    _timer->playState=RUNNING;
    
    // if inputs[0] is a reader we make its reader info the current ones
    // NEED TO ADJUST IT FOR STEREO AND SEVERAL INPUTS !
	if(!strcmp(inputs[0]->className(),"Reader")){
		makeReaderInfoCurrent(static_cast<Reader*>(inputs[0]));
	}
    assert(gl_viewer->getCurrentReaderInfo()->currentFrame() == static_cast<Reader*>(inputs[0])->currentFrame());
    
    if(fitFrameToViewer){
        gl_viewer->fitToFormat(gl_viewer->displayWindow());
    }
    for(U32 i = 0; i < readFrames.size();i++){
        ReadFrame readFrame = readFrames[i];
        if (readFrame.second != _viewerCache->end()) {
            cachedFrameEngine(readFrame.second);
            if(_paused){
                stopEngine();
                runTasks();
                return;
            }
            engineLoop();
        }else{
            int frameCountHint = 0;
            if(_frameRequestsCount==-1){
                if(_loopMode){
                    frameCountHint = gl_viewer->getCurrentReaderInfo()->lastFrame()-gl_viewer->getCurrentReaderInfo()->firstFrame()+1;
                }else{
                    frameCountHint = gl_viewer->getCurrentReaderInfo()->lastFrame()-gl_viewer->getCurrentReaderInfo()->currentFrame();
                }
            }else{
                frameCountHint = _frameRequestsCount+_frameRequestIndex;
            }
            computeTreeForFrame(readFrame.first._filename,_dag.getOutput(),ceil((double)frameCountHint/10.0));
        }
    }
}
void VideoEngine::finishComputeFrameRequest(){
    _sequenceToWork.clear();
    
    *_enginePostProcessResults = QtConcurrent::run(gl_viewer,
                                                   &ViewerGL::fillPBO,_gpuTransferInfo.src,_gpuTransferInfo.dst,_gpuTransferInfo.byteCount);
    _engineLoopWatcher->setFuture(*_enginePostProcessResults);
}

void VideoEngine::cachedFrameEngine(ViewerCache::FramesIterator frame){
    int w = frame->second._actualW ;
    int h = frame->second._actualH ;
    size_t dataSize = 0;
    if(frame->second._byteMode==1.0){
        dataSize  = w * h * sizeof(U32) ;
    }else{
        dataSize  = w * h  * sizeof(float) * 4;
    }
    /*resizing texture if needed*/
    gl_viewer->initTexturesRgb(w,h);
    checkGLErrors();
    gl_viewer->drawing(true);
    QCoreApplication::processEvents();
    
}

void VideoEngine::engineLoop(){
    if(_frameRequestIndex == 0 && _frameRequestsCount == 1 && !_sameFrame){
        _frameRequestsCount = 0;
    }else if(_frameRequestsCount!=-1){ // if the frameRequestCount is defined (i.e: not indefinitely running)
        _frameRequestsCount--;
    }
    
    _frameRequestIndex++;
    
    std::pair<int,int> texSize = gl_viewer->getTextureSize();
    gl_viewer->copyPBOtoTexture(texSize.first, texSize.second); // fill texture, returns instantly
    std::vector<Reader*> readers;
    std::vector<InputNode*>& inputs = _dag.getInputs();
    for(int j=0;j<inputs.size();j++){
        InputNode* currentInput=inputs[j];
        if(strcmp(currentInput->className(),"Reader")==0){
            Reader* inp =static_cast<Reader*>(currentInput);
            inp->fitFrameToViewer(false);
            readers.push_back(inp);
        }
    }
    if(_frameRequestsCount!=0 && !_paused){
        startReading(readers , false , true);
    }
    
    _timer->waitUntilNextFrameIsDue(); // timer synchronizing with the requested fps
    if((_frameRequestIndex%24)==0){
        emit fpsChanged(_timer->actualFrameRate()); // refreshing fps display on the GUI
    }
    
    updateDisplay(); // updating viewer & pixel aspect ratio if needed
    
    computeFrameRequest(false, _forward ,false,true); // recursive call for following frame.
    
}


void VideoEngine::computeTreeForFrame(std::string filename,OutputNode *output,int followingComputationsNb){
    Format _dispW = gl_viewer->displayWindow(); // the display window held by the data
    
    // REQUEST THE CHANNELS CONTAINED IN THE VIEWER TAB COMBOBOX IN THE GUI !!
    output->request(_dispW.y(),_dispW.top(),0,_dispW.right(),gl_viewer->displayChannels());
    // AT THIS POINT EVERY OPERATOR HAS ITS INFO SET!! AS WELL AS REQUESTED_BOX AND REQUESTED_CHANNELS
    
    //outChannels are the intersection between what the viewer requests and the ones available in the viewer node
    ChannelSet outChannels = gl_viewer->displayChannels() & output->getInfo()->channels();
    
    
    float zoomFactor = gl_viewer->getZoomFactor();
    std::vector<int> rows = gl_viewer->computeRowSpan(_dispW, zoomFactor);
    
    int w = _dispW.w() * zoomFactor;
    int h = rows.size();
    gl_viewer->initTextures(w,h);
    
    // selecting the right anchor of the row
    int right = 0;
    gl_viewer->dataWindow().right() > gl_viewer->displayWindow().right() ?
    right = gl_viewer->dataWindow().right() : right = gl_viewer->displayWindow().right();
    
    // selection the left anchor of the row
	int offset=0;
    gl_viewer->dataWindow().x() < gl_viewer->displayWindow().x() ?
    offset = gl_viewer->dataWindow().x() : offset = gl_viewer->displayWindow().x();
    
    //starting viewer preprocess : i.e initialize the cached frame
<<<<<<< HEAD
    gl_viewer->preProcess(filename,followingComputationsNb,w,h);
=======
	pair<int,int> rowSpan;
	if(rows.empty()){
		rowSpan.first = -1;
		rowSpan.second = -1;
	}else{
		rowSpan = make_pair(rows.front(),rows.back());
	}
    gl_viewer->preProcess(filename,followingComputationsNb,w,h,rowSpan);
>>>>>>> 06e6fef6
    for(U32 i = 0 ; i < rows.size() ; i++){
        if(_aborted){
            _abort();
            return;
        }else if(_paused){
            _workerThreadsWatcher->cancel();
            _workerThreadsResults->waitForFinished();
            return;
        }
        Row* row ;
        int y = rows[i];
        map<int,Row*>::iterator foundCached = isRowContainedInCache(y);
        if(foundCached!=row_cache.end()){
            row= foundCached->second;
            row->cached(true);
        }else{
            row=new Row(offset,y,right,outChannels);
            addToRowCache(row);
        }
        row->zoomedY(i);
        _sequenceToWork.push_back(row);
    }
    
    std::pair<void*,size_t> pbo = gl_viewer->allocatePBO(w, h);
    _gpuTransferInfo.set(gl_viewer->getFrameData(), pbo.first, pbo.second);
    
    *_workerThreadsResults = QtConcurrent::map(_sequenceToWork,boost::bind(&VideoEngine::metaEnginePerRow,this,_1,output));
    _workerThreadsWatcher->setFuture(*_workerThreadsResults);
    
}
VideoEngine::FramesVector VideoEngine::startReading(std::vector<Reader*> readers,bool useMainThread,bool useOtherThread){
    
    FramesVector frames;
    if(readers.size() == 0) return frames;
    
    Reader::DecodeMode mode = Reader::DEFAULT_DECODE;
    // if(isStereo ) mode = stereo
    
    if(useMainThread){
        bool useOtherThreadOnNextLoop = false;
        for(U32 i = 0;i < readers.size(); i++){
            Reader* reader = readers[i];
            std::string currentFrameName = reader->getCurrentFrameName();
            std::vector<Reader::Buffer::DecodedFrameDescriptor> ret;
            pair<ViewerCache::FramesIterator,bool> iscached =
            _viewerCache->isCached(currentFrameName,
                                   _treeVersion.getHashValue(),
                                   gl_viewer->getZoomFactor(),
                                   gl_viewer->getExposure(),
                                   gl_viewer->lutType(),
                                   gl_viewer->_byteMode,
                                   gl_viewer->getCurrentReaderInfo()->displayWindow(),
                                   gl_viewer->getCurrentReaderInfo()->dataWindow());
            if(!iscached.second){
                if(useOtherThreadOnNextLoop && useOtherThread){
                    ret = reader->decodeFrames(mode, false, true , _forward);
                }else{
                    ret = reader->decodeFrames(mode, true, false , _forward);
                }
                useOtherThreadOnNextLoop = !useOtherThreadOnNextLoop;
                for(U32 j = 0; j < ret.size() ; j ++){
                    frames.push_back(make_pair(ret[j],_viewerCache->end()));
                }
            }else{
                int frameNb = _frameRequestsCount==1 && reader->firstFrame() == reader->lastFrame() ? 0 : reader->currentFrame();
                frames.push_back(make_pair(reader->openCachedFrame(iscached.first,frameNb,false),
                                           iscached.first));
            }
        }
        for(U32 i = 0 ;i < frames.size() ;i++){
            Reader::Buffer::DecodedFrameDescriptor it = frames[i].first;
            if(it._asynchTask && !it._asynchTask->isFinished()){
                it._asynchTask->waitForFinished();
            }
        }
    }else{
        if(!useOtherThread) return frames;
        std::vector<Reader::Buffer::DecodedFrameDescriptor> ret;
        Reader* reader = readers[0];
        if(reader->firstFrame() == reader->lastFrame()) return frames;
        int followingFrame = reader->currentFrame();
        _forward ? followingFrame++ : followingFrame--;
        if(followingFrame > reader->lastFrame()) followingFrame = reader->firstFrame();
        if(followingFrame < reader->firstFrame()) followingFrame = reader->lastFrame();
        
        std::string followingFrameName = reader->getRandomFrameName(followingFrame);
        pair<ViewerCache::FramesIterator,bool> iscached = _viewerCache->isCached(followingFrameName,
                                                                                 _treeVersion.getHashValue(),
                                                                                 gl_viewer->getZoomFactor(),
                                                                                 gl_viewer->getExposure(),
                                                                                 gl_viewer->lutType(),
                                                                                 gl_viewer->_byteMode,
                                                                                 gl_viewer->getCurrentReaderInfo()->displayWindow(),
                                                                                 gl_viewer->getCurrentReaderInfo()->dataWindow());
        if(!iscached.second){
            ret = reader->decodeFrames(mode, false, true, _forward);
            for(U32 j = 0; j < ret.size() ; j ++){
                frames.push_back(make_pair(ret[j],_viewerCache->end()));
            }
        }else{
            int frameNb = _frameRequestsCount==1 && reader->firstFrame() == reader->lastFrame() ? 0 : followingFrame;
            frames.push_back(make_pair(reader->openCachedFrame(iscached.first,frameNb,true),
                                       iscached.first));
        }
        
    }
    return frames;
}

void VideoEngine::drawOverlay(){
    if(_dag.getOutput())
        _drawOverlay(_dag.getOutput());
}

void VideoEngine::_drawOverlay(Node *output){
    output->drawOverlay();
    foreach(Node* n,output->getParents()){
        _drawOverlay(n);
    }
    
}

void VideoEngine::metaEnginePerRow(Row* row, OutputNode* output){
    if(!row->cached())
        row->allocate();
    
    for(DAG::DAGIterator it = _dag.begin(); it!=_dag.end(); it++){
        Node* node = *it;
        if((node->getOutputChannels() & node->getInfo()->channels())){
            
            if(!row->cached()){
                node->engine(row->y(),row->offset(),row->right(),node->getRequestedChannels() & node->getInfo()->channels(),row);
            }else{
                if(node == output){
                    node->engine(row->y(),row->offset(),row->right(),
                                 node->getRequestedChannels() & node->getInfo()->channels(),row);
                }
            }
        }else{
            cout << qPrintable(node->getName()) << " doesn't output any channel " << endl;
        }
    }
}

void VideoEngine::updateProgressBar(){
    //update progress bar
}
void VideoEngine::updateDisplay(){
    int width = gl_viewer->width();
    int height = gl_viewer->height();
    float ap = gl_viewer->displayWindow().pixel_aspect();
    if(ap > 1.f){
        glViewport (0, 0, width*ap, height);
    }else{
        glViewport (0, 0, width, height/ap);
    }
    gl_viewer->updateGL();
}

void VideoEngine::startEngine(int nbFrames){
    videoEngine(nbFrames,true,true);
}

VideoEngine::VideoEngine(ViewerGL *gl_viewer,Model* engine,QMutex* lock):
QObject(engine),_working(false),_aborted(false),_paused(true),_readerInfoHasChanged(false),
_forward(true),_frameRequestsCount(0),_frameRequestIndex(0),_loopMode(true),_sameFrame(false){
    
    _engineLoopWatcher = new QFutureWatcher<void>;
    _enginePostProcessResults = new QFuture<void>;
    _workerThreadsResults = new QFuture<void>;
    _workerThreadsWatcher = new QFutureWatcher<void>;
    connect(_workerThreadsWatcher,SIGNAL(finished()),this,SLOT(finishComputeFrameRequest()));
    connect(_engineLoopWatcher, SIGNAL(finished()), this, SLOT(engineLoop()));
    this->_coreEngine = engine;
    this->_lock= lock;
    this->gl_viewer = gl_viewer;
    gl_viewer->setVideoEngine(this);
    _timer=new Timer();
    FeedBackSpinBox* fpsBox = engine->getControler()->getGui()->viewer_tab->fpsBox;
    TimeSlider* frameSeeker = engine->getControler()->getGui()->viewer_tab->frameSeeker;
    FeedBackSpinBox* frameNumber = engine->getControler()->getGui()->viewer_tab->frameNumberBox;
    QObject::connect(fpsBox, SIGNAL(valueChanged(double)),this, SLOT(setDesiredFPS(double)));
    QObject::connect(this, SIGNAL(fpsChanged(double)), fpsBox, SLOT(setValue(double)));
    QObject::connect(engine->getControler()->getGui()->viewer_tab->play_Forward_Button,SIGNAL(toggled(bool)),this,SLOT(startPause(bool)));
    QObject::connect(engine->getControler()->getGui()->viewer_tab->stop_Button,SIGNAL(clicked()),this,SLOT(pause()));
    QObject::connect(engine->getControler()->getGui()->viewer_tab->play_Backward_Button,SIGNAL(toggled(bool)),this,SLOT(startBackward(bool)));
    QObject::connect(engine->getControler()->getGui()->viewer_tab->previousFrame_Button,SIGNAL(clicked()),this,SLOT(previousFrame()));
    QObject::connect(engine->getControler()->getGui()->viewer_tab->nextFrame_Button,SIGNAL(clicked()),this,SLOT(nextFrame()));
    QObject::connect(engine->getControler()->getGui()->viewer_tab->previousIncrement_Button,SIGNAL(clicked()),this,SLOT(previousIncrement()));
    QObject::connect(engine->getControler()->getGui()->viewer_tab->nextIncrement_Button,SIGNAL(clicked()),this,SLOT(nextIncrement()));
    QObject::connect(engine->getControler()->getGui()->viewer_tab->firstFrame_Button,SIGNAL(clicked()),this,SLOT(firstFrame()));
    QObject::connect(engine->getControler()->getGui()->viewer_tab->lastFrame_Button,SIGNAL(clicked()),this,SLOT(lastFrame()));
    QObject::connect(frameNumber,SIGNAL(valueChanged(double)),this,SLOT(seekRandomFrame(double)));
    QObject::connect(frameSeeker,SIGNAL(positionChanged(int)), this, SLOT(seekRandomFrame(int)));
    QObject::connect(frameSeeker,SIGNAL(positionChanged(int)), frameNumber, SLOT(setValue(int)));
    QObject::connect(frameNumber, SIGNAL(valueChanged(double)), frameSeeker, SLOT(seek(double)));
    qint64 maxDiskCacheSize = engine->getCurrentPowiterSettings()->maxDiskCache;
    qint64 maxMemoryCacheSize = (double)getSystemTotalRAM() * engine->getCurrentPowiterSettings()->maxCacheMemoryPercent;
    _viewerCache = new ViewerCache(gl_viewer,maxDiskCacheSize/2, maxMemoryCacheSize);
    QObject::connect(engine->getControler()->getGui()->actionClearDiskCache, SIGNAL(triggered()),this,SLOT(clearDiskCache()));
    QObject::connect(engine->getControler()->getGui()->actionClearPlayBackCache, SIGNAL(triggered()),this,SLOT(clearPlayBackCache()));
    QObject::connect(engine->getControler()->getGui()->actionClearBufferCache, SIGNAL(triggered()),this,SLOT(clearRowCache()));
    
}

void VideoEngine::clearDiskCache(){
    _viewerCache->clearCache();
}

VideoEngine::~VideoEngine(){
    clearRowCache();
    _enginePostProcessResults->waitForFinished();
    _workerThreadsResults->waitForFinished();
    delete _workerThreadsResults;
    delete _workerThreadsWatcher;
    delete _engineLoopWatcher;
    delete _enginePostProcessResults;
    delete _viewerCache;
    delete _timer;
}


void VideoEngine::addToRowCache(Row* row){
    QMutexLocker lock(_lock);
	row_cache[row->y()]=row;
}

std::map<int,Row*>::iterator VideoEngine::isRowContainedInCache(int rowIndex){
    QMutexLocker lock(_lock);
	return row_cache.find(rowIndex);
}

void VideoEngine::clearInfos(Node* out){
    out->clear_info();
    foreach(Node* c,out->getParents()){
        clearInfos(c);
    }
}

void VideoEngine::pushReaderInfo(ReaderInfo* info,Reader* reader){
    std::map<Reader*, ReaderInfo* >::iterator it = readersInfos.find(reader);
    if(it!=readersInfos.end()){
        if(*(it->second) == *info){
            it->second->currentFrame(info->currentFrame());
            it->second->currentFrameName(info->currentFrameName());
            //delete info;
            return;
        }
        it->second->copy(info);
        //        it->second = info;
    }else{
        readersInfos.insert(make_pair(reader ,info));
    }
    _readerInfoHasChanged = true;
}
void VideoEngine::popReaderInfo(Reader* reader){
    std::map<Reader*, ReaderInfo* >::iterator it = readersInfos.find(reader);
    if(it!=readersInfos.end()){
        readersInfos.erase(it);
    }
}
void VideoEngine::makeReaderInfoCurrent(Reader* reader){
    std::map<Reader*, ReaderInfo* >::iterator it = readersInfos.find(reader);
    if(it != readersInfos.end() && it->second)
    {
        gl_viewer->setCurrentReaderInfo(it->second,false,_readerInfoHasChanged);
        _readerInfoHasChanged = false;
    }
    
}
void VideoEngine::setDesiredFPS(double d){
    _timer->setDesiredFrameRate(d);
}

void VideoEngine::_abort(){
    _workerThreadsWatcher->cancel();
    _workerThreadsResults->waitForFinished(); // stopping worker threads
    clearRowCache(); // clearing row cache
    // QCoreApplication::processEvents(); // load events that may have been ignored
}
void VideoEngine::abort(){
    _aborted=true;
    _timer->playState=PAUSE; // pausing timer
    _working=false; // engine idling
}
void VideoEngine::pause(){
    _paused=true;
    _timer->playState=PAUSE; // pausing timer
    _coreEngine->getControler()->getGui()->viewer_tab->play_Forward_Button->setChecked(false);
    _coreEngine->getControler()->getGui()->viewer_tab->play_Backward_Button->setChecked(false);
}
void VideoEngine::startPause(bool c){
    if( _coreEngine->getControler()->getGui()->viewer_tab->play_Backward_Button->isChecked()){
        pause();
        return;
    }
    
    
    if(c && _dag.getOutput()){
        videoEngine(-1,false,true);
    }
    else if(!_dag.getOutput() || _dag.getInputs().size()==0){
        _coreEngine->getControler()->getGui()->viewer_tab->play_Forward_Button->setChecked(false);
        _coreEngine->getControler()->getGui()->viewer_tab->play_Backward_Button->setChecked(false);
        
    }else{
        pause();
    }
}
void VideoEngine::startBackward(bool c){
    
    if( _coreEngine->getControler()->getGui()->viewer_tab->play_Forward_Button->isChecked()){
        pause();
        return;
    }
    if(c && _dag.getOutput()){
        videoEngine(-1,false,false);
    }
    else if(!_dag.getOutput() || _dag.getInputs().size()==0){
        _coreEngine->getControler()->getGui()->viewer_tab->play_Forward_Button->setChecked(false);
        _coreEngine->getControler()->getGui()->viewer_tab->play_Backward_Button->setChecked(false);
        
    }else{
        pause();
    }
}
void VideoEngine::previousFrame(){
    if( _coreEngine->getControler()->getGui()->viewer_tab->play_Forward_Button->isChecked()
       ||  _coreEngine->getControler()->getGui()->viewer_tab->play_Backward_Button->isChecked()){
        pause();
    }
    if(!_working)
        _previousFrame(gl_viewer->getCurrentReaderInfo()->currentFrame()-1, 1, false);
    //    else
    //        appendTask(gl_viewer->getCurrentReaderInfo()->currentFrame()-1, 1, false,&VideoEngine::_previousFrame);
}

void VideoEngine::nextFrame(){
    if( _coreEngine->getControler()->getGui()->viewer_tab->play_Forward_Button->isChecked()
       ||  _coreEngine->getControler()->getGui()->viewer_tab->play_Backward_Button->isChecked()){
        pause();
    }
    if(!_working)
        _nextFrame(gl_viewer->getCurrentReaderInfo()->currentFrame()+1, 1, false);
    //    else
    //        appendTask(gl_viewer->getCurrentReaderInfo()->currentFrame()+1, 1, false,&VideoEngine::_nextFrame);
}

void VideoEngine::firstFrame(){
    if( _coreEngine->getControler()->getGui()->viewer_tab->play_Forward_Button->isChecked()
       ||  _coreEngine->getControler()->getGui()->viewer_tab->play_Backward_Button->isChecked()){
        pause();
    }
    TimeSlider* frameSeeker = _coreEngine->getControler()->getGui()->viewer_tab->frameSeeker;
    if(!_working)
        _firstFrame(frameSeeker->firstFrame(), 1, false);
    //    else
    //        appendTask(frameSeeker->firstFrame(), 1, false, &VideoEngine::_firstFrame);
}

void VideoEngine::lastFrame(){
    if( _coreEngine->getControler()->getGui()->viewer_tab->play_Forward_Button->isChecked()
       ||  _coreEngine->getControler()->getGui()->viewer_tab->play_Backward_Button->isChecked()){
        pause();
    }
    TimeSlider* frameSeeker = _coreEngine->getControler()->getGui()->viewer_tab->frameSeeker;
    if(!_working)
        _lastFrame(frameSeeker->lastFrame(), 1, false);
    //    else
    //        appendTask(frameSeeker->lastFrame(), 1, false, &VideoEngine::_lastFrame);
}

void VideoEngine::previousIncrement(){
    if( _coreEngine->getControler()->getGui()->viewer_tab->play_Forward_Button->isChecked()
       ||  _coreEngine->getControler()->getGui()->viewer_tab->play_Backward_Button->isChecked()){
        pause();
    }
    int frame = gl_viewer->getCurrentReaderInfo()->currentFrame()-_coreEngine->getControler()->getGui()->viewer_tab->incrementSpinBox->value();
    if(!_working)
        _previousIncrement(frame, 1, false);
    //    else{
    //        appendTask(frame,1, false, &VideoEngine::_previousIncrement);
    //    }
    
    
}

void VideoEngine::nextIncrement(){
    if( _coreEngine->getControler()->getGui()->viewer_tab->play_Forward_Button->isChecked()
       ||  _coreEngine->getControler()->getGui()->viewer_tab->play_Backward_Button->isChecked()){
        pause();
    }
    int frame = gl_viewer->getCurrentReaderInfo()->currentFrame()+_coreEngine->getControler()->getGui()->viewer_tab->incrementSpinBox->value();
    if(!_working)
        _nextIncrement(frame, 1, false);
    //    else
    //        appendTask(frame,1, false, &VideoEngine::_nextIncrement);
}

void VideoEngine::seekRandomFrame(int f){
    if(!_dag.getOutput() || _dag.getInputs().size()==0) return;
    if( _coreEngine->getControler()->getGui()->viewer_tab->play_Forward_Button->isChecked()
       ||  _coreEngine->getControler()->getGui()->viewer_tab->play_Backward_Button->isChecked()){
        pause();
    }
    if(!_working)
        _seekRandomFrame(f, 1, false);
    else
        appendTask(f, 1, false, &VideoEngine::_seekRandomFrame);
}

void VideoEngine::_previousFrame(int frameNB,int frameCount,bool initViewer){
    if(_dag.getOutput() && _dag.getInputs().size()>0){
        TimeSlider* frameSeeker = _coreEngine->getControler()->getGui()->viewer_tab->frameSeeker;
        if(frameNB >= frameSeeker->firstFrame()){
            gl_viewer->currentFrame(frameNB);
            std::vector<InputNode*>& inputs = _dag.getInputs();
            for(int j=0;j<inputs.size();j++){
                std::vector<InputNode*>& inputs = _dag.getInputs();
                InputNode* currentInput=inputs[j];
                if(strcmp(currentInput->className(),"Reader")==0){
                    Reader* inp = static_cast<Reader*>(currentInput);
                    //int f =inp->currentFrame();
                    inp->decrementCurrentFrameIndex();
                    assert(gl_viewer->getCurrentReaderInfo()->currentFrame() == static_cast<Reader*>(inputs[0])->currentFrame());
                    //                    if(inp->currentFrame()!=f){ // if it has successfully decremented, i.e: we weren't on the first frame
                    //                        static_cast<Reader*>(currentInput)->setup_for_next_frame();
                    //                    }
                }
            }
            videoEngine(frameCount,initViewer,false);
        }
        
    }
    
}
void VideoEngine::_nextFrame(int frameNB,int frameCount,bool initViewer){
    if(_dag.getOutput() && _dag.getInputs().size()>0){
        TimeSlider* frameSeeker = _coreEngine->getControler()->getGui()->viewer_tab->frameSeeker;
        if(frameNB <= frameSeeker->lastFrame()){
            gl_viewer->currentFrame(frameNB);
            std::vector<InputNode*>& inputs = _dag.getInputs();
            for(int j=0;j<inputs.size();j++){
                InputNode* currentInput=inputs[j];
                if(strcmp(currentInput->className(),"Reader")==0){
                    Reader* inp = static_cast<Reader*>(currentInput);
                    //int f =inp->currentFrame();
                    inp->incrementCurrentFrameIndex();
                    assert(gl_viewer->getCurrentReaderInfo()->currentFrame() == static_cast<Reader*>(inputs[0])->currentFrame());
                    //                    if(inp->currentFrame()!=f){ // if it has successfully incremented, i.e: we weren't on the last frame
                    //                        static_cast<Reader*>(currentInput)->setup_for_next_frame();
                    //                    }
                }
            }
            videoEngine(frameCount,initViewer,true);
        }
    }
    
}
void VideoEngine::_previousIncrement(int frameNB,int frameCount,bool initViewer){
    if(_dag.getOutput() && _dag.getInputs().size()>0){
        TimeSlider* frameSeeker = _coreEngine->getControler()->getGui()->viewer_tab->frameSeeker;
        if(frameNB > frameSeeker->firstFrame())
            gl_viewer->currentFrame(frameNB);
        else
            gl_viewer->currentFrame(frameSeeker->firstFrame());
        std::vector<InputNode*>& inputs = _dag.getInputs();
        for(int j=0;j<inputs.size();j++){
			InputNode* currentInput=inputs[j];
			if(strcmp(currentInput->className(),"Reader")==0){
                Reader* inp = static_cast<Reader*>(currentInput);
                if(frameNB > frameSeeker->firstFrame()){
                    inp->randomFrame(frameNB);
                }else{
                    inp->randomFrame(frameSeeker->firstFrame());
                }
                assert(gl_viewer->getCurrentReaderInfo()->currentFrame() == static_cast<Reader*>(inputs[0])->currentFrame());
			}
		}
        videoEngine(frameCount,initViewer,false);
    }
    
}
void VideoEngine::_nextIncrement(int frameNB,int frameCount,bool initViewer){
    if(_dag.getOutput() && _dag.getInputs().size()>0){
        TimeSlider* frameSeeker = _coreEngine->getControler()->getGui()->viewer_tab->frameSeeker;
        if(frameNB < frameSeeker->lastFrame())
            gl_viewer->currentFrame(frameNB);
        else
            gl_viewer->currentFrame(frameSeeker->lastFrame());
        std::vector<InputNode*>& inputs = _dag.getInputs();
        for(int j=0;j<inputs.size();j++){
			InputNode* currentInput=inputs[j];
			if(strcmp(currentInput->className(),"Reader")==0){
                Reader* inp = static_cast<Reader*>(currentInput);
                if(frameNB < frameSeeker->lastFrame()){
                    inp->randomFrame(frameNB);
                }else{
                    inp->randomFrame(frameSeeker->lastFrame());
                }
                assert(gl_viewer->getCurrentReaderInfo()->currentFrame() == static_cast<Reader*>(inputs[0])->currentFrame());
			}
		}
        videoEngine(frameCount,initViewer,true);
    }
    
}
void VideoEngine::_firstFrame(int frameNB,int frameCount,bool initViewer){
    if(_dag.getOutput() && _dag.getInputs().size()>0){
        gl_viewer->currentFrame(frameNB);
        std::vector<InputNode*>& inputs = _dag.getInputs();
        for(int j=0;j<inputs.size();j++){
			InputNode* currentInput=inputs[j];
			if(strcmp(currentInput->className(),"Reader")==0){
                Reader* inp = static_cast<Reader*>(currentInput);
                inp->randomFrame(frameNB);
                assert(gl_viewer->getCurrentReaderInfo()->currentFrame() == static_cast<Reader*>(inputs[0])->currentFrame());
			}
		}
        videoEngine(frameCount,initViewer,false);
    }
    
}
void VideoEngine::_lastFrame(int frameNB,int frameCount,bool initViewer){
    if(_dag.getOutput() && _dag.getInputs().size()>0){
        gl_viewer->currentFrame(frameNB);
        std::vector<InputNode*>& inputs = _dag.getInputs();
        for(int j=0;j<inputs.size();j++){
			InputNode* currentInput=inputs[j];
			if(strcmp(currentInput->className(),"Reader")==0){
                Reader* inp = static_cast<Reader*>(currentInput);
				inp->randomFrame(frameNB);
                assert(gl_viewer->getCurrentReaderInfo()->currentFrame() == static_cast<Reader*>(inputs[0])->currentFrame());
                
			}
		}
        videoEngine(frameCount,initViewer,true);
    }
    
}
void VideoEngine::_seekRandomFrame(int frameNB,int frameCount,bool initViewer){
    if(_dag.getOutput() && _dag.getInputs().size()>0){
        TimeSlider* frameSeeker = _coreEngine->getControler()->getGui()->viewer_tab->frameSeeker;
        if(frameNB < frameSeeker->firstFrame() || frameNB > frameSeeker->lastFrame())
            return;
        gl_viewer->currentFrame(frameNB);
        std::vector<InputNode*>& inputs = _dag.getInputs();
        for(int j=0;j<inputs.size();j++){
			InputNode* currentInput=inputs[j];
			if(strcmp(currentInput->className(),"Reader")==0){
                Reader* inp = static_cast<Reader*>(currentInput);
                inp->randomFrame(frameNB);
                assert(gl_viewer->getCurrentReaderInfo()->currentFrame() == static_cast<Reader*>(inputs[0])->currentFrame());
            }
		}
        videoEngine(frameCount,initViewer,true);
        
    }
    
}
void VideoEngine::appendTask(int frameNB, int frameCount, bool initViewer, VengineFunction func){
    _waitingTasks.push_back(Task(frameNB,frameCount,initViewer,func));
}

void VideoEngine::runTasks(){
    for(unsigned int i=0; i < _waitingTasks.size(); i++){
        Task _t = _waitingTasks[i];
        VengineFunction f = _t._func;
        VideoEngine *vengine = this;
        _waitingTasks.erase(_waitingTasks.begin()+i);
        (*vengine.*f)(_t._newFrameNB,_t._frameCount,_t._initViewer);
    }
    _waitingTasks.clear();
}


/*code needs to be reviewed*/
void VideoEngine::seekRandomFrameWithStart(int f){
    if(_dag.getOutput() && _dag.getInputs().size()>0) return;
    if( _coreEngine->getControler()->getGui()->viewer_tab->play_Forward_Button->isChecked()
       ||  _coreEngine->getControler()->getGui()->viewer_tab->play_Backward_Button->isChecked()){
        pause();
    }
    std::vector<InputNode*>& inputs = _dag.getInputs();
    if(_dag.getOutput() && inputs.size()>0){
        TimeSlider* frameSeeker = _coreEngine->getControler()->getGui()->viewer_tab->frameSeeker;
        if(f < frameSeeker->firstFrame() || f > frameSeeker->lastFrame())
            return;
        gl_viewer->currentFrame(f);
        for(int j=0;j<inputs.size();j++){
			InputNode* currentInput=inputs[j];
			if(strcmp(currentInput->className(),"Reader")==0){
                Reader* inp = static_cast<Reader*>(currentInput);
                int o =inp->currentFrame();
                if(o < f){
                    while(o <f){
                        inp->incrementCurrentFrameIndex();
                        o++;
                    }
                }else{
                    while(o >f){
                        inp->decrementCurrentFrameIndex();
                        o--;
                    }
                }
                // static_cast<Reader*>(currentInput)->setup_for_next_frame();
                
            }
		}
        videoEngine(-1,false,true);
        //videoSequenceEngine(output, inputs, -1,false);
    }
}

void VideoEngine::debugTree(){
    int nb=0;
    _debugTree(_dag.getOutput(),&nb);
    cout << "The tree contains " << nb << " nodes. " << endl;
}
void VideoEngine::_debugTree(Node* n,int* nb){
    *nb = *nb+1;
    cout << *n << endl;
    foreach(Node* c,n->getParents()){
        _debugTree(c,nb);
    }
}
void VideoEngine::computeTreeHash(std::vector< std::pair<char*,U64> > &alreadyComputed, Node *n){
    for(int i =0; i < alreadyComputed.size();i++){
        if(!strcmp(alreadyComputed[i].first,n->getName()))
            return;
    }
    std::vector<char*> v;
    n->computeTreeHash(v);
    U64 hashVal = n->getHash()->getHashValue();
    char* name = QstringCpy(n->getName());
    alreadyComputed.push_back(make_pair(name,hashVal));
    foreach(Node* parent,n->getParents()){
        computeTreeHash(alreadyComputed, parent);
    }
    
    
}

void VideoEngine::changeTreeVersion(){
    std::vector< std::pair<char*,U64> > nodeHashs;
    _treeVersion.reset();
    if(!_dag.getOutput()){
        return;
    }
    computeTreeHash(nodeHashs, _dag.getOutput());
    for(int i =0 ;i < nodeHashs.size();i++){
        _treeVersion.appendNodeHashToHash(nodeHashs[i].second);
    }
    _treeVersion.computeHash();
    
}
std::pair<char*,ViewerCache::FrameID> VideoEngine::mapNewFrame(int frameNb,
                                                               std::string filename,
                                                               int width,
                                                               int height,
                                                               int nbFrameHint){
    return _viewerCache->mapNewFrame(frameNb,filename, width, height, nbFrameHint,_treeVersion.getHashValue());
}

void VideoEngine::closeMappedFile(){_viewerCache->closeMappedFile();}

void VideoEngine::clearPlayBackCache(){_viewerCache->clearPlayBackCache();}

void VideoEngine::DAG::fillGraph(Node* n){
    if(std::find(_graph.begin(),_graph.end(),n)==_graph.end()){
        n->setMarked(false);
        _graph.push_back(n);
        if(n->isInputNode()){
            _inputs.push_back(static_cast<InputNode*>(n));
        }
    }
    foreach(Node* p,n->getParents()){
        fillGraph(p);
    }
}
void VideoEngine::DAG::clearGraph(){
    _graph.clear();
    _sorted.clear();
    _inputs.clear();
    
}
void VideoEngine::DAG::topologicalSort(){
    for(U32 i = 0 ; i < _graph.size(); i++){
        Node* n = _graph[i];
        if(!n->isMarked())
            _depthCycle(n);
    }
    
}
void VideoEngine::DAG::_depthCycle(Node* n){
    n->setMarked(true);
    foreach(Node* p, n->getParents()){
        if(!p->isMarked()){
            _depthCycle(p);
        }
    }
    _sorted.push_back(n);
}
void VideoEngine::DAG::resetAndSort(OutputNode* out){
    _output = out;
    clearGraph();
    if(!_output){
        return;
    }
    fillGraph(dynamic_cast<Node*>(out));
    
    topologicalSort();
}
void VideoEngine::DAG::debug(){
    cout << "Topological ordering of the DAG is..." << endl;
    for(DAG::DAGIterator it = begin(); it != end() ;it++){
        cout << (*it)->getName().toStdString() << endl;
    }
}


void VideoEngine::debugRowSequence(){
    int h = _sequenceToWork.size();
    int w = _sequenceToWork[0]->right() - _sequenceToWork[0]->offset();
    if(h == 0 || w == 0) cout << "empty img" << endl;
    QImage img(w,h,QImage::Format_ARGB32);
    for(int i = 0; i < h ; i++){
        Row* from = _sequenceToWork[i];
        const float* r = (*from)[Channel_red];
        const float* g = (*from)[Channel_green];
        const float* b = (*from)[Channel_blue];
        const float* a = (*from)[Channel_alpha];
        for(int j = 0 ; j < w ; j++){
            QColor c(r ? Lut::clamp((*r++))*255 : 0,
                     g ? Lut::clamp((*g++))*255 : 0,
                     b ? Lut::clamp((*b++))*255 : 0,
                     a? Lut::clamp((*a++))*255 : 255);
            img.setPixel(j, i, c.rgba());
        }
    }
    string name("debug_");
    char tmp[60];
    sprintf(tmp,"%i",w);
    name.append(tmp);
    name.append("x");
    sprintf(tmp, "%i",h);
    name.append(tmp);
    name.append(".png");
    img.save(name.c_str());
}<|MERGE_RESOLUTION|>--- conflicted
+++ resolved
@@ -313,18 +313,9 @@
     offset = gl_viewer->dataWindow().x() : offset = gl_viewer->displayWindow().x();
     
     //starting viewer preprocess : i.e initialize the cached frame
-<<<<<<< HEAD
+
     gl_viewer->preProcess(filename,followingComputationsNb,w,h);
-=======
-	pair<int,int> rowSpan;
-	if(rows.empty()){
-		rowSpan.first = -1;
-		rowSpan.second = -1;
-	}else{
-		rowSpan = make_pair(rows.front(),rows.back());
-	}
-    gl_viewer->preProcess(filename,followingComputationsNb,w,h,rowSpan);
->>>>>>> 06e6fef6
+
     for(U32 i = 0 ; i < rows.size() ; i++){
         if(_aborted){
             _abort();
