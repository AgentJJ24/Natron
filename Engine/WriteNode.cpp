--- conflicted
+++ resolved
@@ -433,15 +433,12 @@
             bool mustSerializeKnob;
             bool isGeneric = isGenericKnob( (*it)->getName(), &mustSerializeKnob );
             if (!isGeneric || mustSerializeKnob) {
-<<<<<<< HEAD
-                KnobSerializationPtr s( new KnobSerialization(*it) );
-=======
+
                 if (!isGeneric) {
                     // Don't save the secret state otherwise some knobs could be invisible when cloning the serialization even if we change format
                     (*it)->setSecret(false);
                 }
-                boost::shared_ptr<KnobSerialization> s( new KnobSerialization(*it) );
->>>>>>> b060bfd6
+                KnobSerializationPtr s( new KnobSerialization(*it) );
                 serialized.push_back(s);
             }
             if (!isGeneric) {
