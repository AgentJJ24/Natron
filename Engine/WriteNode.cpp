--- conflicted
+++ resolved
@@ -398,13 +398,8 @@
     //args.paramValues.push_back(createDefaultValueForParam<std::string>(kOfxImageEffectFileParamName, filePattern));
     embeddedPlugin = _publicInterface->getApp()->createNode(args);
 
-<<<<<<< HEAD
     if ( !embeddedPlugin.lock() ) {
-        QString error = QObject::tr("The IO.ofx.bundle OpenFX plug-in is required to use this node, make sure it is installed.");
-=======
-    if (!embeddedPlugin) {
         QString error = tr("The IO.ofx.bundle OpenFX plug-in is required to use this node, make sure it is installed.");
->>>>>>> 9334673c
         throw std::runtime_error( error.toStdString() );
     }
 
@@ -431,18 +426,10 @@
 
         return false;
     }
-<<<<<<< HEAD
     if ( !embeddedPlugin.lock() ) {
-        std::stringstream ss;
-        ss << QObject::tr("Encoder was not created for ").toStdString() << pattern;
-        ss << QObject::tr(" check that the file exists and its format is supported").toStdString();
-        _publicInterface->setPersistentMessage( eMessageTypeError, ss.str() );
-=======
-    if (!embeddedPlugin) {
         QString s = tr("Encoder was not created for %1. Check that the file exists and its format is supported.")
                     .arg( QString::fromUtf8( pattern.c_str() ) );
         _publicInterface->setPersistentMessage( eMessageTypeError, s.toStdString() );
->>>>>>> 9334673c
 
         return false;
     }
