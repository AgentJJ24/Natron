/* ***** BEGIN LICENSE BLOCK *****
 * This file is part of Natron <http://www.natron.fr/>,
 * Copyright (C) 2016 INRIA and Alexandre Gauthier-Foichat
 *
 * Natron is free software: you can redistribute it and/or modify
 * it under the terms of the GNU General Public License as published by
 * the Free Software Foundation; either version 2 of the License, or
 * (at your option) any later version.
 *
 * Natron is distributed in the hope that it will be useful,
 * but WITHOUT ANY WARRANTY; without even the implied warranty of
 * MERCHANTABILITY or FITNESS FOR A PARTICULAR PURPOSE.  See the
 * GNU General Public License for more details.
 *
 * You should have received a copy of the GNU General Public License
 * along with Natron.  If not, see <http://www.gnu.org/licenses/gpl-2.0.html>
 * ***** END LICENSE BLOCK ***** */

// ***** BEGIN PYTHON BLOCK *****
// from <https://docs.python.org/3/c-api/intro.html#include-files>:
// "Since Python may define some pre-processor definitions which affect the standard headers on some systems, you must include Python.h before any standard headers are included."
#include <Python.h>
// ***** END PYTHON BLOCK *****

#include "KnobTypes.h"

#include <cfloat>
#include <locale>
#include <sstream>
#include <algorithm> // min, max
#include <cassert>
#include <stdexcept>
#include <sstream> // stringstream

#if !defined(SBK_RUN) && !defined(Q_MOC_RUN)
GCC_DIAG_UNUSED_LOCAL_TYPEDEFS_OFF
#include <boost/math/special_functions/fpclassify.hpp>
#include <boost/algorithm/string/trim.hpp>
#include <boost/algorithm/string/predicate.hpp>
GCC_DIAG_UNUSED_LOCAL_TYPEDEFS_ON
#endif

#include <QtCore/QDebug>
#include <QtCore/QThread>
#include <QtCore/QCoreApplication>

#include "Engine/AppInstance.h"
#include "Engine/Bezier.h"
#include "Engine/BezierCP.h"
#include "Engine/Curve.h"
#include "Engine/ColorParser.h"
#include "Engine/EffectInstance.h"
#include "Engine/Format.h"
#include "Engine/Image.h"
#include "Engine/KnobFile.h"
#include "Engine/Hash64.h"
#include "Engine/Node.h"
#include "Engine/RenderValuesCache.h"
#include "Engine/Project.h"
#include "Engine/TimeLine.h"
#include "Engine/Transform.h"
#include "Engine/ViewIdx.h"

#include "Serialization/CurveSerialization.h"
#include "Serialization/KnobSerialization.h"

NATRON_NAMESPACE_ENTER;

//using std::make_pair;
//using std::pair;

/******************************KnobInt**************************************/
KnobInt::KnobInt(const KnobHolderPtr& holder,
                 const std::string &label,
                 int dimension,
                 bool declaredByPlugin)
    : KnobIntBase(holder, label, dimension, declaredByPlugin)
    , _increments(dimension, 1)
    , _disableSlider(false)
    , _isRectangle(false)
    , _isValueCenteredInSpinbox(false)
    , _isShortcutKnob(false)
{
}

void
KnobInt::disableSlider()
{
    _disableSlider = true;
}

bool
KnobInt::isSliderDisabled() const
{
    return _disableSlider;
}

void
KnobInt::setIncrement(int incr,
                      DimIdx index)
{
    if (incr <= 0) {
        qDebug() << "Attempting to set the increment of an int param to a value lesser or equal to 0";

        return;
    }

    if ( index >= (int)_increments.size() ) {
        throw std::runtime_error("KnobInt::setIncrement , dimension out of range");
    }
    _increments[index] = incr;
    Q_EMIT incrementChanged(_increments[index], index);
}

void
KnobInt::setIncrement(const std::vector<int> &incr)
{
    assert( (int)incr.size() == getNDimensions() );
    _increments = incr;
    for (U32 i = 0; i < _increments.size(); ++i) {
        if (_increments[i] <= 0) {
            qDebug() << "Attempting to set the increment of an int param to a value lesser or equal to 0";
            continue;
        }
        Q_EMIT incrementChanged(_increments[i], DimIdx(i));
    }
}

const std::vector<int> &
KnobInt::getIncrements() const
{
    return _increments;
}

bool
KnobInt::canAnimate() const
{
    return true;
}

const std::string KnobInt::_typeNameStr(kKnobIntTypeName);
const std::string &
KnobInt::typeNameStatic()
{
    return _typeNameStr;
}

const std::string &
KnobInt::typeName() const
{
    return typeNameStatic();
}

/******************************KnobBool**************************************/

KnobBool::KnobBool(const KnobHolderPtr& holder,
                   const std::string &label,
                   int dimension,
                   bool declaredByPlugin)
    : KnobBoolBase(holder, label, dimension, declaredByPlugin)
{
}

bool
KnobBool::canAnimate() const
{
    return canAnimateStatic();
}

const std::string KnobBool::_typeNameStr(kKnobBoolTypeName);
const std::string &
KnobBool::typeNameStatic()
{
    return _typeNameStr;
}

const std::string &
KnobBool::typeName() const
{
    return typeNameStatic();
}

/******************************KnobDouble**************************************/


KnobDouble::KnobDouble(const KnobHolderPtr& holder,
                       const std::string &label,
                       int dimension,
                       bool declaredByPlugin)
    : KnobDoubleBase(holder, label, dimension, declaredByPlugin)
    , _spatial(false)
    , _isRectangle(false)
    , _increments(dimension, 1)
    , _decimals(dimension, 2)
    , _disableSlider(false)
    , _valueIsNormalized(dimension, eValueIsNormalizedNone)
    , _defaultValuesAreNormalized(false)
    , _hasHostOverlayHandle(false)
{
}

void
KnobDouble::setHasHostOverlayHandle(bool handle)
{
    KnobHolderPtr holder = getHolder();

    if (holder) {
        EffectInstancePtr effect = toEffectInstance(holder);
        if (!effect) {
            return;
        }
        if ( !effect->getNode() ) {
            return;
        }
        KnobDoublePtr thisSharedDouble = toKnobDouble(shared_from_this());
        assert(thisSharedDouble);
        if (handle) {
            effect->getNode()->addPositionInteract(thisSharedDouble,
                                                   KnobBoolPtr() /*interactive*/);
        } else {
            effect->getNode()->removePositionHostOverlay( shared_from_this() );
        }
        _hasHostOverlayHandle = handle;
    }
}

bool
KnobDouble::getHasHostOverlayHandle() const
{
    return _hasHostOverlayHandle;
}

void
KnobDouble::disableSlider()
{
    _disableSlider = true;
}

bool
KnobDouble::isSliderDisabled() const
{
    return _disableSlider;
}

bool
KnobDouble::canAnimate() const
{
    return true;
}

void
KnobDouble::setValueIsNormalized(DimIdx dimension,
                          ValueIsNormalizedEnum state)
{
    if (dimension < 0 || dimension >= (int)_valueIsNormalized.size()) {
        throw std::invalid_argument("KnobDouble::setValueIsNormalized: dimension out of range");
    }
    _valueIsNormalized[dimension] = state;

}

void
KnobDouble::setDefaultValuesAreNormalized(bool normalized)
{
    _defaultValuesAreNormalized = normalized;
}

void
KnobDouble::setSpatial(bool spatial)
{
    _spatial = spatial;
}


const std::string KnobDouble::_typeNameStr(kKnobDoubleTypeName);
const std::string &
KnobDouble::typeNameStatic()
{
    return _typeNameStr;
}

const std::string &
KnobDouble::typeName() const
{
    return typeNameStatic();
}

const std::vector<double> &
KnobDouble::getIncrements() const
{
    return _increments;
}

const std::vector<int> &
KnobDouble::getDecimals() const
{
    return _decimals;
}

void
KnobDouble::setIncrement(double incr,
                         DimIdx index)
{
    if (incr <= 0.) {
        qDebug() << "Attempting to set the increment of a double param to a value lesser or equal to 0.";

        return;
    }
    if ( index >= (int)_increments.size() ) {
        throw std::runtime_error("KnobDouble::setIncrement , dimension out of range");
    }

    _increments[index] = incr;
    Q_EMIT incrementChanged(_increments[index], index);
}

void
KnobDouble::setDecimals(int decis,
                        DimIdx index)
{
    if ( index >= (int)_decimals.size() ) {
        throw std::runtime_error("KnobDouble::setDecimals , dimension out of range");
    }

    _decimals[index] = decis;
    Q_EMIT decimalsChanged(_decimals[index], index);
}

void
KnobDouble::setIncrement(const std::vector<double> &incr)
{
    assert( incr.size() == (U32)getNDimensions() );
    _increments = incr;
    for (U32 i = 0; i < incr.size(); ++i) {
        Q_EMIT incrementChanged(_increments[i], DimIdx(i));
    }
}

void
KnobDouble::setDecimals(const std::vector<int> &decis)
{
    assert( decis.size() == (U32)getNDimensions() );
    _decimals = decis;
    for (U32 i = 0; i < decis.size(); ++i) {
        Q_EMIT decimalsChanged(decis[i], DimIdx(i));
    }
}

KnobDouble::~KnobDouble()
{
}

static void
getNormalizeRect(const EffectInstancePtr& effect,
            double /*time*/,
            RectD & rod)
{
#ifdef NATRON_NORMALIZE_SPATIAL_WITH_ROD
    RenderScale scale;
    scale.y = scale.x = 1.;
    Status stat = effect->getRegionOfDefinition_public(0, time, scale, /*view*/ 0, &rod);
    if ( (stat == StatFailed) || ( (rod.x1 == 0) && (rod.y1 == 0) && (rod.x2 == 1) && (rod.y2 == 1) ) ) {
        Format f;
        effect->getRenderFormat(&f);
        rod = f;
    }
#else
    Format f;
    effect->getApp()->getProject()->getProjectDefaultFormat(&f);
    rod = f.toCanonicalFormat();
#endif
}

double
KnobDouble::denormalize(DimIdx dimension,
                        double time,
                        double value) const
{
    EffectInstancePtr effect = toEffectInstance( getHolder() );
    if (!effect) {
        // coverity[dead_error_line]
        return value;
    }
    RectD rod;
    getNormalizeRect(effect, time, rod);
    ValueIsNormalizedEnum e = getValueIsNormalized(dimension);
    // the second expression (with e == eValueIsNormalizedNone) is used when denormalizing default values
    if ( (e == eValueIsNormalizedX) || ( (e == eValueIsNormalizedNone) && (dimension == 0) ) ) {
        return value * rod.width();
    } else if ( (e == eValueIsNormalizedY) || ( (e == eValueIsNormalizedNone) && (dimension == 1) ) ) {
        return value * rod.height();
    }

    return value;
}

double
KnobDouble::normalize(DimIdx dimension,
                     double time,
                     double value) const
{
    EffectInstancePtr effect = toEffectInstance( getHolder() );

    assert(effect);
    if (!effect) {
        // coverity[dead_error_line]
        return value;
    }
    RectD rod;
    getNormalizeRect(effect, time, rod);
    ValueIsNormalizedEnum e = getValueIsNormalized(dimension);
    // the second expression (with e == eValueIsNormalizedNone) is used when normalizing default values
    if ( (e == eValueIsNormalizedX) || ( (e == eValueIsNormalizedNone) && (dimension == 0) ) ) {
        return value / rod.width();
    } else if ( (e == eValueIsNormalizedY) || ( (e == eValueIsNormalizedNone) && (dimension == 1) ) ) {
        return value / rod.height();
    }

    return value;
}

bool
KnobDouble::hasModificationsVirtual(const KnobDimViewBasePtr& data, DimIdx dimension) const
{
    if (Knob<double>::hasModificationsVirtual(data, dimension)) {
        return true;
    }

    ValueKnobDimView<double>* doubleData = dynamic_cast<ValueKnobDimView<double>*>(data.get());
    assert(doubleData);

    double defaultValue = getDefaultValue(dimension);
    if (_defaultValuesAreNormalized) {
        double denormalizedDefaultValue = denormalize(dimension, 0, defaultValue);
        QMutexLocker k(&doubleData->valueMutex);
        return doubleData->value != denormalizedDefaultValue;
    } else {
        QMutexLocker k(&doubleData->valueMutex);
        return doubleData->value != defaultValue;
    }
}


/******************************KnobButton**************************************/

KnobButton::KnobButton(const KnobHolderPtr& holder,
                       const std::string &label,
                       int dimension,
                       bool declaredByPlugin)
    : KnobBoolBase(holder, label, dimension, declaredByPlugin)
    , _renderButton(false)
    , _checkable(false)
    , _isToolButtonAction(false)
{
    //setIsPersistent(false);
}

bool
KnobButton::canAnimate() const
{
    return false;
}

const std::string KnobButton::_typeNameStr(kKnobButtonTypeName);
const std::string &
KnobButton::typeNameStatic()
{
    return _typeNameStr;
}

const std::string &
KnobButton::typeName() const
{
    return typeNameStatic();
}

bool
KnobButton::trigger()
{
    return evaluateValueChange(DimSpec(0), getCurrentTime(), ViewSetSpec(0),  eValueChangedReasonUserEdited);
}

/******************************KnobChoice**************************************/

// don't show help in the tootlip if there are more entries that this
#define KNOBCHOICE_MAX_ENTRIES_HELP 40

ChoiceKnobDimView::ChoiceKnobDimView()
: ValueKnobDimView<int>()
, menuOptions()
, menuOptionTooltips()
, activeEntry()
, separators()
, shortcuts()
, menuIcons()
, addNewChoiceCallback(0)
, textToFitHorizontally()
, isCascading(false)
, showMissingEntryWarning(true)
, menuColors()
{

}

bool
ChoiceKnobDimView::setValueAndCheckIfChanged(const int& v)
{
    ValueKnobDimView<int>::setValueAndCheckIfChanged(v);

    QMutexLocker k(&valueMutex);
    std::string newChoice;
    if (v >= 0 && v < (int)menuOptions.size()) {
        newChoice = menuOptions[v];
    } else {
        // No current value, assume they are different
        return true;
    }
    if (activeEntry != newChoice) {
        activeEntry = newChoice;
        return true;
    }
    return false;
}

bool
ChoiceKnobDimView::copy(const CopyInArgs& inArgs, CopyOutArgs* outArgs)
{
    bool hasChanged = ValueKnobDimView<int>::copy(inArgs, outArgs);

    const ChoiceKnobDimView* otherType = dynamic_cast<const ChoiceKnobDimView*>(inArgs.other);
    assert(otherType);

    QMutexLocker k(&valueMutex);
    QMutexLocker k2(&inArgs.other->valueMutex);

    menuOptions = otherType->menuOptions;
    menuOptionTooltips = otherType->menuOptionTooltips;
    separators = otherType->separators;
    shortcuts = otherType->shortcuts;
    menuIcons = otherType->menuIcons;
    addNewChoiceCallback = otherType->addNewChoiceCallback;
    textToFitHorizontally = otherType->textToFitHorizontally;
    isCascading = otherType->isCascading;
    showMissingEntryWarning = otherType->showMissingEntryWarning;
    menuColors = otherType->menuColors;

    if (activeEntry != otherType->activeEntry) {
        activeEntry = otherType->activeEntry;
        hasChanged = true;
    }

    return hasChanged;
}

KnobChoice::KnobChoice(const KnobHolderPtr& holder,
                       const std::string &label,
                       int nDims,
                       bool declaredByPlugin)
: KnobIntBase(holder, label, nDims, declaredByPlugin)
{
}

KnobChoice::~KnobChoice()
{
}

void
KnobChoice::setMissingEntryWarningEnabled(bool enabled)
{
    ChoiceKnobDimViewPtr data = toChoiceKnobDimView(getDataForDimView(DimIdx(0), ViewIdx(0)));
    assert(data);
    QMutexLocker k(&data->valueMutex);
    data->showMissingEntryWarning = enabled;
}

bool
KnobChoice::isMissingEntryWarningEnabled() const
{
    ChoiceKnobDimViewPtr data = toChoiceKnobDimView(getDataForDimView(DimIdx(0), ViewIdx(0)));
    assert(data);
    QMutexLocker k(&data->valueMutex);
    return data->showMissingEntryWarning;
}

void
KnobChoice::setColorForIndex(int index, const RGBAColourD& color)
{
    ChoiceKnobDimViewPtr data = toChoiceKnobDimView(getDataForDimView(DimIdx(0), ViewIdx(0)));
    assert(data);
    QMutexLocker k(&data->valueMutex);
    data->menuColors[index] = color;
}

bool
KnobChoice::getColorForIndex(int index, RGBAColourD* color) const
{
    ChoiceKnobDimViewPtr data = toChoiceKnobDimView(getDataForDimView(DimIdx(0), ViewIdx(0)));
    assert(data);
    QMutexLocker k(&data->valueMutex);
    std::map<int, RGBAColourD>::const_iterator found = data->menuColors.find(index);
    if (found == data->menuColors.end()) {
        return false;
    }
    *color = found->second;
    return true;
}

void
KnobChoice::setTextToFitHorizontally(const std::string& text)
{
    ChoiceKnobDimViewPtr data = toChoiceKnobDimView(getDataForDimView(DimIdx(0), ViewIdx(0)));
    assert(data);
    QMutexLocker k(&data->valueMutex);
    data->textToFitHorizontally = text;
}

std::string
KnobChoice::getTextToFitHorizontally() const
{
    ChoiceKnobDimViewPtr data = toChoiceKnobDimView(getDataForDimView(DimIdx(0), ViewIdx(0)));
    assert(data);
    QMutexLocker k(&data->valueMutex);
    return data->textToFitHorizontally;
}

void
KnobChoice::setNewOptionCallback(ChoiceKnobDimView::KnobChoiceNewItemCallback callback)
{
    ChoiceKnobDimViewPtr data = toChoiceKnobDimView(getDataForDimView(DimIdx(0), ViewIdx(0)));
    assert(data);
    QMutexLocker k(&data->valueMutex);
    data->addNewChoiceCallback = callback;
}

ChoiceKnobDimView::KnobChoiceNewItemCallback
KnobChoice::getNewOptionCallback() const
{
    ChoiceKnobDimViewPtr data = toChoiceKnobDimView(getDataForDimView(DimIdx(0), ViewIdx(0)));
    assert(data);
    QMutexLocker k(&data->valueMutex);
    return data->addNewChoiceCallback;
}

void
KnobChoice::setCascading(bool cascading)
{
    ChoiceKnobDimViewPtr data = toChoiceKnobDimView(getDataForDimView(DimIdx(0), ViewIdx(0)));
    assert(data);
    QMutexLocker k(&data->valueMutex);
    data->isCascading = cascading;
}

bool
KnobChoice::isCascading() const
{
    ChoiceKnobDimViewPtr data = toChoiceKnobDimView(getDataForDimView(DimIdx(0), ViewIdx(0)));
    assert(data);
    QMutexLocker k(&data->valueMutex);
    return data->isCascading;
}

void
KnobChoice::onLinkChanged()
{
    // We changed data, refresh the menu
    Q_EMIT populated();
}

bool
KnobChoice::canLinkWith(const KnobIPtr & other, DimIdx thisDimension, ViewIdx thisView, DimIdx otherDim, ViewIdx otherView, std::string* error) const
{
    if (!Knob<int>::canLinkWith(other, thisDimension, thisView, otherDim, otherView, error)) {
        return false;
    }
    KnobChoice* otherIsChoice = dynamic_cast<KnobChoice*>(other.get());
    if (!otherIsChoice) {
        if (error) {
            *error = tr("You can only copy/paste between parameters of the same type. To overcome this, use an expression instead.").toStdString();
        }
        return false;
    }
    ChoiceKnobDimViewPtr otherData = toChoiceKnobDimView(otherIsChoice->getDataForDimView(otherDim, otherView));
    ChoiceKnobDimViewPtr thisData = toChoiceKnobDimView(getDataForDimView(thisDimension, thisView));
    assert(otherData && thisData);
    if ( !otherData || !thisData) {
        return false;
    }

    // Choice parameters with different menus cannot be linked
    QString menuDifferentError = tr("You cannot link choice parameters with different menus. To overcome this, use an expression instead.");
    std::vector<std::string> thisOptions, otherOptions;
    {
        QMutexLocker k(&thisData->valueMutex);
        thisOptions = thisData->menuOptions;
    }
    {
        QMutexLocker k(&otherData->valueMutex);
        otherOptions = otherData->menuOptions;
    }
    if (thisOptions.size() != otherOptions.size()) {
        *error = menuDifferentError.toStdString();
        return false;
    }
    for (std::size_t i = 0; i < thisOptions.size(); ++i) {
        if (thisOptions[i] != otherOptions[i]) {
            *error = menuDifferentError.toStdString();
            return false;
        }
    }
    return true;
} // canLinkWith


bool
KnobChoice::canAnimate() const
{
    return canAnimateStatic();
}

const std::string KnobChoice::_typeNameStr(kKnobChoiceTypeName);
const std::string &
KnobChoice::typeNameStatic()
{
    return _typeNameStr;
}

const std::string &
KnobChoice::typeName() const
{
    return typeNameStatic();
}


bool
KnobChoice::hasModificationsVirtual(const KnobDimViewBasePtr& data, DimIdx dimension) const
{
    if (Knob<int>::hasModificationsVirtual(data, dimension)) {
        return true;
    }
    int def_i = getDefaultValue(dimension);
    std::string defaultVal;

    ChoiceKnobDimViewPtr choiceData = toChoiceKnobDimView(data);
    assert(choiceData);
    QMutexLocker k(&data->valueMutex);

    if (def_i >= 0 && def_i < (int)choiceData->menuOptions.size()) {
        defaultVal = choiceData->menuOptions[def_i];
    }

    if (choiceData->activeEntry != defaultVal) {
        return true;
    }

    return false;
}



static bool
stringEqualFunctor(const std::string& a,
                   const std::string& b,
                   KnobChoiceMergeEntriesData* /*data*/)
{
    return a == b;
}

void
KnobChoice::findAndSetOldChoice(MergeMenuEqualityFunctor mergingFunctor,
                                KnobChoiceMergeEntriesData* mergingData)
{
    std::list<ViewIdx> views = getViewsList();
    if (views.empty()) {
        return;
    }

    // Make sure we don't call knobChanged if we found the value
    blockValueChanges();
    beginChanges();
    for (std::list<ViewIdx>::const_iterator it = views.begin(); it != views.end(); ++it) {

        ChoiceKnobDimViewPtr data = toChoiceKnobDimView(getDataForDimView(DimIdx(0), *it));
        assert(data);

        QMutexLocker k(&data->valueMutex);

        if ( !data->activeEntry.empty() ) {
            if (mergingFunctor) {
                assert(mergingData);
                mergingData->clear();
            } else {
                mergingFunctor = stringEqualFunctor;
            }
            int found = -1;
            {
                for (std::size_t i = 0; i < data->menuOptions.size(); ++i) {
                    if ( mergingFunctor(data->menuOptions[i], data->activeEntry, mergingData) ) {
                        found = i;

                        // Update the label if different
                        data->activeEntry = data->menuOptions[i];
                        break;
                    }
                }
            }
            if (found != -1) {
                k.unlock();
                setValue(found, ViewSetSpec(*it));
            }
        }
    } // for all views
    unblockValueChanges();
    endChanges();

}

bool
KnobChoice::populateChoices(const std::vector<std::string> &entries,
                            const std::vector<std::string> &entriesHelp,
                            MergeMenuEqualityFunctor mergingFunctor,
                            KnobChoiceMergeEntriesData* mergingData)
{
    assert( entriesHelp.empty() || entriesHelp.size() == entries.size() );
    bool hasChanged = false;
    KnobDimViewKeySet sharedKnobs;
    {
        ChoiceKnobDimViewPtr data = toChoiceKnobDimView(getDataForDimView(DimIdx(0), ViewIdx(0)));
        assert(data);

        QMutexLocker k(&data->valueMutex);
        sharedKnobs = data->sharedKnobs;
        if (!mergingFunctor) {
            // No merging functor, replace
            data->menuOptions = entries;
            data->menuOptionTooltips = entriesHelp;
            hasChanged = true;
        } else {
            assert(mergingData);
            // If there is a merging functor to merge current entries with new entries, do the merging

            // For all new entries, check if one of the merged entry matches and then merge
            // otherwise add to the merged entries
            for (std::size_t i = 0; i < entries.size(); ++i) {
                mergingData->clear();
                bool found = false;
                for (std::size_t j = 0; j < data->menuOptions.size(); ++j) {
                    if ( mergingFunctor(data->menuOptions[j], entries[i], mergingData) ) {
                        if (data->menuOptions[j] != entries[i]) {
                            hasChanged = true;
                            data->menuOptions[j] = entries[i];
                        }
                        found = true;
                        break;
                    }
                }
                if (!found) {
                    hasChanged = true;
                    if ( i < data->menuOptionTooltips.size() ) {
                        data->menuOptionTooltips.push_back(entriesHelp[i]);
                    }
                    data->menuOptions.push_back(entries[i]);
                }
            }
        }
    } // QMutexLocker

    if (hasChanged) {

        //  Try to restore the last choice.
        findAndSetOldChoice(mergingFunctor, mergingData);

        for (KnobDimViewKeySet::const_iterator it = sharedKnobs.begin(); it!=sharedKnobs.end(); ++it) {
            KnobChoicePtr sharedKnob = toKnobChoice(it->knob.lock());
            assert(sharedKnob);
            if (!sharedKnob) {
                continue;
            }
            // Notify tooltip changed because we changed the menu entries
            sharedKnob->_signalSlotHandler->s_helpChanged();

            Q_EMIT sharedKnob->populated();
        }

    }

    return hasChanged;
} // KnobChoice::populateChoices


void
KnobChoice::setShortcuts(const std::map<int, std::string>& shortcuts)
{
    ChoiceKnobDimViewPtr data = toChoiceKnobDimView(getDataForDimView(DimIdx(0), ViewIdx(0)));
    assert(data);
    QMutexLocker k(&data->valueMutex);
    data->shortcuts = shortcuts;
}

std::map<int, std::string>
KnobChoice::getShortcuts() const
{
    ChoiceKnobDimViewPtr data = toChoiceKnobDimView(getDataForDimView(DimIdx(0), ViewIdx(0)));
    assert(data);
    QMutexLocker k(&data->valueMutex);
    return data->shortcuts;
}

void
KnobChoice::setIcons(const std::map<int, std::string>& icons)
{
    ChoiceKnobDimViewPtr data = toChoiceKnobDimView(getDataForDimView(DimIdx(0), ViewIdx(0)));
    assert(data);
    QMutexLocker k(&data->valueMutex);
    data->menuIcons = icons;

}

std::map<int, std::string>
KnobChoice::getIcons() const
{
    ChoiceKnobDimViewPtr data = toChoiceKnobDimView(getDataForDimView(DimIdx(0), ViewIdx(0)));
    assert(data);
    QMutexLocker k(&data->valueMutex);
    return data->menuIcons;
}

void
KnobChoice::setSeparators(const std::vector<int>& separators)
{
    ChoiceKnobDimViewPtr data = toChoiceKnobDimView(getDataForDimView(DimIdx(0), ViewIdx(0)));
    assert(data);
    QMutexLocker k(&data->valueMutex);
    data->separators = separators;
}

std::vector<int>
KnobChoice::getSeparators() const
{
    ChoiceKnobDimViewPtr data = toChoiceKnobDimView(getDataForDimView(DimIdx(0), ViewIdx(0)));
    assert(data);
    QMutexLocker k(&data->valueMutex);
    return data->separators;
}


void
KnobChoice::resetChoices(ViewSetSpec view)
{
    std::list<ViewIdx> views = getViewsList();
    for (std::list<ViewIdx>::const_iterator it = views.begin(); it!=views.end(); ++it) {
        if (!view.isAll()) {
            ViewIdx view_i = getViewIdxFromGetSpec(ViewGetSpec(view));
            if (view_i != *it) {
                continue;
            }
        }


        ChoiceKnobDimViewPtr data = toChoiceKnobDimView(getDataForDimView(DimIdx(0), *it));
        if (!data) {
            continue;
        }
        KnobDimViewKeySet sharedKnobs;
        {
            QMutexLocker k(&data->valueMutex);
            sharedKnobs = data->sharedKnobs;
            data->menuOptions.clear();
            data->menuOptionTooltips.clear();

        }

        for (KnobDimViewKeySet::const_iterator it = sharedKnobs.begin(); it!=sharedKnobs.end(); ++it) {
            KnobChoicePtr sharedKnob = toKnobChoice(it->knob.lock());
            assert(sharedKnob);
            if (!sharedKnob) {
                continue;
            }
            // Notify tooltip changed because we changed the menu entries
            sharedKnob->_signalSlotHandler->s_helpChanged();

            Q_EMIT sharedKnob->entriesReset();
        }

    }

    // Refresh active entry state
    findAndSetOldChoice();


}

void
KnobChoice::appendChoice(const std::string& entry,
                         const std::string& help,
                         ViewSetSpec view)
{
    std::list<ViewIdx> views = getViewsList();
    for (std::list<ViewIdx>::const_iterator it = views.begin(); it!=views.end(); ++it) {
        if (!view.isAll()) {
            ViewIdx view_i = getViewIdxFromGetSpec(ViewGetSpec(view));
            if (view_i != *it) {
                continue;
            }
        }

        ChoiceKnobDimViewPtr data = toChoiceKnobDimView(getDataForDimView(DimIdx(0), *it));
        if (!data) {
            continue;
        }
        KnobDimViewKeySet sharedKnobs;
        {
            QMutexLocker k(&data->valueMutex);
            data->menuOptions.push_back(entry);
            data->menuOptionTooltips.push_back(help);
            sharedKnobs = data->sharedKnobs;
        }
        for (KnobDimViewKeySet::const_iterator it = sharedKnobs.begin(); it!=sharedKnobs.end(); ++it) {
            KnobChoicePtr sharedKnob = toKnobChoice(it->knob.lock());
            assert(sharedKnob);
            if (!sharedKnob) {
                continue;
            }
            // Notify tooltip changed because we changed the menu entries
            sharedKnob->_signalSlotHandler->s_helpChanged();

            Q_EMIT sharedKnob->entryAppended( QString::fromUtf8( entry.c_str() ), QString::fromUtf8( help.c_str() ) );
        }
    }

    // Refresh active entry state
    findAndSetOldChoice();
}

std::vector<std::string>
KnobChoice::getEntries(ViewGetSpec view) const
{
    ViewIdx view_i = getViewIdxFromGetSpec(ViewGetSpec(view));
    {
        ChoiceKnobDimViewPtr data = toChoiceKnobDimView(getDataForDimView(DimIdx(0), view_i));
        if (!data) {
            return std::vector<std::string>();
        }
        QMutexLocker k(&data->valueMutex);
        return data->menuOptions;
    }

}

std::vector<std::string>
KnobChoice::getEntriesHelp(ViewGetSpec view) const
{
    ViewIdx view_i = getViewIdxFromGetSpec(ViewGetSpec(view));
    {
        ChoiceKnobDimViewPtr data = toChoiceKnobDimView(getDataForDimView(DimIdx(0), view_i));
        if (!data) {
            return std::vector<std::string>();
        }
        QMutexLocker k(&data->valueMutex);
        return data->menuOptionTooltips;
    }
}

bool
KnobChoice::isActiveEntryPresentInEntries(ViewIdx view) const
{

    {
        ChoiceKnobDimViewPtr data = toChoiceKnobDimView(getDataForDimView(DimIdx(0), view));
        if (!data) {
            return false;
        }
        QMutexLocker k(&data->valueMutex);
        for (std::size_t i = 0; i < data->menuOptions.size(); ++i) {
            if (data->menuOptions[i] == data->activeEntry) {
                return true;
            }
        }

    }
    return false;
}

std::string
KnobChoice::getEntry(int v, ViewGetSpec view) const
{
    ViewIdx view_i = getViewIdxFromGetSpec(ViewGetSpec(view));
    {
        ChoiceKnobDimViewPtr data = toChoiceKnobDimView(getDataForDimView(DimIdx(0), view_i));
        if (!data) {
            return std::string();
        }
        QMutexLocker k(&data->valueMutex);
        if (v < 0 || (int)data->menuOptions.size() <= v ) {
            throw std::invalid_argument( std::string("KnobChoice::getEntry: index out of range") );
        }
        return data->menuOptions[v];
    }
}

int
KnobChoice::getNumEntries(ViewGetSpec view) const
{
    ViewIdx view_i = getViewIdxFromGetSpec(ViewGetSpec(view));
    {
        ChoiceKnobDimViewPtr data = toChoiceKnobDimView(getDataForDimView(DimIdx(0), view_i));
        if (!data) {
            return false;
        }
        QMutexLocker k(&data->valueMutex);
        return data->menuOptions.size();
    }
}



void
KnobChoice::setActiveEntryText(const std::string& entry, ViewSetSpec view)
{

    std::list<ViewIdx> views = getViewsList();
    for (std::list<ViewIdx>::const_iterator it = views.begin(); it!=views.end(); ++it) {
        if (!view.isAll()) {
            ViewIdx view_i = getViewIdxFromGetSpec(ViewGetSpec(view));
            if (view_i != *it) {
                continue;
            }
        }

        ChoiceKnobDimViewPtr data = toChoiceKnobDimView(getDataForDimView(DimIdx(0), *it));
        if (!data) {
            continue;
        }
        KnobDimViewKeySet sharedKnobs;
        {
            QMutexLocker k(&data->valueMutex);
            sharedKnobs = data->sharedKnobs;
            data->activeEntry = entry;
        }
        for (KnobDimViewKeySet::const_iterator it = sharedKnobs.begin(); it!=sharedKnobs.end(); ++it) {
            KnobChoicePtr sharedKnob = toKnobChoice(it->knob.lock());
            assert(sharedKnob);
            if (!sharedKnob) {
                continue;
            }

            Q_EMIT sharedKnob->populated();
        }

    }
}

std::string
KnobChoice::getActiveEntryText(ViewGetSpec view)
{
    ViewIdx view_i = getViewIdxFromGetSpec(ViewGetSpec(view));
    {
        ChoiceKnobDimViewPtr data = toChoiceKnobDimView(getDataForDimView(DimIdx(0), view_i));
        if (!data) {
            return false;
        }
        {
            QMutexLocker k(&data->valueMutex);
            if (!data->activeEntry.empty()) {
                return data->activeEntry;
            }
        }

        // Active entry was not set yet, give something based on the index and set the active entry
        int activeIndex = getValue(DimIdx(0), view_i);
        {
            QMutexLocker k(&data->valueMutex);
            if ( activeIndex >= 0 && activeIndex < (int)data->menuOptions.size() ) {
                data->activeEntry = data->menuOptions[activeIndex];
                return data->activeEntry;
            }

        }
    }

    return std::string();
}


std::string
KnobChoice::getHintToolTipFull() const
{
    ChoiceKnobDimViewPtr data = toChoiceKnobDimView(getDataForDimView(DimIdx(0), ViewIdx(0)));
    assert(data);
    QMutexLocker k(&data->valueMutex);

    int gothelp = 0;

    if ( !data->menuOptionTooltips.empty() ) {
        for (std::size_t i = 0; i < data->menuOptionTooltips.size(); ++i) {
            if ( !data->menuOptionTooltips[i].empty() ) {
                ++gothelp;
            }
        }
    }

    if (gothelp > KNOBCHOICE_MAX_ENTRIES_HELP) {
        // too many entries
        gothelp = 0;
    }
    std::stringstream ss;
    if ( !getHintToolTip().empty() ) {
        ss << boost::trim_copy( getHintToolTip() );
        if (gothelp) {
            // if there are per-option help strings, separate them from main hint
            ss << "\n\n";
        }
    }
    // param may have no hint but still have per-option help
    if (gothelp) {
        for (std::size_t i = 0; i < data->menuOptionTooltips.size(); ++i) {
            if ( !data->menuOptionTooltips[i].empty() ) { // no help line is needed if help is unavailable for this option
                std::string entry = boost::trim_copy(data->menuOptions[i]);
                std::replace_if(entry.begin(), entry.end(), ::isspace, ' ');
                std::string help = boost::trim_copy(data->menuOptionTooltips[i]);
                std::replace_if(help.begin(), help.end(), ::isspace, ' ');
                if ( isHintInMarkdown() ) {
                    ss << "* **" << entry << "**";
                } else {
                    ss << entry;
                }
                ss << ": ";
                ss << help;
                if (i < data->menuOptionTooltips.size() - 1) {
                    ss << '\n';
                }
            }
        }
    }

    return ss.str();
} // KnobChoice::getHintToolTipFull

ValueChangedReturnCodeEnum
KnobChoice::setValueFromLabel(const std::string & value, ViewSetSpec view)
{
<<<<<<< HEAD
    std::list<ViewIdx> views = getViewsList();
    for (std::list<ViewIdx>::const_iterator it = views.begin(); it!=views.end(); ++it) {
        if (!view.isAll()) {
            ViewIdx view_i = getViewIdxFromGetSpec(ViewGetSpec(view));
            if (view_i != *it) {
                continue;
            }
        }

        ChoiceKnobDimViewPtr data = toChoiceKnobDimView(getDataForDimView(DimIdx(0), *it));
        if (!data) {
            continue;
        }
        int index = -1;
        {
            QMutexLocker k(&data->valueMutex);
            int i = choiceMatch(value, data->menuOptions);
        }
        if (index != -1) {
            return setValue(index, view);
        }
=======
    int i = choiceMatch(value, _mergedEntries, 0);
    if (i >= 0) {
        return setValue(i, ViewIdx(0), dimension, turnOffAutoKeying);
    }
    /*{
        QMutexLocker k(&_entriesMutex);
        _currentEntryLabel = value;
       }
       return setValue(-1, ViewIdx(0), dimension, turnOffAutoKeying);*/
    throw std::runtime_error(std::string("KnobChoice::setValueFromLabel: unknown label ") + value);
}

void
KnobChoice::setDefaultValueFromLabelWithoutApplying(const std::string & value,
                                                    int dimension)
{
    int i = choiceMatch(value, _mergedEntries, 0);
    if (i >= 0) {
        return setDefaultValueWithoutApplying(i, dimension);
>>>>>>> ec35c2b1
    }

<<<<<<< HEAD
    throw std::runtime_error(std::string("KnobChoice::setValueFromLabel: unknown label ") + value);
=======
void
KnobChoice::setDefaultValueFromLabel(const std::string & value,
                                     int dimension)
{
    int i = choiceMatch(value, _mergedEntries, 0);
    if (i >= 0) {
        return setDefaultValue(i, dimension);
    }
    throw std::runtime_error(std::string("KnobChoice::setDefaultValueFromLabel: unknown label ") + value);
>>>>>>> ec35c2b1
}


// Choice restoration tries several options to restore a choice value:
// 1- exact string match, same index
// 2- exact string match, other index
// 3- exact string match before the first '\t', other index
// 4- case-insensistive string match, other index
// returns index if choice was matched, -1 if not matched
int
KnobChoice::choiceMatch(const std::string& choice,
                        const std::vector<std::string>& entries,
                        std::string* matchedEntry)
{
    // first, try exact match
    for (std::size_t i = 0; i < entries.size(); ++i) {
        if (entries[i] == choice) {
            if (matchedEntry) {
                *matchedEntry = entries[i];
            }
            return i;
        }
    }

    // second, match the part before '\t' with the part before '\t'. This is for value-tab-description options such as in the WriteFFmpeg codec
    std::size_t choicetab = choice.find('\t'); // returns string::npos if no tab was found
    std::string choicemain = choice.substr(0, choicetab); // gives the entire string if no tabs were found
    for (std::size_t i = 0; i < entries.size(); ++i) {
        const std::string& entry(entries[i]);
        std::size_t entrytab = entry.find('\t'); // returns string::npos if no tab was found
        std::string entrymain = entry.substr(0, entrytab); // gives the entire string if no tabs were found

        if (entrymain == choicemain) {
            if (matchedEntry) {
                *matchedEntry = entries[i];
            }
            return i;
        }
    }

    // third, case-insensitive match
    for (std::size_t i = 0; i < entries.size(); ++i) {
        if ( boost::iequals(entries[i], choice) ) {
            if (matchedEntry) {
                *matchedEntry = entries[i];
            }
            return i;
        }
    }

    // no match
    return -1;
}

void
KnobChoice::setDefaultValueFromLabelWithoutApplying(const std::string & value)
{
    int index = -1;
    {
        ChoiceKnobDimViewPtr data = toChoiceKnobDimView(getDataForDimView(DimIdx(0), ViewIdx(0)));
        assert(data);
        QMutexLocker k(&data->valueMutex);
        index = choiceMatch(value, data->menuOptions);
    }
<<<<<<< HEAD
    if (index != -1) {
        return setDefaultValueWithoutApplying(index, DimSpec(0));
=======

    int serializedIndex = knob->getValue();
    if ( ( serializedIndex < (int)_mergedEntries.size() ) && (_mergedEntries[serializedIndex] == data->_choiceString) ) {
        // we're lucky, entry hasn't changed
        setValue(serializedIndex);

    } else {
        // try to find the same label at some other index
        std::string matchedEntry;
        int i = choiceMatch(data->_choiceString, _mergedEntries, &matchedEntry);
        {
            QMutexLocker k(&_entriesMutex);
            _currentEntryLabel = matchedEntry;
        }

        if (i >= 0) {
            setValue(i);
        }
        //   setValue(-1);
>>>>>>> ec35c2b1
    }
    throw std::runtime_error(std::string("KnobChoice::setDefaultValueFromLabelWithoutApplying: unknown label ") + value);
}

void
KnobChoice::setDefaultValueFromLabel(const std::string & value)
{
    int index = -1;
    {
        ChoiceKnobDimViewPtr data = toChoiceKnobDimView(getDataForDimView(DimIdx(0), ViewIdx(0)));
        assert(data);
        QMutexLocker k(&data->valueMutex);
        index = KnobChoice::choiceMatch(value, data->menuOptions);
    }
    if (index != -1) {
        return setDefaultValue(index, DimSpec(0));
    }
    throw std::runtime_error(std::string("KnobChoice::setDefaultValueFromLabel: unknown label ") + value);
}

KnobDimViewBasePtr
KnobChoice::createDimViewData() const
{
    ChoiceKnobDimViewPtr ret(new ChoiceKnobDimView);
    return ret;
}


/******************************KnobSeparator**************************************/

KnobSeparator::KnobSeparator(const KnobHolderPtr& holder,
                             const std::string &label,
                             int dimension,
                             bool declaredByPlugin)
    : KnobBoolBase(holder, label, dimension, declaredByPlugin)
{
}

bool
KnobSeparator::canAnimate() const
{
    return false;
}

const std::string KnobSeparator::_typeNameStr(kKnobSeparatorTypeName);
const std::string &
KnobSeparator::typeNameStatic()
{
    return _typeNameStr;
}

const std::string &
KnobSeparator::typeName() const
{
    return typeNameStatic();
}

/******************************KnobColor**************************************/

/**
 * @brief A color knob with of variable dimension. Each color is a double ranging in [0. , 1.]
 * In dimension 1 the knob will have a single channel being a gray-scale
 * In dimension 3 the knob will have 3 channel R,G,B
 * In dimension 4 the knob will have R,G,B and A channels.
 **/

KnobColor::KnobColor(const KnobHolderPtr& holder,
                     const std::string &label,
                     int dimension,
                     bool declaredByPlugin)
    : KnobDoubleBase(holder, label, dimension, declaredByPlugin)
    , _simplifiedMode(false)
{
    //dimension greater than 4 is not supported. Dimension 2 doesn't make sense.
    assert(dimension <= 4 && dimension != 2);
}


bool
KnobColor::canAnimate() const
{
    return true;
}

const std::string
KnobColor::_typeNameStr(kKnobColorTypeName);
const std::string &
KnobColor::typeNameStatic()
{
    return _typeNameStr;
}

const std::string &
KnobColor::typeName() const
{
    return typeNameStatic();
}

void
KnobColor::setSimplified(bool simp)
{
    _simplifiedMode = simp;
}

bool
KnobColor::isSimplified() const
{
    return _simplifiedMode;
}

/******************************KnobString**************************************/


KnobString::KnobString(const KnobHolderPtr& holder,
                       const std::string &label,
                       int dimension,
                       bool declaredByPlugin)
    : AnimatingKnobStringHelper(holder, label, dimension, declaredByPlugin)
    , _multiLine(false)
    , _richText(false)
    , _customHtmlText(false)
    , _isLabel(false)
    , _isCustom(false)
    , _fontSize(getDefaultFontPointSize())
    , _boldActivated(false)
    , _italicActivated(false)
    , _fontFamily(NATRON_FONT)
    , _fontColor()
{
    _fontColor[0] = _fontColor[1] = _fontColor[2] = 0.;
}

KnobString::~KnobString()
{
}

int
KnobString::getDefaultFontPointSize()
{
    return kKnobStringDefaultFontSize;
}

bool
KnobString::canAnimate() const
{
    return canAnimateStatic();
}

const std::string KnobString::_typeNameStr(kKnobStringTypeName);
const std::string &
KnobString::typeNameStatic()
{
    return _typeNameStr;
}

const std::string &
KnobString::typeName() const
{
    return typeNameStatic();
}

bool
KnobString::parseFont(const QString & label, int* fontSize, QString* fontFamily, bool* isBold, bool* isItalic, double* r, double *g, double* b)
{
    assert(isBold && isItalic && r && g && b && fontFamily && fontSize);

    *isBold = false;
    *isItalic = false;
    *fontSize = 0;
    *r = *g = *b = 0.;

    QString toFind = QString::fromUtf8(kFontSizeTag);
    int startFontTag = label.indexOf(toFind);

    assert(startFontTag != -1);
    if (startFontTag == -1) {
        return false;
    }
    startFontTag += toFind.size();
    int j = startFontTag;
    QString sizeStr;
    while ( j < label.size() && label.at(j).isDigit() ) {
        sizeStr.push_back( label.at(j) );
        ++j;
    }

    toFind = QString::fromUtf8(kFontFaceTag);
    startFontTag = label.indexOf(toFind, startFontTag);
    assert(startFontTag != -1);
    if (startFontTag == -1) {
        return false;
    }
    startFontTag += toFind.size();
    j = startFontTag;
    QString faceStr;
    while ( j < label.size() && label.at(j) != QLatin1Char('"') ) {
        faceStr.push_back( label.at(j) );
        ++j;
    }

    *fontSize = sizeStr.toInt();
    *fontFamily = faceStr;

    {
        toFind = QString::fromUtf8(kBoldStartTag);
        int foundBold = label.indexOf(toFind);
        if (foundBold != -1) {
            *isBold = true;
        }
    }

    {
        toFind = QString::fromUtf8(kItalicStartTag);
        int foundItalic = label.indexOf(toFind);
        if (foundItalic != -1) {
            *isItalic = true;
        }
    }
    {
        toFind = QString::fromUtf8(kFontColorTag);
        int foundColor = label.indexOf(toFind);
        if (foundColor != -1) {
            foundColor += toFind.size();
            QString currentColor;
            int j = foundColor;
            while ( j < label.size() && label.at(j) != QLatin1Char('"') ) {
                currentColor.push_back( label.at(j) );
                ++j;
            }
            int red, green, blue;
            ColorParser::parseColor(currentColor, &red, &green, &blue);
            *r = red / 255.0;
            *g = green / 255.0;
            *b = blue / 255.0;
        }
    }
    return true;
} // KnobString::parseFont

bool
KnobString::hasContentWithoutHtmlTags()
{
    std::string str = getValue();

    if ( str.empty() ) {
        return false;
    }

    //First remove content in the NATRON_CUSTOM_HTML tags
    const std::string customTagStart(NATRON_CUSTOM_HTML_TAG_START);
    const std::string customTagEnd(NATRON_CUSTOM_HTML_TAG_END);
    std::size_t foundNatronCustomDataTag = str.find(customTagStart, 0);
    if (foundNatronCustomDataTag != std::string::npos) {
        ///remove the current custom data
        int foundNatronEndTag = str.find(customTagEnd, foundNatronCustomDataTag);
        assert(foundNatronEndTag != (int)std::string::npos);

        foundNatronEndTag += customTagEnd.size();
        str.erase(foundNatronCustomDataTag, foundNatronEndTag - foundNatronCustomDataTag);
    }

    std::size_t foundOpen = str.find("<");
    if (foundOpen == std::string::npos) {
        return true;
    }
    while (foundOpen != std::string::npos) {
        std::size_t foundClose = str.find(">", foundOpen);
        if (foundClose == std::string::npos) {
            return true;
        }

        if ( foundClose + 1 < str.size() ) {
            if (str[foundClose + 1] == '<') {
                foundOpen = foundClose + 1;
            } else {
                return true;
            }
        } else {
            return false;
        }
    }

    return true;
}


QString
KnobString::removeNatronHtmlTag(QString text)
{
    // We also remove any custom data added by natron so the user doesn't see it
    int startCustomData = text.indexOf( QString::fromUtf8(NATRON_CUSTOM_HTML_TAG_START) );

    if (startCustomData != -1) {

        // Found start tag, now find end tag and remove what's in-between
        QString endTag( QString::fromUtf8(NATRON_CUSTOM_HTML_TAG_END) );
        int endCustomData = text.indexOf(endTag, startCustomData);
        assert(endCustomData != -1);
        if (endCustomData == -1) {
            return text;
        }
        endCustomData += endTag.size();
        text.remove(startCustomData, endCustomData - startCustomData);
    }

    return text;
}

QString
KnobString::getNatronHtmlTagContent(QString text)
{
    QString label = removeAutoAddedHtmlTags(text, false);
    QString startTag = QString::fromUtf8(NATRON_CUSTOM_HTML_TAG_START);
    int startCustomData = label.indexOf(startTag);

    if (startCustomData != -1) {

        // Found start tag, now find end tag and get what's in-between
        QString endTag = QString::fromUtf8(NATRON_CUSTOM_HTML_TAG_END);
        int endCustomData = label.indexOf(endTag, startCustomData);
        assert(endCustomData != -1);
        if (endCustomData == -1) {
            return label;
        }
        label = label.remove( endCustomData, endTag.size() );
        label = label.remove( startCustomData, startTag.size() );
    }

    return label;
}

QString
KnobString::removeAutoAddedHtmlTags(QString text,
                                       bool removeNatronTag)
{
    // Find font start tag
    QString toFind = QString::fromUtf8(kFontSizeTag);
    int i = text.indexOf(toFind);
    bool foundFontStart = i != -1;

    // Remove bold tag
    QString boldStr = QString::fromUtf8(kBoldStartTag);
    int foundBold = text.lastIndexOf(boldStr, i);

    // Assert removed: the knob might be linked from elsewhere and the button might not have been pressed.
    //assert((foundBold == -1 && !_boldActivated) || (foundBold != -1 && _boldActivated));

    if (foundBold != -1) {
        // We found bold, remove it
        text.remove( foundBold, boldStr.size() );
        boldStr = QString::fromUtf8(kBoldEndTag);
        foundBold = text.lastIndexOf(boldStr);
        assert(foundBold != -1);
        if (foundBold == -1) {
            return text;
        }
        text.remove( foundBold, boldStr.size() );
    }

    // Refresh the index of the font start tag
    i = text.indexOf(toFind);

    // Remove italic tag
    QString italStr = QString::fromUtf8(kItalicStartTag);
    int foundItal = text.lastIndexOf(italStr, i);

    // Assert removed: the knob might be linked from elsewhere and the button might not have been pressed.
    // assert((_italicActivated && foundItal != -1) || (!_italicActivated && foundItal == -1));

    if (foundItal != -1) {
        // We found italic, remove it
        text.remove( foundItal, italStr.size() );
        italStr = QString::fromUtf8(kItalicEndTag);
        foundItal = text.lastIndexOf(italStr);
        assert(foundItal != -1);
        text.remove( foundItal, italStr.size() );
    }

    // Refresh the index of the font start tag
    i = text.indexOf(toFind);

    // Find the end of the font declaration start tag
    QString endTag = QString::fromUtf8("\">");
    int foundEndTag = text.indexOf(endTag, i);
    foundEndTag += endTag.size();
    if (foundFontStart) {
        //Remove the whole font declaration tag
        text.remove(i, foundEndTag - i);
    }

    // Find the font end tag
    endTag = QString::fromUtf8(kFontEndTag);
    foundEndTag = text.lastIndexOf(endTag);
    assert( (foundEndTag != -1 && foundFontStart) || !foundFontStart );
    if (foundEndTag != -1) {
        // Remove the font end tag
        text.remove( foundEndTag, endTag.size() );
    }

    // We also remove any custom data added by natron so the user doesn't see it
    if (removeNatronTag) {
        return removeNatronHtmlTag(text);
    } else {
        return text;
    }
} // removeAutoAddedHtmlTags

QString
KnobString::makeFontTag(const QString& family,
                        int fontSize,
                        double r, double g, double b)
{
    QString colorName = ColorParser::getColorName(Image::clamp(r, 0., 1.) * 255.0, Image::clamp(g, 0., 1.) * 255.0, Image::clamp(b, 0., 1.) * 255.0);
    return QString::fromUtf8(kFontSizeTag "%1\" " kFontColorTag "%2\" " kFontFaceTag "%3\">")
    .arg(fontSize)
    .arg(colorName)
    .arg(family);
}

QString
KnobString::decorateTextWithFontTag(const QString& family,
                                    int fontSize,
                                    double r, double g, double b,
                                    bool isBold, bool isItalic,
                                    const QString& text)
{
    QString ret = makeFontTag(family, fontSize, r, g, b);
    if (isBold) {
        ret += QString::fromUtf8(kBoldStartTag);
    }
    if (isItalic) {
        ret += QString::fromUtf8(kItalicStartTag);
    }
    ret += text;
    if (isBold) {
        ret += QString::fromUtf8(kBoldEndTag);
    }
    if (isItalic) {
        ret += QString::fromUtf8(kItalicEndTag);
    }

    ret += QString::fromUtf8(kFontEndTag);
    return ret;
}

QString
KnobString::decorateStringWithCurrentState(const QString& str)
{
    QString ret = str;
    if (!_richText) {
        return ret;
    }
    ret = decorateTextWithFontTag(QString::fromUtf8(_fontFamily.c_str()), _fontSize, _fontColor[0], _fontColor[1], _fontColor[2], _boldActivated, _italicActivated, ret);
    return ret;
}

QString
KnobString::getValueDecorated(double time, ViewGetSpec view)
{
    QString ret;
    if (isAnimated(DimIdx(0), view)) {
        ret = QString::fromUtf8(getValueAtTime(time, DimIdx(0) , view).c_str());
    } else {
        ret = QString::fromUtf8(getValue(DimIdx(0), view).c_str());
    }
    return decorateStringWithCurrentState(ret);
}

void
KnobString::setAsLabel()
{
    setAnimationEnabled(false); //< labels cannot animate
    _isLabel = true;
}

/******************************KnobGroup**************************************/

KnobGroup::KnobGroup(const KnobHolderPtr& holder,
                     const std::string &label,
                     int dimension,
                     bool declaredByPlugin)
    : KnobBoolBase(holder, label, dimension, declaredByPlugin)
    , _isTab(false)
    , _isToolButton(false)
    , _isDialog(false)
{
}

void
KnobGroup::setAsTab()
{
    _isTab = true;
}

bool
KnobGroup::isTab() const
{
    return _isTab;
}

void
KnobGroup::setAsToolButton(bool b)
{
    _isToolButton = b;
}

bool
KnobGroup::getIsToolButton() const
{
    return _isToolButton;
}

void
KnobGroup::setAsDialog(bool b)
{
    _isDialog = b;
}

bool
KnobGroup::getIsDialog() const
{
    return _isDialog;
}

bool
KnobGroup::canAnimate() const
{
    return false;
}

const std::string KnobGroup::_typeNameStr(kKnobGroupTypeName);
const std::string &
KnobGroup::typeNameStatic()
{
    return _typeNameStr;
}

const std::string &
KnobGroup::typeName() const
{
    return typeNameStatic();
}

void
KnobGroup::addKnob(const KnobIPtr& k)
{
    if ( !isUserKnob() && k->isUserKnob() ) {
        return;
    }

    for (std::size_t i = 0; i < _children.size(); ++i) {
        if (_children[i].lock() == k) {
            return;
        }
    }

    k->resetParent();

    _children.push_back(k);
    k->setParentKnob( shared_from_this() );
}

void
KnobGroup::removeKnob(const KnobIPtr& k)
{
    for (std::vector<KnobIWPtr >::iterator it = _children.begin(); it != _children.end(); ++it) {
        if (it->lock() == k) {
            _children.erase(it);

            return;
        }
    }
}

bool
KnobGroup::moveOneStepUp(const KnobIPtr& k)
{
    for (U32 i = 0; i < _children.size(); ++i) {
        if (_children[i].lock() == k) {
            if (i == 0) {
                return false;
            }
            KnobIWPtr tmp = _children[i - 1];
            _children[i - 1] = _children[i];
            _children[i] = tmp;

            return true;
        }
    }
    throw std::invalid_argument("Given knob does not belong to this group");
}

bool
KnobGroup::moveOneStepDown(const KnobIPtr& k)
{
    for (U32 i = 0; i < _children.size(); ++i) {
        if (_children[i].lock() == k) {
            if (i == _children.size() - 1) {
                return false;
            }
            KnobIWPtr tmp = _children[i + 1];
            _children[i + 1] = _children[i];
            _children[i] = tmp;

            return true;
        }
    }
    throw std::invalid_argument("Given knob does not belong to this group");
}

void
KnobGroup::insertKnob(int index,
                      const KnobIPtr& k)
{
    if ( !isUserKnob() && k->isUserKnob() ) {
        return;
    }

    for (std::size_t i = 0; i < _children.size(); ++i) {
        if (_children[i].lock() == k) {
            return;
        }
    }

    k->resetParent();

    if ( index >= (int)_children.size() ) {
        _children.push_back(k);
    } else {
        std::vector<KnobIWPtr >::iterator it = _children.begin();
        std::advance(it, index);
        _children.insert(it, k);
    }
    k->setParentKnob( shared_from_this() );
}

std::vector< KnobIPtr >
KnobGroup::getChildren() const
{
    std::vector< KnobIPtr > ret;

    for (std::size_t i = 0; i < _children.size(); ++i) {
        KnobIPtr k = _children[i].lock();
        if (k) {
            ret.push_back(k);
        }
    }

    return ret;
}

/******************************PAGE_KNOB**************************************/

KnobPage::KnobPage(const KnobHolderPtr& holder,
                   const std::string &label,
                   int dimension,
                   bool declaredByPlugin)
    : KnobBoolBase(holder, label, dimension, declaredByPlugin)
    , _isToolBar(false)
{
    setIsPersistent(false);
}

bool
KnobPage::canAnimate() const
{
    return false;
}

const std::string KnobPage::_typeNameStr(kKnobPageTypeName);
const std::string &
KnobPage::typeNameStatic()
{
    return _typeNameStr;
}

const std::string &
KnobPage::typeName() const
{
    return typeNameStatic();
}

std::vector< KnobIPtr >
KnobPage::getChildren() const
{
    std::vector< KnobIPtr > ret;

    for (std::size_t i = 0; i < _children.size(); ++i) {
        KnobIPtr k = _children[i].lock();
        if (k) {
            ret.push_back(k);
        }
    }

    return ret;
}

void
KnobPage::addKnob(const KnobIPtr &k)
{
    if ( !isUserKnob() && k->isUserKnob() ) {
        return;
    }
    for (std::size_t i = 0; i < _children.size(); ++i) {
        if (_children[i].lock() == k) {
            return;
        }
    }


    k->resetParent();

    _children.push_back(k);
    k->setParentKnob( shared_from_this() );
}

void
KnobPage::insertKnob(int index,
                     const KnobIPtr& k)
{
    if ( !isUserKnob() && k->isUserKnob() ) {
        return;
    }

    for (std::size_t i = 0; i < _children.size(); ++i) {
        if (_children[i].lock() == k) {
            return;
        }
    }

    k->resetParent();

    if ( index >= (int)_children.size() ) {
        _children.push_back(k);
    } else {
        std::vector<KnobIWPtr >::iterator it = _children.begin();
        std::advance(it, index);
        _children.insert(it, k);
    }
    k->setParentKnob( shared_from_this() );
}

void
KnobPage::removeKnob(const KnobIPtr& k)
{
    for (std::vector<KnobIWPtr >::iterator it = _children.begin(); it != _children.end(); ++it) {
        if (it->lock() == k) {
            _children.erase(it);

            return;
        }
    }
}

bool
KnobPage::moveOneStepUp(const KnobIPtr& k)
{
    for (U32 i = 0; i < _children.size(); ++i) {
        if (_children[i].lock() == k) {
            if (i == 0) {
                return false;
            }
            KnobIWPtr tmp = _children[i - 1];
            _children[i - 1] = _children[i];
            _children[i] = tmp;

            return true;
        }
    }
    throw std::invalid_argument("Given knob does not belong to this page");
}

bool
KnobPage::moveOneStepDown(const KnobIPtr& k)
{
    for (U32 i = 0; i < _children.size(); ++i) {
        if (_children[i].lock() == k) {
            if (i == _children.size() - 1) {
                return false;
            }
            KnobIWPtr tmp = _children[i + 1];
            _children[i + 1] = _children[i];
            _children[i] = tmp;

            return true;
        }
    }
    throw std::invalid_argument("Given knob does not belong to this page");
}

/******************************KnobParametric**************************************/

bool
ParametricKnobDimView::copy(const CopyInArgs& inArgs, CopyOutArgs* outArgs)
{
    bool hasChanged = ValueKnobDimView<double>::copy(inArgs, outArgs);
    const ParametricKnobDimView* otherType = dynamic_cast<const ParametricKnobDimView*>(inArgs.other);
    assert(otherType);

    QMutexLocker k(&valueMutex);
    QMutexLocker k2(&inArgs.other->valueMutex);

    if (otherType->parametricCurve) {
        if (!parametricCurve) {
            parametricCurve.reset(new Curve(otherType->parametricCurve->getType()));
        }
        hasChanged |= parametricCurve->cloneAndCheckIfChanged(*otherType->parametricCurve, 0 /*offset*/, 0 /*range*/);
    }
    return hasChanged;
}

KnobParametric::KnobParametric(const KnobHolderPtr& holder,
                               const std::string &label,
                               int dimension,
                               bool declaredByPlugin)
    : KnobDoubleBase(holder, label, dimension, declaredByPlugin)
    , _curvesMutex()
    , _defaultCurves(dimension)
    , _curvesColor(dimension)
{
    setCanAutoFoldDimensions(false);
}

KnobDimViewBasePtr
KnobParametric::createDimViewData() const
{
    ParametricKnobDimViewPtr ret(new ParametricKnobDimView);
    ret->parametricCurve.reset(new Curve(Curve::eCurveTypeParametric));
    return ret;
}

void
KnobParametric::populate()
{
    KnobDoubleBase::populate();
    for (int i = 0; i < getNDimensions(); ++i) {
        RGBAColourD color;
        color.r = color.g = color.b = color.a = 1.;
        _curvesColor[i] = color;
        _defaultCurves[i].reset(new Curve(Curve::eCurveTypeParametric));
    }
}

const std::string KnobParametric::_typeNameStr(kKnobParametricTypeName);

void
KnobParametric::setPeriodic(bool periodic)
{
    for (std::size_t i = 0; i < _defaultCurves.size(); ++i) {
        ParametricKnobDimViewPtr data = toParametricKnobDimView(getDataForDimView(DimIdx(i), ViewIdx(0)));
        assert(data);
        data->parametricCurve->setPeriodic(periodic);
        _defaultCurves[i]->setPeriodic(periodic);
    }
}


const std::string &
KnobParametric::typeNameStatic()
{
    return _typeNameStr;
}


bool
KnobParametric::canAnimate() const
{
    return false;
}

const std::string &
KnobParametric::typeName() const
{
    return typeNameStatic();
}

CurvePtr
KnobParametric::getAnimationCurve(ViewGetSpec idx, DimIdx dimension) const
{
    if (dimension < 0 || dimension >= (int)_defaultCurves.size()) {
        throw std::invalid_argument("KnobParametric::getAnimationCurve dimension out of range");
    }
    ViewIdx view_i = getViewIdxFromGetSpec(idx);
    ParametricKnobDimViewPtr data = toParametricKnobDimView(getDataForDimView(dimension, view_i));
    if (!data) {
        return CurvePtr();
    }
    return data->parametricCurve;
}

void
KnobParametric::setCurveColor(DimIdx dimension,
                              double r,
                              double g,
                              double b)
{
    ///only called in the main thread
    assert( QThread::currentThread() == qApp->thread() );
    ///Mt-safe as it never changes

    assert( dimension < (int)_curvesColor.size() );
    _curvesColor[dimension].r = r;
    _curvesColor[dimension].g = g;
    _curvesColor[dimension].b = b;

    Q_EMIT curveColorChanged(dimension);
}

void
KnobParametric::getCurveColor(DimIdx dimension,
                              double* r,
                              double* g,
                              double* b)
{
    ///Mt-safe as it never changes

    if (dimension < 0 || dimension >= (int)_defaultCurves.size()) {
        throw std::invalid_argument("KnobParametric::getCurveColor dimension out of range");
    }

    *r = _curvesColor[dimension].r;
    *g = _curvesColor[dimension].g;
    *b = _curvesColor[dimension].b;

}

void
KnobParametric::setParametricRange(double min,
                                   double max)
{
    ///only called in the main thread
    assert( QThread::currentThread() == qApp->thread() );
    ///Mt-safe as it never changes

    for (std::size_t i = 0; i < _defaultCurves.size(); ++i) {
        ParametricKnobDimViewPtr data = toParametricKnobDimView(getDataForDimView(DimIdx(i), ViewIdx(0)));
        assert(data);
        data->parametricCurve->setXRange(min, max);
    }
}

std::pair<double, double> KnobParametric::getParametricRange() const
{
    ///Mt-safe as it never changes
    ParametricKnobDimViewPtr data = toParametricKnobDimView(getDataForDimView(DimIdx(0), ViewIdx(0)));
    assert(data);
    return data->parametricCurve->getXRange();
}

CurvePtr
KnobParametric::getDefaultParametricCurve(DimIdx dimension) const
{
    if (dimension < 0 || dimension >= (int)_defaultCurves.size()) {
        throw std::invalid_argument("KnobParametric::getDefaultParametricCurve dimension out of range");
    }
    return _defaultCurves[dimension];

}

CurvePtr
KnobParametric::getParametricCurveInternal(DimIdx dimension, ViewGetSpec view, ParametricKnobDimViewPtr* outData) const
{
    ///Mt-safe as Curve is MT-safe and the pointer is never deleted
    if (dimension < 0 || dimension >= (int)_defaultCurves.size()) {
        throw std::invalid_argument("KnobParametric::getParametricCurve dimension out of range");
    }
    ViewIdx view_i = getViewIdxFromGetSpec(view);
    ParametricKnobDimViewPtr data = toParametricKnobDimView(getDataForDimView(dimension, view_i));
    if (!data) {
        return CurvePtr();
    }
    if (outData) {
        *outData = data;
    }

    EffectInstancePtr holder = toEffectInstance(getHolder());
    if (holder) {
        RenderValuesCachePtr cache = holder->getRenderValuesCacheTLS();
        if (cache) {
            KnobParametricPtr thisShared = boost::const_pointer_cast<KnobParametric>(boost::dynamic_pointer_cast<const KnobParametric>(shared_from_this()));
            return cache->getOrCreateCachedParametricKnobCurve(thisShared, data->parametricCurve, dimension);
        }
    }
    return data->parametricCurve;
}

CurvePtr KnobParametric::getParametricCurve(DimIdx dimension, ViewGetSpec view) const
{
    return getParametricCurveInternal(dimension, view, 0);
}

void
KnobParametric::signalCurveChanged(DimSpec dimension, const KnobDimViewBasePtr& data)
{
    KnobDimViewKeySet sharedKnobs;
    {
        QMutexLocker k(&data->valueMutex);
        sharedKnobs = data->sharedKnobs;
    }
    for (KnobDimViewKeySet::const_iterator it = sharedKnobs.begin(); it!=sharedKnobs.end(); ++it) {
        KnobParametricPtr sharedKnob = toKnobParametric(it->knob.lock());
        assert(sharedKnob);
        if (!sharedKnob) {
            continue;
        }

        Q_EMIT sharedKnob->curveChanged(dimension);
    }
}

StatusEnum
KnobParametric::addControlPoint(ValueChangedReasonEnum reason,
                                DimIdx dimension,
                                double key,
                                double value,
                                KeyframeTypeEnum interpolation)
{
    ///Mt-safe as Curve is MT-safe
    if ( ( dimension >= (int)_defaultCurves.size() ) ||
         ( key != key) || // check for NaN
         boost::math::isinf(key) ||
         ( value != value) || // check for NaN
         boost::math::isinf(value) ) {
        return eStatusFailed;
    }

    KeyFrame k(key, value);
    k.setInterpolation(interpolation);

    ParametricKnobDimViewPtr data;
    CurvePtr curve = getParametricCurveInternal(dimension, ViewIdx(0), &data);
    assert(curve);
    curve->addKeyFrame(k);
    evaluateValueChange(DimIdx(0), getCurrentTime(), ViewSetSpec::all(), reason);
    signalCurveChanged(dimension, data);
    return eStatusOK;
}

StatusEnum
KnobParametric::addControlPoint(ValueChangedReasonEnum reason,
                                DimIdx dimension,
                                double key,
                                double value,
                                double leftDerivative,
                                double rightDerivative,
                                KeyframeTypeEnum interpolation)
{
    ///Mt-safe as Curve is MT-safe
    if ( ( dimension >= (int)_defaultCurves.size() ) ||
         ( key != key) || // check for NaN
         boost::math::isinf(key) ||
         ( value != value) || // check for NaN
         boost::math::isinf(value) ) {
        return eStatusFailed;
    }

    KeyFrame k(key, value, leftDerivative, rightDerivative);
    k.setInterpolation(interpolation);
    ParametricKnobDimViewPtr data;
    CurvePtr curve = getParametricCurveInternal(dimension, ViewIdx(0), &data);
    assert(curve);
    curve->addKeyFrame(k);
    signalCurveChanged(dimension, data);
    evaluateValueChange(DimIdx(0), getCurrentTime(), ViewSetSpec::all(), reason);

    return eStatusOK;
}

StatusEnum
KnobParametric::evaluateCurve(DimIdx dimension,
                         ViewGetSpec view,
                         double parametricPosition,
                         double *returnValue) const
{
    ///Mt-safe as Curve is MT-safe
    if ( dimension >= (int)_defaultCurves.size() ) {
        return eStatusFailed;
    }
    CurvePtr curve = getParametricCurve(dimension, view);
    if (!curve) {
        return eStatusFailed;
    }
    *returnValue = curve->getValueAt(parametricPosition);
    return eStatusOK;
}

StatusEnum
KnobParametric::getNControlPoints(DimIdx dimension,
                                  ViewGetSpec view,
                                  int *returnValue) const
{
    ///Mt-safe as Curve is MT-safe
    if ( dimension >= (int)_defaultCurves.size() ) {
        return eStatusFailed;
    }
    CurvePtr curve = getParametricCurve(dimension, view);
    if (!curve) {
        return eStatusFailed;
    }
    *returnValue =  curve->getKeyFramesCount();

    return eStatusOK;
}

StatusEnum
KnobParametric::getNthControlPoint(DimIdx dimension,
                                   ViewGetSpec view,
                                   int nthCtl,
                                   double *key,
                                   double *value) const
{
    ///Mt-safe as Curve is MT-safe
    if ( dimension >= (int)_defaultCurves.size() ) {
        return eStatusFailed;
    }
    CurvePtr curve = getParametricCurve(dimension, view);
    if (!curve) {
        return eStatusFailed;
    }

    KeyFrame kf;
    bool ret = curve->getKeyFrameWithIndex(nthCtl, &kf);
    if (!ret) {
        return eStatusFailed;
    }
    *key = kf.getTime();
    *value = kf.getValue();

    return eStatusOK;
}

StatusEnum
KnobParametric::getNthControlPoint(DimIdx dimension,
                                   ViewGetSpec view,
                                   int nthCtl,
                                   double *key,
                                   double *value,
                                   double *leftDerivative,
                                   double *rightDerivative) const
{
    ///Mt-safe as Curve is MT-safe
    if ( dimension >= (int)_defaultCurves.size() ) {
        return eStatusFailed;
    }
    CurvePtr curve = getParametricCurve(dimension, view);
    if (!curve) {
        return eStatusFailed;
    }
    KeyFrame kf;
    bool ret = curve->getKeyFrameWithIndex(nthCtl, &kf);
    if (!ret) {
        return eStatusFailed;
    }
    *key = kf.getTime();
    *value = kf.getValue();
    *leftDerivative = kf.getLeftDerivative();
    *rightDerivative = kf.getRightDerivative();

    return eStatusOK;
}

StatusEnum
KnobParametric::setNthControlPointInterpolation(ValueChangedReasonEnum reason,
                                                DimIdx dimension,
                                                ViewSetSpec view,
                                                int nThCtl,
                                                KeyframeTypeEnum interpolation)
{

    ///Mt-safe as Curve is MT-safe
    if ( dimension >= (int)_defaultCurves.size() ) {
        return eStatusFailed;
    }
    std::list<ViewIdx> views = getViewsList();
    ViewIdx view_i;
    if (!view.isAll()) {
        view_i = getViewIdxFromGetSpec(ViewGetSpec(view));
    }
    for (std::list<ViewIdx>::const_iterator it = views.begin(); it!=views.end(); ++it) {
        if (!view.isAll()) {
            if (view_i != *it) {
                continue;
            }
        }
        ParametricKnobDimViewPtr data;
        CurvePtr curve = getParametricCurveInternal(dimension, *it, &data);
        if (!curve) {
            return eStatusFailed;
        }

        try {
            curve->setKeyFrameInterpolation(interpolation, nThCtl);
        } catch (...) {
            return eStatusFailed;
        }
        signalCurveChanged(dimension, data);

    }



    evaluateValueChange(dimension, getCurrentTime(), view, reason);

    return eStatusOK;
}

StatusEnum
KnobParametric::setNthControlPoint(ValueChangedReasonEnum reason,
                                   DimIdx dimension,
                                   ViewSetSpec view,
                                   int nthCtl,
                                   double key,
                                   double value)
{
    ///Mt-safe as Curve is MT-safe
    if ( dimension >= (int)_defaultCurves.size() ) {
        return eStatusFailed;
    }
    std::list<ViewIdx> views = getViewsList();
    ViewIdx view_i;
    if (!view.isAll()) {
        view_i = getViewIdxFromGetSpec(ViewGetSpec(view));
    }
    for (std::list<ViewIdx>::const_iterator it = views.begin(); it!=views.end(); ++it) {
        if (!view.isAll()) {
            if (view_i != *it) {
                continue;
            }
        }
        ParametricKnobDimViewPtr data;
        CurvePtr curve = getParametricCurveInternal(dimension, *it, &data);
        if (!curve) {
            return eStatusFailed;
        }
        try {
            curve->setKeyFrameValueAndTime(key, value, nthCtl);
        } catch (...) {
            return eStatusFailed;
        }
        signalCurveChanged(dimension, data);
    }


    evaluateValueChange(dimension, getCurrentTime(), view, reason);

    return eStatusOK;
}

StatusEnum
KnobParametric::setNthControlPoint(ValueChangedReasonEnum reason,
                                   DimIdx dimension,
                                   ViewSetSpec view,
                                   int nthCtl,
                                   double key,
                                   double value,
                                   double leftDerivative,
                                   double rightDerivative)
{
    if ( dimension >= (int)_defaultCurves.size() ) {
        return eStatusFailed;
    }
    std::list<ViewIdx> views = getViewsList();
    ViewIdx view_i;
    if (!view.isAll()) {
        view_i = getViewIdxFromGetSpec(ViewGetSpec(view));
    }
    for (std::list<ViewIdx>::const_iterator it = views.begin(); it!=views.end(); ++it) {
        if (!view.isAll()) {
            if (view_i != *it) {
                continue;
            }
        }
        ParametricKnobDimViewPtr data;
        CurvePtr curve = getParametricCurveInternal(dimension, *it, &data);
        if (!curve) {
            return eStatusFailed;
        }
        int newIdx;
        try {
            curve->setKeyFrameValueAndTime(key, value, nthCtl, &newIdx);
        } catch (...) {
            return eStatusFailed;
        }
        curve->setKeyFrameDerivatives(leftDerivative, rightDerivative, newIdx);
        signalCurveChanged(dimension, data);
    }

    evaluateValueChange(dimension, getCurrentTime(), view, reason);

    return eStatusOK;
} // setNthControlPoint

StatusEnum
KnobParametric::deleteControlPoint(ValueChangedReasonEnum reason,
                                   DimIdx dimension,
                                   ViewSetSpec view,
                                   int nthCtl)
{
    if ( dimension >= (int)_defaultCurves.size() ) {
        return eStatusFailed;
    }
    std::list<ViewIdx> views = getViewsList();
    ViewIdx view_i;
    if (!view.isAll()) {
        view_i = getViewIdxFromGetSpec(ViewGetSpec(view));
    }
    for (std::list<ViewIdx>::const_iterator it = views.begin(); it!=views.end(); ++it) {
        if (!view.isAll()) {
            if (view_i != *it) {
                continue;
            }
        }
        ParametricKnobDimViewPtr data;
        CurvePtr curve = getParametricCurveInternal(dimension, *it, &data);
        if (!curve) {
            return eStatusFailed;
        }
        try {
            curve->removeKeyFrameWithIndex(nthCtl);
        } catch (...) {
            return eStatusFailed;
        }
        signalCurveChanged(dimension, data);
    }

    evaluateValueChange(dimension, getCurrentTime(), view, reason);

    return eStatusOK;
}

StatusEnum
KnobParametric::deleteAllControlPoints(ValueChangedReasonEnum reason,
                                       DimIdx dimension,
                                       ViewSetSpec view)
{
    if ( dimension >= (int)_defaultCurves.size() ) {
        return eStatusFailed;
    }
    std::list<ViewIdx> views = getViewsList();
    ViewIdx view_i;
    if (!view.isAll()) {
        view_i = getViewIdxFromGetSpec(ViewGetSpec(view));
    }
    for (std::list<ViewIdx>::const_iterator it = views.begin(); it!=views.end(); ++it) {
        if (!view.isAll()) {
            if (view_i != *it) {
                continue;
            }
        }
        ParametricKnobDimViewPtr data;
        CurvePtr curve = getParametricCurveInternal(dimension, *it, &data);
        if (!curve) {
            return eStatusFailed;
        }
        curve->clearKeyFrames();
        signalCurveChanged(dimension, data);

    }

    evaluateValueChange(DimIdx(0), getCurrentTime(), ViewSetSpec::all(), reason);

    return eStatusOK;
}


void
KnobParametric::saveParametricCurves(std::map<std::string,std::list< SERIALIZATION_NAMESPACE::CurveSerialization > >* curves) const
{
    AppInstancePtr app = getHolder()->getApp();
    assert(app);
    std::vector<std::string> projectViews = app->getProject()->getProjectViewNames();
    std::list<ViewIdx> views = getViewsList();
    for (std::list<ViewIdx>::const_iterator it = views.begin(); it!=views.end(); ++it) {
        std::string viewName;
        if (*it >= 0 && *it < (int)projectViews.size()) {
            viewName = projectViews[*it];
        }
        std::list< SERIALIZATION_NAMESPACE::CurveSerialization >& curveList = (*curves)[viewName];
        for (int i = 0; i < getNDimensions(); ++i) {
            CurvePtr curve = getParametricCurve(DimIdx(i), *it);
            assert(curve);
            SERIALIZATION_NAMESPACE::CurveSerialization c;
            if (curve) {
                curve->toSerialization(&c);
            }
            curveList.push_back(c);
        }
    }
} // saveParametricCurves

void
KnobParametric::loadParametricCurves(const std::map<std::string,std::list< SERIALIZATION_NAMESPACE::CurveSerialization > > & curves)
{
    AppInstancePtr app = getHolder()->getApp();
    assert(app);
    std::vector<std::string> projectViews = app->getProject()->getProjectViewNames();

    for (std::map<std::string,std::list< SERIALIZATION_NAMESPACE::CurveSerialization > >::const_iterator viewsIt = curves.begin(); viewsIt != curves.end(); ++viewsIt) {

        ViewIdx view_i(0);
        Project::getViewIndex(projectViews, viewsIt->first, &view_i);

        int i = 0;
        for (std::list< SERIALIZATION_NAMESPACE::CurveSerialization >::const_iterator it2 = viewsIt->second.begin(); it2 != viewsIt->second.end(); ++it2, ++i) {
            CurvePtr curve = getParametricCurve(DimIdx(i), view_i);
            if (!curve) {
                continue;
            }
            curve->fromSerialization(*it2);
        }
    }
} // loadParametricCurves

void
KnobParametric::resetExtraToDefaultValue(DimSpec dimension, ViewSetSpec view)
{

    std::list<ViewIdx> views = getViewsList();
    int nDims = getNDimensions();
    ViewIdx view_i;
    if (!view.isAll()) {
        view_i = getViewIdxFromGetSpec(ViewGetSpec(view));
    }
    for (std::list<ViewIdx>::const_iterator it = views.begin(); it!=views.end(); ++it) {
        if (!view.isAll()) {
            if (view_i != *it) {
                continue;
            }
        }
        for (int i = 0; i < nDims; ++i) {
            if (!dimension.isAll() && dimension != i) {
                continue;
            }

            ParametricKnobDimViewPtr data;
            CurvePtr curve = getParametricCurveInternal(DimIdx(i), *it, &data);
            if (!curve) {
                continue;
            }

            curve->clone(*_defaultCurves[DimIdx(i)]);
            signalCurveChanged(dimension, data);

        }

    }
}

void
KnobParametric::setDefaultCurvesFromCurves()
{
    for (std::size_t i = 0; i < _defaultCurves.size(); ++i) {
        CurvePtr curve = getParametricCurve(DimIdx(i), ViewIdx(0));
        assert(curve);
        _defaultCurves[i]->clone(*curve);
    }
    computeHasModifications();
}

bool
KnobParametric::hasModificationsVirtual(const KnobDimViewBasePtr& data, DimIdx dimension) const
{

    KeyFrameSet defKeys = _defaultCurves[dimension]->getKeyFrames_mt_safe();
    ParametricKnobDimViewPtr parametricData = toParametricKnobDimView(data);
    assert(parametricData);
    assert(parametricData->parametricCurve);

    KeyFrameSet keys = parametricData->parametricCurve->getKeyFrames_mt_safe();
    if ( defKeys.size() != keys.size() ) {
        return true;
    }
    KeyFrameSet::iterator itO = defKeys.begin();
    for (KeyFrameSet::iterator it = keys.begin(); it != keys.end(); ++it, ++itO) {
        if (*it != *itO) {
            return true;
        }
    }

    return false;
}


void
KnobParametric::appendToHash(double /*time*/, ViewIdx view, Hash64* hash)
{

    for (std::size_t i = 0; i < _defaultCurves.size(); ++i) {
        // Parametric params are a corner case:
        // The plug-in will try to call getValue at many parametric times, which are unknown.
        // The only way to identify uniquely the curve as a hash is to append all control points
        // of the curve to the hash.
        CurvePtr curve = getParametricCurve(DimIdx(i), view);
        if (curve) {
            Hash64::appendCurve(curve, hash);
        }

    }

}

bool
KnobParametric::cloneCurve(ViewIdx view, DimIdx dimension, const Curve& curve, double offset, const RangeD* range, const StringAnimationManager* /*stringAnimation*/)
{
    if (dimension < 0 || dimension >= (int)_defaultCurves.size()) {
        throw std::invalid_argument("KnobParametric: dimension out of range");
    }
    ParametricKnobDimViewPtr data;
    CurvePtr thisCurve = getParametricCurveInternal(dimension, view, &data);
    if (!thisCurve) {
        return false;
    }

    bool ret = thisCurve->cloneAndCheckIfChanged(curve, offset, range);
    if (ret) {
        signalCurveChanged(dimension, data);
        evaluateValueChange(dimension, getCurrentTime(), ViewSetSpec(view), eValueChangedReasonUserEdited);
    }
    return ret;
}

void
KnobParametric::deleteValuesAtTime(const std::list<double>& times, ViewSetSpec view, DimSpec dimension, ValueChangedReasonEnum reason)
{
    std::list<ViewIdx> views = getViewsList();
    int nDims = getNDimensions();
    ViewIdx view_i;
    if (!view.isAll()) {
        view_i = getViewIdxFromGetSpec(ViewGetSpec(view));
    }
    for (std::list<ViewIdx>::const_iterator it = views.begin(); it!=views.end(); ++it) {
        if (!view.isAll()) {
            if (view_i != *it) {
                continue;
            }
        }
        for (int i = 0; i < nDims; ++i) {
            if (!dimension.isAll() && dimension != i) {
                continue;
            }

            ParametricKnobDimViewPtr data;
            CurvePtr curve = getParametricCurveInternal(DimIdx(i), *it, &data);
            if (!curve) {
                continue;
            }

            for (std::list<double>::const_iterator it2 = times.begin(); it2!=times.end(); ++it2) {
                curve->removeKeyFrameWithTime(*it2);
            }
            signalCurveChanged(dimension, data);

        }
        
    }


    evaluateValueChange(dimension, getCurrentTime(), view, reason);
}

bool
KnobParametric::warpValuesAtTime(const std::list<double>& times, ViewSetSpec view,  DimSpec dimension, const Curve::KeyFrameWarp& warp, std::vector<KeyFrame>* keyframes)
{
    bool ok = false;

    std::list<ViewIdx> views = getViewsList();
    int nDims = getNDimensions();
    ViewIdx view_i;
    if (!view.isAll()) {
        view_i = getViewIdxFromGetSpec(ViewGetSpec(view));
    }
    for (std::list<ViewIdx>::const_iterator it = views.begin(); it!=views.end(); ++it) {
        if (!view.isAll()) {
            if (view_i != *it) {
                continue;
            }
        }
        for (int i = 0; i < nDims; ++i) {
            if (!dimension.isAll() && dimension != i) {
                continue;
            }

            ParametricKnobDimViewPtr data;
            CurvePtr curve = getParametricCurveInternal(DimIdx(i), *it, &data);
            if (!curve) {
                continue;
            }

            ok |= curve->transformKeyframesValueAndTime(times, warp, keyframes);
            signalCurveChanged(dimension, data);
        }

    }


    if (ok) {
        evaluateValueChange(dimension, getCurrentTime(), view, eValueChangedReasonUserEdited);
        return true;
    }
    return false;
}

void
KnobParametric::removeAnimation(ViewSetSpec view, DimSpec dim, ValueChangedReasonEnum reason)
{
    std::list<ViewIdx> views = getViewsList();
    int nDims = getNDimensions();
    ViewIdx view_i;
    if (!view.isAll()) {
        view_i = getViewIdxFromGetSpec(ViewGetSpec(view));
    }
    for (std::list<ViewIdx>::const_iterator it = views.begin(); it!=views.end(); ++it) {
        if (!view.isAll()) {
            if (view_i != *it) {
                continue;
            }
        }
        for (int i = 0; i < nDims; ++i) {
            if (!dim.isAll() && dim != i) {
                continue;
            }

            ParametricKnobDimViewPtr data;
            CurvePtr curve = getParametricCurveInternal(DimIdx(i), *it, &data);
            if (!curve) {
                continue;
            }

            curve->clearKeyFrames();
            signalCurveChanged(dim, data);
        }
        
    }


    evaluateValueChange(dim, getCurrentTime(), view, reason);

}

void
KnobParametric::deleteAnimationBeforeTime(double time, ViewSetSpec view, DimSpec dimension)
{
    std::list<ViewIdx> views = getViewsList();
    int nDims = getNDimensions();
    ViewIdx view_i;
    if (!view.isAll()) {
        view_i = getViewIdxFromGetSpec(ViewGetSpec(view));
    }
    for (std::list<ViewIdx>::const_iterator it = views.begin(); it!=views.end(); ++it) {
        if (!view.isAll()) {
            if (view_i != *it) {
                continue;
            }
        }
        for (int i = 0; i < nDims; ++i) {
            if (!dimension.isAll() && dimension != i) {
                continue;
            }

            ParametricKnobDimViewPtr data;
            CurvePtr curve = getParametricCurveInternal(DimIdx(i), *it, &data);
            if (!curve) {
                continue;
            }

            curve->removeKeyFramesAfterTime(time, 0);
            signalCurveChanged(dimension, data);
        }
        
    }

    evaluateValueChange(dimension, getCurrentTime(), view, eValueChangedReasonUserEdited);

}

void
KnobParametric::deleteAnimationAfterTime(double time, ViewSetSpec view, DimSpec dimension)
{
    std::list<ViewIdx> views = getViewsList();
    int nDims = getNDimensions();
    ViewIdx view_i;
    if (!view.isAll()) {
        view_i = getViewIdxFromGetSpec(ViewGetSpec(view));
    }
    for (std::list<ViewIdx>::const_iterator it = views.begin(); it!=views.end(); ++it) {
        if (!view.isAll()) {
            if (view_i != *it) {
                continue;
            }
        }
        for (int i = 0; i < nDims; ++i) {
            if (!dimension.isAll() && dimension != i) {
                continue;
            }

            ParametricKnobDimViewPtr data;
            CurvePtr curve = getParametricCurveInternal(DimIdx(i), *it, &data);
            if (!curve) {
                continue;
            }
            curve->removeKeyFramesAfterTime(time, 0);
            signalCurveChanged(dimension, data);
        }
        
    }


    evaluateValueChange(dimension, getCurrentTime(), view, eValueChangedReasonUserEdited);
}

void
KnobParametric::setInterpolationAtTimes(ViewSetSpec view, DimSpec dimension, const std::list<double>& times, KeyframeTypeEnum interpolation, std::vector<KeyFrame>* newKeys)
{

    std::list<ViewIdx> views = getViewsList();
    int nDims = getNDimensions();
    ViewIdx view_i;
    if (!view.isAll()) {
        view_i = getViewIdxFromGetSpec(ViewGetSpec(view));
    }
    for (std::list<ViewIdx>::const_iterator it = views.begin(); it!=views.end(); ++it) {
        if (!view.isAll()) {
            if (view_i != *it) {
                continue;
            }
        }
        for (int i = 0; i < nDims; ++i) {
            if (!dimension.isAll() && dimension != i) {
                continue;
            }

            ParametricKnobDimViewPtr data;
            CurvePtr curve = getParametricCurveInternal(DimIdx(i), *it, &data);
            if (!curve) {
                continue;
            }
            for (std::list<double>::const_iterator it2 = times.begin(); it2!=times.end(); ++it2) {
                KeyFrame k;
                if (curve->setKeyFrameInterpolation(interpolation, *it2, &k)) {
                    if (newKeys) {
                        newKeys->push_back(k);
                    }
                }
            }
            signalCurveChanged(dimension, data);
        }
    }

    evaluateValueChange(dimension, getCurrentTime(), view, eValueChangedReasonUserEdited);
}

bool
KnobParametric::setLeftAndRightDerivativesAtTime(ViewSetSpec view, DimSpec dimension, double time, double left, double right)
{
    std::list<ViewIdx> views = getViewsList();
    int nDims = getNDimensions();
    ViewIdx view_i;
    if (!view.isAll()) {
        view_i = getViewIdxFromGetSpec(ViewGetSpec(view));
    }
    for (std::list<ViewIdx>::const_iterator it = views.begin(); it!=views.end(); ++it) {
        if (!view.isAll()) {
            if (view_i != *it) {
                continue;
            }
        }
        for (int i = 0; i < nDims; ++i) {
            if (!dimension.isAll() && dimension != i) {
                continue;
            }

            ParametricKnobDimViewPtr data;
            CurvePtr curve = getParametricCurveInternal(DimIdx(i), *it, &data);
            if (!curve) {
                continue;
            }

            int keyIndex = curve->keyFrameIndex(time);
            if (keyIndex == -1) {
                return false;
            }

            curve->setKeyFrameInterpolation(eKeyframeTypeFree, keyIndex);
            curve->setKeyFrameDerivatives(left, right, keyIndex);

            signalCurveChanged(dimension, data);
        }
        
    }

    evaluateValueChange(dimension, getCurrentTime(), view, eValueChangedReasonUserEdited);
    return true;
}

bool
KnobParametric::setDerivativeAtTime(ViewSetSpec view, DimSpec dimension, double time, double derivative, bool isLeft)
{

    std::list<ViewIdx> views = getViewsList();
    int nDims = getNDimensions();
    ViewIdx view_i;
    if (!view.isAll()) {
        view_i = getViewIdxFromGetSpec(ViewGetSpec(view));
    }
    for (std::list<ViewIdx>::const_iterator it = views.begin(); it!=views.end(); ++it) {
        if (!view.isAll()) {
            if (view_i != *it) {
                continue;
            }
        }
        for (int i = 0; i < nDims; ++i) {
            if (!dimension.isAll() && dimension != i) {
                continue;
            }

            ParametricKnobDimViewPtr data;
            CurvePtr curve = getParametricCurveInternal(DimIdx(i), *it, &data);
            if (!curve) {
                continue;
            }

            int keyIndex = curve->keyFrameIndex(time);
            if (keyIndex == -1) {
                return false;
            }

            curve->setKeyFrameInterpolation(eKeyframeTypeBroken, keyIndex);
            if (isLeft) {
                curve->setKeyFrameLeftDerivative(derivative, keyIndex);
            } else {
                curve->setKeyFrameRightDerivative(derivative, keyIndex);
            }

            signalCurveChanged(dimension, data);

        }
    }
    evaluateValueChange(dimension, getCurrentTime(), view, eValueChangedReasonUserEdited);
    return true;
}

ValueChangedReturnCodeEnum
KnobParametric::setKeyFrameInternal(double time, double value, DimIdx dimension, ViewIdx view, KeyFrame* newKey)
{
    ParametricKnobDimViewPtr data;
    CurvePtr curve = getParametricCurveInternal(dimension, view, &data);
    if (!curve) {
        return eValueChangedReturnCodeNothingChanged;
    }

    ValueChangedReturnCodeEnum ret = curve->setOrAddKeyframe(KeyFrame(time, value));
    if (newKey) {
        (void)curve->getKeyFrameWithTime(time, newKey);
    }
    signalCurveChanged(dimension, data);
    return ret;
}

ValueChangedReturnCodeEnum
KnobParametric::setDoubleValueAtTime(double time, double value, ViewSetSpec view, DimSpec dimension, ValueChangedReasonEnum reason, KeyFrame* newKey)
{
    ValueChangedReturnCodeEnum ret = eValueChangedReturnCodeNothingChanged;
    std::list<ViewIdx> views = getViewsList();
    int nDims = getNDimensions();
    ViewIdx view_i;
    if (!view.isAll()) {
        view_i = getViewIdxFromGetSpec(ViewGetSpec(view));
    }
    for (std::list<ViewIdx>::const_iterator it = views.begin(); it!=views.end(); ++it) {
        if (!view.isAll()) {
            if (view_i != *it) {
                continue;
            }
        }
        for (int i = 0; i < nDims; ++i) {
            if (!dimension.isAll() && dimension != i) {
                continue;
            }

            ret = setKeyFrameInternal(time, value, DimIdx(i), *it, newKey);
            
        }
    }

    if (ret != eValueChangedReturnCodeNothingChanged) {
        evaluateValueChange(dimension, getCurrentTime(), view, reason);
    }
    return ret;
}

void
KnobParametric::setMultipleDoubleValueAtTime(const std::list<DoubleTimeValuePair>& keys, ViewSetSpec view, DimSpec dimension, ValueChangedReasonEnum reason, std::vector<KeyFrame>* newKey)
{
    if (keys.empty()) {
        return;
    }
    if (newKey) {
        newKey->clear();
    }

    std::list<ViewIdx> views = getViewsList();
    int nDims = getNDimensions();
    ViewIdx view_i;
    if (!view.isAll()) {
        view_i = getViewIdxFromGetSpec(ViewGetSpec(view));
    }
    for (std::list<ViewIdx>::const_iterator it = views.begin(); it!=views.end(); ++it) {
        if (!view.isAll()) {
            if (view_i != *it) {
                continue;
            }
        }
        for (int i = 0; i < nDims; ++i) {
            if (!dimension.isAll() && dimension != i) {
                continue;
            }
            KeyFrame key;
            for (std::list<DoubleTimeValuePair>::const_iterator it2 = keys.begin(); it2!=keys.end(); ++it2) {
                setKeyFrameInternal(it2->time, it2->value, DimIdx(i), *it, newKey ? &key : 0);
                if (newKey) {
                    newKey->push_back(key);
                }
            }

        }
    }

    evaluateValueChange(dimension, getCurrentTime(), view, reason);
}

void
KnobParametric::setDoubleValueAtTimeAcrossDimensions(double time, const std::vector<double>& values, DimIdx dimensionStartIndex, ViewSetSpec view, ValueChangedReasonEnum reason, std::vector<ValueChangedReturnCodeEnum>* retCodes)
{
    if (values.empty()) {
        return;
    }
    
    if (dimensionStartIndex < 0 || dimensionStartIndex + values.size() > _defaultCurves.size()) {
        throw std::invalid_argument("KnobParametric: dimension out of range");
    }
    std::list<ViewIdx> views = getViewsList();
    ViewIdx view_i;
    if (!view.isAll()) {
        view_i = getViewIdxFromGetSpec(ViewGetSpec(view));
    }
    for (std::list<ViewIdx>::const_iterator it = views.begin(); it!=views.end(); ++it) {
        if (!view.isAll()) {
            if (view_i != *it) {
                continue;
            }
        }
        for (std::size_t i = 0; i < values.size(); ++i) {
            ValueChangedReturnCodeEnum ret = setKeyFrameInternal(time, values[i], DimIdx(dimensionStartIndex + i), *it, 0);
            if (retCodes) {
                retCodes->push_back(ret);
            }
        }
    }

    evaluateValueChange(DimSpec::all(), getCurrentTime(), view, reason);

}

void
KnobParametric::setMultipleDoubleValueAtTimeAcrossDimensions(const PerCurveDoubleValuesList& keysPerDimension, ValueChangedReasonEnum reason)
{
    if (keysPerDimension.empty()) {
        return;
    }
    for (std::size_t i = 0; i < keysPerDimension.size(); ++i) {
        if (keysPerDimension[i].second.empty()) {
            continue;
        }
        for (std::list<DoubleTimeValuePair>::const_iterator it2 = keysPerDimension[i].second.begin(); it2!=keysPerDimension[i].second.end(); ++it2) {
            setKeyFrameInternal(it2->time, it2->value, keysPerDimension[i].first.dimension, keysPerDimension[i].first.view, 0);
        }

    }

    evaluateValueChange(DimSpec::all(), getCurrentTime(), ViewSetSpec(0), reason);
}

bool
KnobParametric::canLinkWith(const KnobIPtr & other, DimIdx /*thisDimension*/, ViewIdx /*thisView*/,  DimIdx /*otherDim*/, ViewIdx /*otherView*/, std::string* error) const
{
    KnobParametric* otherIsParametric = dynamic_cast<KnobParametric*>(other.get());
    if (!otherIsParametric) {
        if (error) {
            *error = tr("Can only link with another parametric curve").toStdString();
        }
        return false;
    }
    return true;
}

void
KnobParametric::onLinkChanged()
{
    Q_EMIT curveChanged(DimSpec::all());
}

/******************************KnobTable**************************************/


KnobTable::KnobTable(const KnobHolderPtr& holder,
                     const std::string &label,
                     int dimension,
                     bool declaredByPlugin)
    : KnobStringBase(holder, label, dimension, declaredByPlugin)
{
}

KnobTable::KnobTable(const KnobHolderPtr& holder,
                     const QString &label,
                     int dimension,
                     bool declaredByPlugin)
    : KnobStringBase(holder, label.toStdString(), dimension, declaredByPlugin)
{
}

KnobTable::~KnobTable()
{
}

void
KnobTable::getTableSingleCol(std::list<std::string>* table)
{
    std::list<std::vector<std::string> > tmp;

    getTable(&tmp);
    for (std::list<std::vector<std::string> >::iterator it = tmp.begin(); it != tmp.end(); ++it) {
        table->push_back( (*it)[0] );
    }
}

void
KnobTable::getTable(std::list<std::vector<std::string> >* table)
{
    decodeFromKnobTableFormat(getValue(), table);
}

void
KnobTable::decodeFromKnobTableFormat(const std::string& value,
                                     std::list<std::vector<std::string> >* table)
{
    QString raw = QString::fromUtf8( value.c_str() );

    if ( raw.isEmpty() ) {
        return;
    }
    const int colsCount = getColumnsCount();
    assert(colsCount > 0);


    QString startTag = QString::fromUtf8("<%1>");
    QString endTag = QString::fromUtf8("</%1>");
    int lastFoundIndex = 0;

    for (;; ) {
        int colIndex = 0;
        std::vector<std::string> row;
        bool mustStop = false;
        while (colIndex < colsCount) {
            QString colLabel = QString::fromUtf8( getColumnLabel(colIndex).c_str() );
            const QString startToFind = startTag.arg(colLabel);
            const QString endToFind = endTag.arg(colLabel);

            lastFoundIndex = raw.indexOf(startToFind, lastFoundIndex);
            if (lastFoundIndex == -1) {
                mustStop = true;
                break;
            }

            lastFoundIndex += startToFind.size();
            assert( lastFoundIndex < raw.size() );

            int endNamePos = raw.indexOf(endToFind, lastFoundIndex);
            assert( endNamePos != -1 && endNamePos < raw.size() );

            if ( (endNamePos == -1) || ( endNamePos >= raw.size() ) ) {
                KnobHolderPtr holder = getHolder();
                QString knobName;
                if (holder) {
                    EffectInstancePtr effect = toEffectInstance(holder);
                    if (effect) {
                        knobName += QString::fromUtf8(effect->getNode()->getFullyQualifiedName().c_str());
                        knobName += QString::fromUtf8(".");
                    }
                }
                knobName += QString::fromUtf8(getName().c_str());
                QString err = tr("%1 table is wrongly encoded, check your project file or report an issue to the developers").arg(knobName);
                throw std::logic_error(err.toStdString());
            }

            std::string value = raw.mid(lastFoundIndex, endNamePos - lastFoundIndex).toStdString();
            lastFoundIndex += (endNamePos - lastFoundIndex);


            // In order to use XML tags, the text inside the tags has to be unescaped.
            value = Project::unescapeXML(value);

            row.push_back(value);

            ++colIndex;
        }

        if (mustStop) {
            break;
        }

        if ( (int)row.size() == colsCount ) {
            table->push_back(row);
        } else {
            KnobHolderPtr holder = getHolder();
            QString knobName;
            if (holder) {
                EffectInstancePtr effect = toEffectInstance(holder);
                if (effect) {
                    knobName += QString::fromUtf8(effect->getNode()->getFullyQualifiedName().c_str());
                    knobName += QString::fromUtf8(".");
                }
            }
            knobName += QString::fromUtf8(getName().c_str());
            QString err = tr("%1 table is wrongly encoded, check your project file or report an issue to the developers").arg(knobName);
            throw std::logic_error(err.toStdString());

        }
    }
} // KnobTable::decodeFromKnobTableFormat

std::string
KnobTable::encodeToKnobTableFormatSingleCol(const std::list<std::string>& table)
{
    std::list<std::vector<std::string> > tmp;

    for (std::list<std::string>::const_iterator it = table.begin(); it != table.end(); ++it) {
        std::vector<std::string> vec;
        vec.push_back(*it);
        tmp.push_back(vec);
    }

    return encodeToKnobTableFormat(tmp);
}

std::string
KnobTable::encodeToKnobTableFormat(const std::list<std::vector<std::string> >& table)
{
    std::stringstream ss;


    for (std::list<std::vector<std::string> >::const_iterator it = table.begin(); it != table.end(); ++it) {
        // In order to use XML tags, the text inside the tags has to be escaped.
        for (std::size_t c = 0; c < it->size(); ++c) {
            std::string label = getColumnLabel(c);
            ss << "<" << label << ">";
            ss << Project::escapeXML( (*it)[c] );
            ss << "</" << label << ">";
        }
    }

    return ss.str();
}

void
KnobTable::setTableSingleCol(const std::list<std::string>& table)
{
    std::list<std::vector<std::string> > tmp;

    for (std::list<std::string>::const_iterator it = table.begin(); it != table.end(); ++it) {
        std::vector<std::string> vec;
        vec.push_back(*it);
        tmp.push_back(vec);
    }
    setTable(tmp);
}

void
KnobTable::setTable(const std::list<std::vector<std::string> >& table)
{
    setValue(encodeToKnobTableFormat(table));
}

void
KnobTable::appendRowSingleCol(const std::string& row)
{
    std::vector<std::string> tmp;

    tmp.push_back(row);
    appendRow(tmp);
}

void
KnobTable::appendRow(const std::vector<std::string>& row)
{
    std::list<std::vector<std::string> > table;

    getTable(&table);
    table.push_back(row);
    setTable(table);
}

void
KnobTable::insertRowSingleCol(int index,
                              const std::string& row)
{
    std::vector<std::string> tmp;

    tmp.push_back(row);
    insertRow(index, tmp);
}

void
KnobTable::insertRow(int index,
                     const std::vector<std::string>& row)
{
    std::list<std::vector<std::string> > table;

    getTable(&table);
    if ( (index < 0) || ( index >= (int)table.size() ) ) {
        table.push_back(row);
    } else {
        std::list<std::vector<std::string> >::iterator pos = table.begin();
        std::advance(pos, index);
        table.insert(pos, row);
    }

    setTable(table);
}

void
KnobTable::removeRow(int index)
{
    std::list<std::vector<std::string> > table;

    getTable(&table);
    if ( (index < 0) || ( index >= (int)table.size() ) ) {
        return;
    }
    std::list<std::vector<std::string> >::iterator pos = table.begin();
    std::advance(pos, index);
    table.erase(pos);
    setTable(table);
}

const std::string KnobLayers::_typeNameStr(kKnobLayersTypeName);
const std::string&
KnobLayers::typeNameStatic()
{
    return _typeNameStr;
}

NATRON_NAMESPACE_EXIT;

NATRON_NAMESPACE_USING;
#include "moc_KnobTypes.cpp"<|MERGE_RESOLUTION|>--- conflicted
+++ resolved
@@ -1238,7 +1238,6 @@
 ValueChangedReturnCodeEnum
 KnobChoice::setValueFromLabel(const std::string & value, ViewSetSpec view)
 {
-<<<<<<< HEAD
     std::list<ViewIdx> views = getViewsList();
     for (std::list<ViewIdx>::const_iterator it = views.begin(); it!=views.end(); ++it) {
         if (!view.isAll()) {
@@ -1255,47 +1254,17 @@
         int index = -1;
         {
             QMutexLocker k(&data->valueMutex);
-            int i = choiceMatch(value, data->menuOptions);
+            int i = choiceMatch(value, data->menuOptions, &data->activeEntry);
+            (void)i;
         }
         if (index != -1) {
             return setValue(index, view);
         }
-=======
-    int i = choiceMatch(value, _mergedEntries, 0);
-    if (i >= 0) {
-        return setValue(i, ViewIdx(0), dimension, turnOffAutoKeying);
-    }
-    /*{
-        QMutexLocker k(&_entriesMutex);
-        _currentEntryLabel = value;
-       }
-       return setValue(-1, ViewIdx(0), dimension, turnOffAutoKeying);*/
+
+    }
+
     throw std::runtime_error(std::string("KnobChoice::setValueFromLabel: unknown label ") + value);
-}
-
-void
-KnobChoice::setDefaultValueFromLabelWithoutApplying(const std::string & value,
-                                                    int dimension)
-{
-    int i = choiceMatch(value, _mergedEntries, 0);
-    if (i >= 0) {
-        return setDefaultValueWithoutApplying(i, dimension);
->>>>>>> ec35c2b1
-    }
-
-<<<<<<< HEAD
-    throw std::runtime_error(std::string("KnobChoice::setValueFromLabel: unknown label ") + value);
-=======
-void
-KnobChoice::setDefaultValueFromLabel(const std::string & value,
-                                     int dimension)
-{
-    int i = choiceMatch(value, _mergedEntries, 0);
-    if (i >= 0) {
-        return setDefaultValue(i, dimension);
-    }
-    throw std::runtime_error(std::string("KnobChoice::setDefaultValueFromLabel: unknown label ") + value);
->>>>>>> ec35c2b1
+
 }
 
 
@@ -1358,32 +1327,10 @@
         ChoiceKnobDimViewPtr data = toChoiceKnobDimView(getDataForDimView(DimIdx(0), ViewIdx(0)));
         assert(data);
         QMutexLocker k(&data->valueMutex);
-        index = choiceMatch(value, data->menuOptions);
-    }
-<<<<<<< HEAD
+        index = choiceMatch(value, data->menuOptions, 0);
+    }
     if (index != -1) {
         return setDefaultValueWithoutApplying(index, DimSpec(0));
-=======
-
-    int serializedIndex = knob->getValue();
-    if ( ( serializedIndex < (int)_mergedEntries.size() ) && (_mergedEntries[serializedIndex] == data->_choiceString) ) {
-        // we're lucky, entry hasn't changed
-        setValue(serializedIndex);
-
-    } else {
-        // try to find the same label at some other index
-        std::string matchedEntry;
-        int i = choiceMatch(data->_choiceString, _mergedEntries, &matchedEntry);
-        {
-            QMutexLocker k(&_entriesMutex);
-            _currentEntryLabel = matchedEntry;
-        }
-
-        if (i >= 0) {
-            setValue(i);
-        }
-        //   setValue(-1);
->>>>>>> ec35c2b1
     }
     throw std::runtime_error(std::string("KnobChoice::setDefaultValueFromLabelWithoutApplying: unknown label ") + value);
 }
@@ -1396,7 +1343,7 @@
         ChoiceKnobDimViewPtr data = toChoiceKnobDimView(getDataForDimView(DimIdx(0), ViewIdx(0)));
         assert(data);
         QMutexLocker k(&data->valueMutex);
-        index = KnobChoice::choiceMatch(value, data->menuOptions);
+        index = KnobChoice::choiceMatch(value, data->menuOptions, 0);
     }
     if (index != -1) {
         return setDefaultValue(index, DimSpec(0));
