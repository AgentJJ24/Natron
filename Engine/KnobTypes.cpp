--- conflicted
+++ resolved
@@ -705,24 +705,10 @@
                 setValue(found, ViewSetSpec(*it));
             }
         }
-<<<<<<< HEAD
     } // for all views
     unblockValueChanges();
     endChanges();
 
-=======
-        if (found != -1 && getValue() != found) {
-            blockValueChanges();
-            setValue(found);
-            unblockValueChanges();
-        } else {
-            /*// We are in invalid state
-               blockValueChanges();
-               setValue(-1);
-               unblockValueChanges();*/
-        }
-    }
->>>>>>> f1620fb0
 }
 
 bool
