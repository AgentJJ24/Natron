/* ***** BEGIN LICENSE BLOCK *****
 * This file is part of Natron <http://www.natron.fr/>,
 * Copyright (C) 2016 INRIA and Alexandre Gauthier-Foichat
 *
 * Natron is free software: you can redistribute it and/or modify
 * it under the terms of the GNU General Public License as published by
 * the Free Software Foundation; either version 2 of the License, or
 * (at your option) any later version.
 *
 * Natron is distributed in the hope that it will be useful,
 * but WITHOUT ANY WARRANTY; without even the implied warranty of
 * MERCHANTABILITY or FITNESS FOR A PARTICULAR PURPOSE.  See the
 * GNU General Public License for more details.
 *
 * You should have received a copy of the GNU General Public License
 * along with Natron.  If not, see <http://www.gnu.org/licenses/gpl-2.0.html>
 * ***** END LICENSE BLOCK ***** */

// ***** BEGIN PYTHON BLOCK *****
// from <https://docs.python.org/3/c-api/intro.html#include-files>:
// "Since Python may define some pre-processor definitions which affect the standard headers on some systems, you must include Python.h before any standard headers are included."
#include <Python.h>
// ***** END PYTHON BLOCK *****

#include "ViewerInstance.h"
#include "ViewerInstancePrivate.h"

#include <algorithm> // min, max
#include <stdexcept>
#include <cassert>

#include <boost/shared_ptr.hpp>
#include <boost/scoped_ptr.hpp>
GCC_DIAG_UNUSED_LOCAL_TYPEDEFS_OFF
// /usr/local/include/boost/bind/arg.hpp:37:9: warning: unused typedef 'boost_static_assert_typedef_37' [-Wunused-local-typedef]
#include <boost/bind.hpp>
GCC_DIAG_UNUSED_LOCAL_TYPEDEFS_ON

CLANG_DIAG_OFF(deprecated)
#include <QtCore/QtGlobal>
#include <QtConcurrentMap> // QtCore on Qt4, QtConcurrent on Qt5
#include <QtCore/QFutureWatcher>
#include <QtCore/QMutex>
#include <QtCore/QWaitCondition>
#include <QtCore/QCoreApplication>
#include <QtCore/QThreadPool>
CLANG_DIAG_ON(deprecated)

#include "Global/MemoryInfo.h"
#include "Engine/AppInstance.h"
#include "Engine/AppManager.h"
#include "Engine/Cache.h"
#include "Engine/Image.h"
#include "Engine/Log.h"
#include "Engine/Lut.h"
#include "Engine/MemoryFile.h"
#include "Engine/Node.h"
#include "Engine/OfxEffectInstance.h"
#include "Engine/OpenGLViewerI.h"
#include "Engine/OutputSchedulerThread.h"
#include "Engine/Project.h"
#include "Engine/RenderStats.h"
#include "Engine/RotoContext.h"
#include "Engine/RotoPaint.h"
#include "Engine/RotoStrokeItem.h"
#include "Engine/Settings.h"
#include "Engine/TimeLine.h"
#include "Engine/Timer.h"
#include "Engine/UpdateViewerParams.h"
#include "Engine/ViewIdx.h"


#ifndef M_LN2
#define M_LN2       0.693147180559945309417232121458176568  /* loge(2)        */
#endif

#define NATRON_TIME_ELASPED_BEFORE_PROGRESS_REPORT 4. //!< do not display the progress report if estimated total time is less than this (in seconds)

NATRON_NAMESPACE_ENTER;

using std::make_pair;
using boost::shared_ptr;


static void scaleToTexture8bits(const RectI& roi,
                                const RenderViewerArgs & args,
                                ViewerInstance* viewer,
                                const UpdateViewerParams::CachedTile& tile,
                                U32* output);
static void scaleToTexture32bits(const RectI& roi,
                                 const RenderViewerArgs & args,
                                 const UpdateViewerParams::CachedTile& tile,
                                 float *output);
static std::pair<double, double>findAutoContrastVminVmax(boost::shared_ptr<const Image> inputImage,
                                                         DisplayChannelsEnum channels,
                                                         const RectI & rect);
static void renderFunctor(const RectI& roi,
                          const RenderViewerArgs & args,
                          ViewerInstance* viewer,
                        UpdateViewerParams::CachedTile tile);

/**
 *@brief Actually converting to ARGB... but it is called BGRA by
   the texture format GL_UNSIGNED_INT_8_8_8_8_REV
 **/
static unsigned int toBGRA(unsigned char r, unsigned char g, unsigned char b, unsigned char a) WARN_UNUSED_RETURN;
unsigned int
toBGRA(unsigned char r,
       unsigned char g,
       unsigned char b,
       unsigned char a)
{
    return (a << 24) | (r << 16) | (g << 8) | b;
}

const Color::Lut*
ViewerInstance::lutFromColorspace(ViewerColorSpaceEnum cs)
{
    const Color::Lut* lut;

    switch (cs) {
    case eViewerColorSpaceSRGB:
        lut = Color::LutManager::sRGBLut();
        break;
    case eViewerColorSpaceRec709:
        lut = Color::LutManager::Rec709Lut();
        break;
    case eViewerColorSpaceLinear:
    default:
        lut = 0;
        break;
    }
    if (lut) {
        lut->validate();
    }

    return lut;
}

class ViewerRenderingStarted_RAII
{
    ViewerInstance* _node;
    bool _didEmit;

public:

    ViewerRenderingStarted_RAII(ViewerInstance* node)
        : _node(node)
    {
        _didEmit = node->getNode()->notifyRenderingStarted();
        if (_didEmit) {
            _node->s_viewerRenderingStarted();
        }
    }

    ~ViewerRenderingStarted_RAII()
    {
        if (_didEmit) {
            _node->getNode()->notifyRenderingEnded();
            _node->s_viewerRenderingEnded();
        }
    }
};

EffectInstance*
ViewerInstance::BuildEffect(NodePtr n)
{
    // always running in the main thread
    assert( qApp && qApp->thread() == QThread::currentThread() );

    return new ViewerInstance(n);
}

ViewerInstance::ViewerInstance(NodePtr node)
    : OutputEffectInstance(node)
    , _imp( new ViewerInstancePrivate(this) )
{
    // always running in the main thread
    assert( qApp && qApp->thread() == QThread::currentThread() );

    setSupportsRenderScaleMaybe(EffectInstance::eSupportsYes);

    QObject::connect( this, SIGNAL(disconnectTextureRequest(int)), this, SLOT(executeDisconnectTextureRequestOnMainThread(int)) );
    QObject::connect( _imp.get(), SIGNAL(mustRedrawViewer()), this, SLOT(redrawViewer()) );
    QObject::connect( this, SIGNAL(s_callRedrawOnMainThread()), this, SLOT(redrawViewer()) );
}

ViewerInstance::~ViewerInstance()
{
    // always running in the main thread
    assert( qApp && qApp->thread() == QThread::currentThread() );


    // If _imp->updateViewerRunning is true, that means that the next updateViewer call was
    // not yet processed. Since we're in the main thread and it is processed in the main thread,
    // there is no way to wait for it (locking the mutex would cause a deadlock).
    // We don't care, after all.
    //{
    //    QMutexLocker locker(&_imp->updateViewerMutex);
    //    assert(!_imp->updateViewerRunning);
    //}
    if (_imp->uiContext) {
        _imp->uiContext->removeGUI();
    }
}

RenderEngine*
ViewerInstance::createRenderEngine()
{
    boost::shared_ptr<ViewerInstance> thisShared = boost::dynamic_pointer_cast<ViewerInstance>( shared_from_this() );

    return new ViewerRenderEngine(thisShared);
}

void
ViewerInstance::getPluginGrouping(std::list<std::string>* grouping) const
{
    grouping->push_back(PLUGIN_GROUP_IMAGE);
}

OpenGLViewerI*
ViewerInstance::getUiContext() const
{
    // always running in the main thread
    assert( qApp && qApp->thread() == QThread::currentThread() );

    return _imp->uiContext;
}

void
ViewerInstance::forceFullComputationOnNextFrame()
{
    // this is called by the GUI when the user presses the "Refresh" button.
    // It set the flag forceRender to true, meaning no cache will be used.

    // always running in the main thread
    assert( qApp && qApp->thread() == QThread::currentThread() );

    QMutexLocker forceRenderLocker(&_imp->forceRenderMutex);
    _imp->forceRender[0] = _imp->forceRender[1] = true;
}

void
ViewerInstance::clearLastRenderedImage()
{
    EffectInstance::clearLastRenderedImage();

    if (_imp->uiContext) {
        _imp->uiContext->clearLastRenderedImage();
    }
    {
        QMutexLocker k(&_imp->lastRenderParamsMutex);
        _imp->lastRenderParams[0].reset();
        _imp->lastRenderParams[1].reset();
    }
}

void
ViewerInstance::setUiContext(OpenGLViewerI* viewer)
{
    // always running in the main thread
    assert( qApp && qApp->thread() == QThread::currentThread() );

    _imp->uiContext = viewer;
}

void
ViewerInstance::invalidateUiContext()
{
    // always running in the main thread
    assert( qApp && qApp->thread() == QThread::currentThread() );
    _imp->uiContext = NULL;
}

int
ViewerInstance::getMaxInputCount() const
{
    return 10;
}

void
ViewerInstance::getFrameRange(double *first,
                              double *last)
{
    double inpFirst = 1, inpLast = 1;
    int activeInputs[2];

    getActiveInputs(activeInputs[0], activeInputs[1]);
    EffectInstPtr n1 = getInput(activeInputs[0]);
    if (n1) {
        n1->getFrameRange_public(n1->getRenderHash(), &inpFirst, &inpLast);
    }
    *first = inpFirst;
    *last = inpLast;

    inpFirst = 1;
    inpLast = 1;

    EffectInstPtr n2 = getInput(activeInputs[1]);
    if (n2) {
        n2->getFrameRange_public(n2->getRenderHash(), &inpFirst, &inpLast);
        if (inpFirst < *first) {
            *first = inpFirst;
        }

        if (inpLast > *last) {
            *last = inpLast;
        }
    }
}

void
ViewerInstance::executeDisconnectTextureRequestOnMainThread(int index)
{
    assert( QThread::currentThread() == qApp->thread() );
    if (_imp->uiContext) {
        _imp->uiContext->disconnectInputTexture(index);
    }
}

static bool
isRotoPaintNodeInputRecursive(Node* node,
                              const NodePtr& rotoPaintNode)
{
    if ( node == rotoPaintNode.get() ) {
        return true;
    }
    int maxInputs = node->getMaxInputCount();
    for (int i = 0; i < maxInputs; ++i) {
        NodePtr input = node->getInput(i);
        if (input) {
            if (input == rotoPaintNode) {
                return true;
            } else {
                bool ret = isRotoPaintNodeInputRecursive(input.get(), rotoPaintNode);
                if (ret) {
                    return true;
                }
            }
        }
    }

    return false;
}

static void
updateLastStrokeDataRecursively(Node* node,
                                const NodePtr& rotoPaintNode,
                                const RectD& lastStrokeBbox,
                                bool invalidate)
{
    if ( isRotoPaintNodeInputRecursive(node, rotoPaintNode) ) {
        if (invalidate) {
            node->invalidateLastPaintStrokeDataNoRotopaint();
        } else {
            node->setLastPaintStrokeDataNoRotopaint();
        }

        if ( node == rotoPaintNode.get() ) {
            return;
        }
        int maxInputs = node->getMaxInputCount();
        for (int i = 0; i < maxInputs; ++i) {
            NodePtr input = node->getInput(i);
            if (input) {
                updateLastStrokeDataRecursively(input.get(), rotoPaintNode, lastStrokeBbox, invalidate);
            }
        }
    }
}

class ViewerParallelRenderArgsSetter
    : public ParallelRenderArgsSetter
{
    NodePtr rotoNode;
    NodePtr viewerNode;
    NodePtr viewerInputNode;

public:

    ViewerParallelRenderArgsSetter(double time,
                                   ViewIdx view,
                                   bool isRenderUserInteraction,
                                   bool isSequential,
                                   const AbortableRenderInfoPtr& abortInfo,
                                   const NodePtr& treeRoot,
                                   int textureIndex,
                                   const TimeLine* timeline,
                                   bool isAnalysis,
                                   const NodePtr& rotoPaintNode,
                                   const NodePtr& viewerInput,
                                   bool draftMode,
                                   bool viewerProgressReportEnabled,
                                   const boost::shared_ptr<RenderStats>& stats)
        : ParallelRenderArgsSetter(time, view, isRenderUserInteraction, isSequential, abortInfo, treeRoot, textureIndex, timeline, rotoPaintNode, isAnalysis, draftMode, viewerProgressReportEnabled, stats)
        , rotoNode(rotoPaintNode)
        , viewerNode(treeRoot)
        , viewerInputNode()
    {
        ///There can be a case where the viewer input tree does not belong to the project, for example
        ///for the File Dialog preview.
        if ( viewerInput && !viewerInput->getGroup() ) {
            viewerInputNode = viewerInput;
            bool doNanHandling = appPTR->getCurrentSettings()->isNaNHandlingEnabled();
            U64 nodeHash = viewerInput->getHashValue();


            viewerInput->getEffectInstance()->setParallelRenderArgsTLS(time, view, isRenderUserInteraction, isSequential, nodeHash,  abortInfo, treeRoot, boost::shared_ptr<NodeFrameRequest>(), textureIndex, timeline, isAnalysis, false, NodesList(), viewerInput->getCurrentRenderThreadSafety(), doNanHandling, draftMode, viewerProgressReportEnabled, stats);
        }
    }

    virtual ~ViewerParallelRenderArgsSetter()
    {
        if (rotoNode) {
            updateLastStrokeDataRecursively(viewerNode.get(), rotoNode, RectD(), true);
        }
        if (viewerInputNode) {
            viewerInputNode->getEffectInstance()->invalidateParallelRenderArgsTLS();
        }
    }
};

ViewerInstance::ViewerRenderRetCode
ViewerInstance::getViewerArgsAndRenderViewer(SequenceTime time,
                                             bool canAbort,
                                             ViewIdx view,
                                             U64 viewerHash,
                                             const NodePtr& rotoPaintNode,
                                             const boost::shared_ptr<RotoStrokeItem>& activeStroke,
                                             const boost::shared_ptr<RenderStats>& stats,
                                             boost::shared_ptr<ViewerArgs>* argsA,
                                             boost::shared_ptr<ViewerArgs>* argsB)
{
    ///This is used only by the rotopaint while drawing. We must clear the action cache of the rotopaint node before calling
    ///getRoD or this will not work
    assert(rotoPaintNode);
    if ( !rotoPaintNode->getEffectInstance() ) {
        return eViewerRenderRetCodeFail;
    }
    rotoPaintNode->getEffectInstance()->clearActionsCache();

    ViewerRenderRetCode status[2] = {
        eViewerRenderRetCodeFail, eViewerRenderRetCodeFail
    };
    NodePtr thisNode = getNode();
    boost::shared_ptr<ViewerArgs> args[2];
    for (int i = 0; i < 2; ++i) {
        args[i].reset(new ViewerArgs);
        if ( (i == 1) && (_imp->uiContext->getCompositingOperator() == eViewerCompositingOperatorNone) ) {
            break;
        }

        AbortableRenderInfoPtr abortInfo = _imp->createNewRenderRequest(i, canAbort);


        /*FrameRequestMap request;
           RectI roi;
           {
            roi.x1 = args[i]->params->textureRect.x1;
            roi.y1 = args[i]->params->textureRect.y1;
            roi.x2 = args[i]->params->textureRect.x2;
            roi.y2 = args[i]->params->textureRect.y2;
           }
           status[i] = EffectInstance::computeRequestPass(time, view, args[i]->params->mipMapLevel, roi, thisNode, request);
           if (status[i] == eStatusFailed) {
            continue;
           }*/
        ViewerParallelRenderArgsSetter tls(time,
                                           view,
                                           true,
                                           false,
                                           abortInfo,
                                           thisNode,
                                           i,
                                           getTimeline().get(),
                                           false,
                                           rotoPaintNode,
                                           NodePtr(),
                                           false,
                                           false,
                                           stats);
        NodesList rotoPaintNodes;
        if (rotoPaintNode) {
            if (activeStroke) {
                EffectInstPtr rotoLive = rotoPaintNode->getEffectInstance();
                assert(rotoLive);
                bool ok = rotoLive->getThreadLocalRotoPaintTreeNodes(&rotoPaintNodes);
                assert(ok);
                if (!ok) {
                    throw std::logic_error("ViewerParallelRenderArgsSetter(): getThreadLocalRotoPaintTreeNodes() failed");
                }

                /*
                   Take from the stroke all the points that were input by the user so far on the main thread and set them globally to the
                   application. These data are the ones that are going to be used by any Roto related tool. We ensure that they all access
                   the same data so we only access the real Roto datas now.
                 */

                //The last points input by the user
                std::list<std::pair<Point, double> > lastStrokePoints;

                //The stroke RoD so far
                RectD wholeStrokeRod;

                //The bbox of the lastStrokePoints
                RectD lastStrokeBbox;

                //The index in the stroke of the last point we have rendered and up to the new point we have rendered
                int lastAge, newAge;

                //get on the app object the last point index we have rendered on this stroke
                lastAge = getApp()->getStrokeLastIndex();

                //Get the active paint stroke so far and its multi-stroke index
                boost::shared_ptr<RotoStrokeItem> currentlyPaintedStroke;
                int currentlyPaintedStrokeMultiIndex;
                getApp()->getStrokeAndMultiStrokeIndex(&currentlyPaintedStroke, &currentlyPaintedStrokeMultiIndex);


                //If this crashes here that means the user could start a new stroke while this one is not done rendering.
                assert(currentlyPaintedStroke == activeStroke);

                //the multi-stroke index in case of a stroke containing multiple strokes from the user
                int strokeIndex;
                if ( activeStroke->getMostRecentStrokeChangesSinceAge(time, lastAge, currentlyPaintedStrokeMultiIndex, &lastStrokePoints, &lastStrokeBbox, &wholeStrokeRod, &newAge, &strokeIndex) ) {
                    getApp()->updateLastPaintStrokeData(newAge, lastStrokePoints, lastStrokeBbox, strokeIndex);
                    for (NodesList::iterator it = rotoPaintNodes.begin(); it != rotoPaintNodes.end(); ++it) {
                        (*it)->prepareForNextPaintStrokeRender();
                    }
                    updateLastStrokeDataRecursively(thisNode.get(), rotoPaintNode, lastStrokeBbox, false);
                } else {
                    ///The drawing is already up to date: all changes have been taken into account for this event
                    args[i].reset();

                    return eViewerRenderRetCodeRedraw;
                }
            }
        }


        if (args[i]) {
            status[i] = getRenderViewerArgsAndCheckCache( time, false, view, i, viewerHash, rotoPaintNode, abortInfo, stats,  args[i].get() );
        }


        if (status[i] != eViewerRenderRetCodeRender) {
            /*
               Either failure, black or nothing, the texture is junk, remove it from the cache
             */
            if (args[i] && args[i]->params) {
                for (std::list<UpdateViewerParams::CachedTile>::iterator it = args[i]->params->tiles.begin(); it!=args[i]->params->tiles.end(); ++it) {
                    if (it->cachedData) {
                        it->cachedData->setAborted(true);
                        appPTR->removeFromViewerCache(it->cachedData);
                        it->cachedData.reset();
                    }
                }
                args[i]->params->tiles.clear();
                
            }
        }


        if ( (status[i] == eViewerRenderRetCodeFail) || (status[i] == eViewerRenderRetCodeBlack) ) {
            disconnectTextureRequest(i);
        } else {
            assert(args[i] && args[i]->params);
            assert(args[i]->params->textureIndex == i);


            if ( !_imp->addOngoingRender(args[i]->params->textureIndex, abortInfo) ) {
                /*
                   This may fail if another thread already pushed a more recent render in the render ages queue
                 */
                status[i] = eViewerRenderRetCodeRedraw;
                args[i].reset();
            }

            if (args[i]) {
                status[i] = renderViewer_internal(view,
                                                  QThread::currentThread() == qApp->thread(), // singleThreaded
                                                  false, // isSequentialRender
                                                  viewerHash,
                                                  canAbort,
                                                  rotoPaintNode,
                                                  false, //useTLS
                                                  boost::shared_ptr<RequestedFrame>(),
                                                  stats,
                                                  *args[i]);
            }

            if (args[i] && args[i]->params) {
                if ( (status[i] == eViewerRenderRetCodeFail) || (status[i] == eViewerRenderRetCodeBlack) ) {
                    _imp->checkAndUpdateDisplayAge(args[i]->params->textureIndex, abortInfo->age);
                }
                _imp->removeOngoingRender(args[i]->params->textureIndex, abortInfo->age);
            }


            if (status[i] == eViewerRenderRetCodeRedraw) {
                args[i].reset();
            }
        }
    }

    if ( (status[0] == eViewerRenderRetCodeFail) && (status[1] == eViewerRenderRetCodeFail) ) {
        return eViewerRenderRetCodeFail;
    }

    *argsA = args[0];
    *argsB = args[1];

    return eViewerRenderRetCodeRender;
} // ViewerInstance::getViewerArgsAndRenderViewer

ViewerInstance::ViewerRenderRetCode
ViewerInstance::renderViewer(ViewIdx view,
                             bool singleThreaded,
                             bool isSequentialRender,
                             U64 viewerHash,
                             bool canAbort,
                             const NodePtr& rotoPaintNode,
                             bool useTLS,
                             boost::shared_ptr<ViewerArgs> args[2],
                             const boost::shared_ptr<RequestedFrame>& request,
                             const boost::shared_ptr<RenderStats>& stats)
{
    if (!_imp->uiContext) {
        return eViewerRenderRetCodeFail;
    }

    /**
     * When entering this code, we already know that the textures are not cached for the A and B inputs
     * If the an input is not connected, it's args[i] will be NULL.
     * If either one of the renders fails, that means we should block playback and clear to black the viewer
     **/

    ViewerInstance::ViewerRenderRetCode ret[2] = {
        eViewerRenderRetCodeRedraw, eViewerRenderRetCodeRedraw
    };
    for (int i = 0; i < 2; ++i) {
        
        if (args[i] && args[i]->params) {
            
            if ( (i == 1) && (_imp->uiContext->getCompositingOperator() == eViewerCompositingOperatorNone) ) {
                args[i]->params->tiles.clear();
                break;
            }
            assert(args[i]->params->textureIndex == i);

            ///We enable render stats just for the A input (i == 0) otherwise we would get crappy results

            if (!isSequentialRender) {
                if ( !_imp->addOngoingRender(args[i]->params->textureIndex, args[i]->params->abortInfo) ) {
                    /*
                       This may fail if another thread already pushed a more recent render in the render ages queue
                     */
                    ret[i] = eViewerRenderRetCodeRedraw;
                    args[i].reset();
                }
            }
            if (args[i]) {
                ret[i] = renderViewer_internal(view, singleThreaded, isSequentialRender, viewerHash, canAbort, rotoPaintNode, useTLS, request,
                                               i == 0 ? stats : boost::shared_ptr<RenderStats>(),
                                               *args[i]);
            }

            if (ret[i] != eViewerRenderRetCodeRender) {
                /*
                   Either failure, black or nothing, the texture is junk, remove it from the cache
                 */
                if (args[i] && args[i]->params) {
                    for (std::list<UpdateViewerParams::CachedTile>::iterator it = args[i]->params->tiles.begin(); it!=args[i]->params->tiles.end(); ++it) {
                        if (it->cachedData) {
                            it->cachedData->setAborted(true);
                            appPTR->removeFromViewerCache(it->cachedData);
                            it->cachedData.reset();
                        }
                    }
                    args[i]->params->tiles.clear();
                }
            }

            if (!isSequentialRender && args[i] && args[i]->params) {
                if ( (ret[i] == eViewerRenderRetCodeFail) || (ret[i] == eViewerRenderRetCodeBlack) ) {
                    _imp->checkAndUpdateDisplayAge(args[i]->params->textureIndex, args[i]->params->abortInfo->age);
                }
                _imp->removeOngoingRender(args[i]->params->textureIndex, args[i]->params->abortInfo->age);
            }

            if (ret[i] == eViewerRenderRetCodeBlack) {
                disconnectTexture(args[i]->params->textureIndex);
            }

            if ( (ret[i] == eViewerRenderRetCodeFail) || (ret[i] == eViewerRenderRetCodeRedraw) || (ret[i] == eViewerRenderRetCodeBlack) ) {
                args[i].reset();
            }
        }
    }


    if ( (ret[0] == eViewerRenderRetCodeFail) || (ret[1] == eViewerRenderRetCodeFail) ) {
        return eViewerRenderRetCodeFail;
    }

    return eViewerRenderRetCodeRender;
} // ViewerInstance::renderViewer

static bool
checkTreeCanRender_internal(Node* node,
                            std::list<Node*>& marked)
{
    if ( std::find(marked.begin(), marked.end(), node) != marked.end() ) {
        return true;
    }

    marked.push_back(node);

    // check that the nodes upstream have all their nonoptional inputs connected
    int maxInput = node->getMaxInputCount();
    for (int i = 0; i < maxInput; ++i) {
        NodePtr input = node->getInput(i);
        bool optional = node->getEffectInstance()->isInputOptional(i);
        if (optional) {
            continue;
        }
        if (!input) {
            return false;
        } else {
            bool ret = checkTreeCanRender_internal(input.get(), marked);
            if (!ret) {
                return false;
            }
        }
    }

    return true;
}

/**
 * @brief Returns false if the tree has unconnected mandatory inputs
 **/
static bool
checkTreeCanRender(Node* node)
{
    std::list<Node*> marked;
    bool ret = checkTreeCanRender_internal(node, marked);

    return ret;
}

static unsigned char*
getTexPixel(int x,
            int y,
            const TextureRect& bounds,
            std::size_t pixelDepth,
            unsigned char* bufStart)
{
    if ( ( x < bounds.x1 ) || ( x >= bounds.x2 ) || ( y < bounds.y1 ) || ( y >= bounds.y2 ) ) {
        return NULL;
    } else {
        int compDataSize = pixelDepth * 4;

        return (unsigned char*)(bufStart)
               + (qint64)( y - bounds.y1 ) * compDataSize * bounds.w
               + (qint64)( x - bounds.x1 ) * compDataSize;
    }
}

static bool
copyAndSwap(const TextureRect& srcRect,
            const TextureRect& dstRect,
            std::size_t dstBytesCount,
            ImageBitDepthEnum bitdepth,
            unsigned char* srcBuf,
            unsigned char** dstBuf)
{
    //Ensure it has the correct size, resize it if needed
    if ( (srcRect.x1 == dstRect.x1) &&
         ( srcRect.y1 == dstRect.y1) &&
         ( srcRect.x2 == dstRect.x2) &&
         ( srcRect.y2 == dstRect.y2) ) {
        *dstBuf = srcBuf;

        return false;
    }

    //Use calloc so that newly allocated areas are already black and transparant
    unsigned char* tmpBuf = (unsigned char*)calloc(dstBytesCount, 1);

    if (!tmpBuf) {
        *dstBuf = 0;

        return true;
    }

    std::size_t pixelDepth = getSizeOfForBitDepth(bitdepth);
    unsigned char* dstPixels = getTexPixel(srcRect.x1, srcRect.y1, dstRect, pixelDepth, tmpBuf);
    assert(dstPixels);
    const unsigned char* srcPixels = getTexPixel(srcRect.x1, srcRect.y1, srcRect, pixelDepth, srcBuf);
    assert(srcPixels);

    std::size_t srcRowSize = srcRect.w * 4 * pixelDepth;
    std::size_t dstRowSize = dstRect.w * 4 * pixelDepth;

    for (int y = srcRect.y1; y < srcRect.y2;
         ++y, srcPixels += srcRowSize, dstPixels += dstRowSize) {
        memcpy(dstPixels, srcPixels, srcRowSize);
    }
    *dstBuf = tmpBuf;

    return true;
}

ViewerInstance::ViewerRenderRetCode
ViewerInstance::getRenderViewerArgsAndCheckCache_public(SequenceTime time,
                                                        bool isSequential,
                                                        ViewIdx view,
                                                        int textureIndex,
                                                        U64 viewerHash,
                                                        bool canAbort,
                                                        const NodePtr& rotoPaintNode,
                                                        const boost::shared_ptr<RenderStats>& stats,
                                                        ViewerArgs* outArgs)
{
    AbortableRenderInfoPtr abortInfo = _imp->createNewRenderRequest(textureIndex, canAbort);
    ViewerRenderRetCode stat = getRenderViewerArgsAndCheckCache(time, isSequential, view, textureIndex, viewerHash, rotoPaintNode, abortInfo, stats, outArgs);

    if ( (stat == eViewerRenderRetCodeFail) || (stat == eViewerRenderRetCodeBlack) ) {
        _imp->checkAndUpdateDisplayAge(textureIndex, abortInfo->age);
    }

    return stat;
}

void
ViewerInstance::setupMinimalUpdateViewerParams(const SequenceTime time,
                                               const ViewIdx view,
                                               const int textureIndex,
                                               const AbortableRenderInfoPtr& abortInfo,
                                               const bool isSequential,
                                               ViewerArgs* outArgs)
{
    assert(_imp->uiContext);

    {
        QMutexLocker l(&_imp->viewerParamsMutex);
        outArgs->mipmapLevelWithoutDraft = (unsigned int)_imp->viewerMipMapLevel;
    }

    assert(_imp->uiContext);

    // This is the current zoom factor (1. == 100%) currently set by the user in the viewport
    double zoomFactor = _imp->uiContext->getZoomFactor();

    // We render the image that is the nearest mipmap level higher in quality.
    // For instance, if we were to render at 48% zoom factor, we would render at 50% which is mipmapLevel=1
    // If on the other hand the zoom factor would be at 51%, then we would render at 100% which is mipmapLevel=0
    int zoomMipMapLevel;
    {
        double closestPowerOf2 = zoomFactor >= 1 ? 1 : std::pow( 2, -std::ceil(std::log(zoomFactor) / M_LN2) );
        zoomMipMapLevel = std::log(closestPowerOf2) / M_LN2;
    }

    // Adjust the mipmap level (without taking draft into account yet) as the max of the closest mipmap level of the viewer zoom
    // and the requested user proxy mipmap level
    outArgs->mipmapLevelWithoutDraft = (unsigned int)std::max( (int)outArgs->mipmapLevelWithoutDraft, (int)zoomMipMapLevel );
    outArgs->mipMapLevelWithDraft = outArgs->mipmapLevelWithoutDraft;

    outArgs->draftModeEnabled = getApp()->isDraftRenderEnabled();

    // If draft mode is enabled, compute the mipmap level according to the auto-proxy setting in the preferences
    if ( outArgs->draftModeEnabled && appPTR->getCurrentSettings()->isAutoProxyEnabled() ) {
        unsigned int autoProxyLevel = appPTR->getCurrentSettings()->getAutoProxyMipMapLevel();
        if (zoomFactor > 1) {
            //Decrease draft mode at each inverse mipmaplevel level taken
            unsigned int invLevel = Image::getLevelFromScale(1. / zoomFactor);
            if (invLevel < autoProxyLevel) {
                autoProxyLevel -= invLevel;
            } else {
                autoProxyLevel = 0;
            }
        }
        outArgs->mipMapLevelWithDraft = (unsigned int)std::max( (int)outArgs->mipmapLevelWithoutDraft, (int)autoProxyLevel );
    }


    // The hash of the node to render, we store it and make sure we never call getHash() again for the render of this frame
    outArgs->activeInputHash = outArgs->activeInputToRender->getHash();

    // Initialize the flag
    outArgs->mustComputeRoDAndLookupCache = true;

    // Check if the render was issued from the "Refresh" button, in which case we compute images from nodes at least once
    {
        QMutexLocker forceRenderLocker(&_imp->forceRenderMutex);
        outArgs->forceRender = _imp->forceRender[textureIndex];
        _imp->forceRender[textureIndex] = false;
    }

    // Did the user enabled the user roi from the viewer UI?
    outArgs->userRoIEnabled = _imp->uiContext->isUserRegionOfInterestEnabled();

    outArgs->params.reset(new UpdateViewerParams);

    // The PAR of the input image
    outArgs->params->pixelAspectRatio = outArgs->activeInputToRender->getAspectRatio(-1);

    // Is it playback ?
    outArgs->params->isSequential = isSequential;

    // Used to identify this render when calling EffectInstance::Implementation::aborted
    outArgs->params->abortInfo = abortInfo;

    // Used to differentiate the 2 different textures when wipe is enabled
    outArgs->params->setUniqueID(textureIndex);

    // Used to determine how the viewer should handle alpha
    outArgs->params->srcPremult = outArgs->activeInputToRender->getPremult();

    // The user requested bitdepth of the textures
    outArgs->params->depth = _imp->uiContext->getBitDepth();

    // The frame number
    outArgs->params->time = time;

    // The view to render
    outArgs->params->view = view;

    // A input = 0, B input = 1
    outArgs->params->textureIndex = textureIndex;

    // These are the user settings from the viewer UI
    {
        QMutexLocker locker(&_imp->viewerParamsMutex);
        outArgs->autoContrast = _imp->viewerParamsAutoContrast;
        outArgs->channels = _imp->viewerParamsChannels[textureIndex];
        outArgs->params->gain = _imp->viewerParamsGain;
        outArgs->params->gamma = _imp->viewerParamsGamma;
        outArgs->params->lut = _imp->viewerParamsLut;
        outArgs->params->layer = _imp->viewerParamsLayer;
        outArgs->params->alphaLayer = _imp->viewerParamsAlphaLayer;
        outArgs->params->alphaChannelName = _imp->viewerParamsAlphaChannelName;
        outArgs->isDoingPartialUpdates = _imp->isDoingPartialUpdates;
    }

    // Fill the gamma LUT if it has never been filled yet
    {
        QWriteLocker k(&_imp->gammaLookupMutex);
        if ( _imp->gammaLookup.empty() ) {
            _imp->fillGammaLut(1. / outArgs->params->gamma);
        }
    }
} // ViewerInstance::setupMinimalUpdateViewerParams

ViewerInstance::ViewerRenderRetCode
ViewerInstance::getViewerRoIAndTexture(const RectD& rod,
                                       const U64 viewerHash,
                                       const bool useCache,
                                       const bool isDraftMode,
                                       const unsigned int mipmapLevel,
                                       const boost::shared_ptr<RenderStats>& stats,
                                       ViewerArgs* outArgs)
{
    // Roi is the coordinates of the 4 corners of the texture in the bounds with the current zoom
    // factor taken into account.

    // When auto-contrast is enabled or user RoI, we compute exactly the iamge portion displayed in the rectangle and
    // do not round it to Viewer tiles.
    std::vector<RectI> tiles;
    if (!useCache) {
        outArgs->params->roi = _imp->uiContext->getExactImageRectangleDisplayed(rod, outArgs->params->pixelAspectRatio, mipmapLevel);
        if (outArgs->isDoingPartialUpdates) {
            std::list<RectD> partialRects;
            QMutexLocker k(&_imp->viewerParamsMutex);
            partialRects = _imp->partialUpdateRects;
            for (std::list<RectD>::iterator it = partialRects.begin(); it!=partialRects.end(); ++it) {
                RectI pixelRect;
                it->toPixelEnclosing(outArgs->params->mipMapLevel, outArgs->params->pixelAspectRatio, &pixelRect);
                ///Intersect to the RoI
                if ( pixelRect.intersect(outArgs->params->roi, &pixelRect) ) {
                    tiles.push_back(pixelRect);
                }

            }
        } else {
            tiles.push_back(outArgs->params->roi);
        }
    } else {
        outArgs->params->roi = _imp->uiContext->getImageRectangleDisplayedRoundedToTileSize(rod, outArgs->params->pixelAspectRatio, mipmapLevel, &tiles);
    }

    // If the RoI does not fall into the visible portion on the viewer, just clear the viewer to black
    if ( outArgs->params->roi.isNull() ) {
        return eViewerRenderRetCodeBlack;
    }

    
    outArgs->params->rod = rod;
    outArgs->params->mipMapLevel = mipmapLevel;

    std::string inputToRenderName = outArgs->activeInputToRender->getNode()->getScriptName_mt_safe();
 

    // Texture rect contains the pixel coordinates in the image to be rendered
    outArgs->params->tiles.clear();
    for (std::vector<RectI>::iterator it = tiles.begin(); it != tiles.end(); ++it) {
        UpdateViewerParams::CachedTile tile;
        tile.rect.x1 = it->x1;
        tile.rect.x2 = it->x2;
        tile.rect.y1 = it->y1;
        tile.rect.y2 = it->y2;
        tile.rect.w = it->width();
        tile.rect.h = it->height();
        tile.rect.closestPo2 = 1 << mipmapLevel;
        tile.bytesCount = tile.rect.w * tile.rect.h * 4; // RGBA
        assert(outArgs->params->roi.contains(tile.rect));
        // If we are using floating point textures, multiply by size of float
        assert(tile.bytesCount > 0);
        if (outArgs->params->depth == eImageBitDepthFloat) {
            tile.bytesCount *= sizeof(float);
        }
        outArgs->params->tiles.push_back(tile);
    }
    outArgs->params->nbCachedTile = 0;
    if (useCache) {
        
        for (std::list<UpdateViewerParams::CachedTile>::iterator it = outArgs->params->tiles.begin(); it != outArgs->params->tiles.end(); ++it) {
            
            FrameKey key(getNode().get(),
                         outArgs->params->time,
                         viewerHash,
                         outArgs->params->gain,
                         outArgs->params->gamma,
                         outArgs->params->lut,
                         (int)outArgs->params->depth,
                         outArgs->channels,
                         outArgs->params->view,
                         it->rect,
                         mipmapLevel,
                         inputToRenderName,
                         outArgs->params->layer,
                         outArgs->params->alphaLayer.getLayerName() + outArgs->params->alphaChannelName,
                         outArgs->params->depth == eImageBitDepthFloat && supportsGLSL(),
                         isDraftMode);
            
            std::list<FrameEntryPtr> entries;
            bool hasTextureCached = AppManager::getTextureFromCache(key, &entries);
            if ( stats  && stats->isInDepthProfilingEnabled() ) {
                if (hasTextureCached) {
                    stats->addCacheInfosForNode(getNode(), true, false);
                } else {
                    stats->addCacheInfosForNode(getNode(), false, false);
                }
            }
            
            // If we want to force a refresh, we remove from  the cache texture
            if (outArgs->forceRender && hasTextureCached) {
                for (std::list<FrameEntryPtr>::iterator it = entries.begin(); it != entries.end(); ++it) {
                    appPTR->removeFromViewerCache(*it);
                }
                hasTextureCached = false;
            }
            // Find out if we have a corresponding tile in the cache
            FrameEntryPtr foundCachedEntry;
            for (std::list<FrameEntryPtr>::iterator it2 = entries.begin(); it2 != entries.end(); ++it2) {
                const TextureRect& entryRect = (*it2)->getKey().getTexRect();
                if (entryRect == it->rect) {
                    foundCachedEntry = *it2;
                    break;
                }
            }
            
            
            if (foundCachedEntry) {
                
                //  Make sure we have the lock on the texture because it may be in the cache already
                // but not yet allocated.
                FrameEntryLocker entryLocker( _imp.get() );
                if ( !entryLocker.tryLock(foundCachedEntry) ) {
                    // Another thread is rendering it, just return it is not useful to keep this thread waiting.
                    return eViewerRenderRetCodeRedraw;
                }
                if ( foundCachedEntry->getAborted() ) {
                    // The thread rendering the frame entry might have been aborted and the entry removed from the cache
                    // but another thread might successfully have found it in the cache. This flag is to notify it the frame
                    
                    // is invalid.
                    return eViewerRenderRetCodeRedraw;
                }
                
                
                // The data will be valid as long as the cachedFrame shared pointer use_count is gt 1
                it->cachedData = foundCachedEntry;
                it->isCached = true;
                it->ramBuffer = foundCachedEntry->data();
                assert(it->ramBuffer);
                ++outArgs->params->nbCachedTile;
            }
        }

        
    }
    



    return eViewerRenderRetCodeRender;
} // ViewerInstance::getViewerRoIAndTexture

ViewerInstance::ViewerRenderRetCode
ViewerInstance::getRoDAndLookupCache(const bool useOnlyRoDCache,
                                     const U64 viewerHash,
                                     const NodePtr& rotoPaintNode,
                                     const boost::shared_ptr<RenderStats>& stats,
                                     ViewerArgs* outArgs)
{
    // We never use the texture cache when the user RoI is enabled or while painting or when auto-contrast is on, otherwise we would have
    // zillions of textures in the cache, each a few pixels different.
    const bool useTextureCache = !outArgs->userRoIEnabled && !outArgs->autoContrast && !rotoPaintNode.get() && !outArgs->isDoingPartialUpdates;

    // If it's eSupportsMaybe and mipMapLevel!=0, don't forget to update
    // this after the first call to getRegionOfDefinition().
    const RenderScale scaleOne(1.);

    // This may be eSupportsMaybe
    EffectInstance::SupportsEnum supportsRS = outArgs->activeInputToRender->supportsRenderScaleMaybe();


    // When in draft mode first try to get a texture without draft and then try with draft
    const int nLookups = outArgs->draftModeEnabled ? 2 : 1;

    for (int lookup = 0; lookup < nLookups; ++lookup) {
        const unsigned mipMapLevel = lookup == 0 ? outArgs->mipmapLevelWithoutDraft : outArgs->mipMapLevelWithDraft;
        RenderScale scale;
        scale.x = scale.y = Image::getScaleFromMipMapLevel(mipMapLevel);


        RectD rod;
        // Get the RoD here to be able to figure out what is the RoI of the Viewer.
        // Note that we are in the main-thread (OpenGL) thread here to optimize the code path when all textures are cached
        // so we cannot afford computing the actual RoD. If it's not cached then we will actually compute the RoD in the render thread.
        StatusEnum stat;

        if (useOnlyRoDCache) {
            stat = outArgs->activeInputToRender->getRegionOfDefinitionFromCache(outArgs->activeInputHash,
                                                                                outArgs->params->time,
                                                                                scale,
                                                                                outArgs->params->view,
                                                                                &rod,
                                                                                0 /*isProjectFormat*/);
            if (stat == eStatusFailed) {
                // If was not cached, we cannot lookup the cache in the main-thread at this mipmapLevel
                continue;
            }
        } else {
            stat = outArgs->activeInputToRender->getRegionOfDefinition_public(outArgs->activeInputHash,
                                                                              outArgs->params->time,
                                                                              supportsRS ==  eSupportsNo ? scaleOne : scale,
                                                                              outArgs->params->view,
                                                                              &rod,
                                                                              0 /*isProjectFormat*/);
            if (stat == eStatusFailed) {
                // It really failed, just exit
                return eViewerRenderRetCodeFail;
            }
        }

        // update scale after the first call to getRegionOfDefinition
        if ( (supportsRS == eSupportsMaybe) && (mipMapLevel != 0) ) {
            supportsRS = (outArgs->activeInputToRender)->supportsRenderScaleMaybe();
        }

        outArgs->mustComputeRoDAndLookupCache = false;

        (void)ifInfiniteclipRectToProjectDefault(&rod);

        // Ok we go the RoD, we can actually compute the RoI and look-up the cache
        ViewerRenderRetCode retCode = getViewerRoIAndTexture(rod, viewerHash, useTextureCache, lookup == 1, mipMapLevel, stats, outArgs);
        if (retCode != eViewerRenderRetCodeRender) {
            return retCode;
        }

        // We found something in the cache, stop now
        if (outArgs->params->nbCachedTile > 0) {
            break;
        }
    } // for (int lookup = 0; lookup < nLookups; ++lookup)

    return eViewerRenderRetCodeRender;
} // ViewerInstance::getRoDAndLookupCache

ViewerInstance::ViewerRenderRetCode
ViewerInstance::getRenderViewerArgsAndCheckCache(SequenceTime time,
                                                 bool isSequential,
                                                 ViewIdx view,
                                                 int textureIndex,
                                                 U64 viewerHash,
                                                 const NodePtr& rotoPaintNode,
                                                 const AbortableRenderInfoPtr& abortInfo,
                                                 const boost::shared_ptr<RenderStats>& stats,
                                                 ViewerArgs* outArgs)
{
    // Just redraw if the viewer is paused
    if ( isViewerPaused(textureIndex) ) {
        outArgs->params.reset(new UpdateViewerParams);
        outArgs->params->isViewerPaused = true;
        outArgs->params->time = time;
        outArgs->params->setUniqueID(textureIndex);
        outArgs->params->textureIndex = textureIndex;
        outArgs->params->view = view;

        return eViewerRenderRetCodeRedraw;
    }

    // Fetch the viewer indexes that we should render from the A or B input depending on the textureIndex parameter
    if (textureIndex == 0) {
        QMutexLocker l(&_imp->activeInputsMutex);
        outArgs->activeInputIndex =  _imp->activeInputs[0];
    } else {
        QMutexLocker l(&_imp->activeInputsMutex);
        outArgs->activeInputIndex =  _imp->activeInputs[1];
    }


    // The active input providing the image is the first upstream non disabled node
    EffectInstPtr upstreamInput = getInput(outArgs->activeInputIndex);
    outArgs->activeInputToRender.reset();
    if (upstreamInput) {
        outArgs->activeInputToRender = upstreamInput->getNearestNonDisabled();
    }

    // Before rendering we check that all mandatory inputs in the graph are connected else we fail
    if ( !outArgs->activeInputToRender || !checkTreeCanRender( outArgs->activeInputToRender->getNode().get() ) ) {
        return eViewerRenderRetCodeFail;
    }

    // Fetch the render parameters from the Viewer UI
    setupMinimalUpdateViewerParams(time, view, textureIndex, abortInfo, isSequential, outArgs);

    // Try to look-up the cache but do so only if we have a RoD valid in the cache because

    // we are on the main-thread here, it would be expensive to compute the RoD now.
    return getRoDAndLookupCache(true, viewerHash, rotoPaintNode, stats, outArgs);
}

ViewerInstance::ViewerRenderRetCode
ViewerInstance::renderViewer_internal(ViewIdx view,
                                      bool singleThreaded,
                                      bool isSequentialRender,
                                      U64 viewerHash,
                                      bool /*canAbort*/,
                                      const NodePtr& rotoPaintNode,
                                      bool useTLS,
                                      const boost::shared_ptr<RequestedFrame>& request,
                                      const boost::shared_ptr<RenderStats>& stats,
                                      ViewerArgs& inArgs)
{
    // We are in the render thread, we may not have computed the RoD and lookup the cache yet

    boost::shared_ptr<ViewerParallelRenderArgsSetter> frameArgs;

    if (useTLS) {
        frameArgs.reset( new ViewerParallelRenderArgsSetter(inArgs.params->time,
                                                            inArgs.params->view,
                                                            !isSequentialRender,
                                                            isSequentialRender,
                                                            inArgs.params->abortInfo,
                                                            getNode(),
                                                            inArgs.params->textureIndex,
                                                            getTimeline().get(),
                                                            false,
                                                            rotoPaintNode,
                                                            inArgs.activeInputToRender->getNode(),
                                                            inArgs.draftModeEnabled,
                                                            false,
                                                            stats) );
    }


    if (inArgs.mustComputeRoDAndLookupCache) {
        // Since we will most likely need to compute the RoD now, we MUST setup the thread local
        // storage otherwise functions like EffectInstance::aborted() would not work.

        ViewerRenderRetCode retcode = getRoDAndLookupCache(false, viewerHash, rotoPaintNode, stats, &inArgs);
        if (retcode != eViewerRenderRetCodeRender) {
            return retcode;
        }


        if (inArgs.params->nbCachedTile == (int)inArgs.params->tiles.size()) {
            // Found a cached texture
            return eViewerRenderRetCodeRender;
        }
    }

    // Flag that we are going to render
    inArgs.isRenderingFlag.reset( new RenderingFlagSetter( getNode().get() ) );

    assert(inArgs.params->nbCachedTile < (int)inArgs.params->tiles.size());

    /*
     * There are 3 types of renders:
     * 1) Playback: the canAbort flag is set to true and the isSequentialRender flag is set to true
     * 2) Single frame abortable render: the canAbort flag is set to true and the isSequentialRender flag is set to false. Basically
     * this kind of render is triggered by any parameter change, timeline scrubbing, curve positioning, etc... In this mode each image
     * rendered concurrently by the viewer is probably different than another one (different hash key or time) hence we want to abort
     * ongoing renders that are no longer corresponding to anything relevant to the actual state of the GUI. On the other hand, the user
     * still want a smooth feedback, e.g: If the user scrubs the timeline, we want to give him/her a continuous feedback, even with a
     * latency so it looks like it is actually seeking, otherwise it would just refresh the image upon the mouseRelease event because all
     * other renders would be aborted. To enable this behaviour, we ensure that at least 1 render is always running, even if it does not
     * correspond to the GUI state anymore.
     * 3) Single frame non-abortable render: the canAbort flag is set to false and the isSequentialRender flag is set to false.
     */

    const bool useTextureCache = !inArgs.forceRender && !inArgs.userRoIEnabled && !inArgs.autoContrast && rotoPaintNode.get() == 0 && !inArgs.isDoingPartialUpdates;


    RectI roi = inArgs.params->roi;
    
    // We might already have some tiles cached, get their bounding box to see if it is less than the actual RoI
    if (useTextureCache) {
        RectI tilesBbox;
        bool tilesBboxSet = false;
        for (std::list<UpdateViewerParams::CachedTile>::const_iterator it = inArgs.params->tiles.begin(); it != inArgs.params->tiles.end(); ++it) {
            if (it->ramBuffer) {
                continue;
            }
            if (!tilesBboxSet) {
                tilesBboxSet = true;
                tilesBbox.x1 = it->rect.x1;
                tilesBbox.x2 = it->rect.x2;
                tilesBbox.y1 = it->rect.y1;
                tilesBbox.y2 = it->rect.y2;
            } else {
                tilesBbox.merge(it->rect.x1, it->rect.y1, it->rect.x2, it->rect.y2);
            }
        }
        if (roi.contains(tilesBbox)) {
            roi = tilesBbox;
        }
    }

    ///Check that we were not aborted already
    if ( !isSequentialRender && ( (inArgs.activeInputToRender->getHash() != inArgs.activeInputHash) ||
                                  ( inArgs.params->time != getTimeline()->currentFrame() ) ) ) {
        return eViewerRenderRetCodeRedraw;
    }

    ///Notify the gui we're rendering.
    ViewerRenderingStarted_RAII renderingNotifier(this);


    if (useTLS) {
        RectD canonicalRoi;
        roi.toCanonical(inArgs.params->mipMapLevel, inArgs.params->pixelAspectRatio, inArgs.params->rod, &canonicalRoi);

        FrameRequestMap requestPassData;
        StatusEnum stat = EffectInstance::computeRequestPass(inArgs.params->time, view, inArgs.params->mipMapLevel, canonicalRoi, getNode(), requestPassData);
        if (stat == eStatusFailed) {
            return eViewerRenderRetCodeFail;
        }


        frameArgs->updateNodesRequest(requestPassData);
    }

    const double par = inArgs.activeInputToRender->getAspectRatio(-1);


    //We are going to render a non cached frame and not in playback, clear persistent messages
    if (!inArgs.params->isSequential) {
        clearPersistentMessage(true);
    }

    ImageComponents components = inArgs.activeInputToRender->getComponents(-1);
    ImageBitDepthEnum imageDepth = inArgs.activeInputToRender->getBitDepth(-1);
    std::list<ImageComponents> requestedComponents;
    int alphaChannelIndex = -1;
    if ( (inArgs.channels != eDisplayChannelsA) &&
         ( inArgs.channels != eDisplayChannelsMatte) ) {
        ///We fetch the Layer specified in the gui
        if (inArgs.params->layer.getNumComponents() > 0) {
            requestedComponents.push_back(inArgs.params->layer);
        }
    } else {
        ///We fetch the alpha layer
        if ( !inArgs.params->alphaChannelName.empty() ) {
            requestedComponents.push_back(inArgs.params->alphaLayer);
            const std::vector<std::string>& channels = inArgs.params->alphaLayer.getComponentsNames();
            for (std::size_t i = 0; i < channels.size(); ++i) {
                if (channels[i] == inArgs.params->alphaChannelName) {
                    alphaChannelIndex = i;
                    break;
                }
            }
            assert(alphaChannelIndex != -1);
        }
        if (inArgs.channels == eDisplayChannelsMatte) {
            //For the matte overlay also display the alpha mask on top of the red channel of the image
            if ( (inArgs.params->layer.getNumComponents() > 0) && (inArgs.params->layer != inArgs.params->alphaLayer) ) {
                requestedComponents.push_back(inArgs.params->layer);
            }
        }
    }

    if ( requestedComponents.empty() ) {
        return eViewerRenderRetCodeBlack;
    }

    EffectInstance::NotifyInputNRenderingStarted_RAII inputNIsRendering_RAII(getNode().get(), inArgs.activeInputIndex);
    std::vector<RectI> splitRoi;
    if ( inArgs.isDoingPartialUpdates ) {
        for (std::list<UpdateViewerParams::CachedTile>::iterator it = inArgs.params->tiles.begin(); it != inArgs.params->tiles.end(); ++it) {
            splitRoi.push_back(it->rect);
        }
    } else {
        /*
           Just render 1 tile
         */
        splitRoi.push_back(roi);
    }


    if ( stats && stats->isInDepthProfilingEnabled() ) {
        std::bitset<4> channelsRendered;
        switch (inArgs.channels) {
        case eDisplayChannelsMatte:
        case eDisplayChannelsRGB:
        case eDisplayChannelsY:
            channelsRendered[0] = channelsRendered[1] = channelsRendered[2] = true;
            channelsRendered[3] = false;
            break;
        case eDisplayChannelsR:
            channelsRendered[3] = channelsRendered[1] = channelsRendered[2] = false;
            channelsRendered[0] = true;
            break;
        case eDisplayChannelsG:
            channelsRendered[0] = channelsRendered[2] = channelsRendered[3] = false;
            channelsRendered[1] = true;
            break;
        case eDisplayChannelsB:
            channelsRendered[0] = channelsRendered[1] = channelsRendered[3] = false;
            channelsRendered[2] = true;
            break;
        case eDisplayChannelsA:
            channelsRendered[0] = channelsRendered[1] = channelsRendered[2] = false;
            channelsRendered[3] = true;
            break;
        }
        stats->setGlobalRenderInfosForNode(getNode(), inArgs.params->rod, inArgs.params->srcPremult, channelsRendered, true, true, inArgs.params->mipMapLevel);
    }

    BufferableObjectList partialUpdateObjects;
    for (std::size_t rectIndex = 0; rectIndex < splitRoi.size(); ++rectIndex) {
        //AlphaImage will only be set when displaying the Matte overlay
        ImagePtr alphaImage, colorImage;

        // If an exception occurs here it is probably fatal, since
        // it comes from Natron itself. All exceptions from plugins are already caught
        // by the HostSupport library.
        // We catch it  and rethrow it just to notify the rendering is done.
        try {
            std::map<ImageComponents, ImagePtr> planes;
            EffectInstance::RenderRoIRetCode retCode;
            {
                boost::scoped_ptr<EffectInstance::RenderRoIArgs> renderArgs;
                renderArgs.reset( new EffectInstance::RenderRoIArgs(inArgs.params->time,
                                                                    Image::getScaleFromMipMapLevel(inArgs.params->mipMapLevel),
                                                                    inArgs.params->mipMapLevel,
                                                                    view,
                                                                    inArgs.forceRender,
                                                                    splitRoi[rectIndex],
                                                                    inArgs.params->rod,
                                                                    requestedComponents,
                                                                    imageDepth, false, this) );
                retCode = inArgs.activeInputToRender->renderRoI(*renderArgs, &planes);
            }
            //Either rendering failed or we have 2 planes (alpha mask and color image) or we have a single plane (color image)
            assert(planes.size() == 0 || planes.size() <= 2);
            if ( !planes.empty() && (retCode == EffectInstance::eRenderRoIRetCodeOk) ) {
                if (planes.size() == 2) {
                    std::map<ImageComponents, ImagePtr>::iterator foundColorLayer = planes.find(inArgs.params->layer);
                    if ( foundColorLayer != planes.end() ) {
                        colorImage = foundColorLayer->second;
                    }
                    std::map<ImageComponents, ImagePtr>::iterator foundAlphaLayer = planes.find(inArgs.params->alphaLayer);
                    if ( foundAlphaLayer != planes.end() ) {
                        alphaImage = foundAlphaLayer->second;
                    }
                } else {
                    //only 1 plane, figure out if the alpha layer is the same as the color layer
                    if (inArgs.params->alphaLayer == inArgs.params->layer) {
                        if (inArgs.channels == eDisplayChannelsMatte) {
                            alphaImage = colorImage = planes.begin()->second;
                        } else {
                            colorImage = planes.begin()->second;
                        }
                    } else {
                        colorImage = planes.begin()->second;
                    }
                }
                assert(colorImage);
                inArgs.params->colorImage = colorImage;
            }
            if (!colorImage) {
                if (retCode == EffectInstance::eRenderRoIRetCodeFailed) {
                    return eViewerRenderRetCodeFail;
                } else if (retCode == EffectInstance::eRenderRoIRetCodeOk) {
                    return eViewerRenderRetCodeBlack;
                } else {
                    /*
                       The render was not aborted but did not return an image, this may be the case
                       for example when an effect returns a NULL RoD at some point. Don't fail but
                       display a black image
                     */
                    return eViewerRenderRetCodeRedraw;
                }
            }
        } catch (...) {
            ///If the plug-in was aborted, this is probably not a failure due to render but because of abortion.
            ///Don't forward the exception in that case.
            if ( inArgs.activeInputToRender->aborted() ) {
                return eViewerRenderRetCodeRedraw;
            }
            throw;
        }

        ///We check that the render age is still OK and that no other renders were triggered, in which case we should not need to
        ///refresh the viewer.
        if ( !_imp->checkAgeNoUpdate(inArgs.params->textureIndex, inArgs.params->abortInfo->age) ) {
            return eViewerRenderRetCodeRedraw;
        }

        if ( inArgs.activeInputToRender->aborted() ) {
            return eViewerRenderRetCodeRedraw;
        }
        
        //Make sure the viewer does not render something outside the bounds
        RectI viewerRenderRoI;
        splitRoi[rectIndex].intersect(colorImage->getBounds(), &viewerRenderRoI);

        
        boost::shared_ptr<UpdateViewerParams> updateParams;
        if ( !inArgs.isDoingPartialUpdates ) {
            updateParams = inArgs.params;
        } else {
            updateParams.reset( new UpdateViewerParams(*inArgs.params) );
            updateParams->mustFreeRamBuffer = true;
            updateParams->isPartialRect = true;
            UpdateViewerParams::CachedTile tile;
            tile.rect.x1 = viewerRenderRoI.x1;
            tile.rect.x2 = viewerRenderRoI.x2;
            tile.rect.y1 = viewerRenderRoI.y1;
            tile.rect.y2 = viewerRenderRoI.y2;
            tile.rect.w = viewerRenderRoI.width();
            tile.rect.h = viewerRenderRoI.height();
            tile.bytesCount = tile.rect.w * tile.rect.h * 4; // RGBA
            assert(tile.bytesCount > 0);
            if (updateParams->depth == eImageBitDepthFloat) {
                tile.bytesCount *= sizeof(float);
            }
            std::size_t pixelSize = 4;
            if (updateParams->depth == eImageBitDepthFloat) {
                pixelSize *= sizeof(float);
            }
            std::size_t dstRowSize = tile.rect.w * pixelSize;
            tile.bytesCount = tile.rect.h * dstRowSize;
            tile.ramBuffer =  (unsigned char*)malloc(tile.bytesCount);
            updateParams->tiles.clear();
            updateParams->tiles.push_back(tile);
        }
        
        // Allocate the texture on the CPU to apply the render viewer process
        FrameEntryLocker entryLocker( _imp.get() );
        
        RectI lastPaintBboxPixel;
        std::list<UpdateViewerParams::CachedTile> unCachedTiles;
        if (!useTextureCache) {
            
            assert(updateParams->tiles.size() == 1);
            
            UpdateViewerParams::CachedTile& tile = updateParams->tiles.front();
            
            
            // If we are tracking, only update the partial rectangles
            if (inArgs.isDoingPartialUpdates) {
                QMutexLocker k(&_imp->viewerParamsMutex);
                updateParams->recenterViewport = _imp->viewportCenterSet;
                updateParams->viewportCenter = _imp->viewportCenter;
            }
            // If we are actively painting, re-use the last texture instead of re-drawing everything
            else if (rotoPaintNode) {
                
                /*
                 Check if we have a last valid texture and re-use the old texture only if the new texture is at least as big
                 as the old texture.
                 */
                QMutexLocker k(&_imp->lastRenderParamsMutex);
                assert(_imp->lastRenderParams[updateParams->textureIndex]->tiles.size() == 1);
                
                bool canUseOldTex = _imp->lastRenderParams[updateParams->textureIndex] &&
                updateParams->mipMapLevel == _imp->lastRenderParams[updateParams->textureIndex]->mipMapLevel &&
                tile.rect.contains(_imp->lastRenderParams[updateParams->textureIndex]->tiles.front().rect);
                
                if (!canUseOldTex) {
                    //The old texture did not exist or was not usable, just make a new buffer
                    updateParams->mustFreeRamBuffer = true;
                    tile.ramBuffer =  (unsigned char*)malloc(tile.bytesCount);
                } else {
                    //Overwrite the RoI to only the last portion rendered
                    RectD lastPaintBbox = getApp()->getLastPaintStrokeBbox();
                    
                    
                    lastPaintBbox.toPixelEnclosing(updateParams->mipMapLevel, par, &lastPaintBboxPixel);
                    
                    //The last buffer must be valid
                    const UpdateViewerParams::CachedTile& lastTile = _imp->lastRenderParams[updateParams->textureIndex]->tiles.front();
                    assert(lastTile.ramBuffer);
                    tile.ramBuffer =  0;
                    
                    //If the old buffer size is the same as the requested texture size, this function does nothing
                    //otherwise it allocates a new buffer and copies the content of the old one.
                    bool mustFreeSource = copyAndSwap(lastTile.rect, tile.rect, tile.bytesCount, updateParams->depth, lastTile.ramBuffer, &tile.ramBuffer);
                    
                    if (mustFreeSource) {
                        //A new buffer was allocated and copied the previous content, free the old texture
                        _imp->lastRenderParams[updateParams->textureIndex]->mustFreeRamBuffer = true;
                    } else {
                        //The buffer did not change its size, make sure to keep it
                        _imp->lastRenderParams[updateParams->textureIndex]->mustFreeRamBuffer = false;
                    }
                    
                    //This will delete the previous buffer if mustFreeRamBuffer was set to true
                    _imp->lastRenderParams[updateParams->textureIndex].reset();
                    
                    //Allocation may have failed
                    if (!tile.ramBuffer) {
                        return eViewerRenderRetCodeFail;
                    }
                }
                _imp->lastRenderParams[updateParams->textureIndex] = updateParams;
            }
            // Make a new buffer that will be freed when the params get destroyed
            else {
                assert(updateParams->tiles.size() == 1);
                
                updateParams->mustFreeRamBuffer = true;
                tile.ramBuffer =  (unsigned char*)malloc(tile.bytesCount);
            }
            unCachedTiles.push_back(tile);
        } else { // useTextureCache
            //Look up the cache for a texture or create one
            {
                QMutexLocker k(&_imp->lastRenderParamsMutex);
                _imp->lastRenderParams[updateParams->textureIndex].reset();
            }
            
            // For the viewer, we need the enclosing rectangle to avoid black borders.
            // Do this here to avoid infinity values.
            
            RectI bounds;
            updateParams->rod.toPixelEnclosing(updateParams->mipMapLevel, updateParams->pixelAspectRatio, &bounds);
            
            std::string inputToRenderName = inArgs.activeInputToRender->getNode()->getScriptName_mt_safe();
            for (std::list<UpdateViewerParams::CachedTile>::iterator it = updateParams->tiles.begin(); it != updateParams->tiles.end(); ++it) {
                if (it->isCached) {
                    assert(it->ramBuffer);
                } else {
                    
                    if (viewerRenderRoI.contains(it->rect)) {
                        assert(!it->ramBuffer);
                        
                        
                        FrameKey key(getNode().get(),
                                     inArgs.params->time,
                                     viewerHash,
                                     inArgs.params->gain,
                                     inArgs.params->gamma,
                                     inArgs.params->lut,
                                     (int)inArgs.params->depth,
                                     inArgs.channels,
                                     inArgs.params->view,
                                     it->rect,
                                     inArgs.params->mipMapLevel,
                                     inputToRenderName,
                                     inArgs.params->layer,
                                     inArgs.params->alphaLayer.getLayerName() + inArgs.params->alphaChannelName,
                                     inArgs.params->depth == eImageBitDepthFloat && supportsGLSL(),
                                     inArgs.draftModeEnabled);
                        
                        boost::shared_ptr<FrameParams> cachedFrameParams = FrameEntry::makeParams( bounds, key.getBitDepth(), it->rect.w, it->rect.h, ImagePtr());
                        bool cached = AppManager::getTextureFromCacheOrCreate(key, cachedFrameParams, &it->cachedData);
                        if (!it->cachedData) {
                            std::stringstream ss;
                            ss << QObject::tr("Failed to allocate a texture of ").toStdString();
                            ss << printAsRAM( cachedFrameParams->getElementsCount() * sizeof(FrameEntry::data_t) ).toStdString();
                            Dialogs::errorDialog( QObject::tr("Out of memory").toStdString(), ss.str() );
                            
                            return eViewerRenderRetCodeFail;
                        }
                        
                        entryLocker.lock(it->cachedData);
                        
                        ///The entry has already been locked by the cache
                        if (!cached) {
                            it->cachedData->allocateMemory();
                        }
                        
                        
                        assert(it->cachedData);
                        // how do you make sure cachedFrame->data() is not freed after this line?
                        ///It is not freed as long as the cachedFrame shared_ptr has a used_count greater than 1.
                        ///Since it is used during the whole function scope it is guaranteed not to be freed before
                        ///The viewer is actually done with it.
                        /// @see Cache::clearInMemoryPortion and Cache::clearDiskPortion and LRUHashTable::evict
                        it->ramBuffer = it->cachedData->data();
                        assert(it->ramBuffer);
                        unCachedTiles.push_back(*it);
                    }
                }
                it->cachedData->setInternalImage(colorImage);
            }
        } // !useTextureCache
        
        ViewerColorSpaceEnum srcColorSpace = getApp()->getDefaultColorSpaceForBitDepth( colorImage->getBitDepth() );

        assert( ( inArgs.channels != eDisplayChannelsMatte && alphaChannelIndex < (int)colorImage->getComponentsCount() ) ||
                ( inArgs.channels == eDisplayChannelsMatte && ( ( alphaImage && alphaChannelIndex < (int)alphaImage->getComponentsCount() ) || !alphaImage ) ) );


        //If we are painting, only render the portion needed
        if ( !lastPaintBboxPixel.isNull() ) {
            lastPaintBboxPixel.intersect(viewerRenderRoI, &viewerRenderRoI);
        }

        boost::shared_ptr<TimeLapse> viewerRenderTimeRecorder;
        if (stats) {
            viewerRenderTimeRecorder.reset( new TimeLapse() );
        }

        if (singleThreaded) {
            if (inArgs.autoContrast && !inArgs.isDoingPartialUpdates) {
                double vmin, vmax;
                std::pair<double, double> vMinMax = findAutoContrastVminVmax(colorImage, inArgs.channels, viewerRenderRoI);
                vmin = vMinMax.first;
                vmax = vMinMax.second;

                ///if vmax - vmin is greater than 1 the gain will be really small and we won't see
                ///anything in the image
                if (vmin == vmax) {
                    vmin = vmax - 1.;
                }
                updateParams->gain = 1 / (vmax - vmin);
                updateParams->offset = -vmin / ( vmax - vmin);
            }
            
            const RenderViewerArgs args(colorImage,
                                        alphaImage,
                                        inArgs.channels,
                                        updateParams->srcPremult,
                                        updateParams->depth,
                                        updateParams->gain,
                                        updateParams->gamma == 0. ? 0. : 1. / updateParams->gamma,
                                        updateParams->offset,
                                        lutFromColorspace(srcColorSpace),
                                        lutFromColorspace(updateParams->lut),
                                        alphaChannelIndex);
            QReadLocker k(&_imp->gammaLookupMutex);
            for (std::list<UpdateViewerParams::CachedTile>::iterator it = unCachedTiles.begin(); it != unCachedTiles.end(); ++it) {
                
                renderFunctor(viewerRenderRoI,
                              args,
                              this,
                              *it);
                
            }
        } else {
            bool runInCurrentThread = QThreadPool::globalInstance()->activeThreadCount() >= QThreadPool::globalInstance()->maxThreadCount();
            if ( !runInCurrentThread && (splitRoi.size() > 1) ) {
                runInCurrentThread = true;
            }
          

            ///if autoContrast is enabled, find out the vmin/vmax before rendering and mapping against new values
            if (inArgs.autoContrast && !inArgs.isDoingPartialUpdates) {
                double vmin = std::numeric_limits<double>::infinity();
                double vmax = -std::numeric_limits<double>::infinity();

                if (runInCurrentThread) {
                    std::pair<double, double> vMinMax = findAutoContrastVminVmax(colorImage, inArgs.channels, viewerRenderRoI);
                    vmin = vMinMax.first;
                    vmax = vMinMax.second;
                } else {
                    std::vector<RectI> splitRects = viewerRenderRoI.splitIntoSmallerRects( appPTR->getHardwareIdealThreadCount() );
                    QFuture<std::pair<double, double> > future = QtConcurrent::mapped( splitRects,
                                                                                       boost::bind(findAutoContrastVminVmax,
                                                                                                   colorImage,
                                                                                                   inArgs.channels,
                                                                                                   _1) );
                    future.waitForFinished();

                    std::pair<double, double> vMinMax;
                    Q_FOREACH ( vMinMax, future.results() ) {
                        if (vMinMax.first < vmin) {
                            vmin = vMinMax.first;
                        }
                        if (vMinMax.second > vmax) {
                            vmax = vMinMax.second;
                        }
                    }
                } // runInCurrentThread

                if (vmax == vmin) {
                    vmin = vmax - 1.;
                }

                if (vmax <= 0) {
                    updateParams->gain = 0;
                    updateParams->offset = 0;
                } else {
                    updateParams->gain = 1 / (vmax - vmin);
                    updateParams->offset =  -vmin / (vmax - vmin);
                }
            }

            const RenderViewerArgs args(colorImage,
                                        alphaImage,
                                        inArgs.channels,
                                        updateParams->srcPremult,
                                        updateParams->depth,
                                        updateParams->gain,
                                        updateParams->gamma == 0. ? 0. : 1. / updateParams->gamma,
                                        updateParams->offset,
                                        lutFromColorspace(srcColorSpace),
                                        lutFromColorspace(updateParams->lut),
                                        alphaChannelIndex);
            
            if (runInCurrentThread) {
                
                
                QReadLocker k(&_imp->gammaLookupMutex);
                for (std::list<UpdateViewerParams::CachedTile>::iterator it = unCachedTiles.begin(); it != unCachedTiles.end(); ++it) {
                    renderFunctor(viewerRenderRoI,
                                  args, this, *it);
                }
               
            } else {
                QReadLocker k(&_imp->gammaLookupMutex);
                QtConcurrent::map( unCachedTiles,
                                   boost::bind(&renderFunctor,
                                               viewerRenderRoI,
                                               args,
                                               this,
                                               _1) ).waitForFinished();
            }

            if ( inArgs.isDoingPartialUpdates ) {
                partialUpdateObjects.push_back(updateParams);
            }
        } // if (singleThreaded)
       

        if ( stats && stats->isInDepthProfilingEnabled() ) {
            stats->addRenderInfosForNode( getNode(), NodePtr(), colorImage->getComponents().getComponentsGlobalName(), viewerRenderRoI, viewerRenderTimeRecorder->getTimeSinceCreation() );
        }
    } // for (std::vector<RectI>::iterator rect = splitRoi.begin(); rect != splitRoi.end(), ++rect) {


    /*
       If we were rendering only partial rectangles, update them all at once
     */
    if ( !partialUpdateObjects.empty() ) {
        getRenderEngine()->notifyFrameProduced(partialUpdateObjects, stats, request);

        //If we reply eViewerRenderRetCodeRender, it will append another updateViewer for nothing
        return eViewerRenderRetCodeRedraw;
    }


    return eViewerRenderRetCodeRender;
} // renderViewer_internal

void
ViewerInstance::setCurrentlyUpdatingOpenGLViewer(bool updating)
{
    QMutexLocker k(&_imp->currentlyUpdatingOpenGLViewerMutex);

    _imp->currentlyUpdatingOpenGLViewer = updating;
}

bool
ViewerInstance::isCurrentlyUpdatingOpenGLViewer() const
{
    QMutexLocker k(&_imp->currentlyUpdatingOpenGLViewerMutex);

    return _imp->currentlyUpdatingOpenGLViewer;
}

void
ViewerInstance::aboutToUpdateTextures()
{
    assert( qApp && qApp->thread() == QThread::currentThread() );
    _imp->uiContext->clearPartialUpdateTextures();
}

void
ViewerInstance::updateViewer(boost::shared_ptr<UpdateViewerParams> & frame)
{
    if (!frame) {
        return;
    }
    if (frame->isViewerPaused) {
        return;
    }
    if ( isViewerPaused(frame->textureIndex) ) {
        return;
    }
    _imp->updateViewer( boost::dynamic_pointer_cast<UpdateViewerParams>(frame) );
}

void
renderFunctor(const RectI& roi,
              const RenderViewerArgs & args,
              ViewerInstance* viewer,
              UpdateViewerParams::CachedTile tile)
{

    if ( (args.bitDepth == eImageBitDepthFloat) ) {
        // image is stored as linear, the OpenGL shader with do gamma/sRGB/Rec709 decompression, as well as gain and offset
        scaleToTexture32bits(roi, args, tile, (float*)tile.ramBuffer);
    } else {
        // texture is stored as sRGB/Rec709 compressed 8-bit RGBA
        scaleToTexture8bits(roi, args, viewer, tile, (U32*)tile.ramBuffer);
    }
}

inline
std::pair<double, double>
findAutoContrastVminVmax_generic(boost::shared_ptr<const Image> inputImage,
                                 int nComps,
                                 DisplayChannelsEnum channels,
                                 const RectI & rect)
{
    double localVmin = std::numeric_limits<double>::infinity();
    double localVmax = -std::numeric_limits<double>::infinity();
    Image::ReadAccess acc = inputImage->getReadRights();

    for (int y = rect.bottom(); y < rect.top(); ++y) {
        const float* src_pixels = (const float*)acc.pixelAt(rect.left(), y);
        ///we fill the scan-line with all the pixels of the input image
        for (int x = rect.left(); x < rect.right(); ++x) {
            double r = 0.;
            double g = 0.;
            double b = 0.;
            double a = 0.;
            switch (nComps) {
            case 4:
                r = src_pixels[0];
                g = src_pixels[1];
                b = src_pixels[2];
                a = src_pixels[3];
                break;
            case 3:
                r = src_pixels[0];
                g = src_pixels[1];
                b = src_pixels[2];
                a = 1.;
                break;
            case 2:
                r = src_pixels[0];
                g = src_pixels[1];
                b = 0.;
                a = 1.;
                break;
            case 1:
                a = src_pixels[0];
                r = g = b = 0.;
                break;
            default:
                r = g = b = a = 0.;
            }

            double mini, maxi;
            switch (channels) {
            case eDisplayChannelsRGB:
                mini = std::min(std::min(r, g), b);
                maxi = std::max(std::max(r, g), b);
                break;
            case eDisplayChannelsY:
                mini = r = 0.299 * r + 0.587 * g + 0.114 * b;
                maxi = mini;
                break;
            case eDisplayChannelsR:
                mini = r;
                maxi = mini;
                break;
            case eDisplayChannelsG:
                mini = g;
                maxi = mini;
                break;
            case eDisplayChannelsB:
                mini = b;
                maxi = mini;
                break;
            case eDisplayChannelsA:
                mini = a;
                maxi = mini;
                break;
            default:
                mini = 0.;
                maxi = 0.;
                break;
            }
            if (mini < localVmin) {
                localVmin = mini;
            }
            if (maxi > localVmax) {
                localVmax = maxi;
            }

            src_pixels += nComps;
        }
    }

    return std::make_pair(localVmin, localVmax);
} // findAutoContrastVminVmax_generic

template <int nComps>
std::pair<double, double>
findAutoContrastVminVmax_internal(boost::shared_ptr<const Image> inputImage,
                                  DisplayChannelsEnum channels,
                                  const RectI & rect)
{
    return findAutoContrastVminVmax_generic(inputImage, nComps, channels, rect);
}

std::pair<double, double>
findAutoContrastVminVmax(boost::shared_ptr<const Image> inputImage,
                         DisplayChannelsEnum channels,
                         const RectI & rect)
{
    int nComps = inputImage->getComponents().getNumComponents();

    if (nComps == 4) {
        return findAutoContrastVminVmax_internal<4>(inputImage, channels, rect);
    } else if (nComps == 3) {
        return findAutoContrastVminVmax_internal<3>(inputImage, channels, rect);
    } else if (nComps == 1) {
        return findAutoContrastVminVmax_internal<1>(inputImage, channels, rect);
    } else {
        return findAutoContrastVminVmax_generic(inputImage, nComps, channels, rect);
    }
} // findAutoContrastVminVmax

template <typename PIX, int maxValue, bool opaque, bool applyMatte, int rOffset, int gOffset, int bOffset>
void
scaleToTexture8bits_generic(const RectI& roi,
                            const RenderViewerArgs & args,
                            int nComps,
                            ViewerInstance* viewer,
                            const UpdateViewerParams::CachedTile& tile,
                            U32* tileBuffer)
{
    const size_t pixelSize = sizeof(PIX);
    const bool luminance = (args.channels == eDisplayChannelsY);
    Image::ReadAccess acc = Image::ReadAccess( args.inputImage.get() );
    const RectI srcImgBounds = args.inputImage->getBounds();
    
    assert(tile.rect.x1 >= roi.x1 && tile.rect.x2 <= roi.x2 && tile.rect.y1 >= roi.y1 && tile.rect.y2 <= roi.y2);
    assert(tile.rect.x2 > tile.rect.x1);
    
    U32* dst_pixels = tileBuffer; // output + (roi.y1 - args.texRect.y1) * args.texRect.w + (roi.x1 - args.texRect.x1);
    
    const PIX* src_pixels = (const PIX*)acc.pixelAt(tile.rect.x1, tile.rect.y1);
    const int srcRowElements = (int)args.inputImage->getRowElements();
    boost::shared_ptr<Image::ReadAccess> matteAcc;
    if (applyMatte) {
        matteAcc.reset( new Image::ReadAccess( args.matteImage.get() ) );
    }

    for (int y = tile.rect.y1; y < tile.rect.y2;
         ++y,
         dst_pixels += tile.rect.w) {
        // coverity[dont_call]
        int start = (int)( rand() % (tile.rect.x2 - tile.rect.x1) );


        for (int backward = 0; backward < 2; ++backward) {
            int index = backward ? start - 1 : start;

            assert( backward == 1 || ( index >= 0 && index < (tile.rect.x2 - tile.rect.x1) ) );

            unsigned error_r = 0x80;
            unsigned error_g = 0x80;
            unsigned error_b = 0x80;

            while (index < (tile.rect.x2 - tile.rect.x1) && index >= 0) {
                double r = 0.;
                double g = 0.;
                double b = 0.;
                int uA = 0;
                double a = 0;
                if (nComps >= 4) {
                    r = (src_pixels ? src_pixels[index * nComps + rOffset] : 0.);
                    g = (src_pixels ? src_pixels[index * nComps + gOffset] : 0.);
                    b = (src_pixels ? src_pixels[index * nComps + bOffset] : 0.);
                    if (opaque) {
                        a = 1;
                        uA = 255;
                    } else {
                        a = src_pixels ? src_pixels[index * nComps + 3] : 0;
                        uA = Color::floatToInt<256>(a);
                    }
                } else if (nComps == 3) {
                    // coverity[dead_error_line]
                    r = (src_pixels && rOffset < nComps) ? src_pixels[index * nComps + rOffset] : 0.;
                    // coverity[dead_error_line]
                    g = (src_pixels && gOffset < nComps) ? src_pixels[index * nComps + gOffset] : 0.;
                    // coverity[dead_error_line]
                    b = (src_pixels && bOffset < nComps) ? src_pixels[index * nComps + bOffset] : 0.;
                    a = (src_pixels ? 1 : 0);
                    uA = a * 255;
                } else if (nComps == 2) {
                    // coverity[dead_error_line]
                    r = (src_pixels && rOffset < nComps) ? src_pixels[index * nComps + rOffset] : 0.;
                    // coverity[dead_error_line]
                    g = (src_pixels && gOffset < nComps) ? src_pixels[index * nComps + gOffset] : 0.;
                    b = 0;
                    a = (src_pixels ? 1 : 0);
                    uA = a * 255;
                } else if (nComps == 1) {
                    // coverity[dead_error_line]
                    r = (src_pixels && rOffset < nComps) ? src_pixels[index * nComps + rOffset] : 0.;
                    g = b = r;
                    a = (src_pixels ? 1 : 0);
                    uA = a * 255;
                } else {
                    assert(false);
                }


                switch (pixelSize) {
                case sizeof(unsigned char):     //byte
                    if (args.srcColorSpace) {
                        r = args.srcColorSpace->fromColorSpaceUint8ToLinearFloatFast( (unsigned char)r );
                        g = args.srcColorSpace->fromColorSpaceUint8ToLinearFloatFast( (unsigned char)g );
                        b = args.srcColorSpace->fromColorSpaceUint8ToLinearFloatFast( (unsigned char)b );
                    } else {
                        r = (double)Image::convertPixelDepth<unsigned char, float>( (unsigned char)r );
                        g = (double)Image::convertPixelDepth<unsigned char, float>( (unsigned char)g );
                        b = (double)Image::convertPixelDepth<unsigned char, float>( (unsigned char)b );
                    }
                    break;
                case sizeof(unsigned short):     //short
                    if (args.srcColorSpace) {
                        r = args.srcColorSpace->fromColorSpaceUint16ToLinearFloatFast( (unsigned short)r );
                        g = args.srcColorSpace->fromColorSpaceUint16ToLinearFloatFast( (unsigned short)g );
                        b = args.srcColorSpace->fromColorSpaceUint16ToLinearFloatFast( (unsigned short)b );
                    } else {
                        r = (double)Image::convertPixelDepth<unsigned short, float>( (unsigned char)r );
                        g = (double)Image::convertPixelDepth<unsigned short, float>( (unsigned char)g );
                        b = (double)Image::convertPixelDepth<unsigned short, float>( (unsigned char)b );
                    }
                    break;
                case sizeof(float):     //float
                    if (args.srcColorSpace) {
                        r = args.srcColorSpace->fromColorSpaceFloatToLinearFloat(r);
                        g = args.srcColorSpace->fromColorSpaceFloatToLinearFloat(g);
                        b = args.srcColorSpace->fromColorSpaceFloatToLinearFloat(b);
                    }
                    break;
                default:
                    break;
                }

                //args.gamma is in fact 1. / gamma at this point
                if  (args.gamma == 0) {
                    r = 0;
                    g = 0.;
                    b = 0.;
                } else if (args.gamma == 1.) {
                    r = r * args.gain + args.offset;
                    g = g * args.gain + args.offset;
                    b = b * args.gain + args.offset;
                } else {
                    r = viewer->interpolateGammaLut(r * args.gain + args.offset);
                    g = viewer->interpolateGammaLut(g * args.gain + args.offset);
                    b = viewer->interpolateGammaLut(b * args.gain + args.offset);
                }


                if (luminance) {
                    r = 0.299 * r + 0.587 * g + 0.114 * b;
                    g = r;
                    b = r;
                }


                U8 uR, uG, uB;
                if (!args.colorSpace) {
                    uR = Color::floatToInt<256>(r);
                    uG = Color::floatToInt<256>(g);
                    uB = Color::floatToInt<256>(b);
                } else {
                    error_r = (error_r & 0xff) + args.colorSpace->toColorSpaceUint8xxFromLinearFloatFast(r);
                    error_g = (error_g & 0xff) + args.colorSpace->toColorSpaceUint8xxFromLinearFloatFast(g);
                    error_b = (error_b & 0xff) + args.colorSpace->toColorSpaceUint8xxFromLinearFloatFast(b);
                    assert(error_r < 0x10000 && error_g < 0x10000 && error_b < 0x10000);
                    uR = (U8)(error_r >> 8);
                    uG = (U8)(error_g >> 8);
                    uB = (U8)(error_b >> 8);
                }

                if (applyMatte) {
                    double alphaMatteValue = 0;
                    if (args.matteImage == args.inputImage) {
                        switch (args.alphaChannelIndex) {
                        case 0:
                            alphaMatteValue = r;
                            break;
                        case 1:
                            alphaMatteValue = g;
                            break;
                        case 2:
                            alphaMatteValue = b;
                            break;
                        case 3:
                            alphaMatteValue = a;
                            break;
                        default:
                            break;
                        }
                    } else {
                        const PIX* src_pixels = (const PIX*)matteAcc->pixelAt(tile.rect.x1 + index, y);
                        if (src_pixels) {
                            alphaMatteValue = (double)src_pixels[args.alphaChannelIndex];
                            switch (pixelSize) {
                            case sizeof(unsigned char):     //byte
                                alphaMatteValue = (double)Image::convertPixelDepth<unsigned char, float>( (unsigned char)r );
                                break;
                            case sizeof(unsigned short):     //short
                                alphaMatteValue = (double)Image::convertPixelDepth<unsigned short, float>( (unsigned short)r );
                                break;
                            default:
                                break;
                            }
                        }
                    }
                    U8 matteA;
                    if (args.colorSpace) {
                        matteA = args.colorSpace->toColorSpaceUint8FromLinearFloatFast(alphaMatteValue) / 2;
                    } else {
                        matteA = Color::floatToInt<256>(alphaMatteValue) / 2;
                    }
                    uR = Image::clampIfInt<U8>( (double)uR + matteA );
                }

                dst_pixels[index] = toBGRA(uR, uG, uB, uA);

                if (backward) {
                    --index;
                } else {
                    ++index;
                }
            } // while (index < args.texRect.w && index >= 0) {
        } // for (int backward = 0; backward < 2; ++backward) {
        if (src_pixels) {
            src_pixels += srcRowElements;
        }
    } // for (int y = yRange.first; y < yRange.second;
} // scaleToTexture8bits_generic

template <typename PIX, int maxValue, int nComps, bool opaque, bool matteOverlay, int rOffset, int gOffset, int bOffset>
void
scaleToTexture8bits_internal(const RectI& roi,
                             const RenderViewerArgs & args,
                             ViewerInstance* viewer,
                             const UpdateViewerParams::CachedTile& tile,
                             U32* output)
{
    scaleToTexture8bits_generic<PIX, maxValue, opaque, matteOverlay, rOffset, gOffset, bOffset>(roi, args, nComps, viewer, tile, output);
}

template <typename PIX, int maxValue, int nComps, bool opaque, int rOffset, int gOffset, int bOffset>
void
scaleToTexture8bitsForMatte(const RectI& roi,
                            const RenderViewerArgs & args,
                            ViewerInstance* viewer,
                            const UpdateViewerParams::CachedTile& tile,
                            U32* output)
{
    bool applyMate = args.matteImage.get() && args.alphaChannelIndex >= 0;

    if (applyMate) {
        scaleToTexture8bits_internal<PIX, maxValue, nComps, opaque, true, rOffset, gOffset, bOffset>(roi, args, viewer, tile, output);
    } else {
        scaleToTexture8bits_internal<PIX, maxValue, nComps, opaque, false, rOffset, gOffset, bOffset>(roi, args, viewer, tile, output);
    }
}

template <typename PIX, int maxValue, bool opaque, int rOffset, int gOffset, int bOffset>
void
scaleToTexture8bitsForDepthForComponents(const RectI& roi,
                                         const RenderViewerArgs & args,
                                         ViewerInstance* viewer,
                                         const UpdateViewerParams::CachedTile& tile,
                                         U32* output)
{
    int nComps = args.inputImage->getComponents().getNumComponents();

    switch (nComps) {
    case 4:
        scaleToTexture8bitsForMatte<PIX, maxValue, 4, opaque, rOffset, gOffset, bOffset>(roi, args, viewer, tile, output);
        break;
    case 3:
        scaleToTexture8bitsForMatte<PIX, maxValue, 3, opaque, rOffset, gOffset, bOffset>(roi, args, viewer, tile, output);
        break;
    case 2:
        scaleToTexture8bitsForMatte<PIX, maxValue, 2, opaque, rOffset, gOffset, bOffset>(roi, args, viewer, tile, output);
        break;
    case 1:
        scaleToTexture8bitsForMatte<PIX, maxValue, 1, opaque, rOffset, gOffset, bOffset>(roi, args, viewer, tile, output);
        break;
    default:
        bool applyMate = args.matteImage.get() && args.alphaChannelIndex >= 0;
        if (applyMate) {
            scaleToTexture8bits_generic<PIX, maxValue, opaque, true, rOffset, gOffset, bOffset>(roi, args, nComps, viewer, tile, output);
        } else {
            scaleToTexture8bits_generic<PIX, maxValue, opaque, false, rOffset, gOffset, bOffset>(roi, args, nComps, viewer, tile, output);
        }
        break;
    }
}

template <typename PIX, int maxValue, bool opaque>
void
scaleToTexture8bitsForPremult(const RectI& roi,
                              const RenderViewerArgs & args,
                              ViewerInstance* viewer,
                              const UpdateViewerParams::CachedTile& tile,
                              U32* output)
{
    switch (args.channels) {
    case eDisplayChannelsRGB:
    case eDisplayChannelsY:
    case eDisplayChannelsMatte:

        scaleToTexture8bitsForDepthForComponents<PIX, maxValue, opaque, 0, 1, 2>(roi, args, viewer, tile, output);
        break;
    case eDisplayChannelsG:
        scaleToTexture8bitsForDepthForComponents<PIX, maxValue, opaque, 1, 1, 1>(roi, args, viewer, tile, output);
        break;
    case eDisplayChannelsB:
        scaleToTexture8bitsForDepthForComponents<PIX, maxValue, opaque, 2, 2, 2>(roi, args, viewer, tile, output);
        break;
    case eDisplayChannelsA:
        switch (args.alphaChannelIndex) {
        case -1:
            scaleToTexture8bitsForDepthForComponents<PIX, maxValue, opaque, 3, 3, 3>(roi, args, viewer, tile, output);
            break;
        case 0:
            scaleToTexture8bitsForDepthForComponents<PIX, maxValue, opaque, 0, 0, 0>(roi, args, viewer, tile, output);
            break;
        case 1:
            scaleToTexture8bitsForDepthForComponents<PIX, maxValue, opaque, 1, 1, 1>(roi, args, viewer, tile, output);
            break;
        case 2:
            scaleToTexture8bitsForDepthForComponents<PIX, maxValue, opaque, 2, 2, 2>(roi, args, viewer, tile, output);
            break;
        case 3:
            scaleToTexture8bitsForDepthForComponents<PIX, maxValue, opaque, 3, 3, 3>(roi, args, viewer, tile, output);
            break;
        default:
            scaleToTexture8bitsForDepthForComponents<PIX, maxValue, opaque, 3, 3, 3>(roi, args, viewer, tile, output);
        }

        break;
    case eDisplayChannelsR:
    default:
        scaleToTexture8bitsForDepthForComponents<PIX, maxValue, opaque, 0, 0, 0>(roi, args, viewer, tile, output);

        break;
    }
}

template <typename PIX, int maxValue>
void
scaleToTexture8bitsForDepth(const RectI& roi,
                            const RenderViewerArgs & args,
                            ViewerInstance* viewer,
                            const UpdateViewerParams::CachedTile& tile,
                            U32* output)
{
    switch (args.srcPremult) {
    case eImagePremultiplicationOpaque:
        scaleToTexture8bitsForPremult<PIX, maxValue, true>(roi, args, viewer, tile, output);
        break;
    case eImagePremultiplicationPremultiplied:
    case eImagePremultiplicationUnPremultiplied:
    default:
        scaleToTexture8bitsForPremult<PIX, maxValue, false>(roi, args, viewer, tile, output);
        break;
    }
}

void
scaleToTexture8bits(const RectI& roi,
                    const RenderViewerArgs & args,
                    ViewerInstance* viewer,
                    const UpdateViewerParams::CachedTile& tile,
                    U32* output)
{
    assert(output);
    switch ( args.inputImage->getBitDepth() ) {
    case eImageBitDepthFloat:
        scaleToTexture8bitsForDepth<float, 1>(roi, args, viewer, tile, output);
        break;
    case eImageBitDepthByte:
        scaleToTexture8bitsForDepth<unsigned char, 255>(roi, args, viewer, tile, output);
        break;
    case eImageBitDepthShort:
        scaleToTexture8bitsForDepth<unsigned short, 65535>(roi, args, viewer, tile, output);
        break;
    case eImageBitDepthHalf:
        assert(false);
        break;
    case eImageBitDepthNone:
        break;
    }
} // scaleToTexture8bits

float
ViewerInstance::interpolateGammaLut(float value)
{
    return _imp->lookupGammaLut(value);
}

void
ViewerInstance::markAllOnGoingRendersAsAborted()
{
    //Do not abort the oldest render while scrubbing timeline or sliders so that the user gets some feedback
    bool keepOldest = getApp()->isDraftRenderEnabled() || isDoingPartialUpdates();
    QMutexLocker k(&_imp->renderAgeMutex);

    for (int i = 0; i < 2; ++i) {
        if ( _imp->currentRenderAges[i].empty() ) {
            continue;
        }

        //Do not abort the oldest render, let it finish
        OnGoingRenders::iterator it = _imp->currentRenderAges[i].begin();
        if (keepOldest) {
            ++it;
        }

        for (; it != _imp->currentRenderAges[i].end(); ++it) {
            (*it)->aborted = 1;
        }
    }
}

template <typename PIX, int maxValue, bool opaque, bool applyMatte, int rOffset, int gOffset, int bOffset>
void
scaleToTexture32bitsGeneric(const RectI& roi,
                            const RenderViewerArgs & args,
                            int nComps,
                            const UpdateViewerParams::CachedTile& tile,
                            float *tileBuffer)
{
    const size_t pixelSize = sizeof(PIX);
    const bool luminance = (args.channels == eDisplayChannelsY);

    ///the width of the output buffer multiplied by the channels count
    const int dstRowElements = tile.rect.w * 4;
    Image::ReadAccess acc = Image::ReadAccess( args.inputImage.get() );
    boost::shared_ptr<Image::ReadAccess> matteAcc;

    if (applyMatte) {
        matteAcc.reset( new Image::ReadAccess( args.matteImage.get() ) );
    }

    float* dst_pixels =  tileBuffer; //tileBuffer + (roi.y1 - args.texRect.y1) * dstRowElements + (roi.x1 - args.texRect.x1) * 4;
    const float* src_pixels = (const float*)acc.pixelAt(tile.rect.x1, tile.rect.y1);

    assert(tile.rect.x1 >= roi.x1 && tile.rect.x2 <= roi.x2 && tile.rect.y1 >= roi.y1 && tile.rect.y2 <= roi.y2);
    assert(tile.rect.x2 > tile.rect.x1);
    assert(tile.rect.w == tile.rect.x2 - tile.rect.x1);

    const int srcRowElements = (const int)args.inputImage->getRowElements();

    for (int y = tile.rect.y1; y < tile.rect.y2;
         ++y,
         dst_pixels += dstRowElements) {
        for (int x = 0; x < tile.rect.w;
             ++x) {
            double r = 0.;
            double g = 0.;
            double b = 0.;
            double a = 0.;

            if (nComps >= 4) {
                r = (src_pixels && rOffset < nComps) ? src_pixels[x * nComps + rOffset] : 0.;
                g = (src_pixels && gOffset < nComps) ? src_pixels[x * nComps + gOffset] : 0.;
                b = (src_pixels && bOffset < nComps) ? src_pixels[x * nComps + bOffset] : 0.;
                if (opaque) {
                    a = 1.;
                } else {
                    a = src_pixels ? src_pixels[x * nComps + 3] : 0.;
                }
            } else if (nComps == 3) {
                // coverity[dead_error_line]
                r = (src_pixels && rOffset < nComps) ? src_pixels[x * nComps + rOffset] : 0.;
                // coverity[dead_error_line]
                g = (src_pixels && gOffset < nComps) ? src_pixels[x * nComps + gOffset] : 0.;
                // coverity[dead_error_line]
                b = (src_pixels && bOffset < nComps) ? src_pixels[x * nComps + bOffset] : 0.;
                a = 1.;
            } else if (nComps == 2) {
                // coverity[dead_error_line]
                r = (src_pixels && rOffset < nComps) ? src_pixels[x * nComps + rOffset] : 0.;
                // coverity[dead_error_line]
                g = (src_pixels && gOffset < nComps) ? src_pixels[x * nComps + gOffset] : 0.;
                b = 0.;
                a = 1.;
            } else if (nComps == 1) {
                // coverity[dead_error_line]
                r = (src_pixels && rOffset < nComps) ? src_pixels[x * nComps + rOffset] : 0.;
                g = b = r;
                a = 1.;
            } else {
                assert(false);
            }


            switch (pixelSize) {
            case sizeof(unsigned char):
                if (args.srcColorSpace) {
                    r = args.srcColorSpace->fromColorSpaceUint8ToLinearFloatFast( (unsigned char)r );
                    g = args.srcColorSpace->fromColorSpaceUint8ToLinearFloatFast( (unsigned char)g );
                    b = args.srcColorSpace->fromColorSpaceUint8ToLinearFloatFast( (unsigned char)b );
                } else {
                    r = (double)Image::convertPixelDepth<unsigned char, float>( (unsigned char)r );
                    g = (double)Image::convertPixelDepth<unsigned char, float>( (unsigned char)g );
                    b = (double)Image::convertPixelDepth<unsigned char, float>( (unsigned char)b );
                }
                break;
            case sizeof(unsigned short):
                if (args.srcColorSpace) {
                    r = args.srcColorSpace->fromColorSpaceUint16ToLinearFloatFast( (unsigned short)r );
                    g = args.srcColorSpace->fromColorSpaceUint16ToLinearFloatFast( (unsigned short)g );
                    b = args.srcColorSpace->fromColorSpaceUint16ToLinearFloatFast( (unsigned short)b );
                } else {
                    r = (double)Image::convertPixelDepth<unsigned short, float>( (unsigned char)r );
                    g = (double)Image::convertPixelDepth<unsigned short, float>( (unsigned char)g );
                    b = (double)Image::convertPixelDepth<unsigned short, float>( (unsigned char)b );
                }
                break;
            case sizeof(float):
                if (args.srcColorSpace) {
                    r = args.srcColorSpace->fromColorSpaceFloatToLinearFloat(r);
                    g = args.srcColorSpace->fromColorSpaceFloatToLinearFloat(g);
                    b = args.srcColorSpace->fromColorSpaceFloatToLinearFloat(b);
                }
                break;
            default:
                break;
            }


            if (luminance) {
                r = 0.299 * r + 0.587 * g + 0.114 * b;
                g = r;
                b = r;
            }

            if (applyMatte) {
                double alphaMatteValue = 0;
                if (args.matteImage == args.inputImage) {
                    switch (args.alphaChannelIndex) {
                    case 0:
                        alphaMatteValue = r;
                        break;
                    case 1:
                        alphaMatteValue = g;
                        break;
                    case 2:
                        alphaMatteValue = b;
                        break;
                    case 3:
                        alphaMatteValue = a;
                        break;
                    default:
                        break;
                    }
                } else {
                    const PIX* src_pixels = (const PIX*)matteAcc->pixelAt(x, y);
                    if (src_pixels) {
                        alphaMatteValue = (double)src_pixels[args.alphaChannelIndex];
                        switch (pixelSize) {
                        case sizeof(unsigned char):     //byte
                            alphaMatteValue = (double)Image::convertPixelDepth<unsigned char, float>( (unsigned char)r );
                            break;
                        case sizeof(unsigned short):     //short
                            alphaMatteValue = (double)Image::convertPixelDepth<unsigned short, float>( (unsigned short)r );
                            break;
                        default:
                            break;
                        }
                    }
                }
                r += alphaMatteValue * 0.5;
            }


            dst_pixels[x * 4] = Image::clamp(r, 0., 1.);
            dst_pixels[x * 4 + 1] = Image::clamp(g, 0., 1.);
            dst_pixels[x * 4 + 2] = Image::clamp(b, 0., 1.);
            dst_pixels[x * 4 + 3] = Image::clamp(a, 0., 1.);
        }
        if (src_pixels) {
            src_pixels += srcRowElements;
        }
    }
} // scaleToTexture32bitsGeneric

template <typename PIX, int maxValue, int nComps, bool opaque, bool applyMatte, int rOffset, int gOffset, int bOffset>
void
scaleToTexture32bitsInternal(const RectI& roi,
                             const RenderViewerArgs & args,
                             const UpdateViewerParams::CachedTile& tile,
                             float *output)
{
    scaleToTexture32bitsGeneric<PIX, maxValue, opaque, applyMatte, rOffset, gOffset, bOffset>(roi, args, nComps, tile, output);
}

template <typename PIX, int maxValue, int nComps, bool opaque, int rOffset, int gOffset, int bOffset>
void
scaleToTexture32bitsForMatte(const RectI& roi,
                             const RenderViewerArgs & args,
                             const UpdateViewerParams::CachedTile& tile,
                             float *output)
{
    bool applyMatte = args.matteImage.get() && args.alphaChannelIndex >= 0;

    if (applyMatte) {
        scaleToTexture32bitsInternal<PIX, maxValue, nComps, opaque, true, rOffset, gOffset, bOffset>(roi, args, tile, output);
    } else {
        scaleToTexture32bitsInternal<PIX, maxValue, nComps, opaque, false, rOffset, gOffset, bOffset>(roi, args, tile, output);
    }
}

template <typename PIX, int maxValue, bool opaque, int rOffset, int gOffset, int bOffset>
void
scaleToTexture32bitsForDepthForComponents(const RectI& roi,
                                          const RenderViewerArgs & args,
                                          const UpdateViewerParams::CachedTile& tile,
                                          float *output)
{
    int nComps = args.inputImage->getComponents().getNumComponents();

    switch (nComps) {
    case 4:
        scaleToTexture32bitsForMatte<PIX, maxValue, 4, opaque, rOffset, gOffset, bOffset>(roi, args, tile, output);
        break;
    case 3:
        scaleToTexture32bitsForMatte<PIX, maxValue, 3, opaque, rOffset, gOffset, bOffset>(roi, args, tile, output);
        break;
    case 2:
        scaleToTexture32bitsForMatte<PIX, maxValue, 2, opaque, rOffset, gOffset, bOffset>(roi, args, tile, output);
        break;
    case 1:
        scaleToTexture32bitsForMatte<PIX, maxValue, 1, opaque, rOffset, gOffset, bOffset>(roi, args, tile, output);
        break;
    default:
        bool applyMatte = args.matteImage.get() && args.alphaChannelIndex >= 0;
        if (applyMatte) {
            scaleToTexture32bitsGeneric<PIX, maxValue, opaque, true, rOffset, gOffset, bOffset>(roi, args, nComps, tile, output);
        } else {
            scaleToTexture32bitsGeneric<PIX, maxValue, opaque, false, rOffset, gOffset, bOffset>(roi, args, nComps, tile, output);
        }
        break;
    }
}

template <typename PIX, int maxValue, bool opaque>
void
scaleToTexture32bitsForPremultForComponents(const RectI& roi,
                                            const RenderViewerArgs & args,
                                            const UpdateViewerParams::CachedTile& tile,
                                            float *output)
{
    switch (args.channels) {
    case eDisplayChannelsRGB:
    case eDisplayChannelsY:
    case eDisplayChannelsMatte:
        scaleToTexture32bitsForDepthForComponents<PIX, maxValue, opaque, 0, 1, 2>(roi, args, tile, output);
        break;
    case eDisplayChannelsG:
        scaleToTexture32bitsForDepthForComponents<PIX, maxValue, opaque, 1, 1, 1>(roi, args, tile, output);
        break;
    case eDisplayChannelsB:
        scaleToTexture32bitsForDepthForComponents<PIX, maxValue, opaque, 2, 2, 2>(roi, args, tile, output);
        break;
    case eDisplayChannelsA:
        switch (args.alphaChannelIndex) {
        case -1:
            scaleToTexture32bitsForDepthForComponents<PIX, maxValue, opaque, 3, 3, 3>(roi, args, tile,output);
            break;
        case 0:
            scaleToTexture32bitsForDepthForComponents<PIX, maxValue, opaque, 0, 0, 0>(roi, args, tile, output);
            break;
        case 1:
            scaleToTexture32bitsForDepthForComponents<PIX, maxValue, opaque, 1, 1, 1>(roi, args, tile, output);
            break;
        case 2:
            scaleToTexture32bitsForDepthForComponents<PIX, maxValue, opaque, 2, 2, 2>(roi, args, tile, output);
            break;
        case 3:
            scaleToTexture32bitsForDepthForComponents<PIX, maxValue, opaque, 3, 3, 3>(roi, args, tile, output);
            break;
        default:
            scaleToTexture32bitsForDepthForComponents<PIX, maxValue, opaque, 3, 3, 3>(roi, args, tile, output);
            break;
        }

        break;
    case eDisplayChannelsR:
    default:
        scaleToTexture32bitsForDepthForComponents<PIX, maxValue, opaque, 0, 0, 0>(roi, args,tile, output);
        break;
    }
}

template <typename PIX, int maxValue>
void
scaleToTexture32bitsForPremult(const RectI& roi,
                               const RenderViewerArgs & args,
                               const UpdateViewerParams::CachedTile& tile,
                               float *output)
{
    switch (args.srcPremult) {
    case eImagePremultiplicationOpaque:
        scaleToTexture32bitsForPremultForComponents<PIX, maxValue, true>(roi, args, tile, output);
        break;
    case eImagePremultiplicationPremultiplied:
    case eImagePremultiplicationUnPremultiplied:
    default:
        scaleToTexture32bitsForPremultForComponents<PIX, maxValue, false>(roi, args, tile, output);
        break;
    }
}

void
scaleToTexture32bits(const RectI& roi,
                     const RenderViewerArgs & args,
                     const UpdateViewerParams::CachedTile& tile,
                     float *output)
{
    assert(output);

    switch ( args.inputImage->getBitDepth() ) {
    case eImageBitDepthFloat:
        scaleToTexture32bitsForPremult<float, 1>(roi, args, tile, output);
        break;
    case eImageBitDepthByte:
        scaleToTexture32bitsForPremult<unsigned char, 255>(roi, args, tile, output);
        break;
    case eImageBitDepthShort:
        scaleToTexture32bitsForPremult<unsigned short, 65535>(roi, args, tile, output);
        break;
    case eImageBitDepthHalf:
        assert(false);
        break;
    case eImageBitDepthNone:
        break;
    }
} // scaleToTexture32bits

void
ViewerInstance::ViewerInstancePrivate::updateViewer(boost::shared_ptr<UpdateViewerParams> params)
{
    // always running in the main thread
    assert( qApp && qApp->thread() == QThread::currentThread() );

    // QMutexLocker locker(&updateViewerMutex);
    // if (updateViewerRunning) {
    uiContext->makeOpenGLcontextCurrent();

    bool doUpdate = true;
    if ( !params->isPartialRect && !params->isSequential && !checkAndUpdateDisplayAge(params->textureIndex, params->abortInfo->age) ) {
        doUpdate = false;
    }
    if (doUpdate) {
<<<<<<< HEAD
        assert(!params->tiles.empty());
        RectI bounds;
        params->rod.toPixelEnclosing(params->mipMapLevel, params->pixelAspectRatio, &bounds);
        
        assert(params->isPartialRect && params->tiles.size() == 1 || !params->isPartialRect);
        
        boost::shared_ptr<OpenGLTextureI> texture;
        bool isFirstTile = true;
        for (std::list<UpdateViewerParams::CachedTile>::iterator it = params->tiles.begin(); it!=params->tiles.end(); ++it) {
            assert(it->ramBuffer);
            uiContext->transferBufferFromRAMtoGPU(it->ramBuffer, it->bytesCount, bounds, it->rect, params->textureIndex, params->isPartialRect, isFirstTile, &texture);
            isFirstTile = false;
        }
        
=======
        ImagePtr originalImage;
        originalImage = params->colorImage;
        if (params->cachedFrame && !originalImage) {
            originalImage = params->cachedFrame->getInternalImage();
        }
        ImageBitDepthEnum depth;
        if (!originalImage) {
            depth = originalImage->getBitDepth();
        } else {
            assert(params->cachedFrame);
            depth = (ImageBitDepthEnum)params->cachedFrame->getKey().getBitDepth();
        }

        uiContext->transferBufferFromRAMtoGPU(params->ramBuffer,
                                              originalImage,
                                              depth,
                                              params->time,
                                              params->rod,
                                              params->bytesCount,
                                              params->textureRect,
                                              params->gain,
                                              params->gamma,
                                              params->offset,
                                              params->lut,
                                              updateViewerPboIndex,
                                              params->mipMapLevel,
                                              params->srcPremult,
                                              params->textureIndex,
                                              params->isPartialRect,
                                              params->recenterViewport,
                                              params->viewportCenter);
        updateViewerPboIndex = (updateViewerPboIndex + 1) % 2;

>>>>>>> 1066f086
        NodePtr rotoPaintNode;
        boost::shared_ptr<RotoStrokeItem> curStroke;
        bool isDrawing = false;
        instance->getApp()->getActiveRotoDrawingStroke(&rotoPaintNode, &curStroke, &isDrawing);
        
        if (!isDrawing) {
            uiContext->updateColorPicker(params->textureIndex);
        }
        
        const UpdateViewerParams::CachedTile& firstTile = params->tiles.front();
        
        ImagePtr originalImage;
        originalImage = params->colorImage;
        if (firstTile.cachedData && !originalImage) {
            originalImage = firstTile.cachedData->getInternalImage();
        }
        ImageBitDepthEnum depth;
        if (originalImage) {
            depth = originalImage->getBitDepth();
        } else {
            assert(firstTile.cachedData);
            if (firstTile.cachedData) {
                depth = (ImageBitDepthEnum)firstTile.cachedData->getKey().getBitDepth();
            } else {
                depth = eImageBitDepthByte;
            }
        }
        
        uiContext->endTransferBufferFromRAMToGPU(params->textureIndex, texture, originalImage, params->time, params->rod, params->roi, params->pixelAspectRatio, depth, params->mipMapLevel, params->srcPremult, params->gain, params->gamma, params->offset, params->lut, params->recenterViewport, params->viewportCenter, params->isPartialRect);
        
    }

    //
    //        updateViewerRunning = false;
    //    }
    //    updateViewerCond.wakeOne();
} // ViewerInstance::ViewerInstancePrivate::updateViewer

bool
ViewerInstance::isInputOptional(int n) const
{
    //activeInput() is MT-safe
    int activeInputs[2];

    getActiveInputs(activeInputs[0], activeInputs[1]);

    if ( (n == 0) && (activeInputs[0] == -1) && (activeInputs[1] == -1) ) {
        return false;
    }

    return n != activeInputs[0] && n != activeInputs[1];
}

void
ViewerInstance::onGammaChanged(double value)
{
    // always running in the main thread
    assert( qApp && qApp->thread() == QThread::currentThread() );
    bool changed = false;
    {
        QMutexLocker l(&_imp->viewerParamsMutex);

        if (_imp->viewerParamsGamma != value) {
            _imp->viewerParamsGamma = value;
            changed = true;
        }
    }
    if (changed) {
        QWriteLocker k(&_imp->gammaLookupMutex);
        _imp->fillGammaLut(1. / value);
    }
    assert(_imp->uiContext);
    if (changed) {
        if ( ( (_imp->uiContext->getBitDepth() == eImageBitDepthByte) || !_imp->uiContext->supportsGLSL() )
             && !getApp()->getProject()->isLoadingProject() ) {
            renderCurrentFrame(true);
        } else {
            _imp->uiContext->redraw();
        }
    }
}

double
ViewerInstance::getGamma() const
{
    QMutexLocker l(&_imp->viewerParamsMutex);

    return _imp->viewerParamsGamma;
}

void
ViewerInstance::onGainChanged(double exp)
{
    // always running in the main thread
    assert( qApp && qApp->thread() == QThread::currentThread() );

    bool changed = false;
    {
        QMutexLocker l(&_imp->viewerParamsMutex);
        if (_imp->viewerParamsGain != exp) {
            _imp->viewerParamsGain = exp;
            changed = true;
        }
    }
    if (changed) {
        assert(_imp->uiContext);
        if ( ( (_imp->uiContext->getBitDepth() == eImageBitDepthByte) || !_imp->uiContext->supportsGLSL() )
             && !getApp()->getProject()->isLoadingProject() ) {
            renderCurrentFrame(true);
        } else {
            _imp->uiContext->redraw();
        }
    }
}

unsigned int
ViewerInstance::getViewerMipMapLevel() const
{
    QMutexLocker l(&_imp->viewerParamsMutex);
    return _imp->viewerMipMapLevel;
}

void
ViewerInstance::onMipMapLevelChanged(int level)
{
    // always running in the main thread
    assert( qApp && qApp->thread() == QThread::currentThread() );
    {
        QMutexLocker l(&_imp->viewerParamsMutex);
        if (_imp->viewerMipMapLevel == (unsigned int)level) {
            return;
        }
        _imp->viewerMipMapLevel = level;
    }
    
}

void
ViewerInstance::onAutoContrastChanged(bool autoContrast,
                                      bool refresh)
{
    // always running in the main thread
    assert( qApp && qApp->thread() == QThread::currentThread() );
    bool changed = false;
    {
        QMutexLocker l(&_imp->viewerParamsMutex);
        if (_imp->viewerParamsAutoContrast != autoContrast) {
            _imp->viewerParamsAutoContrast = autoContrast;
            changed = true;
        }
    }
    if ( changed && refresh && !getApp()->getProject()->isLoadingProject() ) {
        renderCurrentFrame(true);
    }
}

bool
ViewerInstance::isAutoContrastEnabled() const
{
    // MT-safe
    QMutexLocker l(&_imp->viewerParamsMutex);

    return _imp->viewerParamsAutoContrast;
}

void
ViewerInstance::onColorSpaceChanged(ViewerColorSpaceEnum colorspace)
{
    // always running in the main thread
    assert( qApp && qApp->thread() == QThread::currentThread() );

    {
        QMutexLocker l(&_imp->viewerParamsMutex);
        if (_imp->viewerParamsLut == colorspace) {
            return;
        }
        _imp->viewerParamsLut = colorspace;
    }
    assert(_imp->uiContext);
    if ( ( (_imp->uiContext->getBitDepth() == eImageBitDepthByte) || !_imp->uiContext->supportsGLSL() )
         && !getApp()->getProject()->isLoadingProject() ) {
        renderCurrentFrame(true);
    } else {
        _imp->uiContext->redraw();
    }
}

void
ViewerInstance::setDisplayChannels(DisplayChannelsEnum channels,
                                   bool bothInputs)
{
    // always running in the main thread
    assert( qApp && qApp->thread() == QThread::currentThread() );

    bool changed = false;
    {
        QMutexLocker l(&_imp->viewerParamsMutex);
        if (!bothInputs) {
            if (_imp->viewerParamsChannels[0] != channels) {
                _imp->viewerParamsChannels[0] = channels;
                changed = true;
            }
        } else {
            if (_imp->viewerParamsChannels[0] != channels) {
                _imp->viewerParamsChannels[0] = channels;
                changed = true;
            }
            if (_imp->viewerParamsChannels[1] != channels) {
                _imp->viewerParamsChannels[1] = channels;
                changed = true;
            }
        }
    }
    if ( changed && !getApp()->getProject()->isLoadingProject() ) {
        renderCurrentFrame(true);
    }
}

void
ViewerInstance::setActiveLayer(const ImageComponents& layer,
                               bool doRender)
{
    // always running in the main thread
    assert( qApp && qApp->thread() == QThread::currentThread() );
    bool changed = false;
    {
        QMutexLocker l(&_imp->viewerParamsMutex);
        if (_imp->viewerParamsLayer != layer) {
            _imp->viewerParamsLayer = layer;
            changed = true;
        }
    }
    if ( doRender && changed && !getApp()->getProject()->isLoadingProject() ) {
        renderCurrentFrame(true);
    }
}

void
ViewerInstance::setAlphaChannel(const ImageComponents& layer,
                                const std::string& channelName,
                                bool doRender)
{
    // always running in the main thread
    assert( qApp && qApp->thread() == QThread::currentThread() );
    bool changed = false;
    {
        QMutexLocker l(&_imp->viewerParamsMutex);
        if (_imp->viewerParamsAlphaLayer != layer) {
            _imp->viewerParamsAlphaLayer = layer;
            changed = true;
        }
        if (_imp->viewerParamsAlphaChannelName != channelName) {
            _imp->viewerParamsAlphaChannelName = channelName;
            changed = true;
        }
    }
    if ( changed && doRender && !getApp()->getProject()->isLoadingProject() ) {
        renderCurrentFrame(true);
    }
}

void
ViewerInstance::disconnectViewer()
{
    // always running in the render thread
    if (_imp->uiContext) {
        Q_EMIT viewerDisconnected();
    }
}

void
ViewerInstance::disconnectTexture(int index)
{
    if (_imp->uiContext) {
        Q_EMIT disconnectTextureRequest(index);
    }
}

bool
ViewerInstance::supportsGLSL() const
{
    ///This is a short-cut, this is primarily used when the user switch the
    /// texture mode in the preferences menu. If the hardware doesn't support GLSL
    /// it returns false, true otherwise. @see Settings::onKnobValueChanged
    assert(_imp->uiContext);

    return _imp->uiContext->supportsGLSL();
}

void
ViewerInstance::redrawViewer()
{
    // always running in the main thread
    assert( qApp && qApp->thread() == QThread::currentThread() );
    if (!_imp->uiContext) {
        return;
    }
    _imp->uiContext->redraw();
}

void
ViewerInstance::redrawViewerNow()
{
    // always running in the main thread
    assert( qApp && qApp->thread() == QThread::currentThread() );
    assert(_imp->uiContext);
    _imp->uiContext->redrawNow();
}

int
ViewerInstance::getLutType() const
{
    // MT-SAFE: called from main thread and Serialization (pooled) thread

    QMutexLocker l(&_imp->viewerParamsMutex);

    return _imp->viewerParamsLut;
}

double
ViewerInstance::getGain() const
{
    // MT-SAFE: called from main thread and Serialization (pooled) thread

    QMutexLocker l(&_imp->viewerParamsMutex);

    return _imp->viewerParamsGain;
}

int
ViewerInstance::getMipMapLevel() const
{
    // MT-SAFE: called from main thread and Serialization (pooled) thread

    QMutexLocker l(&_imp->viewerParamsMutex);

    return _imp->viewerMipMapLevel;
}

DisplayChannelsEnum
ViewerInstance::getChannels(int texIndex) const
{
    // MT-SAFE: called from main thread and Serialization (pooled) thread

    QMutexLocker l(&_imp->viewerParamsMutex);

    return _imp->viewerParamsChannels[texIndex];
}

void
ViewerInstance::addAcceptedComponents(int /*inputNb*/,
                                      std::list<ImageComponents>* comps)
{
    ///Viewer only supports RGBA for now.
    comps->push_back( ImageComponents::getRGBAComponents() );
    comps->push_back( ImageComponents::getRGBComponents() );
    comps->push_back( ImageComponents::getAlphaComponents() );
}

ViewIdx
ViewerInstance::getViewerCurrentView() const
{
    return _imp->uiContext ? _imp->uiContext->getCurrentView() : ViewIdx(0);
}

void
ViewerInstance::setActivateInputChangeRequestedFromViewer(bool fromViewer)
{
    assert( QThread::currentThread() == qApp->thread() );
    _imp->activateInputChangedFromViewer = fromViewer;
}

bool
ViewerInstance::isInputChangeRequestedFromViewer() const
{
    assert( QThread::currentThread() == qApp->thread() );

    return _imp->activateInputChangedFromViewer;
}

void
ViewerInstance::setViewerPaused(bool paused,
                                bool allInputs)
{
    QMutexLocker k(&_imp->isViewerPausedMutex);

    _imp->isViewerPaused[0] = paused;
    if (allInputs) {
        _imp->isViewerPaused[1] = paused;
    }
}

bool
ViewerInstance::isViewerPaused(int texIndex) const
{
    QMutexLocker k(&_imp->isViewerPausedMutex);

    return _imp->isViewerPaused[texIndex];
}

void
ViewerInstance::refreshActiveInputs(int inputNbChanged)
{
    assert( QThread::currentThread() == qApp->thread() );
    NodePtr inputNode = getNode()->getRealInput(inputNbChanged);
    {
        QMutexLocker l(&_imp->activeInputsMutex);
        if (!inputNode) {
            ///check if the input was one of the active ones if so set to -1
            if (_imp->activeInputs[0] == inputNbChanged) {
                _imp->activeInputs[0] = -1;
            } else if (_imp->activeInputs[1] == inputNbChanged) {
                _imp->activeInputs[1] = -1;
            }
        } else {
            if ( (_imp->activeInputs[0] != -1) && _imp->activateInputChangedFromViewer ) {
                ViewerCompositingOperatorEnum op = _imp->uiContext->getCompositingOperator();
                if (op == eViewerCompositingOperatorNone) {
                    _imp->uiContext->setCompositingOperator(eViewerCompositingOperatorWipe);
                }
                _imp->activeInputs[1] = inputNbChanged;
            } else {
                _imp->activeInputs[0] = inputNbChanged;
                if (_imp->activeInputs[1] == -1) {
                    _imp->activeInputs[1] = inputNbChanged;
                }
            }
        }
    }
    Q_EMIT activeInputsChanged();
    Q_EMIT refreshOptionalState();
}

void
ViewerInstance::onInputChanged(int /*inputNb*/)
{
    Q_EMIT clipPreferencesChanged();
}

void
ViewerInstance::onMetaDatasRefreshed(const NodeMetadata& /*metadata*/)
{
    Q_EMIT clipPreferencesChanged();
}

void
ViewerInstance::onChannelsSelectorRefreshed()
{
    Q_EMIT availableComponentsChanged();
}

void
ViewerInstance::addSupportedBitDepth(std::list<ImageBitDepthEnum>* depths) const
{
    depths->push_back(eImageBitDepthFloat);
    depths->push_back(eImageBitDepthShort);
    depths->push_back(eImageBitDepthByte);
}

void
ViewerInstance::getActiveInputs(int & a,
                                int &b) const
{
    QMutexLocker l(&_imp->activeInputsMutex);

    a = _imp->activeInputs[0];
    b = _imp->activeInputs[1];
}

void
ViewerInstance::setInputA(int inputNb)
{
    assert( QThread::currentThread() == qApp->thread() );
    {
        QMutexLocker l(&_imp->activeInputsMutex);
        _imp->activeInputs[0] = inputNb;
    }
    Q_EMIT refreshOptionalState();
}

void
ViewerInstance::setInputB(int inputNb)
{
    assert( QThread::currentThread() == qApp->thread() );
    {
        QMutexLocker l(&_imp->activeInputsMutex);
        _imp->activeInputs[1] = inputNb;
    }
    Q_EMIT refreshOptionalState();
}

int
ViewerInstance::getLastRenderedTime() const
{
    return _imp->uiContext ? _imp->uiContext->getCurrentlyDisplayedTime() : getApp()->getTimeLine()->currentFrame();
}

boost::shared_ptr<TimeLine>
ViewerInstance::getTimeline() const
{
    return _imp->uiContext ? _imp->uiContext->getTimeline() : getApp()->getTimeLine();
}

void
ViewerInstance::getTimelineBounds(int* first,
                                  int* last) const
{
    if (_imp->uiContext) {
        _imp->uiContext->getViewerFrameRange(first, last);
    } else {
        *first = 0;
        *last = 0;
    }
}

int
ViewerInstance::getMipMapLevelFromZoomFactor() const
{
    double zoomFactor = _imp->uiContext->getZoomFactor();
    double closestPowerOf2 = zoomFactor >= 1 ? 1 : std::pow( 2, -std::ceil(std::log(zoomFactor) / M_LN2) );

    return std::log(closestPowerOf2) / M_LN2;
}

double
ViewerInstance::getCurrentTime() const
{
    return getFrameRenderArgsCurrentTime();
}

ViewIdx
ViewerInstance::getCurrentView() const
{
    return getFrameRenderArgsCurrentView();
}

bool
ViewerInstance::isLatestRender(int textureIndex,
                               U64 renderAge) const
{
    return _imp->isLatestRender(textureIndex, renderAge);
}

void
ViewerInstance::setPartialUpdateParams(const std::list<RectD>& rois,
                                       bool recenterViewer)
{
    double viewerCenterX = 0;
    double viewerCenterY = 0;

    if (recenterViewer) {
        RectD bbox;
        bool bboxSet = false;
        for (std::list<RectD>::const_iterator it = rois.begin(); it != rois.end(); ++it) {
            if (!bboxSet) {
                bboxSet = true;
                bbox = *it;
            } else {
                bbox.merge(*it);
            }
        }
        viewerCenterX = (bbox.x1 + bbox.x2) / 2.;
        viewerCenterY = (bbox.y1 + bbox.y2) / 2.;
    }
    QMutexLocker k(&_imp->viewerParamsMutex);
    _imp->partialUpdateRects = rois;
    _imp->viewportCenterSet = recenterViewer;
    _imp->viewportCenter.x = viewerCenterX;
    _imp->viewportCenter.y = viewerCenterY;
}

void
ViewerInstance::clearPartialUpdateParams()
{
    QMutexLocker k(&_imp->viewerParamsMutex);

    _imp->partialUpdateRects.clear();
    _imp->viewportCenterSet = false;
}

void
ViewerInstance::setDoingPartialUpdates(bool doing)
{
    QMutexLocker k(&_imp->viewerParamsMutex);

    _imp->isDoingPartialUpdates = doing;
}

bool
ViewerInstance::isDoingPartialUpdates() const
{
    QMutexLocker k(&_imp->viewerParamsMutex);

    return _imp->isDoingPartialUpdates;
}

void
ViewerInstance::reportStats(int time,
                            ViewIdx view,
                            double wallTime,
                            const RenderStatsMap& stats)
{
    Q_EMIT renderStatsAvailable(time, view, wallTime, stats);
}

NATRON_NAMESPACE_EXIT;

NATRON_NAMESPACE_USING;
#include "moc_ViewerInstance.cpp"
#include "moc_ViewerInstancePrivate.cpp"<|MERGE_RESOLUTION|>--- conflicted
+++ resolved
@@ -2792,7 +2792,6 @@
         doUpdate = false;
     }
     if (doUpdate) {
-<<<<<<< HEAD
         assert(!params->tiles.empty());
         RectI bounds;
         params->rod.toPixelEnclosing(params->mipMapLevel, params->pixelAspectRatio, &bounds);
@@ -2807,41 +2806,7 @@
             isFirstTile = false;
         }
         
-=======
-        ImagePtr originalImage;
-        originalImage = params->colorImage;
-        if (params->cachedFrame && !originalImage) {
-            originalImage = params->cachedFrame->getInternalImage();
-        }
-        ImageBitDepthEnum depth;
-        if (!originalImage) {
-            depth = originalImage->getBitDepth();
-        } else {
-            assert(params->cachedFrame);
-            depth = (ImageBitDepthEnum)params->cachedFrame->getKey().getBitDepth();
-        }
-
-        uiContext->transferBufferFromRAMtoGPU(params->ramBuffer,
-                                              originalImage,
-                                              depth,
-                                              params->time,
-                                              params->rod,
-                                              params->bytesCount,
-                                              params->textureRect,
-                                              params->gain,
-                                              params->gamma,
-                                              params->offset,
-                                              params->lut,
-                                              updateViewerPboIndex,
-                                              params->mipMapLevel,
-                                              params->srcPremult,
-                                              params->textureIndex,
-                                              params->isPartialRect,
-                                              params->recenterViewport,
-                                              params->viewportCenter);
-        updateViewerPboIndex = (updateViewerPboIndex + 1) % 2;
-
->>>>>>> 1066f086
+
         NodePtr rotoPaintNode;
         boost::shared_ptr<RotoStrokeItem> curStroke;
         bool isDrawing = false;
