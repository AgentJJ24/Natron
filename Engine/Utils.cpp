/* ***** BEGIN LICENSE BLOCK *****
 * This file is part of Natron <http://www.natron.fr/>,
 * Copyright (C) 2013-2017 INRIA and Alexandre Gauthier-Foichat
 *
 * Natron is free software: you can redistribute it and/or modify
 * it under the terms of the GNU General Public License as published by
 * the Free Software Foundation; either version 2 of the License, or
 * (at your option) any later version.
 *
 * Natron is distributed in the hope that it will be useful,
 * but WITHOUT ANY WARRANTY; without even the implied warranty of
 * MERCHANTABILITY or FITNESS FOR A PARTICULAR PURPOSE.  See the
 * GNU General Public License for more details.
 *
 * You should have received a copy of the GNU General Public License
 * along with Natron.  If not, see <http://www.gnu.org/licenses/gpl-2.0.html>
 * ***** END LICENSE BLOCK ***** */

// ***** BEGIN PYTHON BLOCK *****
// from <https://docs.python.org/3/c-api/intro.html#include-files>:
// "Since Python may define some pre-processor definitions which affect the standard headers on some systems, you must include Python.h before any standard headers are included."
#include <Python.h>
// ***** END PYTHON BLOCK *****

#include "Utils.h"

#include <stdexcept>

#include <QtCore/QString>
<<<<<<< HEAD
#include <QChar>
=======
#include <QtCore/QChar>
#include <QtCore/QDebug>
>>>>>>> bb3cbd50

NATRON_NAMESPACE_ENTER;

/*!
   \fn QString NATRON_NAMESPACE::convertFromPlainText(const QString &plain, WhiteSpaceMode mode)

   Converts the plain text string \a plain to an HTML-formatted
   paragraph while preserving most of its look.

   \a mode defines how whitespace is handled.

   This function was adapted from Qt::convertFromPlainText()
   (see src/gui/text/qtextdocument.cpp in the Qt sources)
   The difference is that in NATRON_NAMESPACE::WhiteSpaceNormal mode, spaces are preserved at the beginning of the line.
 */
QString
convertFromPlainText(const QString &plain,
                     NATRON_NAMESPACE::WhiteSpaceMode mode)
{
    int col = 0;
    bool bol = true;
    QString rich;

    rich += QLatin1String("<p>");
    for (int i = 0; i < plain.length(); ++i) {
        if ( plain[i] == QLatin1Char('\n') ) {
            int c = 1;
            while ( i + 1 < plain.length() && plain[i + 1] == QLatin1Char('\n') ) {
                i++;
                c++;
            }
            if (c == 1) {
                rich += QLatin1String("<br>\n");
            } else {
                rich += QLatin1String("</p>\n");
                while (--c > 1) {
                    rich += QLatin1String("<br>\n");
                }
                rich += QLatin1String("<p>");
            }
            col = 0;
            bol = true;
        } else {
            bool bolagain = false;
            if ( (mode == NATRON_NAMESPACE::WhiteSpacePre) && ( plain[i] == QLatin1Char('\t') ) ) {
                rich += QChar(0x00a0U);
                ++col;
                while (col % 8) {
                    rich += QChar(0x00a0U);
                    ++col;
                }
                bolagain = bol;
            } else if ( ( bol || (mode == NATRON_NAMESPACE::WhiteSpacePre) ) && plain[i].isSpace() ) {
                rich += QChar(0x00a0U);
                bolagain = bol;
            } else if ( plain[i] == QLatin1Char('<') ) {
                rich += QLatin1String("&lt;");
            } else if ( plain[i] == QLatin1Char('>') ) {
                rich += QLatin1String("&gt;");
            } else if ( plain[i] == QLatin1Char('&') ) {
                rich += QLatin1String("&amp;");
            } else {
                rich += plain[i];
            }
            ++col;
            bol = bolagain;
        }
    }
    if (col != 0) {
        rich += QLatin1String("</p>");
    }

    return rich;
} // convertFromPlainText

// use genHTML=true when generating markdown for hoedown. false for pandoc
QString
convertFromPlainTextToMarkdown(const QString &plain_, bool genHTML, bool isTableElement)
{
    QString escaped;
    // we trim table elements
    QString plain = isTableElement ? plain_.trimmed() : plain_;
    // the following chars must be backslash-escaped in markdown:
    // \    backslash
    // `    backtick
    // *    asterisk
    // _    underscore
    // {}   curly braces
    // []   square brackets
    // ()   parentheses
    // #    hash mark
    // +    plus sign
    // -    minus sign (hyphen)
    // .    dot
    // !    exclamation mark

    // we do a hack for multiline elements, because the markdown->rst conversion by pandoc doesn't use the line block syntax.
    // what we do here is put a supplementary dot at the beginning of each line, which is then converted to a pipe '|' in the
    // genStaticDocs.sh script by a simple sed command after converting to RsT
    bool isMultilineElement = isTableElement && plain.contains(QLatin1Char('\n'));
    if (isMultilineElement && !genHTML) {
        escaped += QString::fromUtf8(". ");
    }
    for (int i = 0; i < plain.length(); ++i) {
        bool outputChar = true;
        if (plain[i] == QLatin1Char('\\') ||
            plain[i] == QLatin1Char('`') ||
            plain[i] == QLatin1Char('*') ||
            plain[i] == QLatin1Char('_') ||
            plain[i] == QLatin1Char('{') ||
            plain[i] == QLatin1Char('}') ||
            plain[i] == QLatin1Char('[') ||
            plain[i] == QLatin1Char(']') ||
            plain[i] == QLatin1Char('(') ||
            plain[i] == QLatin1Char(')') ||
            plain[i] == QLatin1Char('#') ||
            plain[i] == QLatin1Char('+') ||
            plain[i] == QLatin1Char('-') ||
            plain[i] == QLatin1Char('.') ||
            plain[i] == QLatin1Char('!')) {
            escaped += QLatin1Char('\\');
        }
        if (isTableElement) {
            if (plain[i] == QLatin1Char('|')) {
                escaped += QString::fromUtf8("&#124;");
                outputChar = false;
            } else if (plain[i] == QLatin1Char('\n')) {
                assert(isMultilineElement);
                if (genHTML) {
                    // we are generating markdown for hoedown

                    // "<br />" should work, but actually it doesn't work well and is ignored by pandoc in many cases
                    escaped += QString::fromUtf8("<br />");
                    outputChar = false;
                } else {
                    // we are generating markdown for pandoc

                    // see http://rmarkdown.rstudio.com/authoring_pandoc_markdown.html
                    // A backslash followed by a newline is also a hard line break.
                    // Note: in multiline and grid table cells, this is the only way
                    // to create a hard line break, since trailing spaces in the cells are ignored.
                    escaped += QLatin1Char('\\');
                    // we add a dot at the beginning of the next line, which is converted to a pipe "|" by
                    // the genStaticDocs.sh script afterwards, see comment above.
                    escaped += QLatin1Char('\n');
                    escaped += QString::fromUtf8(". ");
                    outputChar = false;
                }
            }
        } else if (plain[i] == QLatin1Char('\n')) {
            // line breaks become paragraph breaks (double the line breaks)
            escaped += QLatin1Char('\n');
        }
        if (outputChar) {
            escaped += plain[i];
        }
    }
    if ( isTableElement && escaped.isEmpty() ) {
        escaped = QString::fromUtf8("&nbsp;");
    }
    if (isTableElement) {
        return escaped.trimmed();
    }
    return escaped;
} // convertFromPlainText

NATRON_NAMESPACE_EXIT;<|MERGE_RESOLUTION|>--- conflicted
+++ resolved
@@ -27,12 +27,9 @@
 #include <stdexcept>
 
 #include <QtCore/QString>
-<<<<<<< HEAD
-#include <QChar>
-=======
 #include <QtCore/QChar>
 #include <QtCore/QDebug>
->>>>>>> bb3cbd50
+
 
 NATRON_NAMESPACE_ENTER;
 
