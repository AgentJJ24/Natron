/* ***** BEGIN LICENSE BLOCK *****
 * This file is part of Natron <http://www.natron.fr/>,
 * Copyright (C) 2016 INRIA and Alexandre Gauthier-Foichat
 *
 * Natron is free software: you can redistribute it and/or modify
 * it under the terms of the GNU General Public License as published by
 * the Free Software Foundation; either version 2 of the License, or
 * (at your option) any later version.
 *
 * Natron is distributed in the hope that it will be useful,
 * but WITHOUT ANY WARRANTY; without even the implied warranty of
 * MERCHANTABILITY or FITNESS FOR A PARTICULAR PURPOSE.  See the
 * GNU General Public License for more details.
 *
 * You should have received a copy of the GNU General Public License
 * along with Natron.  If not, see <http://www.gnu.org/licenses/gpl-2.0.html>
 * ***** END LICENSE BLOCK ***** */

#ifndef OPENGLVIEWERI_H
#define OPENGLVIEWERI_H

// ***** BEGIN PYTHON BLOCK *****
// from <https://docs.python.org/3/c-api/intro.html#include-files>:
// "Since Python may define some pre-processor definitions which affect the standard headers on some systems, you must include Python.h before any standard headers are included."
#include <Python.h>
// ***** END PYTHON BLOCK *****

#include "Global/Macros.h"

#include <list>

#if !defined(Q_MOC_RUN) && !defined(SBK_RUN)
#include <boost/shared_ptr.hpp>
#endif
#include "Engine/OverlaySupport.h"
#include "Engine/ViewIdx.h"
#include "Engine/EngineFwd.h"
#include "Engine/Texture.h"


NATRON_NAMESPACE_ENTER;


class OpenGLViewerI
    : public OverlaySupport
{
public:


    OpenGLViewerI()
    {
    }

    virtual ~OpenGLViewerI()
    {
    }

    virtual bool isViewerUIVisible() const = 0;

    /**
     * @brief Must return the current scale factor applied to the viewport. (Screen pixels / image pixels)
     **/
    virtual double getZoomFactor() const = 0;

    /**
     * @brief Must center the image in the viewport so it fits entirely.
     **/
    virtual void fitImageToFormat() = 0;

<<<<<<< HEAD
=======
    /**
     * @brief Must return true if the portion of the image displayed is clipped to the input format
     **/
    virtual bool isClippingImageToFormat() const = 0;
>>>>>>> c1baa047

    /**
     * @brief Given the region of definition of an image, must return the portion of that image which is
     * actually displayed on the viewport. (It cannot be bigger than the rod)
     **/
    virtual RectI getImageRectangleDisplayed(const RectI & pixelRod, const double par, unsigned int mipMapLevel) = 0;
    virtual RectI getImageRectangleDisplayedRoundedToTileSize(int texIndex, const RectD & rod, const double par, unsigned int mipMapLevel,
                                                              std::vector<RectI>* tiles, std::vector<RectI>* tilesRounded, int *tileSize, RectI* roiNotRounded) = 0;
    virtual RectI getExactImageRectangleDisplayed(int texIndex, const RectD & rod, const double par, unsigned int mipMapLevel) = 0;

    /**
     * @brief Must return the bit depth of the texture used to render. (Byte, half or float)
     **/
    virtual ImageBitDepthEnum getBitDepth() const = 0;

    /**
     * @brief Should clear any partial texture overlayed previously transferred with transferBufferFromRAMtoGPU
     **/
    virtual void clearPartialUpdateTextures()  = 0;

    /**
     * @brief This function must do the following:
     * 1) glMapBuffer to map a GPU buffer to the RAM
     * 2) memcpy to copy the ramBuffer to previously mapped buffer.
     * 3) glUnmapBuffer to unmap the GPU buffer
     * 4) glTexSubImage2D or glTexImage2D depending whether yo need to resize the texture or not.
     **/
    virtual void transferBufferFromRAMtoGPU(const unsigned char* ramBuffer,
                                            size_t bytesCount,
                                            const RectI &roiRoundedToTileSize,
                                            const RectI& roi,
                                            const TextureRect & tileRect,
                                            int textureIndex,
                                            bool isPartialRect,
                                            bool isFirstTile,
                                            boost::shared_ptr<Texture>* texture) = 0;
    virtual void endTransferBufferFromRAMToGPU(int textureIndex,
                                               const boost::shared_ptr<Texture>& texture,
                                               const ImagePtr& image,
                                               int time,
                                               const RectD& rod,
                                               double par,
                                               ImageBitDepthEnum depth,
                                               unsigned int mipMapLevel,
                                               ImagePremultiplicationEnum premult,
                                               double gain,
                                               double gamma,
                                               double offset,
                                               int lut,
                                               bool recenterViewer,
                                               const Point& viewportCenter,
                                               bool isPartialRect) = 0;

    /**
     * @brief Called when the input of a viewer should render black.
     **/
    virtual void disconnectInputTexture(int textureIndex, bool clearRoD) = 0;

    /**
     * @brief This function should update the color picker values (as a label or numbers) right away.
     * If x and y are INT_MAX then the viewer should just use the current position of the cursor.
     **/
    virtual void updateColorPicker(int textureIndex, int x = INT_MAX, int y = INT_MAX) = 0;

    /**
     * @brief Must use OpenGL to query the texture color at the given image coordinates
     * X and Y are in canonical coordinates
     **/
    virtual void getTextureColorAt(int x, int y, double* r, double *g, double *b, double *a) = 0;

    /**
     * @brief Make the OpenGL context current to the thread.
     **/
    virtual void makeOpenGLcontextCurrent()  = 0;


    /**
     * @brief Called when the live instance of the viewer node is killed. (i.e: when the node is deleted).
     * You should remove any GUI.
     **/
    virtual void removeGUI() = 0;

    /**
     * @brief Must return the time currently displayed
     **/
    virtual int getCurrentlyDisplayedTime() const = 0;

    /**
     * @brief Get the viewer's timeline's range
     **/
    virtual void getViewerFrameRange(int* first, int* last) const = 0;

    /**
     * @brief Must return a pointer to the current timeline used by the Viewer
     **/
    virtual TimeLinePtr getTimeline() const = 0;

    /**
     * @brief Must save all relevant OpenGL bits so that they can be restored as-is after the draw action of a plugin.
     **/
    virtual void saveOpenGLContext() OVERRIDE = 0;

    /**
     * @brief Must restore all OpenGL bits saved in saveOpenGLContext()
     **/
    virtual void restoreOpenGLContext() OVERRIDE = 0;

    /**
     * @brief Clears pointers to images that may be left
     **/
    virtual void clearLastRenderedImage() = 0;

    /**
     *@brief To be called if redraw needs to  be called now without waiting the end of the event loop
     **/
    virtual void redrawNow() = 0;

    /**
     * @brief Converts the given (x,y) coordinates which are in OpenGL canonical coordinates to widget coordinates.
     **/
    virtual void toWidgetCoordinates(double *x, double *y) const OVERRIDE = 0;

    /**
     * @brief Converts the given (x,y) coordinates which are in widget coordinates to OpenGL canonical coordinates
     **/
    virtual void toCanonicalCoordinates(double *x, double *y) const OVERRIDE = 0;

    /**
     * @brief Returns the font height, i.e: the height of the highest letter for this font
     **/
    virtual int getWidgetFontHeight() const OVERRIDE = 0;

    /**
     * @brief Returns for a string the estimated pixel size it would take on the widget
     **/
    virtual int getStringWidthForCurrentFont(const std::string& string) const OVERRIDE = 0;

    /**
     * @brief Get the current orthographic projection
     **/
    virtual void getProjection(double *zoomLeft, double *zoomBottom, double *zoomFactor, double *zoomAspectRatio) const = 0;

    /**
     * @brief Set the current orthographic projection
     **/
    virtual void setProjection(double zoomLeft, double zoomBottom, double zoomFactor, double zoomAspectRatio) = 0;

    /**
     * @brief Translates the viewport by dx, dy
     **/
    virtual void translateViewport(double dx, double dy) = 0;

    /**
     * @brief Zoom the viewport so that it's new scale factor is equal to newZoomFactor
     **/
    virtual void zoomViewport(double newZoomFactor) = 0;

    /**
     * @brief Set the color picker info bar visibility
     **/
    virtual void setInfoBarVisible(bool visible) = 0;

    /**
     * @brief Set the color picker info bar visibility for one input only
     **/
    virtual void setInfoBarVisible(int index, bool visible) = 0;

    /**
     * @brief Set the left toolbar visibility (the one used by Roto)
     **/
    virtual void setLeftToolBarVisible(bool visible) = 0;

    /**
     * @brief Set the left toolbar visibility
     **/
    virtual void setTopToolBarVisible(bool visible) = 0;

    /**
     * @brief Set the left toolbar visibility
     **/
    virtual void setPlayerVisible(bool visible) = 0;

    /**
     * @brief Set the left toolbar visibility
     **/
    virtual void setTimelineVisible(bool visible) = 0;

    /**
     * @brief Set the tab header visible
     **/
    virtual void setTabHeaderVisible(bool visible) = 0;

    /**
     * @brief Set the timeline bounds on the GUI
     **/
    virtual void setTimelineBounds(double first, double last) = 0;

    /**
     * @brief Set triple sync enabled
     **/
    virtual void setTripleSyncEnabled(bool toggled) = 0;
};

NATRON_NAMESPACE_EXIT;

#endif // OPENGLVIEWERI_H<|MERGE_RESOLUTION|>--- conflicted
+++ resolved
@@ -66,14 +66,6 @@
      * @brief Must center the image in the viewport so it fits entirely.
      **/
     virtual void fitImageToFormat() = 0;
-
-<<<<<<< HEAD
-=======
-    /**
-     * @brief Must return true if the portion of the image displayed is clipped to the input format
-     **/
-    virtual bool isClippingImageToFormat() const = 0;
->>>>>>> c1baa047
 
     /**
      * @brief Given the region of definition of an image, must return the portion of that image which is
@@ -149,6 +141,10 @@
      **/
     virtual void makeOpenGLcontextCurrent()  = 0;
 
+    /**
+     * @brief Called when the viewer should refresh the foramt
+     **/
+    virtual void refreshFormatFromMetadata() = 0;
 
     /**
      * @brief Called when the live instance of the viewer node is killed. (i.e: when the node is deleted).
