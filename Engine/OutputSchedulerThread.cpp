/* ***** BEGIN LICENSE BLOCK *****
 * This file is part of Natron <http://www.natron.fr/>,
 * Copyright (C) 2016 INRIA and Alexandre Gauthier-Foichat
 *
 * Natron is free software: you can redistribute it and/or modify
 * it under the terms of the GNU General Public License as published by
 * the Free Software Foundation; either version 2 of the License, or
 * (at your option) any later version.
 *
 * Natron is distributed in the hope that it will be useful,
 * but WITHOUT ANY WARRANTY; without even the implied warranty of
 * MERCHANTABILITY or FITNESS FOR A PARTICULAR PURPOSE.  See the
 * GNU General Public License for more details.
 *
 * You should have received a copy of the GNU General Public License
 * along with Natron.  If not, see <http://www.gnu.org/licenses/gpl-2.0.html>
 * ***** END LICENSE BLOCK ***** */

// ***** BEGIN PYTHON BLOCK *****
// from <https://docs.python.org/3/c-api/intro.html#include-files>:
// "Since Python may define some pre-processor definitions which affect the standard headers on some systems, you must include Python.h before any standard headers are included."
#include <Python.h>
// ***** END PYTHON BLOCK *****

#include "OutputSchedulerThread.h"

#include <iostream>
#include <set>
#include <list>
#include <algorithm> // min, max
#include <cassert>
#include <stdexcept>

#include <boost/scoped_ptr.hpp>
#include <boost/algorithm/clamp.hpp>

#include <QtCore/QMetaType>
#include <QtCore/QMutex>
#include <QtCore/QWaitCondition>
#include <QtCore/QCoreApplication>
#include <QtCore/QString>
#include <QtCore/QThreadPool>
#include <QtCore/QDebug>
#include <QtCore/QTextStream>
#include <QtCore/QRunnable>

#include "Global/MemoryInfo.h"

#include "Engine/AbortableRenderInfo.h"
#include "Engine/AppManager.h"
#include "Engine/AppInstance.h"
#include "Engine/EffectInstance.h"
#include "Engine/Image.h"
#include "Engine/KnobFile.h"
#include "Engine/Node.h"
#include "Engine/OpenGLViewerI.h"
#include "Engine/GenericSchedulerThreadWatcher.h"
#include "Engine/Project.h"
#include "Engine/RenderStats.h"
#include "Engine/Settings.h"
#include "Engine/Timer.h"
#include "Engine/TimeLine.h"
#include "Engine/TLSHolder.h"
#include "Engine/RotoPaint.h"
#include "Engine/UpdateViewerParams.h"
#include "Engine/ViewIdx.h"
#include "Engine/ViewerInstance.h"
#include "Engine/WriteNode.h"

#ifdef DEBUG
//#define TRACE_SCHEDULER
//#define TRACE_CURRENT_FRAME_SCHEDULER
#endif

#define NATRON_FPS_REFRESH_RATE_SECONDS 1.5

/*
   When defined, parallel frame renders are spawned from a timer so that the frames
   appear to be rendered all at the same speed.
   When undefined each time a frame is computed a new thread will be spawned
   until we reach the maximum allowed parallel frame renders.
 */
//#define NATRON_SCHEDULER_SPAWN_THREADS_WITH_TIMER

#ifdef NATRON_SCHEDULER_SPAWN_THREADS_WITH_TIMER
#define NATRON_SCHEDULER_THREADS_SPAWN_DEFAULT_TIMEOUT_MS 500
#endif

#define NATRON_SCHEDULER_ABORT_AFTER_X_UNSUCCESSFUL_ITERATIONS 5000

NATRON_NAMESPACE_ENTER;


///Sort the frames by time and then by view

struct BufferedFrameKey
{
    int time;
};

struct BufferedFrameCompare_less
{
    bool operator()(const BufferedFrameKey& lhs,
                    const BufferedFrameKey& rhs) const
    {
        return lhs.time < rhs.time;
    }
};

typedef std::multimap< BufferedFrameKey, BufferedFrame, BufferedFrameCompare_less > FrameBuffer;


NATRON_NAMESPACE_ANONYMOUS_ENTER

class MetaTypesRegistration
{
public:
    inline MetaTypesRegistration()
    {
        qRegisterMetaType<BufferedFrames>("BufferedFrames");
        qRegisterMetaType<BufferableObjectList>("BufferableObjectList");
    }
};

NATRON_NAMESPACE_ANONYMOUS_EXIT


static MetaTypesRegistration registration;
struct RenderThread
{
    RenderThreadTask* thread;
    bool active;
};

typedef std::list<RenderThread> RenderThreads;


struct ProducedFrame
{
    BufferableObjectList frames;
    U64 age;
    RenderStatsPtr stats;
};

struct ProducedFrameCompareAgeLess
{
    bool operator() (const ProducedFrame& lhs,
                     const ProducedFrame& rhs) const
    {
        return lhs.age < rhs.age;
    }
};

typedef std::set<ProducedFrame, ProducedFrameCompareAgeLess> ProducedFrameSet;

class OutputSchedulerThreadExecMTArgs
    : public GenericThreadExecOnMainThreadArgs
{
public:

    BufferedFrames frames;

    OutputSchedulerThreadExecMTArgs()
        : GenericThreadExecOnMainThreadArgs()
    {}

    virtual ~OutputSchedulerThreadExecMTArgs() {}
};

#ifndef NATRON_PLAYBACK_USES_THREAD_POOL
static bool
isBufferFull(int nbBufferedElement,
             int hardwardIdealThreadCount)
{
    return nbBufferedElement >= hardwardIdealThreadCount * 3;
}

#endif

struct OutputSchedulerThreadPrivate
{
    FrameBuffer buf; //the frames rendered by the worker threads that needs to be rendered in order by the output device
    QWaitCondition bufEmptyCondition;
    mutable QMutex bufMutex;

    //doesn't need any protection since it never changes and is set in the constructor
    OutputSchedulerThread::ProcessFrameModeEnum mode; //is the frame to be processed on the main-thread (i.e OpenGL rendering) or on the scheduler thread
    boost::scoped_ptr<Timer> timer; // Timer regulating the engine execution. It is controlled by the GUI and MT-safe.
    boost::scoped_ptr<TimeLapse> renderTimer; // Timer used to report stats when rendering

    ///When the render threads are not using the appendToBuffer API, the scheduler has no way to know the rendering is finished
    ///but to count the number of frames rendered via notifyFrameRended which is called by the render thread.
    mutable QMutex renderFinishedMutex;
    U64 nFramesRendered;
    bool renderFinished; //< set to true when nFramesRendered = runArgs->lastFrame - runArgs->firstFrame + 1

    // Pointer to the args used in threadLoopOnce(), only usable from the scheduler thread
    boost::weak_ptr<OutputSchedulerThreadStartArgs> runArgs;
    mutable QMutex lastRunArgsMutex;
    std::vector<ViewIdx> lastPlaybackViewsToRender;
    RenderDirectionEnum lastPlaybackRenderDirection;

    ///Worker threads
    mutable QMutex renderThreadsMutex;
    RenderThreads renderThreads;
    QWaitCondition allRenderThreadsInactiveCond; // wait condition to make sure all render threads are asleep

#ifdef NATRON_PLAYBACK_USES_THREAD_POOL
    QThreadPool* threadPool;
#else

    QWaitCondition allRenderThreadsQuitCond; //to make sure all render threads have quit
    std::list<int> framesToRender;

    ///Render threads wait in this condition and the scheduler wake them when it needs to render some frames
    QWaitCondition framesToRenderNotEmptyCond;

#endif

    ///Work queue filled by the scheduler thread when in playback/render on disk
    QMutex framesToRenderMutex; // protects framesToRender & currentFrameRequests

    ///index of the last frame pushed (framesToRender.back())
    ///we store this because when we call pushFramesToRender we need to know what was the last frame that was queued
    ///Protected by framesToRenderMutex
    int lastFramePushedIndex;
    int expectFrameToRender;
    boost::weak_ptr<OutputEffectInstance> outputEffect; //< The effect used as output device
    RenderEngine* engine;

#ifdef NATRON_SCHEDULER_SPAWN_THREADS_WITH_TIMER
    QTimer threadSpawnsTimer;
    QMutex lastRecordedFPSMutex;
    double lastRecordedFPS;

#endif

    QMutex bufferedOutputMutex;
    int lastBufferedOutputSize;


    OutputSchedulerThreadPrivate(RenderEngine* engine,
                                 const OutputEffectInstancePtr& effect,
                                 OutputSchedulerThread::ProcessFrameModeEnum mode)
        : buf()
        , bufEmptyCondition()
        , bufMutex()
        , mode(mode)
        , timer(new Timer)
        , renderTimer()
        , renderFinishedMutex()
        , nFramesRendered(0)
        , renderFinished(false)
        , runArgs()
        , lastRunArgsMutex()
        , lastPlaybackViewsToRender()
        , lastPlaybackRenderDirection(eRenderDirectionForward)
        , renderThreadsMutex()
        , renderThreads()
        , allRenderThreadsInactiveCond()
#ifdef NATRON_PLAYBACK_USES_THREAD_POOL
        , threadPool( QThreadPool::globalInstance() )
#else
        , allRenderThreadsQuitCond()
        , framesToRender()
        , framesToRenderNotEmptyCond()
#endif
        , framesToRenderMutex()
        , lastFramePushedIndex(0)
        , expectFrameToRender(0)
        , outputEffect(effect)
        , engine(engine)
#ifdef NATRON_SCHEDULER_SPAWN_THREADS_WITH_TIMER
        , threadSpawnsTimer()
        , lastRecordedFPSMutex()
        , lastRecordedFPS(0.)
#endif
        , bufferedOutputMutex()
        , lastBufferedOutputSize(0)
    {
    }

    void appendBufferedFrame(double time,
                             ViewIdx view,
                             const RenderStatsPtr& stats,
                             const BufferableObjectPtr& image)
    {
        ///Private, shouldn't lock
        assert( !bufMutex.tryLock() );
#ifdef TRACE_SCHEDULER
        QString idStr;
        if (image) {
            idStr = QString::fromUtf8("ID: ") + QString::number( image->getUniqueID() );
        }
        qDebug() << "Parallel Render Thread: Rendered Frame:" << time << " View:" << (int)view << idStr;
#endif
        BufferedFrameKey key;
        BufferedFrame value;
        value.time = key.time = time;
        value.view = view;
        value.frame = image;
        value.stats = stats;
        buf.insert( std::make_pair(key, value) );
    }

    struct ViewUniqueIDPair
    {
        int view;
        int uniqueId;
    };

    struct ViewUniqueIDPairCompareLess
    {
        bool operator() (const ViewUniqueIDPair& lhs,
                         const ViewUniqueIDPair& rhs) const
        {
            if (lhs.view < rhs.view) {
                return true;
            } else if (lhs.view > rhs.view) {
                return false;
            } else {
                if (lhs.uniqueId < rhs.uniqueId) {
                    return true;
                } else if (lhs.uniqueId > rhs.uniqueId) {
                    return false;
                } else {
                    return false;
                }
            }
        }
    };

    typedef std::set<ViewUniqueIDPair, ViewUniqueIDPairCompareLess> ViewUniqueIDSet;

    void getFromBufferAndErase(double time,
                               BufferedFrames& frames)
    {
        ///Private, shouldn't lock
        assert( !bufMutex.tryLock() );

        /*
           Note that the frame buffer does not hold any particular ordering and just contains all the frames as they
           were received by render threads.
           In the buffer, for any particular given time there can be:
           - Multiple views
           - Multiple "unique ID" (corresponds to viewer input A or B)

           Also since we are rendering ahead, we can have a buffered frame at time 23,
           and also another frame at time 23, each of which could have multiple unique IDs and so on

           To retrieve what we need to render, we extract at least one view and unique ID for this particular time
         */

        ViewUniqueIDSet uniqueIdsRetrieved;
        BufferedFrameKey key;
        key.time = time;
        std::pair<FrameBuffer::iterator, FrameBuffer::iterator> range = buf.equal_range(key);
        std::list<std::pair<BufferedFrameKey, BufferedFrame> > toKeep;
        for (FrameBuffer::iterator it = range.first; it != range.second; ++it) {
            bool keepInBuf = true;
            if (it->second.frame) {
                ViewUniqueIDPair p;
                p.view = (int)it->second.view;
                p.uniqueId = it->second.frame->getUniqueID();
                std::pair<ViewUniqueIDSet::iterator, bool> alreadyRetrievedIndex = uniqueIdsRetrieved.insert(p);
                if (alreadyRetrievedIndex.second) {
                    frames.push_back(it->second);
                    keepInBuf = false;
                }
            }


            if (keepInBuf) {
                toKeep.push_back(*it);
            }
        }
        if ( range.first != buf.end() ) {
            buf.erase(range.first, range.second);
            buf.insert( toKeep.begin(), toKeep.end() );
        }
    }

    void appendRunnable(RenderThreadTask* runnable)
    {
        assert( !renderThreadsMutex.tryLock() );
        RenderThread r;
        r.thread = runnable;
        r.active = true;
        renderThreads.push_back(r);
#ifndef NATRON_PLAYBACK_USES_THREAD_POOL
        runnable->start();
#else
        threadPool->start(runnable);
#endif
    }

    RenderThreads::iterator getRunnableIterator(RenderThreadTask* runnable)
    {
        ///Private shouldn't lock
        assert( !renderThreadsMutex.tryLock() );
        for (RenderThreads::iterator it = renderThreads.begin(); it != renderThreads.end(); ++it) {
            if (it->thread == runnable) {
                return it;
            }
        }

        return renderThreads.end();
    }

    int getNBufferedFrames() const
    {
        QMutexLocker l(&bufMutex);

        return buf.size();
    }

    static bool getNextFrameInSequence(PlaybackModeEnum pMode,
                                       RenderDirectionEnum direction,
                                       int frame,
                                       int firstFrame,
                                       int lastFrame,
                                       unsigned int frameStep,
                                       int* nextFrame,
                                       RenderDirectionEnum* newDirection);
    static void getNearestInSequence(RenderDirectionEnum direction,
                                     int frame,
                                     int firstFrame,
                                     int lastFrame,
                                     int* nextFrame);


    void waitForRenderThreadsToBeDone()
    {
        assert( !renderThreadsMutex.tryLock() );
        while (renderThreads.size() > 0
#ifndef NATRON_PLAYBACK_USES_THREAD_POOL
               /*
                  When not using the thread pool we use the same threads for computing several frames.
                  When using the thread-pool tasks are actually just removed from renderThreads when they are finisehd
                */
               && getNActiveRenderThreads() > 0
#endif
               ) {
            allRenderThreadsInactiveCond.wait(&renderThreadsMutex);
        }
    }

    int getNActiveRenderThreads() const
    {
        ///Private shouldn't lock
        assert( !renderThreadsMutex.tryLock() );

#ifndef NATRON_PLAYBACK_USES_THREAD_POOL
        int ret = 0;
        for (RenderThreads::const_iterator it = renderThreads.begin(); it != renderThreads.end(); ++it) {
            if (it->active) {
                ++ret;
            }
        }

        return ret;
#else

        /*
           When not using the thread pool we use the same threads for computing several frames.
           When using the thread-pool tasks are actually just removed from renderThreads when they are finisehd
         */
        return (int)renderThreads.size();
#endif
    }

#ifndef NATRON_PLAYBACK_USES_THREAD_POOL
    void removeQuitRenderThreadsInternal()
    {
        for (;; ) {
            bool hasRemoved = false;
            for (RenderThreads::iterator it = renderThreads.begin(); it != renderThreads.end(); ++it) {
                if ( it->thread->hasQuit() ) {
                    it->thread->deleteLater();
                    renderThreads.erase(it);
                    hasRemoved = true;
                    break;
                }
            }

            if (!hasRemoved) {
                break;
            }
        }
    }

#endif

#ifndef NATRON_PLAYBACK_USES_THREAD_POOL
    void removeAllQuitRenderThreads()
    {
        ///Private shouldn't lock
        assert( !renderThreadsMutex.tryLock() );

        removeQuitRenderThreadsInternal();

        ///Wake-up the main-thread if it was waiting for all threads to quit
        allRenderThreadsQuitCond.wakeOne();
    }

#endif

    void waitForRenderThreadsToQuit()
    {
#ifndef NATRON_PLAYBACK_USES_THREAD_POOL
        RenderThreads threads;
        {
            QMutexLocker l(&renderThreadsMutex);
            threads = renderThreads;
        }

        for (RenderThreads::iterator it = threads.begin(); it != threads.end(); ++it) {
            it->thread->wait();
        }
        {
            QMutexLocker l(&renderThreadsMutex);

            removeQuitRenderThreadsInternal();
            assert( renderThreads.empty() );
        }
#else
        /*
           We don't need the threads to actually quit, just need the runnables to be done
         */
        QMutexLocker l(&renderThreadsMutex);
        waitForRenderThreadsToBeDone();
#endif
    }
};

OutputSchedulerThread::OutputSchedulerThread(RenderEngine* engine,
                                             const OutputEffectInstancePtr& effect,
                                             ProcessFrameModeEnum mode)
    : GenericSchedulerThread()
    , _imp( new OutputSchedulerThreadPrivate(engine, effect, mode) )
{
    QObject::connect( _imp->timer.get(), SIGNAL(fpsChanged(double,double)), _imp->engine, SIGNAL(fpsChanged(double,double)) );


#ifdef NATRON_SCHEDULER_SPAWN_THREADS_WITH_TIMER
    QObject::connect( &_imp->threadSpawnsTimer, SIGNAL(timeout()), this, SLOT(onThreadSpawnsTimerTriggered()) );
#endif

    setThreadName("Scheduler thread");
}

OutputSchedulerThread::~OutputSchedulerThread()
{
    ///Wake-up all threads and tell them that they must quit
    stopRenderThreads(0);


    ///Make sure they are all gone, there will be a deadlock here if that's not the case.
    _imp->waitForRenderThreadsToQuit();
}

bool
OutputSchedulerThreadPrivate::getNextFrameInSequence(PlaybackModeEnum pMode,
                                                     RenderDirectionEnum direction,
                                                     int frame,
                                                     int firstFrame,
                                                     int lastFrame,
                                                     unsigned int frameStep,
                                                     int* nextFrame,
                                                     RenderDirectionEnum* newDirection)
{
    assert(frameStep >= 1);
    *newDirection = direction;
    if (firstFrame == lastFrame) {
        *nextFrame = firstFrame;

        return true;
    }
    if (frame <= firstFrame) {
        switch (pMode) {
        case ePlaybackModeLoop:
            if (direction == eRenderDirectionForward) {
                *nextFrame = firstFrame + frameStep;
            } else {
                *nextFrame  = lastFrame - frameStep;
            }
            break;
        case ePlaybackModeBounce:
            if (direction == eRenderDirectionForward) {
                *newDirection = eRenderDirectionBackward;
                *nextFrame  = lastFrame - frameStep;
            } else {
                *newDirection = eRenderDirectionForward;
                *nextFrame  = firstFrame + frameStep;
            }
            break;
        case ePlaybackModeOnce:
        default:
            if (direction == eRenderDirectionForward) {
                *nextFrame = firstFrame + frameStep;
                break;
            } else {
                return false;
            }
        }
    } else if (frame >= lastFrame) {
        switch (pMode) {
        case ePlaybackModeLoop:
            if (direction == eRenderDirectionForward) {
                *nextFrame = firstFrame;
            } else {
                *nextFrame = lastFrame - frameStep;
            }
            break;
        case ePlaybackModeBounce:
            if (direction == eRenderDirectionForward) {
                *newDirection = eRenderDirectionBackward;
                *nextFrame = lastFrame - frameStep;
            } else {
                *newDirection = eRenderDirectionForward;
                *nextFrame = firstFrame + frameStep;
            }
            break;
        case ePlaybackModeOnce:
        default:
            if (direction == eRenderDirectionForward) {
                return false;
            } else {
                *nextFrame = lastFrame - frameStep;
                break;
            }
        }
    } else {
        if (direction == eRenderDirectionForward) {
            *nextFrame = frame + frameStep;
        } else {
            *nextFrame = frame - frameStep;
        }
    }

    return true;
} // OutputSchedulerThreadPrivate::getNextFrameInSequence

void
OutputSchedulerThreadPrivate::getNearestInSequence(RenderDirectionEnum direction,
                                                   int frame,
                                                   int firstFrame,
                                                   int lastFrame,
                                                   int* nextFrame)
{
    if ( (frame >= firstFrame) && (frame <= lastFrame) ) {
        *nextFrame = frame;
    } else if (frame < firstFrame) {
        if (direction == eRenderDirectionForward) {
            *nextFrame = firstFrame;
        } else {
            *nextFrame = lastFrame;
        }
    } else { // frame > lastFrame
        if (direction == eRenderDirectionForward) {
            *nextFrame = lastFrame;
        } else {
            *nextFrame = firstFrame;
        }
    }
}

#ifndef NATRON_PLAYBACK_USES_THREAD_POOL
void
OutputSchedulerThread::pushFramesToRender(int startingFrame,
                                          int nThreads)
{
    QMutexLocker l(&_imp->framesToRenderMutex);

    _imp->lastFramePushedIndex = startingFrame;

    pushFramesToRenderInternal(startingFrame, nThreads);
}

void
OutputSchedulerThread::pushFramesToRenderInternal(int startingFrame,
                                                  int nThreads)
{
    assert( !_imp->framesToRenderMutex.tryLock() );

    ///Make sure at least 1 frame is pushed
    if (nThreads <= 0) {
        nThreads = 1;
    }

    RenderDirectionEnum direction;
    int firstFrame, lastFrame, frameStep;
    boost::shared_ptr<OutputSchedulerThreadStartArgs> runArgs = _imp->runArgs.lock();
    assert(runArgs);
    direction = runArgs->pushTimelineDirection;
    firstFrame = runArgs->firstFrame;
    lastFrame = runArgs->lastFrame;
    frameStep = runArgs->frameStep;

    PlaybackModeEnum pMode = _imp->engine->getPlaybackMode();
    RenderDirectionEnum newDirection = direction;
    if (firstFrame == lastFrame) {
        _imp->framesToRender.push_back(startingFrame);
#ifdef TRACE_SCHEDULER
        qDebug() << "Scheduler Thread: Pushing frame to render: " << startingFrame;
#endif
        _imp->lastFramePushedIndex = startingFrame;
    } else {
        ///Push 2x the count of threads to be sure no one will be waiting
        while ( (int)_imp->framesToRender.size() < nThreads * 2 ) {
            _imp->framesToRender.push_back(startingFrame);
#ifdef TRACE_SCHEDULER
            QString pushDirectionStr = newDirection == eRenderDirectionForward ? QLatin1String("Forward") : QLatin1String("Backward");
            qDebug() << "Scheduler Thread:  Pushing frame to render: " << startingFrame << ", new push direction is " << pushDirectionStr;
#endif
            _imp->lastFramePushedIndex = startingFrame;
            runArgs->pushTimelineDirection = newDirection;

            if ( !OutputSchedulerThreadPrivate::getNextFrameInSequence(pMode, newDirection, startingFrame,
                                                                       firstFrame, lastFrame, frameStep, &startingFrame, &newDirection) ) {
                break;
            }
        }
    }


    ///Wake up render threads to notify them theres work to do
    _imp->framesToRenderNotEmptyCond.wakeAll();
}

void
OutputSchedulerThread::pushAllFrameRange()
{
    QMutexLocker l(&_imp->framesToRenderMutex);
    RenderDirectionEnum direction;
    int firstFrame, lastFrame, frameStep;
    boost::shared_ptr<OutputSchedulerThreadStartArgs> runArgs = _imp->runArgs.lock();

    assert(runArgs);
    direction = runArgs->pushTimelineDirection;
    firstFrame = runArgs->firstFrame;
    lastFrame = runArgs->lastFrame;
    frameStep = runArgs->frameStep;


    if (direction == eRenderDirectionForward) {
        for (int i = firstFrame; i <= lastFrame; i += frameStep) {
#ifdef TRACE_SCHEDULER
            qDebug() << "Scheduler Thread: Pushing frame to render: " << i;
#endif
            _imp->framesToRender.push_back(i);
        }
    } else {
        for (int i = lastFrame; i >= firstFrame; i -= frameStep) {
#ifdef TRACE_SCHEDULER
            qDebug() << "Scheduler Thread: Pushing frame to render: " << i;
#endif
            _imp->framesToRender.push_back(i);
        }
    }
    ///Wake up render threads to notify them theres work to do
    _imp->framesToRenderNotEmptyCond.wakeAll();
}

void
OutputSchedulerThread::pushFramesToRender(int nThreads)
{
    QMutexLocker l(&_imp->framesToRenderMutex);
    RenderDirectionEnum direction;
    int firstFrame, lastFrame, frameStep;
    boost::shared_ptr<OutputSchedulerThreadStartArgs> runArgs = _imp->runArgs.lock();

    assert(runArgs);
    direction = runArgs->pushTimelineDirection;
    firstFrame = runArgs->firstFrame;
    lastFrame = runArgs->lastFrame;
    frameStep = runArgs->frameStep;

    PlaybackModeEnum pMode = _imp->engine->getPlaybackMode();
    int frame = _imp->lastFramePushedIndex;

    if ( (firstFrame == lastFrame) && (frame == firstFrame) ) {
        return;
    }
    RenderDirectionEnum newDirection = direction;
    ///If startingTime is already taken into account in the framesToRender, push new frames from the last one in the stack instead
    bool canContinue = OutputSchedulerThreadPrivate::getNextFrameInSequence(pMode, direction, frame,
                                                                            firstFrame, lastFrame, frameStep, &frame, &newDirection);

    if ( canContinue && (direction != newDirection) ) {
        runArgs->pushTimelineDirection = newDirection;
    }
    if (canContinue) {
        pushFramesToRenderInternal(frame, nThreads);
    } else {
        ///Still wake up threads that may still sleep
        _imp->framesToRenderNotEmptyCond.wakeAll();
    }
}

int
OutputSchedulerThread::pickFrameToRender(RenderThreadTask* thread,
                                         bool* enableRenderStats,
                                         std::vector<ViewIdx>* viewsToRender)
{
    ///Flag the thread as inactive
    {
        QMutexLocker l(&_imp->renderThreadsMutex);
        RenderThreads::iterator found = _imp->getRunnableIterator(thread);
        assert( found != _imp->renderThreads.end() );
        found->active = false;

        ///Wake up the scheduler if it is waiting for all threads do be inactive
        _imp->allRenderThreadsInactiveCond.wakeOne();
    }


    bool gotFrame = false;
    int frame = -1;
    {
        QMutexLocker l(&_imp->framesToRenderMutex);
        while ( _imp->framesToRender.empty() && !thread->mustQuit() ) {
            ///Notify that we're no longer doing work
            thread->notifyIsRunning(false);

            _imp->framesToRenderNotEmptyCond.wait(&_imp->framesToRenderMutex);
        }

        if ( !_imp->framesToRender.empty() ) {
            ///Notify that we're running for good, will do nothing if flagged already running
            thread->notifyIsRunning(true);

            frame = _imp->framesToRender.front();

            _imp->framesToRender.pop_front();

            gotFrame = true;
        }
    }

    // thread is quitting, make sure we notified the application it is no longer running
    if (!gotFrame) {
        thread->notifyIsRunning(false);

        *enableRenderStats = false;

        return -1;
    } else {
        ///Flag the thread as active
        {
            QMutexLocker l(&_imp->renderThreadsMutex);
            RenderThreads::iterator found = _imp->getRunnableIterator(thread);
            assert( found != _imp->renderThreads.end() );
            found->active = true;
        }

        boost::shared_ptr<OutputSchedulerThreadStartArgs> args = _imp->runArgs.lock();
        *enableRenderStats = args->enableRenderStats;
        *viewsToRender = args->viewsToRender;

        return frame;
    }
} // OutputSchedulerThread::pickFrameToRender

#else // NATRON_PLAYBACK_USES_THREAD_POOL

void
OutputSchedulerThread::startTasksFromLastStartedFrame()
{
    int frame;
    bool canContinue;

    {
        QMutexLocker l(&_imp->framesToRenderMutex);
        RenderDirectionEnum direction;
        int firstFrame, lastFrame, frameStep;
        {
            QMutexLocker l(&_imp->runArgsMutex);
            direction = _imp->livingRunArgs.timelineDirection;
            firstFrame = _imp->livingRunArgs.firstFrame;
            lastFrame = _imp->livingRunArgs.lastFrame;
            frameStep = _imp->livingRunArgs.frameStep;
        }
        PlaybackModeEnum pMode = _imp->engine->getPlaybackMode();

        frame = _imp->lastFramePushedIndex;
        if ( (firstFrame == lastFrame) && (frame == firstFrame) ) {
            return;
        }
        RenderDirectionEnum newDirection = direction;
        ///If startingTime is already taken into account in the framesToRender, push new frames from the last one in the stack instead
        canContinue = OutputSchedulerThreadPrivate::getNextFrameInSequence(pMode, direction, frame,
                                                                           firstFrame, lastFrame, frameStep, &frame, &newDirection);
        if (newDirection != direction) {
            QMutexLocker l(&_imp->runArgsMutex);
            _imp->livingRunArgs.timelineDirection = newDirection;
        }
    }

    if (canContinue) {
        QMutexLocker l(&_imp->renderThreadsMutex);
        startTasks(frame);
    }
}

void
OutputSchedulerThread::startTasks(int startingFrame)
{
    int maxThreads = _imp->threadPool->maxThreadCount();
    int activeThreads = _imp->getNActiveRenderThreads();

    //This thread is from the thread pool so do not count it as it is probably done anyway
    if (QThread::currentThread() != this) {
        activeThreads -= 1;
    }


    int nFrames;
#ifdef NATRON_SCHEDULER_SPAWN_THREADS_WITH_TIMER
    //We check every now and then if we need to start new threads
    {
        int nbAvailableThreads = maxThreads  - activeThreads;
        if (nbAvailableThreads <= 0) {
            return;
        }
        nFrames = 1;
    }
#else
    //Start one more thread until we use all the thread pool.
    //We leave some CPU available so that the multi-thread suite can take advantage of it
    nFrames = boost::algorithm::clamp(maxThreads - activeThreads, 1, 1);
#endif


    RenderDirectionEnum direction;
    int firstFrame, lastFrame, frameStep;
    bool useStats;
    std::vector<int> viewsToRender;
    {
        QMutexLocker l(&_imp->runArgsMutex);
        direction = _imp->livingRunArgs.timelineDirection;
        firstFrame = _imp->livingRunArgs.firstFrame;
        lastFrame = _imp->livingRunArgs.lastFrame;
        frameStep = _imp->livingRunArgs.frameStep;
        useStats = _imp->livingRunArgs.enableRenderStats;
        viewsToRender = _imp->livingRunArgs.viewsToRender;
    }
    PlaybackModeEnum pMode = _imp->engine->getPlaybackMode();
    if (firstFrame == lastFrame) {
        RenderThreadTask* task = createRunnable(startingFrame, useStats, viewsToRender);
        _imp->appendRunnable(task);

        QMutexLocker k(&_imp->framesToRenderMutex);
        _imp->lastFramePushedIndex = startingFrame;
    } else {
        int frame = startingFrame;
        RenderDirectionEnum newDirection = direction;
        for (int i = 0; i < nFrames; ++i) {
            RenderThreadTask* task = createRunnable(frame, useStats, viewsToRender);
            _imp->appendRunnable(task);


            {
                QMutexLocker k(&_imp->framesToRenderMutex);
                _imp->lastFramePushedIndex = frame;
            }

            if ( !OutputSchedulerThreadPrivate::getNextFrameInSequence(pMode, direction, frame,
                                                                       firstFrame, lastFrame, frameStep, &frame, &newDirection) ) {
                break;
            }
        }
        if (newDirection != newDirection) {
            QMutexLocker l(&_imp->runArgsMutex);
            _imp->livingRunArgs.timelineDirection = newDirection;
        }
    }
} // OutputSchedulerThread::startTasks

#endif //NATRON_PLAYBACK_USES_THREAD_POOL


void
OutputSchedulerThread::onThreadSpawnsTimerTriggered()
{
#ifdef NATRON_SCHEDULER_SPAWN_THREADS_WITH_TIMER

#ifdef NATRON_PLAYBACK_USES_THREAD_POOL
    startTasksFromLastStartedFrame();
#else
    ///////////
    /////If we were analysing the CPU activity, now set the appropriate number of threads to render.
    int newNThreads, lastNThreads;
    adjustNumberOfThreads(&newNThreads, &lastNThreads);

    ///////////
    /////Append render requests for the render threads
    pushFramesToRender(newNThreads);
#endif

#endif
}

void
OutputSchedulerThread::notifyThreadAboutToQuit(RenderThreadTask* thread)
{
    QMutexLocker l(&_imp->renderThreadsMutex);
    RenderThreads::iterator found = _imp->getRunnableIterator(thread);

    if ( found != _imp->renderThreads.end() ) {
        found->active = false;
#ifdef NATRON_PLAYBACK_USES_THREAD_POOL
        _imp->renderThreads.erase(found);
#endif
        _imp->allRenderThreadsInactiveCond.wakeOne();

#ifndef NATRON_PLAYBACK_USES_THREAD_POOL
        _imp->allRenderThreadsQuitCond.wakeOne();
#endif
    }
}

void
OutputSchedulerThread::startRender()
{
    if ( isFPSRegulationNeeded() ) {
        _imp->timer->playState = ePlayStateRunning;
    }

    // Start measuring
    _imp->renderTimer.reset(new TimeLapse);

    ///We will push frame to renders starting at startingFrame.
    ///They will be in the range determined by firstFrame-lastFrame
    int startingFrame;
    int firstFrame, lastFrame;
    int frameStep;
    bool forward;
    boost::shared_ptr<OutputSchedulerThreadStartArgs> args = _imp->runArgs.lock();
    ///Copy the last requested run args

    firstFrame = args->firstFrame;
    lastFrame = args->lastFrame;
    frameStep = args->frameStep;
    startingFrame = timelineGetTime();
    forward = args->pushTimelineDirection == eRenderDirectionForward;


    aboutToStartRender();

    ///Notify everyone that the render is started
    _imp->engine->s_renderStarted(forward);

#ifndef NATRON_PLAYBACK_USES_THREAD_POOL
    int nThreads;
    {
        QMutexLocker l(&_imp->renderThreadsMutex);
        _imp->removeAllQuitRenderThreads();
        nThreads = (int)_imp->renderThreads.size();
    }

    ///Start with one thread if it doesn't exist
    if (nThreads == 0) {
        int lastNThreads;
        adjustNumberOfThreads(&nThreads, &lastNThreads);
    }
#endif

    QMutexLocker l(&_imp->renderThreadsMutex);


    ///If the output effect is sequential (only WriteFFMPEG for now)
    EffectInstancePtr effect = _imp->outputEffect.lock();
    WriteNodePtr isWrite = toWriteNode( effect );
    if (isWrite) {
        NodePtr embeddedWriter = isWrite->getEmbeddedWriter();
        if (embeddedWriter) {
            effect = embeddedWriter->getEffectInstance();
        }
    }
    SequentialPreferenceEnum pref = effect->getSequentialPreference();
    if ( (pref == eSequentialPreferenceOnlySequential) || (pref == eSequentialPreferencePreferSequential) ) {
        RenderScale scaleOne(1.);
        if (effect->beginSequenceRender_public( firstFrame, lastFrame,
                                                frameStep,
                                                false,
                                                scaleOne, true,
                                                true,
                                                false,
                                                ViewIdx(0),
                                                false /*useOpenGL*/,
                                                EffectOpenGLContextDataPtr() ) == eStatusFailed) {
            l.unlock();


            _imp->engine->abortRenderingNoRestart();

            return;
        }
    }

    {
        QMutexLocker k(&_imp->framesToRenderMutex);
        _imp->expectFrameToRender = startingFrame;
    }
    SchedulingPolicyEnum policy = getSchedulingPolicy();
    if (policy == eSchedulingPolicyFFA) {
#ifndef NATRON_PLAYBACK_USES_THREAD_POOL
        ///push all frame range and let the threads deal with it
        pushAllFrameRange();
#endif
    } else {
#ifndef NATRON_PLAYBACK_USES_THREAD_POOL
        ///Push as many frames as there are threads
        pushFramesToRender(startingFrame, nThreads);
#endif
    }


#ifdef NATRON_PLAYBACK_USES_THREAD_POOL
    startTasks(startingFrame);
#endif

#ifdef NATRON_SCHEDULER_SPAWN_THREADS_WITH_TIMER
    QMutexLocker k(&_imp->lastRecordedFPSMutex);
    double timeoutMS = _imp->lastRecordedFPS == 0. ? NATRON_SCHEDULER_THREADS_SPAWN_DEFAULT_TIMEOUT_MS : (1. / _imp->lastRecordedFPS) * 1000;
    _imp->threadSpawnsTimer.start(timeoutMS);
#endif
} // OutputSchedulerThread::startRender

void
OutputSchedulerThread::stopRender()
{
    _imp->timer->playState = ePlayStatePause;

#ifdef NATRON_SCHEDULER_SPAWN_THREADS_WITH_TIMER
    QMutexLocker k(&_imp->lastRecordedFPSMutex);
    _imp->lastRecordedFPS = _imp->timer->getActualFrameRate();
    _imp->threadSpawnsTimer.stop();
#endif

    ///Wait for all render threads to be done

#ifndef NATRON_PLAYBACK_USES_THREAD_POOL
    ///Clear the work queue
    {
        QMutexLocker framesLocker (&_imp->framesToRenderMutex);
        _imp->framesToRender.clear();
    }
#endif

    ///Remove all current threads so the new render doesn't have many threads concurrently trying to do the same thing at the same time
#ifndef NATRON_PLAYBACK_USES_THREAD_POOL
    stopRenderThreads(0);
#endif
    _imp->waitForRenderThreadsToQuit();

    ///If the output effect is sequential (only WriteFFMPEG for now)
    EffectInstancePtr effect = _imp->outputEffect.lock();
    WriteNodePtr isWrite = toWriteNode( effect );
    if (isWrite) {
        NodePtr embeddedWriter = isWrite->getEmbeddedWriter();
        if (embeddedWriter) {
            effect = embeddedWriter->getEffectInstance();
        }
    }
    SequentialPreferenceEnum pref = effect->getSequentialPreference();
    if ( (pref == eSequentialPreferenceOnlySequential) || (pref == eSequentialPreferencePreferSequential) ) {
        int firstFrame, lastFrame;
        boost::shared_ptr<OutputSchedulerThreadStartArgs> args = _imp->runArgs.lock();
        firstFrame = args->firstFrame;
        lastFrame = args->lastFrame;

        RenderScale scaleOne(1.);
        ignore_result( effect->endSequenceRender_public( firstFrame, lastFrame,
                                                         1,
                                                         !appPTR->isBackground(),
                                                         scaleOne, true,
                                                         !appPTR->isBackground(),
                                                         false,
                                                         ViewIdx(0),
                                                         false /*use OpenGL render*/,
                                                         EffectOpenGLContextDataPtr() ) );
    }


    bool wasAborted = isBeingAborted();


    ///Notify everyone that the render is finished
    _imp->engine->s_renderFinished(wasAborted ? 1 : 0);

    onRenderStopped(wasAborted);


    {
        QMutexLocker k(&_imp->bufMutex);
        _imp->buf.clear();
    }

    _imp->renderTimer.reset();
} // OutputSchedulerThread::stopRender

GenericSchedulerThread::ThreadStateEnum
OutputSchedulerThread::threadLoopOnce(const ThreadStartArgsPtr &inArgs)
{
    boost::shared_ptr<OutputSchedulerThreadStartArgs> args = boost::dynamic_pointer_cast<OutputSchedulerThreadStartArgs>(inArgs);

    assert(args);
    _imp->runArgs = args;

    ThreadStateEnum state = eThreadStateActive;
    int expectedTimeToRenderPreviousIteration = INT_MIN;

    // This is the number of time this thread was woken up by a render thread because a frame was available for processing,
    // but this is not the frame this thread expects to render. If it reaches a certain amount, we detected a stall and abort.
    int nbIterationsWithoutProcessing = 0;

    startRender();

    for (;; ) {
        ///When set to true, we don't sleep in the bufEmptyCondition but in the startCondition instead, indicating
        ///we finished a render
        bool renderFinished = false;

        {
            ///_imp->renderFinished might be set when in FFA scheduling policy
            QMutexLocker l(&_imp->renderFinishedMutex);
            if (_imp->renderFinished) {
                renderFinished = true;
            }
        }
        bool bufferEmpty;
        {
            QMutexLocker l(&_imp->bufMutex);
            bufferEmpty = _imp->buf.empty();
        }
        int expectedTimeToRender;


        while (!bufferEmpty) {
            state = resolveState();
            if ( (state == eThreadStateAborted) || (state == eThreadStateStopped) ) {
                ///Do not wait in the buf wait condition and go directly into the stopEngine()
                renderFinished = true;
                break;
            }


            {
                QMutexLocker k(&_imp->framesToRenderMutex);
                expectedTimeToRender = _imp->expectFrameToRender;
            }

#ifdef TRACE_SCHEDULER
            if ( (expectedTimeToRenderPreviousIteration == INT_MIN) || (expectedTimeToRenderPreviousIteration != expectedTimeToRender) ) {
                qDebug() << "Scheduler Thread: waiting for " << expectedTimeToRender << " to be rendered...";
            }
#endif
            if (expectedTimeToRenderPreviousIteration == expectedTimeToRender) {
                ++nbIterationsWithoutProcessing;
                if (nbIterationsWithoutProcessing >= NATRON_SCHEDULER_ABORT_AFTER_X_UNSUCCESSFUL_ITERATIONS) {
#ifdef TRACE_SCHEDULER
                    qDebug() << "Scheduler Thread: Detected stall after " << NATRON_SCHEDULER_ABORT_AFTER_X_UNSUCCESSFUL_ITERATIONS
                             << "unsuccessful iterations";
#endif
                    renderFinished = true;
                    break;
                }
            } else {
                nbIterationsWithoutProcessing = 0;
            }
            boost::shared_ptr<OutputSchedulerThreadExecMTArgs> framesToRender( new OutputSchedulerThreadExecMTArgs() );
            {
                QMutexLocker l(&_imp->bufMutex);
                _imp->getFromBufferAndErase(expectedTimeToRender, framesToRender->frames);
            }

            ///The expected frame is not yet ready, go to sleep again
            if ( framesToRender->frames.empty() ) {
                expectedTimeToRenderPreviousIteration = expectedTimeToRender;
                break;
            }

#ifdef TRACE_SCHEDULER
            qDebug() << "Scheduler Thread: received frame to process" << expectedTimeToRender;
#endif

            int nextFrameToRender = -1;
            RenderDirectionEnum newDirection = eRenderDirectionForward;

            if (!renderFinished) {
                ///////////
                /////Refresh frame range if needed (for viewers)


                int firstFrame, lastFrame;
                getFrameRangeToRender(firstFrame, lastFrame);


                RenderDirectionEnum timelineDirection;
                int frameStep;

                ///Refresh the firstframe/lastFrame as they might have changed on the timeline
                args->firstFrame = firstFrame;
                args->lastFrame = lastFrame;


                timelineDirection = args->processTimelineDirection;
                frameStep = args->frameStep;


                ///////////
                ///Determine if we finished rendering or if we should just increment/decrement the timeline
                ///or just loop/bounce
                PlaybackModeEnum pMode = _imp->engine->getPlaybackMode();
                if ( (firstFrame == lastFrame) && (pMode == ePlaybackModeOnce) ) {
                    renderFinished = true;
                    newDirection = eRenderDirectionForward;
                } else {
                    renderFinished = !OutputSchedulerThreadPrivate::getNextFrameInSequence(pMode, timelineDirection,
                                                                                           expectedTimeToRender, firstFrame,
                                                                                           lastFrame, frameStep, &nextFrameToRender, &newDirection);
                }

                if (newDirection != timelineDirection) {
                    args->processTimelineDirection = newDirection;
                }

                if (!renderFinished) {
                    {
                        QMutexLocker k(&_imp->framesToRenderMutex);
                        _imp->expectFrameToRender = nextFrameToRender;
                    }

#ifndef NATRON_SCHEDULER_SPAWN_THREADS_WITH_TIMER

#ifndef NATRON_PLAYBACK_USES_THREAD_POOL
                    ///////////
                    /////If we were analysing the CPU activity, now set the appropriate number of threads to render.
                    int newNThreads, lastNThreads;
                    adjustNumberOfThreads(&newNThreads, &lastNThreads);

                    ///////////
                    /////Append render requests for the render threads

                    ///Simple heuristic to limit the size of the internal buffer.
                    ///If the buffer grows too much, we will keep shared ptr to images, hence keep them in RAM which
                    ///can lead to RAM issue for the end user.
                    ///We can end up in this situation for very simple graphs where the rendering of the output node (the writer or viewer)
                    ///is much slower than things upstream, hence the buffer grows quickly, and fills up the RAM.
                    bool bufferFull;
                    {
                        QMutexLocker k(&_imp->bufMutex);
                        int nbThreadsHardware = appPTR->getHardwareIdealThreadCount();
                        bufferFull = isBufferFull(_imp->buf.size(), nbThreadsHardware);
                    }
                    if (!bufferFull) {
                        pushFramesToRender(newNThreads);
                    }
#else
                    startTasksFromLastStartedFrame();
#endif

#endif
                }
            } // if (!renderFinished) {

            if (_imp->timer->playState == ePlayStateRunning) {
                _imp->timer->waitUntilNextFrameIsDue(); // timer synchronizing with the requested fps
            }


            state = resolveState();
            if ( (state == eThreadStateAborted) || (state == eThreadStateStopped) ) {
                // Do not wait in the buf wait condition and go directly into the stopEngine()
                renderFinished = true;
                break;
            }

            if (_imp->mode == eProcessFrameBySchedulerThread) {
                processFrame(framesToRender->frames);
            } else {
                requestExecutionOnMainThread(framesToRender);
            }

            expectedTimeToRenderPreviousIteration = expectedTimeToRender;

#ifdef TRACE_SCHEDULER
            QString pushDirectionStr = newDirection == eRenderDirectionForward ? QLatin1String("Forward") : QLatin1String("Backward");
            qDebug() << "Scheduler Thread: Frame " << expectedTimeToRender << " processed, setting expectedTimeToRender to " << nextFrameToRender
                     << ", new process direction is " << pushDirectionStr;
#endif
            if (!renderFinished) {
                ///Timeline might have changed if another thread moved the playhead
                int timelineCurrentTime = timelineGetTime();
                if (timelineCurrentTime != expectedTimeToRender) {
                    timelineGoTo(timelineCurrentTime);
                } else {
                    timelineGoTo(nextFrameToRender);
                }
            }

            ////////////
            /////At this point the frame has been processed by the output device

            assert( !framesToRender->frames.empty() );
            {
                const BufferedFrame& frame = framesToRender->frames.front();
                std::vector<ViewIdx> views(1);
                views[0] = frame.view;
                notifyFrameRendered(expectedTimeToRender, frame.view, views, frame.stats, eSchedulingPolicyOrdered);
            }

            ///////////
            /// End of the loop, refresh bufferEmpty
            {
                QMutexLocker l(&_imp->bufMutex);
                bufferEmpty = _imp->buf.empty();
            }
        } // while(!bufferEmpty)

        if (state == eThreadStateActive) {
            state = resolveState();
        }

        if ( (state == eThreadStateAborted) || (state == eThreadStateStopped) ) {
            renderFinished = true;
        }

        if (!renderFinished) {
            assert(state == eThreadStateActive);
            QMutexLocker bufLocker (&_imp->bufMutex);
            // Wait here for more frames to be rendered, we will be woken up once appendToBuffer is called
            _imp->bufEmptyCondition.wait(&_imp->bufMutex);
        } else {
            if ( !_imp->engine->isPlaybackAutoRestartEnabled() ) {
                //Move the timeline to the last rendered frame to keep it in sync with what is displayed
                timelineGoTo( getLastRenderedTime() );
            }
            break;
        }
    } // for (;;)

    stopRender();

    return state;
} // OutputSchedulerThread::threadLoopOnce

void
OutputSchedulerThread::onAbortRequested(bool /*keepOldestRender*/)
{
    ///We make sure the render-threads don't wait for the main-thread to process a frame
    ///This function (abortRendering) was probably called from a user event that was posted earlier in the
    ///event-loop, we just flag that the next event that will process the frame should NOT process it by
    ///reseting the processRunning flag
    // Flag directly all threads that they are aborted, this enables each thread to have a shorter code-path
    // when checking for abortion and will generally abort faster
    {
        QMutexLocker l(&_imp->renderThreadsMutex);
        for (RenderThreads::iterator it = _imp->renderThreads.begin(); it != _imp->renderThreads.end(); ++it) {
            AbortableThread* isAbortableThread = dynamic_cast<AbortableThread*>(it->thread);
            if (isAbortableThread) {
                bool userInteraction;
                AbortableRenderInfoPtr abortInfo;
                EffectInstancePtr treeRoot;
                isAbortableThread->getAbortInfo(&userInteraction, &abortInfo, &treeRoot);
                if (abortInfo) {
                    abortInfo->setAborted();
                }
            }
        }
    }

    ///If the scheduler is asleep waiting for the buffer to be filling up, we post a fake request
    ///that will not be processed anyway because the first thing it does is checking for abort
    {
        QMutexLocker l2(&_imp->bufMutex);
        _imp->bufEmptyCondition.wakeOne();
    }
}

void
OutputSchedulerThread::executeOnMainThread(const ExecOnMTArgsPtr& inArgs)
{
    OutputSchedulerThreadExecMTArgs* args = dynamic_cast<OutputSchedulerThreadExecMTArgs*>( inArgs.get() );

    assert(args);
    processFrame(args->frames);
}

#ifndef NATRON_PLAYBACK_USES_THREAD_POOL
void
OutputSchedulerThread::adjustNumberOfThreads(int* newNThreads,
                                             int *lastNThreads)
{
    ///////////
    /////If we were analysing the CPU activity, now set the appropriate number of threads to render.
    int optimalNThreads;

    ///How many parallel renders the user wants
    int userSettingParallelThreads = appPTR->getCurrentSettings()->getNumberOfParallelRenders();

    ///How many threads are running in the application
    int runningThreads = appPTR->getNRunningThreads() + QThreadPool::globalInstance()->activeThreadCount();

    ///How many current threads are used by THIS renderer
    int currentParallelRenders = getNRenderThreads();

    *lastNThreads = currentParallelRenders;

    if (userSettingParallelThreads == 0) {
        ///User wants it to be automatically computed, do a simple heuristic: launch as many parallel renders
        ///as there are cores
        optimalNThreads = appPTR->getHardwareIdealThreadCount();
    } else {
        optimalNThreads = userSettingParallelThreads;
    }
    optimalNThreads = std::max(1, optimalNThreads);


    if ( ( (runningThreads < optimalNThreads) && (currentParallelRenders < optimalNThreads) ) || (currentParallelRenders == 0) ) {
        ////////
        ///Launch 1 thread
        QMutexLocker l(&_imp->renderThreadsMutex);

        _imp->appendRunnable( createRunnable() );
        *newNThreads = currentParallelRenders +  1;
    } else if ( (runningThreads > optimalNThreads) && (currentParallelRenders > optimalNThreads) ) {
        ////////
        ///Stop 1 thread
        stopRenderThreads(1);
        *newNThreads = currentParallelRenders - 1;
    } else {
        /////////
        ///Keep the current count
        *newNThreads = std::max(1, currentParallelRenders);
    }
}

#endif // ifndef NATRON_PLAYBACK_USES_THREAD_POOL

void
OutputSchedulerThread::notifyFrameRendered(int frame,
                                           ViewIdx viewIndex,
                                           const std::vector<ViewIdx>& viewsToRender,
                                           const RenderStatsPtr& stats,
                                           SchedulingPolicyEnum policy)
{
    assert(viewsToRender.size() > 0);

    bool isLastView = viewIndex == viewsToRender[viewsToRender.size() - 1] || viewIndex == -1;

    // Report render stats if desired
    OutputEffectInstancePtr effect = _imp->outputEffect.lock();
    if (stats) {
        double timeSpentForFrame;
        std::map<NodePtr, NodeRenderStats > statResults = stats->getStats(&timeSpentForFrame);
        if ( !statResults.empty() ) {
            effect->reportStats(frame, viewIndex, timeSpentForFrame, statResults);
        }
    }


    bool isBackground = appPTR->isBackground();
    boost::shared_ptr<OutputSchedulerThreadStartArgs> runArgs = _imp->runArgs.lock();
    assert(runArgs);

    // If FFA all parallel renders call render on the Writer in their own thread,
    // otherwise the OutputSchedulerThread thread calls the render of the Writer.
    U64 nbTotalFrames;
    U64 nbFramesRendered;
    //bool renderingIsFinished = false;
    if (policy == eSchedulingPolicyFFA) {
        QMutexLocker l(&_imp->renderFinishedMutex);
        if (isLastView) {
            ++_imp->nFramesRendered;
        }
        nbTotalFrames = std::ceil( (double)(runArgs->lastFrame - runArgs->firstFrame + 1) / runArgs->frameStep );
        nbFramesRendered = _imp->nFramesRendered;


        if (_imp->nFramesRendered == nbTotalFrames) {
            _imp->renderFinished = true;
            l.unlock();

            // Notify the scheduler rendering is finished by append a fake frame to the buffer
            {
                QMutexLocker bufLocker (&_imp->bufMutex);
                _imp->appendBufferedFrame( 0, viewIndex, RenderStatsPtr(), BufferableObjectPtr() );
                _imp->bufEmptyCondition.wakeOne();
            }
        } else {
            l.unlock();

#ifndef NATRON_SCHEDULER_SPAWN_THREADS_WITH_TIMER

#ifndef NATRON_PLAYBACK_USES_THREAD_POOL
            ///////////
            /////Now set the appropriate number of threads to render.
            int newNThreads, nbCurParallelRenders;
            adjustNumberOfThreads(&newNThreads, &nbCurParallelRenders);
#else
            startTasksFromLastStartedFrame();
#endif

#endif
        }
        //renderingIsFinished = _imp->renderFinished;
    } else {
        nbTotalFrames = std::floor( (double)(runArgs->lastFrame - runArgs->firstFrame + 1) / runArgs->frameStep );
        if (runArgs->processTimelineDirection == eRenderDirectionForward) {
            nbFramesRendered = (frame - runArgs->firstFrame) / runArgs->frameStep;
        } else {
            nbFramesRendered = (runArgs->lastFrame - frame) / runArgs->frameStep;
        }
    } // if (policy == eSchedulingPolicyFFA) {

    double percentage = 0.;
    assert(nbTotalFrames > 0);
    if (nbTotalFrames != 0) {
        QMutexLocker k(&_imp->renderFinishedMutex);
        percentage = (double)_imp->nFramesRendered / nbTotalFrames;
    }
    assert(_imp->renderTimer);
    double timeSpentSinceStartSec = _imp->renderTimer->getTimeSinceCreation();
    double estimatedFps = (double)nbFramesRendered / timeSpentSinceStartSec;
    double timeRemaining = timeSpentSinceStartSec * (1. - percentage);

    // If running in background, notify to the pipe that we rendered a frame
    if (isBackground) {
        QString longMessage;
        QTextStream ts(&longMessage);
        QString frameStr = QString::number(frame);
        QString fpsStr = QString::number(estimatedFps, 'f', 1);
        QString percentageStr = QString::number(percentage * 100, 'f', 1);
        QString timeRemainingStr = Timer::printAsTime(timeRemaining, true);

        ts << effect->getScriptName_mt_safe().c_str() << tr(" ==> Frame: ");
        ts << frameStr << tr(", Progress: ") << percentageStr << "%, " << fpsStr << tr(" Fps, Time Remaining: ") << timeRemainingStr;

        QString shortMessage = QString::fromUtf8(kFrameRenderedStringShort) + frameStr + QString::fromUtf8(kProgressChangedStringShort) + QString::number(percentage);
        {
            QMutexLocker l(&_imp->bufferedOutputMutex);
            std::string toPrint = longMessage.toStdString();
            if ( (_imp->lastBufferedOutputSize != 0) && ( _imp->lastBufferedOutputSize > longMessage.size() ) ) {
                int nSpacesToAppend = _imp->lastBufferedOutputSize - longMessage.size();
                toPrint.append(nSpacesToAppend, ' ');
            }
            //std::cout << '\r';
            std::cout << toPrint;
            std::cout << std::endl;

            /*std::cout.flush();
               if (renderingIsFinished) {
                std::cout << std::endl;
               }*/
            _imp->lastBufferedOutputSize = longMessage.size();
        }

        appPTR->writeToOutputPipe(longMessage, shortMessage, false);
    }

    // Notify we rendered a frame
    if (isLastView) {
        _imp->engine->s_frameRendered(frame, percentage);
    }

    // Call Python after frame ranedered callback
    if ( isLastView && effect->isWriter() ) {
        std::string cb = effect->getNode()->getAfterFrameRenderCallback();
        if ( !cb.empty() ) {
            std::vector<std::string> args;
            std::string error;
            try {
                NATRON_PYTHON_NAMESPACE::getFunctionArguments(cb, &error, &args);
            } catch (const std::exception& e) {
                effect->getApp()->appendToScriptEditor( std::string("Failed to run onFrameRendered callback: ")
                                                        + e.what() );

                return;
            }

            if ( !error.empty() ) {
                effect->getApp()->appendToScriptEditor("Failed to run after frame render callback: " + error);

                return;
            }

            std::string signatureError;
            signatureError.append("The after frame render callback supports the following signature(s):\n");
            signatureError.append("- callback(frame, thisNode, app)");
            if (args.size() != 3) {
                effect->getApp()->appendToScriptEditor("Failed to run after frame render callback: " + signatureError);

                return;
            }

            if ( (args[0] != "frame") || (args[1] != "thisNode") || (args[2] != "app") ) {
                effect->getApp()->appendToScriptEditor("Failed to run after frame render callback: " + signatureError);

                return;
            }

            std::stringstream ss;
            std::string appStr = effect->getApp()->getAppIDString();
            std::string outputNodeName = appStr + "." + effect->getNode()->getFullyQualifiedName();
            ss << cb << "(" << frame << ", ";
            ss << outputNodeName << ", " << appStr << ")";
            std::string script = ss.str();
            try {
                runCallbackWithVariables( QString::fromUtf8( script.c_str() ) );
            } catch (const std::exception& e) {
                notifyRenderFailure( e.what() );

                return;
            }
        }
    }
} // OutputSchedulerThread::notifyFrameRendered

void
OutputSchedulerThread::appendToBuffer_internal(double time,
                                               ViewIdx view,
                                               const RenderStatsPtr& stats,
                                               const BufferableObjectPtr& frame,
                                               bool wakeThread)
{
    if ( QThread::currentThread() == qApp->thread() ) {
        ///Single-threaded , call directly the function
        if (frame) {
            BufferedFrame b;
            b.time = time;
            b.view = view;
            b.frame = frame;
            BufferedFrames frames;
            frames.push_back(b);
            processFrame(frames);
        }
    } else {
        ///Called by the scheduler thread when an image is rendered

        QMutexLocker l(&_imp->bufMutex);
        _imp->appendBufferedFrame(time, view, stats, frame);
        if (wakeThread) {
            ///Wake up the scheduler thread that an image is available if it is asleep so it can process it.
            _imp->bufEmptyCondition.wakeOne();
        }
    }
}

void
OutputSchedulerThread::appendToBuffer(double time,
                                      ViewIdx view,
                                      const RenderStatsPtr& stats,
                                      const BufferableObjectPtr& image)
{
    appendToBuffer_internal(time, view, stats, image, true);
}

void
OutputSchedulerThread::appendToBuffer(double time,
                                      ViewIdx view,
                                      const RenderStatsPtr& stats,
                                      const BufferableObjectList& frames)
{
    if ( frames.empty() ) {
        return;
    }
    BufferableObjectList::const_iterator next = frames.begin();
    if ( next != frames.end() ) {
        ++next;
    }
    for (BufferableObjectList::const_iterator it = frames.begin(); it != frames.end(); ++it) {
        if ( next != frames.end() ) {
            appendToBuffer_internal(time, view, stats, *it, false);
            ++next;
        } else {
            appendToBuffer_internal(time, view, stats, *it, true);
        }
    }
}

void
OutputSchedulerThread::setDesiredFPS(double d)
{
    _imp->timer->setDesiredFrameRate(d);
}

double
OutputSchedulerThread::getDesiredFPS() const
{
    return _imp->timer->getDesiredFrameRate();
}

void
OutputSchedulerThread::getLastRunArgs(RenderDirectionEnum* direction,
                                      std::vector<ViewIdx>* viewsToRender) const
{
    QMutexLocker k(&_imp->lastRunArgsMutex);

    *direction = _imp->lastPlaybackRenderDirection;
    *viewsToRender = _imp->lastPlaybackViewsToRender;
}

void
OutputSchedulerThread::renderFrameRange(bool isBlocking,
                                        bool enableRenderStats,
                                        int firstFrame,
                                        int lastFrame,
                                        int frameStep,
                                        const std::vector<ViewIdx>& viewsToRender,
                                        RenderDirectionEnum direction)
{
    {
        QMutexLocker k(&_imp->lastRunArgsMutex);
        _imp->lastPlaybackRenderDirection = direction;
        _imp->lastPlaybackViewsToRender = viewsToRender;
    }
    if (direction == eRenderDirectionForward) {
        timelineGoTo(firstFrame);
    } else {
        timelineGoTo(lastFrame);
    }

    boost::shared_ptr<OutputSchedulerThreadStartArgs> args( new OutputSchedulerThreadStartArgs(isBlocking, enableRenderStats, firstFrame, lastFrame, frameStep, viewsToRender, direction) );

    {
        QMutexLocker k(&_imp->renderFinishedMutex);
        _imp->nFramesRendered = 0;
        _imp->renderFinished = false;
    }

    startTask(args);
}

void
OutputSchedulerThread::renderFromCurrentFrame(bool enableRenderStats,
                                              const std::vector<ViewIdx>& viewsToRender,
                                              RenderDirectionEnum timelineDirection)
{
    {
        QMutexLocker k(&_imp->lastRunArgsMutex);
        _imp->lastPlaybackRenderDirection = timelineDirection;
        _imp->lastPlaybackViewsToRender = viewsToRender;
    }
    int firstFrame, lastFrame;

    getFrameRangeToRender(firstFrame, lastFrame);

    ///Make sure current frame is in the frame range
    int currentTime = timelineGetTime();
    OutputSchedulerThreadPrivate::getNearestInSequence(timelineDirection, currentTime, firstFrame, lastFrame, &currentTime);
    boost::shared_ptr<OutputSchedulerThreadStartArgs> args( new OutputSchedulerThreadStartArgs(false, enableRenderStats, firstFrame, lastFrame, 1, viewsToRender, timelineDirection) );
    startTask(args);
}

void
OutputSchedulerThread::notifyRenderFailure(const std::string& errorMessage)
{
    ///Abort all ongoing rendering
    boost::shared_ptr<OutputSchedulerThreadStartArgs> args = _imp->runArgs.lock();

    assert(args);


    ///Handle failure: for viewers we make it black and don't display the error message which is irrelevant
    handleRenderFailure(errorMessage);

    _imp->engine->abortRenderingNoRestart();

    if (args->isBlocking) {
        waitForAbortToComplete_enforce_blocking();
    }
}

boost::shared_ptr<OutputSchedulerThreadStartArgs>
OutputSchedulerThread::getCurrentRunArgs() const
{
    return _imp->runArgs.lock();
}

int
OutputSchedulerThread::getNRenderThreads() const
{
    QMutexLocker l(&_imp->renderThreadsMutex);

    return (int)_imp->renderThreads.size();
}

int
OutputSchedulerThread::getNActiveRenderThreads() const
{
    QMutexLocker l(&_imp->renderThreadsMutex);

    return _imp->getNActiveRenderThreads();
}

void
OutputSchedulerThread::stopRenderThreads(int nThreadsToStop)
{
#ifndef NATRON_PLAYBACK_USES_THREAD_POOL
    {
        ///First flag the number of threads to stop
        QMutexLocker l(&_imp->renderThreadsMutex);
        int i = 0;
        for (RenderThreads::iterator it = _imp->renderThreads.begin();
             it != _imp->renderThreads.end() && (i < nThreadsToStop || nThreadsToStop == 0); ++it) {
            if ( !it->thread->mustQuit() ) {
                it->thread->scheduleForRemoval();
                ++i;
            }
        }

        ///Clean-up remaining zombie threads that are no longer useful
        _imp->removeAllQuitRenderThreads();
    }


    ///Wake-up all threads to make sure that they are notified that they must quit
    {
        QMutexLocker framesLocker(&_imp->framesToRenderMutex);
        _imp->framesToRenderNotEmptyCond.wakeAll();
    }

#else
    Q_UNUSED(nThreadsToStop);
    QMutexLocker l(&_imp->renderThreadsMutex);
    _imp->waitForRenderThreadsToBeDone();
#endif
}

RenderEngine*
OutputSchedulerThread::getEngine() const
{
    return _imp->engine;
}

void
OutputSchedulerThread::runCallbackWithVariables(const QString& callback)
{
    if ( !callback.isEmpty() ) {
        OutputEffectInstancePtr effect = _imp->outputEffect.lock();
        QString script = callback;
        std::string appID = effect->getApp()->getAppIDString();
        std::string nodeName = effect->getNode()->getFullyQualifiedName();
        std::string nodeFullName = appID + "." + nodeName;
        script.append( QString::fromUtf8( nodeFullName.c_str() ) );
        script.append( QLatin1Char(',') );
        script.append( QString::fromUtf8( appID.c_str() ) );
        script.append( QString::fromUtf8(")\n") );

        std::string err, output;
        if ( !NATRON_PYTHON_NAMESPACE::interpretPythonScript(callback.toStdString(), &err, &output) ) {
            effect->getApp()->appendToScriptEditor("Failed to run callback: " + err);
            throw std::runtime_error(err);
        } else if ( !output.empty() ) {
            effect->getApp()->appendToScriptEditor(output);
        }
    }
}

////////////////////////////////////////////////////////////
////////////////////////////////////////////////////////////
//////////////////////// RenderThreadTask ////////////

struct RenderThreadTaskPrivate
{
    OutputSchedulerThread* scheduler;
    boost::weak_ptr<OutputEffectInstance> output;

#ifndef NATRON_PLAYBACK_USES_THREAD_POOL
    QMutex mustQuitMutex;
    bool mustQuit;
    bool hasQuit;
    QMutex runningMutex;
    bool running;
#else
    int time;
    bool useRenderStats;
    std::vector<int> viewsToRender;
#endif


    RenderThreadTaskPrivate(const OutputEffectInstancePtr& output,
                            OutputSchedulerThread* scheduler
                            #ifdef NATRON_PLAYBACK_USES_THREAD_POOL
                            ,
                            const int time,
                            const bool useRenderStats,
                            const std::vector<int>& viewsToRender
                            #endif
                            )
        : scheduler(scheduler)
        , output(output)
#ifndef NATRON_PLAYBACK_USES_THREAD_POOL
        , mustQuitMutex()
        , mustQuit(false)
        , hasQuit(false)
        , runningMutex()
        , running(false)
#else
        , time(time)
        , useRenderStats(useRenderStats)
        , viewsToRender(viewsToRender)
#endif
    {
    }
};


#ifndef NATRON_PLAYBACK_USES_THREAD_POOL
RenderThreadTask::RenderThreadTask(const OutputEffectInstancePtr& output,
                                   OutputSchedulerThread* scheduler)
    : QThread()
    , AbortableThread(this)
    , _imp( new RenderThreadTaskPrivate(output, scheduler) )
{
    setThreadName("Parallel render thread");
}

#else
RenderThreadTask::RenderThreadTask(const OutputEffectInstancePtr& output,
                                   OutputSchedulerThread* scheduler,
                                   const int time,
                                   const bool useRenderStats,
                                   const std::vector<int>& viewsToRender)
    : QRunnable()
    , _imp( new RenderThreadTaskPrivate(output, scheduler, time, useRenderStats, viewsToRender) )
{
}

#endif
RenderThreadTask::~RenderThreadTask()
{
}

void
RenderThreadTask::run()
{
#ifndef NATRON_PLAYBACK_USES_THREAD_POOL
    notifyIsRunning(true);

    for (;; ) {
        bool enableRenderStats;
        std::vector<ViewIdx> viewsToRender;
        int time = _imp->scheduler->pickFrameToRender(this, &enableRenderStats, &viewsToRender);

        if ( mustQuit() ) {
            break;
        }

#ifdef TRACE_SCHEDULER
        qDebug() << "Parallel Render Thread: Picking frame to render: " << time;
#endif
        renderFrame(time, viewsToRender, enableRenderStats);

        appPTR->getAppTLS()->cleanupTLSForThread();

        if ( mustQuit() ) {
            break;
        }
    }

    {
        QMutexLocker l(&_imp->mustQuitMutex);
        _imp->hasQuit = true;
    }
    notifyIsRunning(false);
    _imp->scheduler->notifyThreadAboutToQuit(this);
#else // NATRON_PLAYBACK_USES_THREAD_POOL
    renderFrame(_imp->time, _imp->viewsToRender, _imp->useRenderStats);
    _imp->scheduler->notifyThreadAboutToQuit(this);
#endif
}

#ifndef NATRON_PLAYBACK_USES_THREAD_POOL
bool
RenderThreadTask::hasQuit() const
{
    QMutexLocker l(&_imp->mustQuitMutex);

    return _imp->hasQuit;
}

void
RenderThreadTask::scheduleForRemoval()
{
    QMutexLocker l(&_imp->mustQuitMutex);

    assert(!_imp->mustQuit);
    _imp->mustQuit = true;
}

bool
RenderThreadTask::mustQuit() const
{
    QMutexLocker l(&_imp->mustQuitMutex);

    return _imp->mustQuit;
}

void
RenderThreadTask::notifyIsRunning(bool running)
{
    {
        QMutexLocker l(&_imp->runningMutex);
        if (_imp->running == running) {
            return;
        }
        _imp->running = running;
    }

    appPTR->fetchAndAddNRunningThreads(running ? 1 : -1);
}

#endif

////////////////////////////////////////////////////////////
////////////////////////////////////////////////////////////
//////////////////////// DefaultScheduler ////////////


DefaultScheduler::DefaultScheduler(RenderEngine* engine,
                                   const OutputEffectInstancePtr& effect)
    : OutputSchedulerThread(engine, effect, eProcessFrameBySchedulerThread)
    , _effect(effect)
    , _currentTimeMutex()
    , _currentTime(0)
{
    engine->setPlaybackMode(ePlaybackModeOnce);
}

DefaultScheduler::~DefaultScheduler()
{
}

class DefaultRenderFrameRunnable
    : public RenderThreadTask
{
public:


#ifndef NATRON_PLAYBACK_USES_THREAD_POOL
    DefaultRenderFrameRunnable(const OutputEffectInstancePtr& writer,
                               OutputSchedulerThread* scheduler)
        : RenderThreadTask(writer, scheduler)
    {
    }

#else
    DefaultRenderFrameRunnable(const OutputEffectInstancePtr& writer,
                               OutputSchedulerThread* scheduler,
                               const int time,
                               const bool useRenderStats,
                               const std::vector<int>& viewsToRender)
        : RenderThreadTask(writer, scheduler, time, useRenderStats, viewsToRender)
    {
    }

#endif


    virtual ~DefaultRenderFrameRunnable()
    {
    }

private:

    void runBeforeFrameRenderCallback(int frame, const NodePtr& outputNode)
    {
        std::string cb = outputNode->getBeforeFrameRenderCallback();
        if ( cb.empty() ) {
            return;
        }
        std::vector<std::string> args;
        std::string error;
        try {
            NATRON_PYTHON_NAMESPACE::getFunctionArguments(cb, &error, &args);
        } catch (const std::exception& e) {
            outputNode->getApp()->appendToScriptEditor( std::string("Failed to run beforeFrameRendered callback: ")
                                                   + e.what() );

            return;
        }

        if ( !error.empty() ) {
            outputNode->getApp()->appendToScriptEditor("Failed to run before frame render callback: " + error);

            return;
        }

        std::string signatureError;
        signatureError.append("The before frame render callback supports the following signature(s):\n");
        signatureError.append("- callback(frame, thisNode, app)");
        if (args.size() != 3) {
            outputNode->getApp()->appendToScriptEditor("Failed to run before frame render callback: " + signatureError);

            return;
        }

        if ( (args[0] != "frame") || (args[1] != "thisNode") || (args[2] != "app") ) {
            outputNode->getApp()->appendToScriptEditor("Failed to run before frame render callback: " + signatureError);

            return;
        }

        std::stringstream ss;
        std::string appStr = outputNode->getApp()->getAppIDString();
        std::string outputNodeName = appStr + "." + outputNode->getFullyQualifiedName();
        ss << cb << "(" << frame << ", " << outputNodeName << ", " << appStr << ")";
        std::string script = ss.str();
        try {
            _imp->scheduler->runCallbackWithVariables( QString::fromUtf8( script.c_str() ) );
        } catch (const std::exception &e) {
            _imp->scheduler->notifyRenderFailure( e.what() );

            return;
        }


    }


    virtual void renderFrame(int time,
                             const std::vector<ViewIdx>& viewsToRender,
                             bool enableRenderStats)
    {
        OutputEffectInstancePtr output = _imp->output.lock();

        if (!output) {
            _imp->scheduler->notifyRenderFailure("");

            return;
        }

        AbortableThread* isAbortableThread = dynamic_cast<AbortableThread*>( QThread::currentThread() );

        // Even if enableRenderStats is false, we at least profile the time spent rendering the frame when rendering with a Write node.
        // Though we don't enable render stats for sequential renders (e.g: WriteFFMPEG) since this is 1 file.
        RenderStatsPtr stats( new RenderStats(enableRenderStats) );

        NodePtr outputNode = output->getNode();

        // Notify we start rendering a frame to Python
        runBeforeFrameRenderCallback(time, outputNode);

        try {
            // Writers always render at scale 1 (for now)
            int mipMapLevel = 0;
            RenderScale scale(1.);

            RectD rod;

            EffectInstancePtr activeInputToRender = output;

            // If the output is a Write node, actually write is the internal write node encoder
            WriteNodePtr isWrite = toWriteNode(output);
            if (isWrite) {
                NodePtr embeddedWriter = isWrite->getEmbeddedWriter();
                if (embeddedWriter) {
                    activeInputToRender = embeddedWriter->getEffectInstance();
                }
            }
            assert(activeInputToRender);

            NodePtr activeInputNode = activeInputToRender->getNode();
<<<<<<< HEAD
=======
            U64 activeInputToRenderHash = isWriteNode ? isWriteNode->getHash() : activeInputToRender->getHash();
>>>>>>> 0b3becdb
            const double par = activeInputToRender->getAspectRatio(-1);
            const bool isRenderDueToRenderInteraction = false;
            const bool isSequentialRender = true;

            for (std::size_t view = 0; view < viewsToRender.size(); ++view) {


                // Setup frame TLS args
                AbortableRenderInfoPtr abortInfo = AbortableRenderInfo::create(true, 0);
                if (isAbortableThread) {
                    isAbortableThread->setAbortInfo(isRenderDueToRenderInteraction, abortInfo, activeInputToRender);
                }

                ParallelRenderArgsSetter::CtorArgsPtr tlsArgs(new ParallelRenderArgsSetter::CtorArgs);
                tlsArgs->time = time;
                tlsArgs->view = viewsToRender[view];
                tlsArgs->isRenderUserInteraction = isRenderDueToRenderInteraction;
                tlsArgs->isSequential = isSequentialRender;
                tlsArgs->abortInfo = abortInfo;
                tlsArgs->treeRoot = activeInputNode;
                tlsArgs->textureIndex = 0;
                tlsArgs->timeline = output->getApp()->getTimeLine();
                tlsArgs->activeRotoPaintNode = NodePtr();
                tlsArgs->activeRotoDrawableItem = RotoDrawableItemPtr();
                tlsArgs->isDoingRotoNeatRender = false;
                tlsArgs->isAnalysis = false;
                tlsArgs->draftMode = false;
                tlsArgs->stats = RenderStatsPtr();
                boost::shared_ptr<ParallelRenderArgsSetter> frameRenderArgs;
                try {
                    frameRenderArgs.reset(new ParallelRenderArgsSetter(tlsArgs));
                } catch (...) {
                    _imp->scheduler->notifyRenderFailure("Error caught while rendering");

                    return;

                }

                // Get the hash now that we applied TLS
                U64 activeInputHash;
                bool gotHash = activeInputToRender->getRenderHash(time, tlsArgs->view, &activeInputHash);
                assert(gotHash);
                (void)gotHash;
                
                // Call getRoD to know where to render
                StatusEnum stat = activeInputToRender->getRegionOfDefinition_public(activeInputHash, time, scale, viewsToRender[view], &rod);
                if (stat == eStatusFailed) {
                    _imp->scheduler->notifyRenderFailure("Error caught while rendering");

                    return;
                }


                // Get layers to render
                std::list<ImageComponents> components;
                ImageBitDepthEnum imageDepth;

                //Use needed components to figure out what we need to render
                EffectInstance::ComponentsNeededMap neededComps;
                bool processAll;
                SequenceTime ptTime;
                int ptView;
                std::bitset<4> processChannels;
                NodePtr ptInput;
                activeInputToRender->getComponentsNeededAndProduced_public(true, true, time, viewsToRender[view], &neededComps, &processAll, &ptTime, &ptView, &processChannels, &ptInput);


                //Retrieve bitdepth only
                imageDepth = activeInputToRender->getBitDepth(-1);
                components.clear();

                EffectInstance::ComponentsNeededMap::iterator foundOutput = neededComps.find(-1);
                if ( foundOutput != neededComps.end() ) {
                    for (std::size_t j = 0; j < foundOutput->second.size(); ++j) {
                        components.push_back(foundOutput->second[j]);
                    }
                }

                // The render window is the RoD in pixel coordinates in our case
                RectI renderWindow;
                rod.toPixelEnclosing(scale, par, &renderWindow);

                // Optimize roi
                stat = frameRenderArgs->computeRequestPass(mipMapLevel, rod);
                if (stat == eStatusFailed) {
                    _imp->scheduler->notifyRenderFailure("Error caught while rendering");

                    return;
                }

                // Launch render
                RenderingFlagSetter flagIsRendering( activeInputToRender->getNode() );
                std::map<ImageComponents, ImagePtr> planes;
                boost::scoped_ptr<EffectInstance::RenderRoIArgs> renderArgs( new EffectInstance::RenderRoIArgs(time, //< the time at which to render
                                                                                                               scale, //< the scale at which to render
                                                                                                               mipMapLevel, //< the mipmap level (redundant with the scale)
                                                                                                               viewsToRender[view], //< the view to render
                                                                                                               false, //< byPassCache
                                                                                                               renderWindow, //< the render window (in pixel coordinates)
                                                                                                               rod, // < any precomputed rod ? in canonical coordinates
                                                                                                               components,
                                                                                                               imageDepth,
                                                                                                               false,
                                                                                                               activeInputToRender,
                                                                                                               eStorageModeRAM,
                                                                                                               time) );

                EffectInstance::RenderRoIRetCode retCode = activeInputToRender->renderRoI(*renderArgs, &planes);

                if (retCode != EffectInstance::eRenderRoIRetCodeOk) {
                    if (retCode == EffectInstance::eRenderRoIRetCodeAborted) {
                        _imp->scheduler->notifyRenderFailure("Render aborted");
                    } else {
                        _imp->scheduler->notifyRenderFailure("Error caught while rendering");
                    }

                    return;
                }

                // If we need sequential rendering, pass the image to the output scheduler that will ensure the sequential ordering
                _imp->scheduler->notifyFrameRendered(time, viewsToRender[view], viewsToRender, stats, eSchedulingPolicyFFA);
            }
        } catch (const std::exception& e) {
            _imp->scheduler->notifyRenderFailure( std::string("Error while rendering: ") + e.what() );
        }
    } // renderFrame
};

#ifndef NATRON_PLAYBACK_USES_THREAD_POOL
RenderThreadTask*
DefaultScheduler::createRunnable()
{
    return new DefaultRenderFrameRunnable(_effect.lock(), this);
}

#else
RenderThreadTask*
DefaultScheduler::createRunnable(int frame,
                                 bool useRenderStarts,
                                 const std::vector<int>& viewsToRender)
{
    return new DefaultRenderFrameRunnable(_effect.lock(), this, frame, useRenderStarts, viewsToRender);
}

#endif


/**
 * @brief Called whenever there are images available to process in the buffer.
 * Once processed, the frame will be removed from the buffer.
 *
 * According to the ProcessFrameModeEnum given to the scheduler this function will be called either by the scheduler thread (this)
 * or by the application's main-thread (typically to do OpenGL rendering).
 **/
void
DefaultScheduler::processFrame(const BufferedFrames& /*frames*/)
{
    // We don't have anymore writer that need to process things in order. WriteFFMPEG is doing it for us
#if 0
    assert(false);

    assert( !frames.empty() );
    //Only consider the first frame, we shouldn't have multiple view here anyway.
    const BufferedFrame& frame = frames.front();

    ///Writers render to scale 1 always
    RenderScale scale(1.);
    OutputEffectInstancePtr effect = _effect.lock();
    RectD rod;
    RectI roi;
    std::list<ImageComponents> components;
    components.push_back( effect->getComponents(-1) );
    ImageBitDepthEnum imageDepth = effect->getBitDepth(-1);
    const double par = effect->getAspectRatio(-1);
    const bool isRenderDueToRenderInteraction = false;
    const bool isSequentialRender = true;

    for (BufferedFrames::const_iterator it = frames.begin(); it != frames.end(); ++it) {
        AbortableRenderInfoPtr abortInfo = AbortableRenderInfo::create(true, 0);

        setAbortInfo(isRenderDueToRenderInteraction, abortInfo, effect);

        ParallelRenderArgsSetter::CtorArgsPtr tlsArgs(new ParallelRenderArgsSetter::CtorArgs);
        tlsArgs->time = it->time;
        tlsArgs->view = it->view;
        tlsArgs->isRenderUserInteraction = isRenderDueToRenderInteraction;
        tlsArgs->isSequential = isSequentialRender;
        tlsArgs->abortInfo = abortInfo;
        tlsArgs->treeRoot = effect->getNode();
        tlsArgs->textureIndex = 0;
        tlsArgs->timeline = effect->getApp()->getTimeLine();
        tlsArgs->activeRotoPaintNode = NodePtr();
        tlsArgs->activeRotoDrawableItem = RotoDrawableItemPtr();
        tlsArgs->isDoingRotoNeatRender = false;
        tlsArgs->isAnalysis = false;
        tlsArgs->draftMode = false;
        tlsArgs->stats = it->stats;
        boost::shared_ptr<ParallelRenderArgsSetter> frameRenderArgs;
        try {
            frameRenderArgs.reset(new ParallelRenderArgsSetter(tlsArgs));
        } catch (...) {
            continue;
        }


        U64 hash = effect->getRenderHash(it->time, it->view);

        ignore_result( effect->getRegionOfDefinition_public(hash, it->time, scale, it->view, &rod) );
        rod.toPixelEnclosing(0, par, &roi);


        RenderingFlagSetter flagIsRendering( effect->getNode() );
        ImagePtr inputImage = boost::dynamic_pointer_cast<Image>(it->frame);
        assert(inputImage);

        EffectInstance::InputImagesMap inputImages;
        inputImages[0].push_back(inputImage);
        boost::scoped_ptr<EffectInstance::RenderRoIArgs> renderArgs( new EffectInstance::RenderRoIArgs(frame.time,
                                                                                                       scale, 0,
                                                                                                       it->view,
                                                                                                       true, // for writers, always by-pass cache for the write node only @see renderRoiInternal
                                                                                                       roi,
                                                                                                       rod,
                                                                                                       components,
                                                                                                       imageDepth,
                                                                                                       false,
                                                                                                       effect,
                                                                                                       eStorageModeRAM,
                                                                                                       frame.time,
                                                                                                       inputImages) );
        try {
            std::map<ImageComponents, ImagePtr> planes;
            EffectInstance::RenderRoIRetCode retCode;
            retCode = effect->renderRoI(*renderArgs, &planes);
            if (retCode != EffectInstance::eRenderRoIRetCodeOk) {
                notifyRenderFailure("");
            }
        } catch (const std::exception& e) {
            notifyRenderFailure( e.what() );
        }
    }
#endif
} // DefaultScheduler::processFrame

void
DefaultScheduler::timelineStepOne(RenderDirectionEnum direction)
{
    QMutexLocker k(&_currentTimeMutex);

    if (direction == eRenderDirectionForward) {
        ++_currentTime;
    } else {
        --_currentTime;
    }
}

void
DefaultScheduler::timelineGoTo(int time)
{
    QMutexLocker k(&_currentTimeMutex);

    _currentTime =  time;
}

int
DefaultScheduler::timelineGetTime() const
{
    QMutexLocker k(&_currentTimeMutex);

    return _currentTime;
}

void
DefaultScheduler::getFrameRangeToRender(int& first,
                                        int& last) const
{
    boost::shared_ptr<OutputSchedulerThreadStartArgs> args = getCurrentRunArgs();

    first = args->firstFrame;
    last = args->lastFrame;
}

void
DefaultScheduler::handleRenderFailure(const std::string& errorMessage)
{
    if ( appPTR->isBackground() ) {
        std::cerr << errorMessage << std::endl;
    }
}

SchedulingPolicyEnum
DefaultScheduler::getSchedulingPolicy() const
{
    /*SequentialPreferenceEnum sequentiallity = _effect.lock()->getSequentialPreference();
       if (sequentiallity == eSequentialPreferenceNotSequential) {*/
    return eSchedulingPolicyFFA;
    /*} else {
        return eSchedulingPolicyOrdered;
       }*/
}

void
DefaultScheduler::aboutToStartRender()
{
    boost::shared_ptr<OutputSchedulerThreadStartArgs> args = getCurrentRunArgs();
    OutputEffectInstancePtr effect = _effect.lock();

    {
        QMutexLocker k(&_currentTimeMutex);
        if (args->pushTimelineDirection == eRenderDirectionForward) {
            _currentTime  = args->firstFrame;
        } else {
            _currentTime  = args->lastFrame;
        }
    }
    bool isBackGround = appPTR->isBackground();

    if (!isBackGround) {
        effect->setKnobsFrozen(true);
    } else {
        QString longText = QString::fromUtf8( effect->getScriptName_mt_safe().c_str() ) + tr(" ==> Rendering started");
        appPTR->writeToOutputPipe(longText, QString::fromUtf8(kRenderingStartedShort), true);
    }

    // Activate the internal writer node for a write node
    WriteNodePtr isWrite = toWriteNode( effect );
    if (isWrite) {
        isWrite->onSequenceRenderStarted();
    }

    std::string cb = effect->getNode()->getBeforeRenderCallback();
    if ( !cb.empty() ) {
        std::vector<std::string> args;
        std::string error;
        try {
            NATRON_PYTHON_NAMESPACE::getFunctionArguments(cb, &error, &args);
        } catch (const std::exception& e) {
            effect->getApp()->appendToScriptEditor( std::string("Failed to run beforeRender callback: ")
                                                    + e.what() );

            return;
        }

        if ( !error.empty() ) {
            effect->getApp()->appendToScriptEditor("Failed to run beforeRender callback: " + error);

            return;
        }

        std::string signatureError;
        signatureError.append("The beforeRender callback supports the following signature(s):\n");
        signatureError.append("- callback(thisNode, app)");
        if (args.size() != 2) {
            effect->getApp()->appendToScriptEditor("Failed to run beforeRender callback: " + signatureError);

            return;
        }

        if ( (args[0] != "thisNode") || (args[1] != "app") ) {
            effect->getApp()->appendToScriptEditor("Failed to run beforeRender callback: " + signatureError);

            return;
        }


        std::stringstream ss;
        std::string appStr = effect->getApp()->getAppIDString();
        std::string outputNodeName = appStr + "." + effect->getNode()->getFullyQualifiedName();
        ss << cb << "(" << outputNodeName << ", " << appStr << ")";
        std::string script = ss.str();
        try {
            runCallbackWithVariables( QString::fromUtf8( script.c_str() ) );
        } catch (const std::exception &e) {
            notifyRenderFailure( e.what() );
        }
    }
} // DefaultScheduler::aboutToStartRender

void
DefaultScheduler::onRenderStopped(bool aborted)
{
    OutputEffectInstancePtr effect = _effect.lock();
    bool isBackGround = appPTR->isBackground();

    if (!isBackGround) {
        effect->setKnobsFrozen(false);
    }

    {
        QString longText = QString::fromUtf8( effect->getScriptName_mt_safe().c_str() ) + tr(" ==> Rendering finished");
        appPTR->writeToOutputPipe(longText, QString::fromUtf8(kRenderingFinishedStringShort), true);
    }

    effect->notifyRenderFinished();

    std::string cb = effect->getNode()->getAfterRenderCallback();
    if ( !cb.empty() ) {
        std::vector<std::string> args;
        std::string error;
        try {
            NATRON_PYTHON_NAMESPACE::getFunctionArguments(cb, &error, &args);
        } catch (const std::exception& e) {
            effect->getApp()->appendToScriptEditor( std::string("Failed to run afterRender callback: ")
                                                    + e.what() );

            return;
        }

        if ( !error.empty() ) {
            effect->getApp()->appendToScriptEditor("Failed to run afterRender callback: " + error);

            return;
        }

        std::string signatureError;
        signatureError.append("The after render callback supports the following signature(s):\n");
        signatureError.append("- callback(aborted, thisNode, app)");
        if (args.size() != 3) {
            effect->getApp()->appendToScriptEditor("Failed to run afterRender callback: " + signatureError);

            return;
        }

        if ( (args[0] != "aborted") || (args[1] != "thisNode") || (args[2] != "app") ) {
            effect->getApp()->appendToScriptEditor("Failed to run afterRender callback: " + signatureError);

            return;
        }


        std::stringstream ss;
        std::string appStr = effect->getApp()->getAppIDString();
        std::string outputNodeName = appStr + "." + effect->getNode()->getFullyQualifiedName();
        ss << cb << "(";
        if (aborted) {
            ss << "True, ";
        } else {
            ss << "False, ";
        }
        ss << outputNodeName << ", " << appStr << ")";
        std::string script = ss.str();
        try {
            runCallbackWithVariables( QString::fromUtf8( script.c_str() ) );
        } catch (...) {
            //Ignore expcetions in callback since the render is finished anyway
        }
    }
} // DefaultScheduler::onRenderStopped

////////////////////////////////////////////////////////////
////////////////////////////////////////////////////////////
//////////////////////// ViewerDisplayScheduler ////////////


ViewerDisplayScheduler::ViewerDisplayScheduler(RenderEngine* engine,
                                               const boost::shared_ptr<ViewerInstance>& viewer)
    : OutputSchedulerThread(engine, viewer, eProcessFrameByMainThread) //< OpenGL rendering is done on the main-thread
    , _viewer(viewer)
{
}

ViewerDisplayScheduler::~ViewerDisplayScheduler()
{
}

/**
 * @brief Called whenever there are images available to process in the buffer.
 * Once processed, the frame will be removed from the buffer.
 *
 * According to the ProcessFrameModeEnum given to the scheduler this function will be called either by the scheduler thread (this)
 * or by the application's main-thread (typically to do OpenGL rendering).
 **/
void
ViewerDisplayScheduler::processFrame(const BufferedFrames& frames)
{
    boost::shared_ptr<ViewerInstance> viewer = _viewer.lock();

    if ( !frames.empty() ) {
        viewer->aboutToUpdateTextures();
    }
    if ( !frames.empty() ) {
        for (BufferedFrames::const_iterator it = frames.begin(); it != frames.end(); ++it) {
            boost::shared_ptr<UpdateViewerParams> params = boost::dynamic_pointer_cast<UpdateViewerParams>(it->frame);
            assert(params);
            viewer->updateViewer(params);
        }
        viewer->redrawViewerNow();
    } else {
        viewer->redrawViewer();
    }
}

void
ViewerDisplayScheduler::timelineStepOne(RenderDirectionEnum direction)
{
    ViewerInstancePtr  viewer = _viewer.lock();

    if (direction == eRenderDirectionForward) {
        viewer->getTimeline()->incrementCurrentFrame();
    } else {
        viewer->getTimeline()->decrementCurrentFrame();
    }
}

void
ViewerDisplayScheduler::timelineGoTo(int time)
{
    ViewerInstancePtr viewer = _viewer.lock();

    viewer->getTimeline()->seekFrame(time, true, viewer, eTimelineChangeReasonPlaybackSeek);
}

int
ViewerDisplayScheduler::timelineGetTime() const
{
    return _viewer.lock()->getTimeline()->currentFrame();
}

void
ViewerDisplayScheduler::getFrameRangeToRender(int &first,
                                              int &last) const
{
    boost::shared_ptr<ViewerInstance> viewer = _viewer.lock();
    ViewerInstancePtr leadViewer = viewer->getApp()->getLastViewerUsingTimeline();
    ViewerInstancePtr v = leadViewer ? leadViewer : viewer;

    assert(v);
    v->getTimelineBounds(&first, &last);
}

class ViewerRenderFrameRunnable
    : public RenderThreadTask
{
    boost::weak_ptr<ViewerInstance> _viewer;

public:

#ifndef NATRON_PLAYBACK_USES_THREAD_POOL
    ViewerRenderFrameRunnable(const boost::shared_ptr<ViewerInstance>& viewer,
                              OutputSchedulerThread* scheduler)
        : RenderThreadTask(viewer, scheduler)
        , _viewer(viewer)
    {
    }

#else
    ViewerRenderFrameRunnable(const boost::shared_ptr<ViewerInstance>& viewer,
                              OutputSchedulerThread* scheduler,
                              const int frame,
                              const bool useRenderStarts,
                              const std::vector<int>& viewsToRender)
        : RenderThreadTask(viewer, scheduler, frame, useRenderStarts, viewsToRender)
        , _viewer(viewer)
    {
    }

#endif


    virtual ~ViewerRenderFrameRunnable()
    {
    }

private:

    virtual void renderFrame(int time,
                             const std::vector<ViewIdx>& viewsToRender,
                             bool enableRenderStats)
    {
        RenderStatsPtr stats;

        if (enableRenderStats) {
            stats.reset( new RenderStats(enableRenderStats) );
        }
        // The viewer always uses the scheduler thread to regulate the output rate, @see ViewerInstance::renderViewer_internal
        // it calls appendToBuffer by itself
        ViewerInstance::ViewerRenderRetCode stat = ViewerInstance::eViewerRenderRetCodeRedraw;

        //Viewer can only render 1 view for now
        assert(viewsToRender.size() == 1);
        ViewIdx view = viewsToRender.front();
        boost::shared_ptr<ViewerInstance> viewer = _viewer.lock();
        boost::shared_ptr<ViewerArgs> args[2];
        ViewerInstance::ViewerRenderRetCode status[2] = {
            ViewerInstance::eViewerRenderRetCodeFail, ViewerInstance::eViewerRenderRetCodeFail
        };
        bool clearTexture[2] = { false, false };
        BufferableObjectList toAppend;

        for (int i = 0; i < 2; ++i) {
            args[i].reset(new ViewerArgs);
            status[i] = viewer->getRenderViewerArgsAndCheckCache_public(time, true /*isSequential*/, view, i /*inputIndex (A or B)*/, true /*canAbort*/, NodePtr() /*activeRoto*/, RotoStrokeItemPtr() /*activeStroke*/, false /*isRotoNeatRender*/, stats, args[i].get());
            clearTexture[i] = status[i] == ViewerInstance::eViewerRenderRetCodeFail || status[i] == ViewerInstance::eViewerRenderRetCodeBlack;
            if (status[i] == ViewerInstance::eViewerRenderRetCodeFail) {
                //Just clear the viewer, nothing to do
                args[i]->params.reset();
                args[i].reset();
            } else if (status[i] == ViewerInstance::eViewerRenderRetCodeBlack) {
                if (args[i]->params) {
                    args[i]->params->tiles.clear();
                    toAppend.push_back(args[i]->params);
                    args[i]->params.reset();
                }
                args[i].reset();
            }
        }

        if ( (status[0] == ViewerInstance::eViewerRenderRetCodeFail) && (status[1] == ViewerInstance::eViewerRenderRetCodeFail) ) {
            viewer->disconnectViewer();
            return;
        }

        if (clearTexture[0]) {
            viewer->disconnectTexture(0, status[0] == ViewerInstance::eViewerRenderRetCodeFail);
        }
        if (clearTexture[0]) {
            viewer->disconnectTexture(1, status[1] == ViewerInstance::eViewerRenderRetCodeFail);
        }

        if ( ( (status[0] == ViewerInstance::eViewerRenderRetCodeRedraw) && !args[0]->params->isViewerPaused ) &&
                    ( ( status[1] == ViewerInstance::eViewerRenderRetCodeRedraw) && !args[1]->params->isViewerPaused ) ) {
            return;
        } else {
            for (int i = 0; i < 2; ++i) {
                if (args[i] && args[i]->params) {
                    if ( ( (args[i]->params->nbCachedTile > 0) && ( args[i]->params->nbCachedTile == (int)args[i]->params->tiles.size() ) ) || args[i]->params->isViewerPaused ) {
                        toAppend.push_back(args[i]->params);
                        args[i].reset();
                    }
                }
            }
        }


        if ( ( args[0] && (status[0] != ViewerInstance::eViewerRenderRetCodeFail) ) || ( args[1] && (status[1] != ViewerInstance::eViewerRenderRetCodeFail) ) ) {
            try {
                stat = viewer->renderViewer(view, false /*singleThreaded*/, true /*sequential*/,  NodePtr(),  RotoStrokeItemPtr(), false /*rotoNeatRender*/,  args, boost::shared_ptr<ViewerCurrentFrameRequestSchedulerStartArgs>(), stats);
            } catch (...) {
                stat = ViewerInstance::eViewerRenderRetCodeFail;
            }
        }
        if (stat == ViewerInstance::eViewerRenderRetCodeFail) {
            ///Don't report any error message otherwise we will flood the viewer with irrelevant messages such as
            ///"Render failed", instead we let the plug-in that failed post an error message which will be more helpful.
            _imp->scheduler->notifyRenderFailure( std::string() );
        } else {
            for (int i = 0; i < 2; ++i) {
                if (args[i] && args[i]->params) {
                    toAppend.push_back(args[i]->params);
                    args[i].reset();
                }
            }
        }
        _imp->scheduler->appendToBuffer(time, view, stats, toAppend);
    } // renderFrame
};


#ifndef NATRON_PLAYBACK_USES_THREAD_POOL
RenderThreadTask*
ViewerDisplayScheduler::createRunnable()
{
    return new ViewerRenderFrameRunnable(_viewer.lock(), this);
}

#else
RenderThreadTask*
ViewerDisplayScheduler::createRunnable(int frame,
                                       bool useRenderStarts,
                                       const std::vector<int>& viewsToRender)
{
    return new ViewerRenderFrameRunnable(_viewer.lock(), this, frame, useRenderStarts, viewsToRender);
}

#endif


void
ViewerDisplayScheduler::handleRenderFailure(const std::string& /*errorMessage*/)
{
    _viewer.lock()->disconnectViewer();
}

void
ViewerDisplayScheduler::onRenderStopped(bool /*/aborted*/)
{
    ///Refresh all previews in the tree
    boost::shared_ptr<ViewerInstance> viewer = _viewer.lock();

    viewer->getApp()->refreshAllPreviews();

    if ( !viewer->getApp() || viewer->getApp()->isGuiFrozen() ) {
        getEngine()->s_refreshAllKnobs();
    }
}

int
ViewerDisplayScheduler::getLastRenderedTime() const
{
    return _viewer.lock()->getLastRenderedTime();
}

////////////////////////// RenderEngine

struct RenderEnginePrivate
{
    QMutex schedulerCreationLock;
    OutputSchedulerThread* scheduler;

    //If true then a current frame render can start playback, protected by abortedRequestedMutex
    bool canAutoRestartPlayback;
    QMutex canAutoRestartPlaybackMutex; // protects abortRequested
    boost::weak_ptr<OutputEffectInstance> output;
    mutable QMutex pbModeMutex;
    PlaybackModeEnum pbMode;
    ViewerCurrentFrameRequestScheduler* currentFrameScheduler;

    // Only used on the main-thread
    boost::scoped_ptr<RenderEngineWatcher> engineWatcher;
    struct RefreshRequest
    {
        bool enableStats;
        bool enableAbort;
    };

    /*
       This queue tracks all calls made to renderCurrentFrame() and attempts to concatenate the calls
       once the event loop fires the signal currentFrameRenderRequestPosted()
       This is only accessed on the main thread
     */
    std::list<RefreshRequest> refreshQueue;

    RenderEnginePrivate(const OutputEffectInstancePtr& output)
        : schedulerCreationLock()
        , scheduler(0)
        , canAutoRestartPlayback(false)
        , canAutoRestartPlaybackMutex()
        , output(output)
        , pbModeMutex()
        , pbMode(ePlaybackModeLoop)
        , currentFrameScheduler(0)
        , refreshQueue()
    {
    }
};

RenderEngine::RenderEngine(const OutputEffectInstancePtr& output)
    : _imp( new RenderEnginePrivate(output) )
{
    QObject::connect(this, SIGNAL(currentFrameRenderRequestPosted()), this, SLOT(onCurrentFrameRenderRequestPosted()), Qt::QueuedConnection);
}

RenderEngine::~RenderEngine()
{
    delete _imp->currentFrameScheduler;
    _imp->currentFrameScheduler = 0;
    delete _imp->scheduler;
    _imp->scheduler = 0;
}

OutputSchedulerThread*
RenderEngine::createScheduler(const OutputEffectInstancePtr& effect)
{
    return new DefaultScheduler(this, effect);
}

OutputEffectInstancePtr
RenderEngine::getOutput() const
{
    return _imp->output.lock();
}

void
RenderEngine::renderFrameRange(bool isBlocking,
                               bool enableRenderStats,
                               int firstFrame,
                               int lastFrame,
                               int frameStep,
                               const std::vector<ViewIdx>& viewsToRender,
                               RenderDirectionEnum forward)
{
    setPlaybackAutoRestartEnabled(true);

    {
        QMutexLocker k(&_imp->schedulerCreationLock);
        if (!_imp->scheduler) {
            _imp->scheduler = createScheduler( _imp->output.lock() );
        }
    }

    _imp->scheduler->renderFrameRange(isBlocking, enableRenderStats, firstFrame, lastFrame, frameStep, viewsToRender, forward);
}

void
RenderEngine::renderFromCurrentFrame(bool enableRenderStats,
                                     const std::vector<ViewIdx>& viewsToRender,
                                     RenderDirectionEnum forward)
{
    setPlaybackAutoRestartEnabled(true);

    {
        QMutexLocker k(&_imp->schedulerCreationLock);
        if (!_imp->scheduler) {
            _imp->scheduler = createScheduler( _imp->output.lock() );
        }
    }

    _imp->scheduler->renderFromCurrentFrame(enableRenderStats, viewsToRender, forward);
}

void
RenderEngine::onCurrentFrameRenderRequestPosted()
{
    assert( QThread::currentThread() == qApp->thread() );

    //Okay we are at the end of the event loop, concatenate all similar events
    RenderEnginePrivate::RefreshRequest r;
    bool rSet = false;
    while ( !_imp->refreshQueue.empty() ) {
        const RenderEnginePrivate::RefreshRequest& queueBegin = _imp->refreshQueue.front();
        if (!rSet) {
            rSet = true;
        } else {
            if ( (queueBegin.enableAbort == r.enableAbort) && (queueBegin.enableStats == r.enableStats) ) {
                _imp->refreshQueue.pop_front();
                continue;
            }
        }
        r = queueBegin;
        renderCurrentFrameNow(r.enableStats, r.enableAbort);
        _imp->refreshQueue.pop_front();
    }
}

void
RenderEngine::renderCurrentFrameNow(bool enableRenderStats,
                                         bool canAbort)
{
    assert( QThread::currentThread() == qApp->thread() );

    ViewerInstancePtr isViewer = toViewerInstance( _imp->output.lock() );
    if (!isViewer) {
        qDebug() << "RenderEngine::renderCurrentFrame for a writer is unsupported";

        return;
    }


    ///If the scheduler is already doing playback, continue it
    if (_imp->scheduler) {
        bool working = _imp->scheduler->isWorking();
        if (working) {
            _imp->scheduler->abortThreadedTask();
        }
        if ( working || isPlaybackAutoRestartEnabled() ) {
            RenderDirectionEnum lastDirection;
            std::vector<ViewIdx> lastViews;
            _imp->scheduler->getLastRunArgs(&lastDirection, &lastViews);
            _imp->scheduler->renderFromCurrentFrame( enableRenderStats, lastViews,  lastDirection);

            return;
        }
    }


    {
        QMutexLocker k(&_imp->schedulerCreationLock);
        if (!_imp->scheduler) {
            _imp->scheduler = createScheduler( _imp->output.lock() );
        }
    }

    if (!_imp->currentFrameScheduler) {
        _imp->currentFrameScheduler = new ViewerCurrentFrameRequestScheduler(isViewer);
    }

    _imp->currentFrameScheduler->renderCurrentFrame(enableRenderStats, canAbort);
}

void
RenderEngine::renderCurrentFrame(bool enableRenderStats,
                                 bool canAbort)
{
    assert( QThread::currentThread() == qApp->thread() );
    RenderEnginePrivate::RefreshRequest r;
    r.enableStats = enableRenderStats;
    r.enableAbort = canAbort;
    _imp->refreshQueue.push_back(r);
    Q_EMIT currentFrameRenderRequestPosted();
}

void
RenderEngine::setPlaybackAutoRestartEnabled(bool enabled)
{
    QMutexLocker k(&_imp->canAutoRestartPlaybackMutex);

    _imp->canAutoRestartPlayback = enabled;
}

bool
RenderEngine::isPlaybackAutoRestartEnabled() const
{
    QMutexLocker k(&_imp->canAutoRestartPlaybackMutex);

    return _imp->canAutoRestartPlayback;
}

void
RenderEngine::quitEngine(bool allowRestarts)
{
    if (_imp->scheduler) {
        _imp->scheduler->quitThread(allowRestarts);
    }

    if (_imp->currentFrameScheduler) {
        _imp->currentFrameScheduler->quitThread(allowRestarts);
    }
}

void
RenderEngine::waitForEngineToQuit_not_main_thread()
{
    if (_imp->scheduler) {
        _imp->scheduler->waitForThreadToQuit_not_main_thread();
    }

    if (_imp->currentFrameScheduler) {
        _imp->currentFrameScheduler->waitForThreadToQuit_not_main_thread();
    }
}

void
RenderEngine::waitForEngineToQuit_main_thread(bool allowRestart)
{
    assert( QThread::currentThread() == qApp->thread() );
    assert(!_imp->engineWatcher);
    _imp->engineWatcher.reset( new RenderEngineWatcher(this) );
    QObject::connect( _imp->engineWatcher.get(), SIGNAL(taskFinished(int,WatcherCallerArgsPtr)), this, SLOT(onWatcherEngineQuitEmitted()) );
    _imp->engineWatcher->scheduleBlockingTask(allowRestart ? RenderEngineWatcher::eBlockingTaskWaitForQuitAllowRestart : RenderEngineWatcher::eBlockingTaskWaitForQuitDisallowRestart);
}

void
RenderEngine::waitForEngineToQuit_enforce_blocking()
{
    if (_imp->scheduler) {
        _imp->scheduler->waitForThreadToQuit_enforce_blocking();
    }

    if (_imp->currentFrameScheduler) {
        _imp->currentFrameScheduler->waitForThreadToQuit_enforce_blocking();
    }
}

bool
RenderEngine::abortRenderingInternal(bool keepOldestRender)
{
    bool ret = false;

    if (_imp->currentFrameScheduler) {
        ret |= _imp->currentFrameScheduler->abortThreadedTask(keepOldestRender);
    }

    if ( _imp->scheduler && _imp->scheduler->isWorking() ) {
        //If any playback active, abort it
        ret |= _imp->scheduler->abortThreadedTask(keepOldestRender);
    }

    return ret;
}

bool
RenderEngine::abortRenderingNoRestart(bool keepOldestRender)
{
    if ( abortRenderingInternal(keepOldestRender) ) {
        setPlaybackAutoRestartEnabled(false);

        return true;
    }

    return false;
}

bool
RenderEngine::abortRenderingAutoRestart()
{
    if ( abortRenderingInternal(true) ) {
        return true;
    }

    return false;
}

void
RenderEngine::waitForAbortToComplete_not_main_thread()
{
    if (_imp->currentFrameScheduler) {
        _imp->currentFrameScheduler->waitForAbortToComplete_not_main_thread();
    }
    if (_imp->scheduler) {
        _imp->scheduler->waitForAbortToComplete_not_main_thread();
    }
}

void
RenderEngine::waitForAbortToComplete_enforce_blocking()
{
    if (_imp->scheduler) {
        _imp->scheduler->waitForAbortToComplete_enforce_blocking();
    }

    if (_imp->currentFrameScheduler) {
        _imp->currentFrameScheduler->waitForAbortToComplete_enforce_blocking();
    }
}

void
RenderEngine::onWatcherEngineAbortedEmitted()
{
    assert(_imp->engineWatcher);
    if (!_imp->engineWatcher) {
        return;
    }
    _imp->engineWatcher.reset();
    Q_EMIT engineAborted();
}

void
RenderEngine::onWatcherEngineQuitEmitted()
{
    assert(_imp->engineWatcher);
    if (!_imp->engineWatcher) {
        return;
    }
    _imp->engineWatcher.reset();
    Q_EMIT engineQuit();
}

void
RenderEngine::waitForAbortToComplete_main_thread()
{
    assert( QThread::currentThread() == qApp->thread() );
    assert(!_imp->engineWatcher);
    _imp->engineWatcher.reset( new RenderEngineWatcher(this) );
    QObject::connect( _imp->engineWatcher.get(), SIGNAL(taskFinished(int,WatcherCallerArgsPtr)), this, SLOT(onWatcherEngineAbortedEmitted()) );
    _imp->engineWatcher->scheduleBlockingTask(RenderEngineWatcher::eBlockingTaskWaitForAbort);
}

bool
RenderEngine::isSequentialRenderBeingAborted() const
{
    if (!_imp->scheduler) {
        return false;
    }

    return _imp->scheduler->isBeingAborted();
}

bool
RenderEngine::hasThreadsAlive() const
{
    bool schedulerRunning = false;

    if (_imp->scheduler) {
        schedulerRunning = _imp->scheduler->isRunning();
    }
    bool currentFrameSchedulerRunning = false;
    if (_imp->currentFrameScheduler) {
        currentFrameSchedulerRunning = _imp->currentFrameScheduler->isRunning();
    }

    return schedulerRunning || currentFrameSchedulerRunning;
}

bool
RenderEngine::hasThreadsWorking() const
{
    bool working = false;

    if (_imp->scheduler) {
        working |= _imp->scheduler->isWorking();
    }

    if (!working && _imp->currentFrameScheduler) {
        working |= _imp->currentFrameScheduler->isWorking();
    }

    return working;
}

bool
RenderEngine::isDoingSequentialRender() const
{
    return _imp->scheduler ? _imp->scheduler->isWorking() : false;
}

void
RenderEngine::setPlaybackMode(int mode)
{
    QMutexLocker l(&_imp->pbModeMutex);

    _imp->pbMode = (PlaybackModeEnum)mode;
}

PlaybackModeEnum
RenderEngine::getPlaybackMode() const
{
    QMutexLocker l(&_imp->pbModeMutex);

    return _imp->pbMode;
}

void
RenderEngine::setDesiredFPS(double d)
{
    {
        QMutexLocker k(&_imp->schedulerCreationLock);
        if (!_imp->scheduler) {
            _imp->scheduler = createScheduler( _imp->output.lock() );
        }
    }
    _imp->scheduler->setDesiredFPS(d);
}

double
RenderEngine::getDesiredFPS() const
{
    return _imp->scheduler ? _imp->scheduler->getDesiredFPS() : 24;
}

void
RenderEngine::notifyFrameProduced(const BufferableObjectList& frames,
                                  const RenderStatsPtr& stats,
                                  const boost::shared_ptr<ViewerCurrentFrameRequestSchedulerStartArgs>& request)
{
    _imp->currentFrameScheduler->notifyFrameProduced(frames, stats, request);
}

OutputSchedulerThread*
ViewerRenderEngine::createScheduler(const OutputEffectInstancePtr& effect)
{
    return new ViewerDisplayScheduler( this, toViewerInstance(effect) );
}

////////////////////////ViewerCurrentFrameRequestScheduler////////////////////////
class CurrentFrameFunctorArgs
    : public GenericThreadStartArgs
{
public:

    ViewIdx view;
    int time;
    RenderStatsPtr stats;
    ViewerInstancePtr viewer;
    boost::shared_ptr<ViewerCurrentFrameRequestSchedulerStartArgs> request;
    ViewerCurrentFrameRequestSchedulerPrivate* scheduler;
    NodePtr isRotoPaintRequest;
    boost::weak_ptr<RotoStrokeItem> strokeItem;
    boost::shared_ptr<ViewerArgs> args[2];
    bool isRotoNeatRender;

    CurrentFrameFunctorArgs()
        : GenericThreadStartArgs()
        , view(0)
        , time(0)
        , stats()
        , viewer()
        , request()
        , scheduler(0)
        , isRotoPaintRequest()
        , strokeItem()
        , args()
        , isRotoNeatRender(false)
    {
    }

    CurrentFrameFunctorArgs(ViewIdx view,
                            int time,
                            const RenderStatsPtr& stats,
                            const ViewerInstancePtr& viewer,
                            ViewerCurrentFrameRequestSchedulerPrivate* scheduler,
                            const NodePtr& isRotoPaintRequest,
                            const RotoStrokeItemPtr& strokeItem,
                            bool isRotoNeatRender)
        : GenericThreadStartArgs()
        , view(view)
        , time(time)
        , stats(stats)
        , viewer(viewer)
        , request()
        , scheduler(scheduler)
        , isRotoPaintRequest(isRotoPaintRequest)
        , strokeItem(strokeItem)
        , args()
        , isRotoNeatRender(isRotoNeatRender)
    {
        if (isRotoPaintRequest && isRotoNeatRender) {
            RotoPaint* isRotoNode = dynamic_cast<RotoPaint*>(isRotoPaintRequest->getEffectInstance().get());
            if (isRotoNode) {
                isRotoNode->setIsDoingNeatRender(true);
            }
        }
    }

    ~CurrentFrameFunctorArgs()
    {
        if (isRotoPaintRequest && isRotoNeatRender) {
            RotoPaint* isRotoNode = dynamic_cast<RotoPaint*>(isRotoPaintRequest->getEffectInstance().get());
            if (isRotoNode) {
                isRotoNode->setIsDoingNeatRender(false);
            }
        }
    }
};

class RenderCurrentFrameFunctorRunnable;
struct ViewerCurrentFrameRequestSchedulerPrivate
{
    ViewerInstancePtr viewer;
    QThreadPool* threadPool;
    QMutex producedFramesMutex;
    ProducedFrameSet producedFrames;
    QWaitCondition producedFramesNotEmpty;


    /**
     * Single thread used by the ViewerCurrentFrameRequestScheduler when the global thread pool has reached its maximum
     * activity to keep the renders responsive even if the thread pool is choking.
     **/
    ViewerCurrentFrameRequestRendererBackup backupThread;
    mutable QMutex currentFrameRenderTasksMutex;
    QWaitCondition currentFrameRenderTasksCond;
    std::list<RenderCurrentFrameFunctorRunnable*> currentFrameRenderTasks;

    // Used to attribute an age to each renderCurrentFrameRequest
    U64 ageCounter;

    ViewerCurrentFrameRequestSchedulerPrivate(const ViewerInstancePtr& viewer)
        : viewer(viewer)
        , threadPool( QThreadPool::globalInstance() )
        , producedFramesMutex()
        , producedFrames()
        , producedFramesNotEmpty()
        , backupThread()
        , currentFrameRenderTasksCond()
        , currentFrameRenderTasks()
        , ageCounter(0)
    {
    }

    void appendRunnableTask(RenderCurrentFrameFunctorRunnable* task)
    {
        {
            QMutexLocker k(&currentFrameRenderTasksMutex);
            currentFrameRenderTasks.push_back(task);
        }
    }

    void removeRunnableTask(RenderCurrentFrameFunctorRunnable* task)
    {
        {
            QMutexLocker k(&currentFrameRenderTasksMutex);
            for (std::list<RenderCurrentFrameFunctorRunnable*>::iterator it = currentFrameRenderTasks.begin();
                 it != currentFrameRenderTasks.end(); ++it) {
                if (*it == task) {
                    currentFrameRenderTasks.erase(it);

                    currentFrameRenderTasksCond.wakeAll();
                    break;
                }
            }
        }
    }

    void waitForRunnableTasks()
    {
        QMutexLocker k(&currentFrameRenderTasksMutex);

        while ( !currentFrameRenderTasks.empty() ) {
            currentFrameRenderTasksCond.wait(&currentFrameRenderTasksMutex);
        }
    }

    void notifyFrameProduced(const BufferableObjectList& frames,
                             const RenderStatsPtr& stats,
                             U64 age)
    {
        QMutexLocker k(&producedFramesMutex);
        ProducedFrame p;

        p.frames = frames;
        p.age = age;
        p.stats = stats;
        producedFrames.insert(p);
        producedFramesNotEmpty.wakeOne();
    }

    void processProducedFrame(const RenderStatsPtr& stats, const BufferableObjectList& frames);
};

class RenderCurrentFrameFunctorRunnable
    : public QRunnable
{
    boost::shared_ptr<CurrentFrameFunctorArgs> _args;

public:

    RenderCurrentFrameFunctorRunnable(const boost::shared_ptr<CurrentFrameFunctorArgs>& args)
        : _args(args)
    {
    }

    virtual ~RenderCurrentFrameFunctorRunnable()
    {
    }

    virtual void run() OVERRIDE FINAL
    {
        ///The viewer always uses the scheduler thread to regulate the output rate, @see ViewerInstance::renderViewer_internal
        ///it calls appendToBuffer by itself
        ViewerInstance::ViewerRenderRetCode stat = ViewerInstance::eViewerRenderRetCodeFail;
        BufferableObjectList ret;
        try {
            stat = _args->viewer->renderViewer(_args->view, QThread::currentThread() == qApp->thread(), false,
                                               _args->isRotoPaintRequest, _args->strokeItem.lock(), _args->isRotoNeatRender, _args->args, _args->request, _args->stats);
        } catch (...) {
            stat = ViewerInstance::eViewerRenderRetCodeFail;
        }

        if (stat == ViewerInstance::eViewerRenderRetCodeFail) {
            ///Don't report any error message otherwise we will flood the viewer with irrelevant messages such as
            ///"Render failed", instead we let the plug-in that failed post an error message which will be more helpful.
            _args->viewer->disconnectViewer();
        } else {
            for (int i = 0; i < 2; ++i) {
                if (_args->args[i] && _args->args[i]->params) {
                    if (_args->args[i]->params->tiles.size() > 0) {
                        ret.push_back(_args->args[i]->params);
                    }
                }
            }
        }

        if (_args->request) {
#ifdef DEBUG
            for (BufferableObjectList::iterator it = ret.begin(); it != ret.end(); ++it) {
                UpdateViewerParamsPtr isParams = boost::dynamic_pointer_cast<UpdateViewerParams>(*it);
                assert(isParams);
                assert( !isParams->tiles.empty() );
                for (std::list<UpdateViewerParams::CachedTile>::iterator it2 = isParams->tiles.begin(); it2 != isParams->tiles.end(); ++it2) {
                    assert(it2->ramBuffer);
                }
            }
#endif
            _args->scheduler->notifyFrameProduced(ret, _args->stats, _args->request->age);
        } else {
            assert( QThread::currentThread() == qApp->thread() );
            _args->scheduler->processProducedFrame(_args->stats, ret);
        }

        _args->request.reset();
        _args->args[0].reset();
        _args->args[1].reset();

        ///This thread is done, clean-up its TLS
        appPTR->getAppTLS()->cleanupTLSForThread();


        _args->scheduler->removeRunnableTask(this);
    } // run
};


class ViewerCurrentFrameRequestSchedulerExecOnMT
    : public GenericThreadExecOnMainThreadArgs
{
public:

    RenderStatsPtr stats;
    BufferableObjectList frames;

    ViewerCurrentFrameRequestSchedulerExecOnMT()
        : GenericThreadExecOnMainThreadArgs()
    {
    }

    virtual ~ViewerCurrentFrameRequestSchedulerExecOnMT()
    {
    }
};

ViewerCurrentFrameRequestScheduler::ViewerCurrentFrameRequestScheduler(const ViewerInstancePtr& viewer)
    : GenericSchedulerThread()
    , _imp( new ViewerCurrentFrameRequestSchedulerPrivate(viewer) )
{
    setThreadName("ViewerCurrentFrameRequestScheduler");
}

ViewerCurrentFrameRequestScheduler::~ViewerCurrentFrameRequestScheduler()
{
    // Should've been stopped before anyway
    if (_imp->backupThread.quitThread(false)) {
        _imp->backupThread.waitForAbortToComplete_enforce_blocking();
    }
}

GenericSchedulerThread::TaskQueueBehaviorEnum
ViewerCurrentFrameRequestScheduler::tasksQueueBehaviour() const
{
    return eTaskQueueBehaviorSkipToMostRecent;
}

GenericSchedulerThread::ThreadStateEnum
ViewerCurrentFrameRequestScheduler::threadLoopOnce(const ThreadStartArgsPtr &inArgs)
{
    ThreadStateEnum state = eThreadStateActive;
    boost::shared_ptr<ViewerCurrentFrameRequestSchedulerStartArgs> args = boost::dynamic_pointer_cast<ViewerCurrentFrameRequestSchedulerStartArgs>(inArgs);
    assert(args);

#ifdef TRACE_CURRENT_FRAME_SCHEDULER
    qDebug() << getThreadName().c_str() << "Thread loop once, starting" << args->age ;
#endif


    // Start the work in a thread of the thread pool if we can.
    // Let at least 1 free thread in the thread-pool to allow the renderer to use the thread pool if we use the thread-pool
    int maxThreads = _imp->threadPool->maxThreadCount();
    if (args->useSingleThread) {
        maxThreads = 1;
    }
    args->functorArgs->request = args;
    if ( (maxThreads == 1) || (_imp->threadPool->activeThreadCount() >= maxThreads - 1) ) {
        _imp->backupThread.startTask(args->functorArgs);
    } else {
        RenderCurrentFrameFunctorRunnable* task = new RenderCurrentFrameFunctorRunnable(args->functorArgs);
        _imp->appendRunnableTask(task);
        _imp->threadPool->start(task);
    }

    // Clear the shared ptr now that we started the task in the thread pool
    args->functorArgs.reset();

    // Wait for the work to be done
    boost::shared_ptr<ViewerCurrentFrameRequestSchedulerExecOnMT> mtArgs(new ViewerCurrentFrameRequestSchedulerExecOnMT);
    {
        QMutexLocker k(&_imp->producedFramesMutex);
        ProducedFrameSet::iterator found = _imp->producedFrames.end();
        for (ProducedFrameSet::iterator it = _imp->producedFrames.begin(); it != _imp->producedFrames.end(); ++it) {
            if (it->age == args->age) {
                found = it;
                break;
            }
        }

        while ( found == _imp->producedFrames.end() ) {
            state = resolveState();
            if ( (state == eThreadStateStopped) || (state == eThreadStateAborted) ) {
                //_imp->producedFrames.clear();
                break;
            }
            _imp->producedFramesNotEmpty.wait(&_imp->producedFramesMutex);
            for (ProducedFrameSet::iterator it = _imp->producedFrames.begin(); it != _imp->producedFrames.end(); ++it) {
                if (it->age == args->age) {
                    found = it;
                    break;
                }
            }
        }
        if ( found != _imp->producedFrames.end() ) {
#ifdef TRACE_CURRENT_FRAME_SCHEDULER
            qDebug() << getThreadName().c_str() << "Found" << args->age << "produced";
#endif

            mtArgs->frames = found->frames;
            mtArgs->stats = found->stats;

            // Erase from the produced frames all renders that are older that the age we want to render
            // since they are no longer going to be used.
            // Only do this if the render had frames it is not just a redraw
            //if (!found->frames.empty()) {
            //    ++found;
            //    _imp->producedFrames.erase(_imp->producedFrames.begin(), found);
            //} else {
            ++found;
            _imp->producedFrames.erase(_imp->producedFrames.begin(), found);
            //}
        } else {
#ifdef TRACE_CURRENT_FRAME_SCHEDULER
            qDebug() << getThreadName().c_str() << "Got aborted, skip waiting for" << args->age;
#endif
        }
    } // QMutexLocker k(&_imp->producedQueueMutex);

    if (state == eThreadStateActive) {
        state = resolveState();
    }
    // Do not uncomment the second part: if we don't update on the viewer aborted tasks then user will never even see valid images that were fully rendered
    if (state == eThreadStateStopped /*|| (state == eThreadStateAborted)*/ ) {
        return state;
    }

    requestExecutionOnMainThread(mtArgs);

#ifdef TRACE_CURRENT_FRAME_SCHEDULER
    qDebug() << getThreadName().c_str() << "Frame processed" << args->age;
#endif

    return state;
} // ViewerCurrentFrameRequestScheduler::threadLoopOnce

void
ViewerCurrentFrameRequestScheduler::executeOnMainThread(const ExecOnMTArgsPtr& inArgs)
{
    ViewerCurrentFrameRequestSchedulerExecOnMT* args = dynamic_cast<ViewerCurrentFrameRequestSchedulerExecOnMT*>( inArgs.get() );

    assert(args);
    if (args) {
        _imp->processProducedFrame(args->stats, args->frames);
    }
}

void
ViewerCurrentFrameRequestSchedulerPrivate::processProducedFrame(const RenderStatsPtr& stats,
                                                                const BufferableObjectList& frames)
{
    assert( QThread::currentThread() == qApp->thread() );

    if ( !frames.empty() ) {
        viewer->aboutToUpdateTextures();
    }

    //bool hasDoneSomething = false;
    for (BufferableObjectList::const_iterator it2 = frames.begin(); it2 != frames.end(); ++it2) {
        assert(*it2);
        boost::shared_ptr<UpdateViewerParams> params = boost::dynamic_pointer_cast<UpdateViewerParams>(*it2);
        assert(params);
        if ( params && (params->tiles.size() >= 1) ) {
            if (stats) {
                double timeSpent;
                std::map<NodePtr, NodeRenderStats > ret = stats->getStats(&timeSpent);
                viewer->reportStats(0, ViewIdx(0), timeSpent, ret);
            }

            viewer->updateViewer(params);
        }
    }


    ///At least redraw the viewer, we might be here when the user removed a node upstream of the viewer.
    viewer->redrawViewer();
}

void
ViewerCurrentFrameRequestScheduler::onAbortRequested(bool keepOldestRender)
{
#ifdef TRACE_CURRENT_FRAME_SCHEDULER
    qDebug() << getThreadName().c_str() << "Received abort request";
#endif
    //This will make all processing nodes that call the abort() function return true
    //This function marks all active renders of the viewer as aborted (except the oldest one)
    //and each node actually check if the render has been aborted in EffectInstance::Implementation::aborted()
    _imp->viewer->markAllOnGoingRendersAsAborted(keepOldestRender);
    _imp->backupThread.abortThreadedTask();
}

void
ViewerCurrentFrameRequestScheduler::onQuitRequested(bool allowRestarts)
{
    _imp->backupThread.quitThread(allowRestarts);
}

void
ViewerCurrentFrameRequestScheduler::onWaitForThreadToQuit()
{
    _imp->waitForRunnableTasks();
    _imp->backupThread.waitForThreadToQuit_enforce_blocking();
}

void
ViewerCurrentFrameRequestScheduler::onWaitForAbortCompleted()
{
    _imp->waitForRunnableTasks();
    _imp->backupThread.waitForAbortToComplete_enforce_blocking();
}

void
ViewerCurrentFrameRequestScheduler::notifyFrameProduced(const BufferableObjectList& frames,
                                                        const RenderStatsPtr& stats,
                                                        const boost::shared_ptr<ViewerCurrentFrameRequestSchedulerStartArgs>& request)
{
    _imp->notifyFrameProduced(frames, stats,  request->age);
}

void
ViewerCurrentFrameRequestScheduler::renderCurrentFrame(bool enableRenderStats,
                                                       bool canAbort)
{
    // Sanity check, also do not render viewer that are not made visible by the user
    if (!_imp->viewer || !_imp->viewer->getNode() || !_imp->viewer->isViewerUIVisible() ) {
        return;
    }

    // Get the frame/view to render
    double frame;
    ViewIdx view;
    {
        frame = _imp->viewer->getTimeline()->currentFrame();
        int viewsCount = _imp->viewer->getRenderViewsCount();
        view = viewsCount > 0 ? _imp->viewer->getCurrentView() : ViewIdx(0);
    }

    // Init ret code
    ViewerInstance::ViewerRenderRetCode status[2] = {
        ViewerInstance::eViewerRenderRetCodeFail, ViewerInstance::eViewerRenderRetCodeFail
    };


    // Create stats object if we want statistics
    RenderStatsPtr stats;
    if (enableRenderStats) {
        stats.reset( new RenderStats(enableRenderStats) );
    }

    // Are we tracking ?
    bool isTracking = _imp->viewer->isDoingPartialUpdates();

    // Are we painting ?
    NodePtr rotoPaintNode;
    RotoStrokeItemPtr curStroke;
    bool isDrawing;
    _imp->viewer->getApp()->getActiveRotoDrawingStroke(&rotoPaintNode, &curStroke, &isDrawing);

    // While drawing, use a single render thread and always the same.
    bool rotoUse1Thread = false;
    bool isRotoNeatRender = false;
    if (rotoPaintNode) {
        RotoPaint* isRotoPaint = dynamic_cast<RotoPaint*>(rotoPaintNode->getEffectInstance().get());
        if (isRotoPaint) {
            isRotoNeatRender = isRotoPaint->mustDoNeatRender();
        }
    }
    if (isDrawing || (rotoPaintNode && isRotoNeatRender)) {
        rotoUse1Thread = true;
    } else {
        rotoPaintNode.reset();
        curStroke.reset();
    }

    // For each A and B inputs, the viewer render args
    boost::shared_ptr<ViewerArgs> args[2];

    // Check if we need to clear viewer to black
    bool clearTexture[2] = {false, false};

    // For each input get the render args
    for (int i = 0; i < 2; ++i) {
        args[i].reset(new ViewerArgs);
        status[i] = _imp->viewer->getRenderViewerArgsAndCheckCache_public( frame, false /*sequential*/, view, i /*input (A or B)*/, canAbort, rotoPaintNode, curStroke, isRotoNeatRender, stats, args[i].get() );

        clearTexture[i] = status[i] == ViewerInstance::eViewerRenderRetCodeFail || status[i] == ViewerInstance::eViewerRenderRetCodeBlack;

        // Fail black or paused, reset the params so that we don't launch the render thread
        if (clearTexture[i] || args[i]->params->isViewerPaused) {
            //Just clear the viewer, nothing to do
            args[i]->params.reset();
        }

        if ( (status[i] == ViewerInstance::eViewerRenderRetCodeRedraw) && args[i]->params ) {
            //We must redraw (re-render) don't hold a pointer to the cached frame
            args[i]->params->tiles.clear();
        }
    }

    // Both inputs are failed ? Clear viewer
    if (status[0] == ViewerInstance::eViewerRenderRetCodeFail && status[1] == ViewerInstance::eViewerRenderRetCodeFail) {
        _imp->viewer->disconnectViewer();
        return;
    }

    // Clear each input individually
    if (clearTexture[0]) {
        _imp->viewer->disconnectTexture(0, status[0] == ViewerInstance::eViewerRenderRetCodeFail);
    }
    if (clearTexture[0]) {
        _imp->viewer->disconnectTexture(1, status[1] == ViewerInstance::eViewerRenderRetCodeFail);
    }

    // If both just needs a redraw don't render
    if ( (status[0] == ViewerInstance::eViewerRenderRetCodeRedraw) && (status[1] == ViewerInstance::eViewerRenderRetCodeRedraw) ) {
        _imp->viewer->redrawViewer();
        return;
    }

    // Report cached frames in the viewer
    bool hasTextureCached = false;
    for (int i = 0; i < 2; ++i) {
        if ( args[i]->params && (args[i]->params->nbCachedTile > 0) && ( args[i]->params->nbCachedTile == (int)args[i]->params->tiles.size() ) ) {
            hasTextureCached = true;
            break;
        }
    }

    // If any frame is cached it means we are about to display a new texture
    if (hasTextureCached) {
        _imp->viewer->aboutToUpdateTextures();
    }

    for (int i = 0; i < 2; ++i) {
        if ( args[i]->params && (args[i]->params->nbCachedTile > 0) && ( args[i]->params->nbCachedTile == (int)args[i]->params->tiles.size() ) ) {
            // The texture was cached
            // Report stats from input A only
            if ( stats && (i == 0) ) {
                double timeSpent;
                std::map<NodePtr, NodeRenderStats > statResults = stats->getStats(&timeSpent);
                _imp->viewer->reportStats(frame, view, timeSpent, statResults);
            }
            _imp->viewer->updateViewer(args[i]->params);
            args[i].reset();
        }
    }

    // Nothing left to render
    if ( (!args[0] && !args[1]) ||
        ( !args[0] && ( status[0] == ViewerInstance::eViewerRenderRetCodeRender) && args[1] && ( status[1] == ViewerInstance::eViewerRenderRetCodeFail) ) ||
        ( !args[1] && ( status[1] == ViewerInstance::eViewerRenderRetCodeRender) && args[0] && ( status[0] == ViewerInstance::eViewerRenderRetCodeFail) ) ) {
        _imp->viewer->redrawViewer();

        return;
    }


    // Ok we have to render at least one of A or B input
    boost::shared_ptr<CurrentFrameFunctorArgs> functorArgs( new CurrentFrameFunctorArgs(view,
                                                                                        frame,
                                                                                        stats,
                                                                                        _imp->viewer,
                                                                                        _imp.get(),
                                                                                        rotoPaintNode,
                                                                                        curStroke,
                                                                                        isRotoNeatRender) );
    functorArgs->args[0] = args[0];
    functorArgs->args[1] = args[1];

    // If we need roto to make a neat render force the render to happen even if other renders are queued behind
    if (isRotoNeatRender) {
        functorArgs->setCanSkip(false);
    }

    if (appPTR->getCurrentSettings()->getNumberOfThreads() == -1) {
        RenderCurrentFrameFunctorRunnable task(functorArgs);
        task.run();
    } else {
        // Identify this render request with an age
        boost::shared_ptr<ViewerCurrentFrameRequestSchedulerStartArgs> request(new ViewerCurrentFrameRequestSchedulerStartArgs);
        request->age = _imp->ageCounter;
        request->functorArgs = functorArgs;
        // When painting, limit the number of threads to 1 to be sure strokes are painted in the right order
        request->useSingleThread = rotoUse1Thread || isTracking;
        if (isRotoNeatRender) {
            request->setCanSkip(false);
        }
        // If we reached the max amount of age, reset to 0... should never happen anyway
        if ( _imp->ageCounter >= std::numeric_limits<U64>::max() ) {
            _imp->ageCounter = 0;
        } else {
            ++_imp->ageCounter;
        }

        startTask(request);

    }
} // ViewerCurrentFrameRequestScheduler::renderCurrentFrame

ViewerCurrentFrameRequestRendererBackup::ViewerCurrentFrameRequestRendererBackup()
    : GenericSchedulerThread()
{
    setThreadName("ViewerCurrentFrameRequestRendererBackup");
}

ViewerCurrentFrameRequestRendererBackup::~ViewerCurrentFrameRequestRendererBackup()
{
}

GenericSchedulerThread::TaskQueueBehaviorEnum
ViewerCurrentFrameRequestRendererBackup::tasksQueueBehaviour() const 
{
    return eTaskQueueBehaviorSkipToMostRecent;
}


GenericSchedulerThread::ThreadStateEnum
ViewerCurrentFrameRequestRendererBackup::threadLoopOnce(const ThreadStartArgsPtr& inArgs)
{
    boost::shared_ptr<CurrentFrameFunctorArgs> args = boost::dynamic_pointer_cast<CurrentFrameFunctorArgs>(inArgs);

    assert(args);
    RenderCurrentFrameFunctorRunnable task(args);
    task.run();

    return eThreadStateActive;
}

NATRON_NAMESPACE_EXIT;

NATRON_NAMESPACE_USING;
#include "moc_OutputSchedulerThread.cpp"<|MERGE_RESOLUTION|>--- conflicted
+++ resolved
@@ -2265,10 +2265,7 @@
             assert(activeInputToRender);
 
             NodePtr activeInputNode = activeInputToRender->getNode();
-<<<<<<< HEAD
-=======
-            U64 activeInputToRenderHash = isWriteNode ? isWriteNode->getHash() : activeInputToRender->getHash();
->>>>>>> 0b3becdb
+
             const double par = activeInputToRender->getAspectRatio(-1);
             const bool isRenderDueToRenderInteraction = false;
             const bool isSequentialRender = true;
