/* ***** BEGIN LICENSE BLOCK *****
 * This file is part of Natron <http://www.natron.fr/>,
 * Copyright (C) 2013-2017 INRIA and Alexandre Gauthier-Foichat
 *
 * Natron is free software: you can redistribute it and/or modify
 * it under the terms of the GNU General Public License as published by
 * the Free Software Foundation; either version 2 of the License, or
 * (at your option) any later version.
 *
 * Natron is distributed in the hope that it will be useful,
 * but WITHOUT ANY WARRANTY; without even the implied warranty of
 * MERCHANTABILITY or FITNESS FOR A PARTICULAR PURPOSE.  See the
 * GNU General Public License for more details.
 *
 * You should have received a copy of the GNU General Public License
 * along with Natron.  If not, see <http://www.gnu.org/licenses/gpl-2.0.html>
 * ***** END LICENSE BLOCK ***** */

// ***** BEGIN PYTHON BLOCK *****
// from <https://docs.python.org/3/c-api/intro.html#include-files>:
// "Since Python may define some pre-processor definitions which affect the standard headers on some systems, you must include Python.h before any standard headers are included."
#include <Python.h>
// ***** END PYTHON BLOCK *****

#include "RotoShapeRenderCairo.h"

#ifdef ROTO_SHAPE_RENDER_ENABLE_CAIRO

#include <QLineF>

#include <cairo/cairo.h>

#include "Engine/BezierCP.h"
#include "Engine/Color.h"
#include "Engine/Image.h"
#include "Engine/Node.h"
#include "Engine/EffectInstance.h"
#include "Engine/RamBuffer.h"
#include "Engine/RotoShapeRenderNodePrivate.h"
#include "Engine/RotoStrokeItem.h"
#include "Engine/RotoShapeRenderNode.h"
#include "Engine/KnobTypes.h"



//This will enable correct evaluation of beziers
//#define ROTO_USE_MESH_PATTERN_ONLY


NATRON_NAMESPACE_ENTER;

QString
RotoShapeRenderCairo::getCairoVersion()
{
    return QString::fromUtf8(CAIRO_VERSION_STRING) + QString::fromUtf8(" / ") + QString::fromUtf8( cairo_version_string() );
}

RotoShapeRenderCairo::CairoImageWrapper::~CairoImageWrapper()
{
    if (ctx) {
        cairo_destroy(ctx);
    }
    ////Free the buffer used by Cairo
    if (cairoImg) {
        cairo_surface_destroy(cairoImg);
    }
}


static void
adjustToPointToScale(const RenderScale &scale,
                     double &x,
                     double &y)
{
    x *= scale.x;
    y *= scale.y;
}


template <int dstNComps, int srcNComps, bool useOpacity, bool inverted, bool accumulate>
static void
convertCairoImageToNatronImageForAccum_noColor(cairo_surface_t* cairoImg,
<<<<<<< HEAD
                                               const Image::CPUTileData& dstImageData,
                                               const RectI & srcBounds,
                                               double shapeColor[3],
                                               double opacity,
                                               int nDivisions)
=======
                                                  Image* image,
                                                  const RectI & pixelRod,
                                                  const ColorRgbaD& shapeColor,
                                                  double opacity,
                                                  int nDivisions)
>>>>>>> 6bc91b65
{
    unsigned char* cdata = cairo_image_surface_get_data(cairoImg);
    unsigned char* srcPix = cdata;
    int stride = cairo_image_surface_get_stride(cairoImg);
<<<<<<< HEAD

    assert(dstImageData.tileBounds.contains(srcBounds));

    double color[3];
    for (int i = 0; i < 3; ++i) {
        color[i] = useOpacity ? shapeColor[i] * opacity : shapeColor[i];
    }

    float *dst_pixels[4];
    int dstPixelStride;
    Image::getChannelPointers<float, dstNComps>((const float**)dstImageData.ptrs, srcBounds.x1, srcBounds.y1, dstImageData.tileBounds, (float**)dst_pixels, &dstPixelStride);

    float tmpPix[4] = {0.f, 0.f, 0.f, 1.f};

    for ( int y = srcBounds.y1; y < srcBounds.y2; ++y) {

        for (int x = srcBounds.x1; x < srcBounds.x2; ++x) {

            float cairoPixel = Image::convertPixelDepth<unsigned char, float>(*srcPix);

            // This is going to be optimized out by the compiler since this is a template parameter
=======
    Image::WriteAccess acc = image->getWriteRights();
    double r = useOpacity ? shapeColor.r * opacity : shapeColor.r;
    double g = useOpacity ? shapeColor.g * opacity : shapeColor.g;
    double b = useOpacity ? shapeColor.b * opacity : shapeColor.b;
    int width = pixelRod.width();
    int srcNElements = width * srcNComps;

    float tmpPix[4] = {0.f, 0.f, 0.f, 0.f};

    for ( int y = 0; y < pixelRod.height(); ++y,
         srcPix += (stride - srcNElements) ) {
        float* dstPix = (float*)acc.pixelAt(pixelRod.x1, pixelRod.y1 + y);
        assert(dstPix);

        for (int x = 0; x < width; ++x,
             dstPix += dstNComps,
             srcPix += srcNComps) {
            float cairoPixel;
>>>>>>> 6bc91b65
            if (inverted) {
                cairoPixel = 1.f - cairoPixel;
            }
            if (dstNComps > 1) {
                const int nColorComps = std::min(dstNComps, 3);
                for (int c = 0; c < nColorComps; ++c) {
                    tmpPix[c] = cairoPixel * color[c];
                }
            }
            tmpPix[3] = useOpacity ? cairoPixel * opacity : cairoPixel;

            if (accumulate) {
                for (int c = 0; c < dstNComps; ++c) {
                    *dst_pixels[c] += tmpPix[c];
                }
                if (nDivisions > 0) {
                    for (int c = 0; c < dstNComps; ++c) {
                        *dst_pixels[c] /= nDivisions;
                    }
                }
            } else {
                for (int c = 0; c < dstNComps; ++c) {
                    *dst_pixels[c] = tmpPix[c];
                }
            }
            for (int c = 0; c < dstNComps; ++c) {
                assert(*dst_pixels[c] == *dst_pixels[c]); // check for NaN
                dst_pixels[c] += dstPixelStride;
            }
            srcPix += srcNComps;
        } // for each pixels along the line

        // Substract what was done on previous iteration and got to the next line
        for (int c = 0; c < dstNComps; ++c) {
            dst_pixels[c] += (dstImageData.tileBounds.width() - srcBounds.width()) * dstPixelStride;
        }
        srcPix += (stride - srcBounds.width() * srcNComps);
    } // for each scan-line

} // convertCairoImageToNatronImageForAccum_noColor



template <int dstNComps, int srcNComps, bool useOpacity, bool inverted>
static void
convertCairoImageToNatronImageForInverted_noColor(cairo_surface_t* cairoImg,
                                                  const Image::CPUTileData& image,
                                                  const RectI & pixelRod,
                                                  const ColorRgbaD& shapeColor,
                                                  double opacity,
                                                  bool accumulate,
                                                  int nDivisions)
{
    if (accumulate) {
         convertCairoImageToNatronImageForAccum_noColor<dstNComps, srcNComps, useOpacity, inverted, true>(cairoImg, image, pixelRod, shapeColor, opacity, nDivisions);
    } else {
        convertCairoImageToNatronImageForAccum_noColor<dstNComps, srcNComps, useOpacity, inverted, false>(cairoImg, image, pixelRod, shapeColor, opacity, nDivisions);
    }
} // convertCairoImageToNatronImageForInverted_noColor

template <int dstNComps, int srcNComps, bool useOpacity>
static void
convertCairoImageToNatronImageForDstComponents_noColor(cairo_surface_t* cairoImg,
                                                       const Image::CPUTileData& image,
                                                       const RectI & pixelRod,
                                                       const ColorRgbaD& shapeColor,
                                                       bool inverted,
                                                       double opacity,
                                                       bool accumulate,
                                                       int nDivisions)
{
    if (inverted) {
        convertCairoImageToNatronImageForInverted_noColor<dstNComps, srcNComps, useOpacity, true>(cairoImg, image, pixelRod, shapeColor, opacity, accumulate, nDivisions);
    } else {
        convertCairoImageToNatronImageForInverted_noColor<dstNComps, srcNComps, useOpacity, false>(cairoImg, image, pixelRod, shapeColor, opacity, accumulate, nDivisions);
    }
}

template <int dstNComps, int srcNComps>
static void
convertCairoImageToNatronImageForOpacity(cairo_surface_t* cairoImg,
                                         const Image::CPUTileData& image,
                                         const RectI & pixelRod,
                                         const ColorRgbaD& shapeColor,
                                         double opacity,
                                         bool inverted,
                                         bool useOpacity,
                                         bool accumulate,
                                         int nDivisions)
{
    if (useOpacity) {
        convertCairoImageToNatronImageForDstComponents_noColor<dstNComps, srcNComps, true>(cairoImg, image, pixelRod, shapeColor, inverted, opacity, accumulate, nDivisions);
    } else {
        convertCairoImageToNatronImageForDstComponents_noColor<dstNComps, srcNComps, false>(cairoImg, image, pixelRod, shapeColor, inverted, opacity, accumulate, nDivisions);
    }
}

template <int dstNComps>
static void
convertCairoImageToNatronImageForSrcComponents_noColor(cairo_surface_t* cairoImg,
                                                       int srcNComps,
                                                       const Image::CPUTileData& image,
                                                       const RectI & pixelRod,
                                                       const ColorRgbaD& shapeColor,
                                                       double opacity,
                                                       bool inverted,
                                                       bool useOpacity,
                                                       bool accumulate,
                                                       int nDivisions)
{
    if (srcNComps == 1) {
        convertCairoImageToNatronImageForOpacity<dstNComps, 1>(cairoImg, image, pixelRod, shapeColor, opacity, inverted, useOpacity, accumulate, nDivisions);
    } else if (srcNComps == 4) {
        convertCairoImageToNatronImageForOpacity<dstNComps, 4>(cairoImg, image, pixelRod, shapeColor, opacity, inverted, useOpacity, accumulate, nDivisions);
    } else {
        assert(false);
    }
}

static void
convertCairoImageToNatronImage_noColor(cairo_surface_t* cairoImg,
                                       int srcNComps,
                                       const Image::CPUTileData& image,
                                       const RectI & pixelRod,
                                       const ColorRgbaD& shapeColor,
                                       double opacity,
                                       bool inverted,
                                       bool useOpacity,
                                       bool accumulate,
                                       int nDivisions)
{
    switch (image.nComps) {
        case 1:
            convertCairoImageToNatronImageForSrcComponents_noColor<1>(cairoImg, srcNComps, image, pixelRod, shapeColor, opacity, inverted, useOpacity, accumulate, nDivisions);
            break;
        case 2:
            convertCairoImageToNatronImageForSrcComponents_noColor<2>(cairoImg, srcNComps, image, pixelRod, shapeColor, opacity, inverted, useOpacity, accumulate, nDivisions);
            break;
        case 3:
            convertCairoImageToNatronImageForSrcComponents_noColor<3>(cairoImg, srcNComps, image, pixelRod, shapeColor, opacity, inverted, useOpacity, accumulate, nDivisions);
            break;
        case 4:
            convertCairoImageToNatronImageForSrcComponents_noColor<4>(cairoImg, srcNComps, image, pixelRod, shapeColor, opacity, inverted, useOpacity, accumulate, nDivisions);
            break;
        default:
            break;
    }
}


template <typename PIX, int maxValue, int srcNComps, int dstNComps>
static void
convertNatronImageToCairoImageForComponents(unsigned char* cairoImg,
                                            std::size_t stride,
                                            const Image::CPUTileData& image,
                                            const RectI& roi,
                                            const RectI& dstBounds,
                                            const ColorRgbaD& shapeColor)
{
    assert(srcNComps == 1 || srcNComps == 4);
    assert(dstNComps == 1 || dstNComps == 4);

    unsigned char* dstPix = cairoImg;

    dstPix += ( (roi.y1 - dstBounds.y1) * stride + (roi.x1 - dstBounds.x1) );

    PIX *src_pixels[4];
    int srcPixelStride;
    Image::getChannelPointers<PIX, dstNComps>((const PIX**)image.ptrs, roi.x1, roi.y1, image.tileBounds, (PIX**)src_pixels, &srcPixelStride);


    for (int y = roi.y1; y < roi.y2; ++y) {

        for (int x = roi.x1; x < roi.x2; ++x) {

            if (dstNComps == 1) {
                *dstPix = Image::convertPixelDepth<PIX, unsigned char>(*src_pixels[0]);
            } else if (dstNComps == 4) {
                if (srcNComps == 4) {
<<<<<<< HEAD
                    dstPix[0] = shapeColor[2] == 0 ? 0 : Image::convertPixelDepth<float, unsigned char>(Image::convertPixelDepth<PIX, float>(*src_pixels[2]) / shapeColor[2]);
                    dstPix[1] = shapeColor[1] == 0 ? 0 : Image::convertPixelDepth<float, unsigned char>(Image::convertPixelDepth<PIX, float>(*src_pixels[1]) / shapeColor[1]);
                    dstPix[2] = shapeColor[0] == 0 ? 0 : Image::convertPixelDepth<float, unsigned char>(Image::convertPixelDepth<PIX, float>(*src_pixels[0]) / shapeColor[0]);
                    dstPix[3] = 255; //(float)srcPix[x * srcNComps + 3] / maxValue * 255.f;
=======
                    //We are in the !buildUp case, do exactly the opposite that is done in convertNatronImageToCairoImageForComponents
                    dstPix[x * dstNComps + 0] = shapeColor.b == 0 ? 0 : (float)(srcPix[x * srcNComps + 2] / maxValue) / shapeColor.b * 255.f;
                    dstPix[x * dstNComps + 1] = shapeColor.g == 0 ? 0 : (float)(srcPix[x * srcNComps + 1] / maxValue) / shapeColor.g * 255.f;
                    dstPix[x * dstNComps + 2] = shapeColor.r == 0 ? 0 : (float)(srcPix[x * srcNComps + 0] / maxValue) / shapeColor.r * 255.f;
                    dstPix[x * dstNComps + 3] = 255; //(float)srcPix[x * srcNComps + 3] / maxValue * 255.f;
>>>>>>> 6bc91b65
                } else {
                    float pix = Image::convertPixelDepth<PIX, unsigned char>(*src_pixels[0]);
                    dstPix[0] = pix;
                    dstPix[1] = pix;
                    dstPix[2] = pix;
                    dstPix[3] = pix;
                }
            }

            dstPix += dstNComps;

            for (int c = 0; c < srcNComps; ++c) {
                src_pixels[c] += srcPixelStride;
            }
            // no need to check for NaN, dstPix is unsigned char
        } // for each pixels

        // Remove what was done on previous iteration and go to the next line
        for (int c = 0; c < srcNComps; ++c) {
            src_pixels[c] += (image.tileBounds.width() - roi.width()) * srcPixelStride;
        }
        dstPix += (stride - roi.width() * dstNComps);
    } // for each scan-line
}

template <typename PIX, int maxValue, int srcComps>
static void
convertNatronImageToCairoImageForSrcComponents(unsigned char* cairoImg,
                                               int dstNComps,
                                               std::size_t stride,
                                               const Image::CPUTileData& image,
                                               const RectI& roi,
                                               const RectI& dstBounds,
                                               const ColorRgbaD& shapeColor)
{
    if (dstNComps == 1) {
        convertNatronImageToCairoImageForComponents<PIX, maxValue, srcComps, 1>(cairoImg, stride, image, roi, dstBounds, shapeColor);
    } else if (dstNComps == 4) {
        convertNatronImageToCairoImageForComponents<PIX, maxValue, srcComps, 4>(cairoImg, stride, image, roi, dstBounds, shapeColor);
    } else {
        assert(false);
    }
}

template <typename PIX, int maxValue>
static void
convertNatronImageToCairoImage(unsigned char* cairoImg,
                               int dstNComps,
                               std::size_t stride,
                               const Image::CPUTileData& image,
                               const RectI& roi,
                               const RectI& dstBounds,
                               const ColorRgbaD& shapeColor)
{

    switch (image.nComps) {
        case 1:
            convertNatronImageToCairoImageForSrcComponents<PIX, maxValue, 1>(cairoImg, dstNComps, stride, image, roi, dstBounds, shapeColor);
            break;
        case 2:
            convertNatronImageToCairoImageForSrcComponents<PIX, maxValue, 2>(cairoImg, dstNComps, stride, image, roi, dstBounds, shapeColor);
            break;
        case 3:
            convertNatronImageToCairoImageForSrcComponents<PIX, maxValue, 3>(cairoImg, dstNComps, stride, image, roi, dstBounds, shapeColor);
            break;
        case 4:
            convertNatronImageToCairoImageForSrcComponents<PIX, maxValue, 4>(cairoImg, dstNComps, stride, image, roi, dstBounds, shapeColor);
            break;
        default:
            break;
    }
}



struct qpointf_compare_less
{
    bool operator() (const QPointF& lhs,
                     const QPointF& rhs) const
    {
        if (std::abs( lhs.x() - rhs.x() ) < 1e-6) {
            if (std::abs( lhs.y() - rhs.y() ) < 1e-6) {
                return false;
            } else if ( lhs.y() < rhs.y() ) {
                return true;
            } else {
                return false;
            }
        } else if ( lhs.x() < rhs.x() ) {
            return true;
        } else {
            return false;
        }
    }
};

static bool
pointInPolygon(const Point & p,
               const std::list<Point> & polygon,
               const RectD & featherPolyBBox,
               Bezier::FillRuleEnum rule)
{
    ///first check if the point lies inside the bounding box
    if ( (p.x < featherPolyBBox.x1) || (p.x >= featherPolyBBox.x2) || (p.y < featherPolyBBox.y1) || (p.y >= featherPolyBBox.y2)
        || polygon.empty() ) {
        return false;
    }

    int winding_number = 0;
    std::list<Point>::const_iterator last_pt = polygon.begin();
    std::list<Point>::const_iterator last_start = last_pt;
    std::list<Point>::const_iterator cur = last_pt;
    ++cur;
    for (; cur != polygon.end(); ++cur, ++last_pt) {
        Bezier::point_line_intersection(*last_pt, *cur, p, &winding_number);
    }

    // implicitly close last subpath
    if (last_pt != last_start) {
        Bezier::point_line_intersection(*last_pt, *last_start, p, &winding_number);
    }

    return rule == Bezier::eFillRuleWinding
    ? (winding_number != 0)
    : ( (winding_number % 2) != 0 );
}


//From http://www.math.ualberta.ca/~bowman/publications/cad10.pdf
void
RotoShapeRenderCairo::bezulate(TimeValue time,
                             const BezierCPs& cps,
                             std::list<BezierCPs>* patches)
{
    BezierCPs simpleClosedCurve = cps;

    while (simpleClosedCurve.size() > 4) {
        bool found = false;
        for (int n = 3; n >= 2; --n) {
            assert( (int)simpleClosedCurve.size() > n );

            //next points at point i + n
            BezierCPs::iterator next = simpleClosedCurve.begin();
            std::advance(next, n);
            std::list<Point> polygon;
            RectD bbox;
            bbox.setupInfinity();
            for (BezierCPs::iterator it = simpleClosedCurve.begin(); it != simpleClosedCurve.end(); ++it) {
                Point p;
                (*it)->getPositionAtTime(time, &p.x, &p.y);
                polygon.push_back(p);
                if (p.x < bbox.x1) {
                    bbox.x1 = p.x;
                }
                if (p.x > bbox.x2) {
                    bbox.x2 = p.x;
                }
                if (p.y < bbox.y1) {
                    bbox.y1 = p.y;
                }
                if (p.y > bbox.y2) {
                    bbox.y2 = p.y;
                }
            }


            for (BezierCPs::iterator it = simpleClosedCurve.begin(); it != simpleClosedCurve.end(); ++it) {
                bool nextIsPassedEnd = false;
                if ( next == simpleClosedCurve.end() ) {
                    next = simpleClosedCurve.begin();
                    nextIsPassedEnd = true;
                }

                //mid-point of the line segment between points i and i + n
                Point nextPoint, curPoint;
                (*it)->getPositionAtTime(time, &curPoint.x, &curPoint.y);
                (*next)->getPositionAtTime(time,  &nextPoint.x, &nextPoint.y);

                /*
                 * Compute the number of intersections between the current line segment [it,next] and all other line segments
                 * If the number of intersections is different of 2, ignore this segment.
                 */
                QLineF line( QPointF(curPoint.x, curPoint.y), QPointF(nextPoint.x, nextPoint.y) );
                std::set<QPointF, qpointf_compare_less> intersections;
                std::list<Point>::const_iterator last_pt = polygon.begin();
                std::list<Point>::const_iterator cur = last_pt;
                ++cur;
                QPointF intersectionPoint;
                for (; cur != polygon.end(); ++cur, ++last_pt) {
                    QLineF polygonSegment( QPointF(last_pt->x, last_pt->y), QPointF(cur->x, cur->y) );
                    if (line.intersect(polygonSegment, &intersectionPoint) == QLineF::BoundedIntersection) {
                        intersections.insert(intersectionPoint);
                    }
                    if (intersections.size() > 2) {
                        break;
                    }
                }

                if (intersections.size() != 2) {
                    continue;
                }

                /*
                 * Check if the midpoint of the line segment [it,next] lies inside the simple closed curve (polygon), otherwise
                 * ignore it.
                 */
                Point midPoint;
                midPoint.x = (nextPoint.x + curPoint.x) / 2.;
                midPoint.y = (nextPoint.y + curPoint.y) / 2.;
                bool isInside = pointInPolygon(midPoint, polygon, bbox, Bezier::eFillRuleWinding);

                if (isInside) {
                    //Make the sub closed curve composed of the path from points i to i + n
                    BezierCPs subCurve;
                    subCurve.push_back(*it);
                    BezierCPs::iterator pointIt = it;
                    for (int i = 0; i < n - 1; ++i) {
                        ++pointIt;
                        if ( pointIt == simpleClosedCurve.end() ) {
                            pointIt = simpleClosedCurve.begin();
                        }
                        subCurve.push_back(*pointIt);
                    }
                    subCurve.push_back(*next);

                    // Ensure that all interior angles are less than 180 degrees.


                    patches->push_back(subCurve);

                    //Remove i + 1 to i + n
                    BezierCPs::iterator eraseStart = it;
                    ++eraseStart;
                    bool eraseStartIsPassedEnd = false;
                    if ( eraseStart == simpleClosedCurve.end() ) {
                        eraseStart = simpleClosedCurve.begin();
                        eraseStartIsPassedEnd = true;
                    }
                    //"it" is  invalidated after the next instructions but we leave the loop anyway
                    assert( !simpleClosedCurve.empty() );
                    if ( (!nextIsPassedEnd && !eraseStartIsPassedEnd) || (nextIsPassedEnd && eraseStartIsPassedEnd) ) {
                        simpleClosedCurve.erase(eraseStart, next);
                    } else {
                        simpleClosedCurve.erase( eraseStart, simpleClosedCurve.end() );
                        if ( !simpleClosedCurve.empty() ) {
                            simpleClosedCurve.erase(simpleClosedCurve.begin(), next);
                        }
                    }
                    found = true;
                    break;
                }

                // increment for next iteration
                if ( next != simpleClosedCurve.end() ) {
                    ++next;
                }
            } // for(it)
            if (found) {
                break;
            }
        } // for(n)

        if (!found) {
            BezierCPs subdivisedCurve;
            //Subdivise the curve at the midpoint of each segment
            BezierCPs::iterator next = simpleClosedCurve.begin();
            if ( next != simpleClosedCurve.end() ) {
                ++next;
            }
            for (BezierCPs::iterator it = simpleClosedCurve.begin(); it != simpleClosedCurve.end(); ++it) {
                if ( next == simpleClosedCurve.end() ) {
                    next = simpleClosedCurve.begin();
                }
                Point p0, p1, p2, p3, p0p1, p1p2, p2p3, p0p1_p1p2, p1p2_p2p3, dest;
                (*it)->getPositionAtTime(time,  &p0.x, &p0.y);
                (*it)->getRightBezierPointAtTime(time,  &p1.x, &p1.y);
                (*next)->getLeftBezierPointAtTime(time,  &p2.x, &p2.y);
                (*next)->getPositionAtTime(time,  &p3.x, &p3.y);
                Bezier::bezierFullPoint(p0, p1, p2, p3, 0.5, &p0p1, &p1p2, &p2p3, &p0p1_p1p2, &p1p2_p2p3, &dest);
                BezierCPPtr controlPoint(new BezierCP);
                controlPoint->setStaticPosition(dest.x, dest.y);
                controlPoint->setLeftBezierStaticPosition(p0p1_p1p2.x, p0p1_p1p2.y);
                controlPoint->setRightBezierStaticPosition(p1p2_p2p3.x, p1p2_p2p3.y);
                subdivisedCurve.push_back(*it);
                subdivisedCurve.push_back(controlPoint);

                // increment for next iteration
                if ( next != simpleClosedCurve.end() ) {
                    ++next;
                }
            } // for()
            simpleClosedCurve = subdivisedCurve;
        }
    }
    if ( !simpleClosedCurve.empty() ) {
        assert(simpleClosedCurve.size() >= 2);
        patches->push_back(simpleClosedCurve);
    }
} // RotoShapeRenderCairo::bezulate



static inline
double
hardnessGaussLookup(double f)
{
    //2 hyperbolas + 1 parabola to approximate a gauss function
    if (f < -0.5) {
        f = -1. - f;

        return (2. * f * f);
    }

    if (f < 0.5) {
        return (1. - 2. * f * f);
    }
    f = 1. - f;

    return (2. * f * f);
}


static void
getRenderDotParams(double alpha,
                   double brushSizePixelX,
                   double brushSizePixelY,
                   double brushHardness,
                   double brushSpacing,
                   double pressure,
                   bool pressureAffectsOpacity,
                   bool pressureAffectsSize,
                   bool pressureAffectsHardness,
                   double* internalDotRadiusX,
                   double* internalDotRadiusY,
                   double* externalDotRadiusX,
                   double* externalDotRadiusY,
                   double * spacing,
                   std::vector<std::pair<double, double> >* opacityStops)
{
    if (pressureAffectsSize) {
        brushSizePixelX *= pressure;
        brushSizePixelY *= pressure;
    }
    if (pressureAffectsHardness) {
        brushHardness *= pressure;
    }
    if (pressureAffectsOpacity) {
        alpha *= pressure;
    }

    *internalDotRadiusX = std::max(brushSizePixelX * brushHardness, 1.) / 2.;
    *internalDotRadiusY = std::max(brushSizePixelY * brushHardness, 1.) / 2.;
    *externalDotRadiusX = std::max(brushSizePixelX, 1.) / 2.;
    *externalDotRadiusY = std::max(brushSizePixelY, 1.) / 2.;
    *spacing = std::max(*externalDotRadiusX, *externalDotRadiusY) * 2. * brushSpacing;

    if (opacityStops) {
        opacityStops->clear();

        double exp = brushHardness != 1.0 ?  0.4 / (1.0 - brushHardness) : 0.;
        const int maxStops = 8;
        double incr = 1. / maxStops;

        if (brushHardness != 1.) {
            for (double d = 0; d <= 1.; d += incr) {
                double o = hardnessGaussLookup( std::pow(d, exp) );
                opacityStops->push_back( std::make_pair(d, o * alpha) );
            }
        }
    }
} // getRenderDotParams


bool
RotoShapeRenderCairo::allocateAndRenderSingleDotStroke_cairo(double brushSizePixelX, double brushSizePixelY,
                                                             double brushHardness,
                                                             double alpha,
                                                             RotoShapeRenderCairo::CairoImageWrapper& wrapper)
{
    wrapper.cairoImg = cairo_image_surface_create(CAIRO_FORMAT_A8, std::ceil(brushSizePixelX), std::ceil(brushSizePixelY));
    cairo_surface_set_device_offset(wrapper.cairoImg, 0, 0);
    if (cairo_surface_status(wrapper.cairoImg) != CAIRO_STATUS_SUCCESS) {
        return false;
    }
    wrapper.ctx = cairo_create(wrapper.cairoImg);
    //cairo_set_fill_rule(cr, CAIRO_FILL_RULE_EVEN_ODD); // creates holes on self-overlapping shapes
    cairo_set_fill_rule(wrapper.ctx, CAIRO_FILL_RULE_WINDING);

    // these Roto shapes must be rendered WITHOUT antialias, or the junction between the inner
    // polygon and the feather zone will have artifacts. This is partly due to the fact that cairo
    // meshes are not antialiased.
    // Use a default feather distance of 1 pixel instead!
    // UPDATE: unfortunately, this produces less artifacts, but there are still some remaining (use opacity=0.5 to test)
    // maybe the inner polygon should be made of mesh patterns too?
    cairo_set_antialias(wrapper.ctx, CAIRO_ANTIALIAS_NONE);

    cairo_set_operator(wrapper.ctx, CAIRO_OPERATOR_OVER);

    double internalDotRadiusX, externalDotRadiusX, internalDotRadiusY, externalDotRadiusY, spacing;
    std::vector<std::pair<double, double> > opacityStops;
    Point p;
    p.x = brushSizePixelX / 2.;
    p.y = brushSizePixelY / 2.;

    const double pressure = 1.;
    const double brushspacing = 0.;

    getRenderDotParams(alpha, brushSizePixelX, brushSizePixelY, brushHardness, brushspacing, pressure, false, false, false, &internalDotRadiusX, &internalDotRadiusY, &externalDotRadiusX, &externalDotRadiusY, &spacing, &opacityStops);
    renderDot_cairo(wrapper.ctx, 0, p, internalDotRadiusX, internalDotRadiusY, externalDotRadiusX, externalDotRadiusY, pressure, true, opacityStops, alpha);
    
    return true;
}


void
RotoShapeRenderCairo::renderDot_cairo(cairo_t* cr,
                                      std::vector<cairo_pattern_t*>* dotPatterns,
                                      const Point &center,
                                      double internalDotRadiusX,
                                      double internalDotRadiusY,
                                      double externalDotRadiusX,
                                      double externalDotRadiusY,
                                      double pressure,
                                      bool doBuildUp,
                                      const std::vector<std::pair<double, double> >& opacityStops,
                                      double opacity)
{
    if ( !opacityStops.empty() ) {
        cairo_pattern_t* pattern;
        // sometimes, Qt gives a pressure level > 1... so we clamp it
        int pressureInt = int(std::max( 0., std::min(pressure, 1.) ) * (ROTO_PRESSURE_LEVELS - 1) + 0.5);
        assert(pressureInt >= 0 && pressureInt < ROTO_PRESSURE_LEVELS);
        if (dotPatterns && (*dotPatterns)[pressureInt]) {
            pattern = (*dotPatterns)[pressureInt];
        } else {
            pattern = cairo_pattern_create_radial(0, 0, std::max(internalDotRadiusX, internalDotRadiusY), 0, 0, std::max(externalDotRadiusX, externalDotRadiusY));
            for (std::size_t i = 0; i < opacityStops.size(); ++i) {
                if (doBuildUp) {
                    cairo_pattern_add_color_stop_rgba(pattern, opacityStops[i].first, 1., 1., 1., opacityStops[i].second);
                } else {
                    cairo_pattern_add_color_stop_rgba(pattern, opacityStops[i].first, opacityStops[i].second, opacityStops[i].second, opacityStops[i].second, 1);
                }
            }
            //dotPatterns[pressureInt] = pattern;
        }
        cairo_translate(cr, center.x, center.y);
        cairo_set_source(cr, pattern);
        cairo_translate(cr, -center.x, -center.y);
    } else {
        if (doBuildUp) {
            cairo_set_source_rgba(cr, 1., 1., 1., opacity);
        } else {
            cairo_set_source_rgba(cr, opacity, opacity, opacity, 1.);
        }
    }
#ifdef DEBUG
    //Make sure the dot we are about to render falls inside the clip region, otherwise the bounds of the image are mis-calculated.
    cairo_surface_t* target = cairo_get_target(cr);
    int w = cairo_image_surface_get_width(target);
    int h = cairo_image_surface_get_height(target);
    double x1, y1;
    cairo_surface_get_device_offset(target, &x1, &y1);
    assert(std::floor(center.x - externalDotRadiusX) >= -x1 && std::floor(center.x + externalDotRadiusX) < -x1 + w &&
           std::floor(center.y - externalDotRadiusY) >= -y1 && std::floor(center.y + externalDotRadiusY) < -y1 + h);
#endif
    cairo_arc(cr, center.x, center.y, std::max(externalDotRadiusX, externalDotRadiusY), 0, M_PI * 2);
    cairo_fill(cr);
} // RotoShapeRenderCairo::renderDot_cairo

void
RotoShapeRenderCairo::applyAndDestroyMask(cairo_t* cr,
                                        cairo_pattern_t* mesh)
{
    assert(cairo_pattern_status(mesh) == CAIRO_STATUS_SUCCESS);
    cairo_set_source(cr, mesh);

    ///paint with the feather with the pattern as a mask
    cairo_mask(cr, mesh);

    cairo_pattern_destroy(mesh);
}





struct RenderStrokeCairoData
{
    cairo_t* cr;
    std::vector<cairo_pattern_t*>* dotPatterns;
    double brushSizePixelX;
    double brushSizePixelY;
    double brushSpacing;
    double brushHardness;
    bool pressureAffectsOpacity;
    bool pressureAffectsHardness;
    bool pressureAffectsSize;
    bool buildUp;
    ColorRgbaD shapeColor;
    double opacity;
};

static void
renderStrokeBegin_cairo(RotoShapeRenderNodePrivate::RenderStrokeDataPtr userData,
                        double brushSizePixelX,
                        double brushSizePixelY,
                        double brushSpacing,
                        double brushHardness,
                        bool pressureAffectsOpacity,
                        bool pressureAffectsHardness,
                        bool pressureAffectsSize,
                        bool buildUp,
                        const ColorRgbaD& shapeColor,
                        double opacity)
{
    RenderStrokeCairoData* myData = (RenderStrokeCairoData*)userData;
    myData->brushSizePixelX = brushSizePixelX;
    myData->brushSizePixelY = brushSizePixelY;
    myData->brushSpacing = brushSpacing;
    myData->brushHardness = brushHardness;
    myData->pressureAffectsOpacity = pressureAffectsOpacity;
    myData->pressureAffectsHardness = pressureAffectsHardness;
    myData->pressureAffectsSize = pressureAffectsSize;
    myData->buildUp = buildUp;
    myData->shapeColor =  shapeColor;
    myData->opacity = opacity;
    cairo_set_operator(myData->cr, buildUp ? CAIRO_OPERATOR_OVER : CAIRO_OPERATOR_LIGHTEN);

}

static void
renderStrokeEnd_cairo(RotoShapeRenderNodePrivate::RenderStrokeDataPtr /*userData*/)
{

}

static bool
renderStrokeRenderDot_cairo(RotoShapeRenderNodePrivate::RenderStrokeDataPtr userData,
                            const Point &/*prevCenter*/,
                            const Point &center,
                            double pressure,
                            double* spacing)
{
    RenderStrokeCairoData* myData = (RenderStrokeCairoData*)userData;
    double internalDotRadiusX, internalDotRadiusY, externalDotRadiusX, externalDotRadiusY;
    std::vector<std::pair<double,double> > opacityStops;
    getRenderDotParams(myData->opacity, myData->brushSizePixelX, myData->brushSizePixelY, myData->brushHardness, myData->brushSpacing, pressure, myData->pressureAffectsOpacity, myData->pressureAffectsSize, myData->pressureAffectsHardness, &internalDotRadiusX, &internalDotRadiusY, &externalDotRadiusX, &externalDotRadiusY, spacing, &opacityStops);

    RotoShapeRenderCairo::renderDot_cairo(myData->cr, myData->dotPatterns, center, internalDotRadiusX, internalDotRadiusY, externalDotRadiusX, externalDotRadiusY, pressure, myData->buildUp, opacityStops, myData->opacity);
    return true;
}

void
RotoShapeRenderCairo::renderStroke_cairo(cairo_t* cr,
                                         std::vector<cairo_pattern_t*>& dotPatterns,
                                         const std::list<std::list<std::pair<Point, double> > >& strokes,
                                         const double distToNextIn,
                                         const Point& lastCenterPointIn,
                                         const RotoDrawableItemPtr& stroke,
                                         bool doBuildup,
                                         double alpha,
                                         TimeValue time,
                                         ViewIdx view,
                                         const RenderScale& scale,
                                         double* distToNextOut,
                                         Point* lastCenterPoint)
{
    RenderStrokeCairoData data;
    data.cr = cr;
    data.dotPatterns = &dotPatterns;

    RotoShapeRenderNodePrivate::renderStroke_generic((RotoShapeRenderNodePrivate::RenderStrokeDataPtr)&data,
                                                     renderStrokeBegin_cairo,
                                                     renderStrokeRenderDot_cairo,
                                                     renderStrokeEnd_cairo,
                                                     strokes,
                                                     distToNextIn,
                                                     lastCenterPointIn,
                                                     stroke,
                                                     doBuildup,
                                                     alpha,
                                                     time,
                                                     view,
                                                     scale,
                                                     distToNextOut,
                                                     lastCenterPoint);
}

struct RenderSmearCairoData
{
    ImagePtr dstImage;
    double brushSizePixelX;
    double brushSizePixelY;
    double brushSpacing;
    double brushHardness;
    bool pressureAffectsOpacity;
    bool pressureAffectsHardness;
    bool pressureAffectsSize;
    double opacity;
    RotoShapeRenderCairo::CairoImageWrapper imgWrapper;
    int maskWidth;
    int maskHeight;
    int maskStride;
    const unsigned char* maskData;


};

static void
renderSmearBegin_cairo(RotoShapeRenderNodePrivate::RenderStrokeDataPtr userData,
<<<<<<< HEAD
                       double brushSizePixelX,
                       double brushSizePixelY,
                       double brushSpacing,
                       double brushHardness,
                       bool pressureAffectsOpacity,
                       bool pressureAffectsHardness,
                       bool pressureAffectsSize,
                       bool /*buildUp*/,
                       double /*shapeColor*/[3],
                       double opacity)
=======
                        double brushSizePixel,
                        double brushSpacing,
                        double brushHardness,
                        bool pressureAffectsOpacity,
                        bool pressureAffectsHardness,
                        bool pressureAffectsSize,
                        bool /*buildUp*/,
                        const ColorRgbaD& shapeColor,
                        double opacity)
>>>>>>> 6bc91b65
{
    RenderSmearCairoData* myData = (RenderSmearCairoData*)userData;
    myData->brushSizePixelX = brushSizePixelX;
    myData->brushSizePixelY = brushSizePixelY;
    myData->brushSpacing = brushSpacing;
    myData->brushHardness = brushHardness;
    myData->pressureAffectsOpacity = pressureAffectsOpacity;
    myData->pressureAffectsHardness = pressureAffectsHardness;
    myData->pressureAffectsSize = pressureAffectsSize;
    myData->opacity = opacity;


    bool ok = RotoShapeRenderCairo::allocateAndRenderSingleDotStroke_cairo(brushSizePixelX, brushSizePixelY, brushHardness, opacity, myData->imgWrapper);
    assert(ok);
    Q_UNUSED(ok);
    myData->maskWidth = cairo_image_surface_get_width(myData->imgWrapper.cairoImg);
    myData->maskHeight = cairo_image_surface_get_height(myData->imgWrapper.cairoImg);
    myData->maskStride = cairo_image_surface_get_stride(myData->imgWrapper.cairoImg);
    myData->maskData = cairo_image_surface_get_data(myData->imgWrapper.cairoImg);
}


static void
renderSmearDot(const unsigned char* maskData,
               const int maskStride,
               const int maskWidth,
               const int maskHeight,
               const Point& prev,
               const Point& next,
               const double brushSizePixelsX,
               const double brushSizePixelsY,
               const ImagePtr& outputImage)
{
    /// First copy the portion of the image around the previous dot into tmpBuf
    RectD prevDotRoD(prev.x - brushSizePixelsX / 2., prev.y - brushSizePixelsY / 2., prev.x + brushSizePixelsX / 2., prev.y + brushSizePixelsY / 2.);
    RectI prevDotBounds;
    prevDotRoD.toPixelEnclosing(0, 1., &prevDotBounds);


    ImagePtr tmpBuf;
    {
        Image::InitStorageArgs initArgs;
        initArgs.bounds = prevDotBounds;
        initArgs.layer = outputImage->getLayer();
        initArgs.storage = eStorageModeRAM;
        initArgs.bitdepth = outputImage->getBitDepth();
        tmpBuf = Image::create(initArgs);
    }

    {
        Image::CopyPixelsArgs cpyArgs;
        cpyArgs.roi = prevDotBounds;
        tmpBuf->copyPixels(*outputImage, cpyArgs);
    }

    Image::CPUTileData dstImageData;
    {
        Image::Tile tile;
        outputImage->getTileAt(0, &tile);
        outputImage->getCPUTileData(tile, &dstImageData);
    }

    Image::CPUTileData tmpImageData;
    {
        Image::Tile tile;
        tmpBuf->getTileAt(0, &tile);
        tmpBuf->getCPUTileData(tile, &tmpImageData);
    }

    RectI nextDotBounds;
    nextDotBounds.x1 = next.x - maskWidth / 2;
    nextDotBounds.x2 = next.x + maskWidth / 2;
    nextDotBounds.y1 = next.y - maskHeight / 2;
    nextDotBounds.y2 = next.y + maskHeight / 2;

    const unsigned char* mask_pixels = maskData;
    int yPrev = prevDotBounds.y1;
    for (int y = nextDotBounds.y1; y < nextDotBounds.y2;
         ++y,
         ++yPrev,
         mask_pixels += maskStride) {


        float *dst_pixels[4];
        int dstPixelStride;
        Image::getChannelPointers<float>((const float**)dstImageData.ptrs, nextDotBounds.x1, y, dstImageData.tileBounds, dstImageData.nComps, (float**)dst_pixels, &dstPixelStride);

        int xPrev = prevDotBounds.x1;
        for (int x = nextDotBounds.x1; x < nextDotBounds.x2;
             ++x, ++xPrev) {

            float *tmp_pixels[4];
            int tmpPixelStride;
            Image::getChannelPointers<float>((const float**)tmpImageData.ptrs, xPrev, yPrev, tmpImageData.tileBounds, tmpImageData.nComps, (float**)tmp_pixels, &tmpPixelStride);

            if (!tmp_pixels[0]) {
                continue;
            }
            float mask_scale = Image::convertPixelDepth<unsigned char, float>(mask_pixels[x - nextDotBounds.x1]);
            float one_minus_mask_scale = 1. - mask_scale;

            for (int k = 0; k < dstImageData.nComps; ++k) {
                *dst_pixels[k] = *tmp_pixels[k] * mask_scale + *dst_pixels[k] * one_minus_mask_scale;
                dst_pixels[k] += dstPixelStride;
            }
        }
    }

} // renderSmearDot

static bool
renderSmearRenderDot_cairo(RotoShapeRenderNodePrivate::RenderStrokeDataPtr userData,
                            const Point &prevCenter,
                            const Point &center,
                            double pressure,
                            double* spacing)
{
    RenderSmearCairoData* myData = (RenderSmearCairoData*)userData;
    double internalRadiusX, internalRadiusY, externalRadiusX, externalRadiusY;
    getRenderDotParams(myData->opacity, myData->brushSizePixelX, myData->brushSizePixelY, myData->brushHardness, myData->brushSpacing, pressure, myData->pressureAffectsOpacity, myData->pressureAffectsSize, myData->pressureAffectsHardness, &internalRadiusX, &internalRadiusY, &externalRadiusX, &externalRadiusY, spacing, 0);
    if (prevCenter.x == INT_MIN || prevCenter.y == INT_MIN) {
        return false;
    }
    if (prevCenter.x == center.x && prevCenter.y == center.y) {
        return false;
    }


    // If we were to copy exactly the portion in prevCenter, the smear would leave traces
    // too long. To dampen the effect of the smear, we clamp the spacing
    Point prevPoint = RotoShapeRenderNodePrivate::dampenSmearEffect(prevCenter, center, *spacing);

    renderSmearDot(myData->maskData, myData->maskStride, myData->maskWidth, myData->maskHeight, prevPoint, center, myData->brushSizePixelX, myData->brushSizePixelY, myData->dstImage);
    return true;
}


bool
RotoShapeRenderCairo::renderSmear_cairo(TimeValue time,
                                        ViewIdx view,
                                        const RenderScale& scale,
                                        const RotoStrokeItemPtr& rotoItem,
                                        const RectI& /*roi*/,
                                        const ImagePtr& dstImage,
                                        const double distToNextIn,
                                        const Point& lastCenterPointIn,
                                        double* distToNextOut,
                                        Point* lastCenterPointOut)
{

    RenderSmearCairoData data;
    data.opacity = rotoItem->getOpacityKnob()->getValueAtTime(time, DimIdx(0), view);
    data.dstImage = dstImage;

    std::list<std::list<std::pair<Point, double> > > strokes;
    rotoItem->evaluateStroke(scale, time, view, &strokes, 0);

    bool renderedDot = RotoShapeRenderNodePrivate::renderStroke_generic((RotoShapeRenderNodePrivate::RenderStrokeDataPtr)&data,
                                                                        renderSmearBegin_cairo,
                                                                        renderSmearRenderDot_cairo,
                                                                        renderStrokeEnd_cairo,
                                                                        strokes,
                                                                        distToNextIn,
                                                                        lastCenterPointIn,
                                                                        rotoItem,
                                                                        false,
                                                                        data.opacity,
                                                                        time,
                                                                        view,
                                                                        scale,
                                                                        distToNextOut,
                                                                        lastCenterPointOut);
    return renderedDot;
    
} // RotoShapeRenderCairo::renderSmear_cairo


void
RotoShapeRenderCairo::renderBezier_cairo(cairo_t* cr,
                                         const BezierPtr& bezier,
                                         double opacity,
                                         TimeValue time,
                                         ViewIdx view,
                                         const RenderScale& scale)
{
    const TimeValue t = time;
    double fallOff = bezier->getFeatherFallOffKnob()->getValueAtTime(t, DimIdx(0), view);
<<<<<<< HEAD
    double featherDist_canonical = bezier->getFeatherKnob()->getValueAtTime(t, DimIdx(0), view);
    double shapeColor[3];
=======
    double featherDist = bezier->getFeatherKnob()->getValueAtTime(t, DimIdx(0), view);
    ColorRgbaD shapeColor;
>>>>>>> 6bc91b65
    {
        KnobColorPtr colorKnob = bezier->getColorKnob();
        shapeColor.r = colorKnob->getValueAtTime(t, DimIdx(0), view);
        shapeColor.g = colorKnob->getValueAtTime(t, DimIdx(1), view);
        shapeColor.b = colorKnob->getValueAtTime(t, DimIdx(2), view);
        shapeColor.a = colorKnob->getValueAtTime(t, DimIdx(3), view);
    }


    cairo_set_operator(cr, CAIRO_OPERATOR_OVER);

    cairo_new_path(cr);

    ////Define the feather edge pattern
    cairo_pattern_t* mesh = cairo_pattern_create_mesh();
    if (cairo_pattern_status(mesh) != CAIRO_STATUS_SUCCESS) {
        cairo_pattern_destroy(mesh);

        return;
    }

    ///Adjust the feather distance so it takes the mipmap level into account
    double featherDist_pixelX = featherDist_canonical * scale.x;
    double featherDist_pixelY = featherDist_canonical * scale.y;




#ifdef ROTO_CAIRO_RENDER_TRIANGLES_ONLY
    PolygonData data;
    computeTriangles(bezier, t, scale, featherDist_pixelX, featherDist_pixelY, &data);
    renderFeather_cairo(data, shapeColor, fallOff, mesh);
    renderInternalShape_cairo(data, shapeColor, mesh);
    Q_UNUSED(opacity);
#else
    renderFeather_old_cairo(bezier, t, view, scale, shapeColor, opacity, featherDist_pixelX, featherDist_pixelY, fallOff, mesh);

    Transform::Matrix3x3 transform;
    bezier->getTransformAtTime(t, view, &transform);

    // strangely, the above-mentioned cairo bug doesn't affect this function
    BezierCPs cps = bezier->getControlPoints(view);
    renderInternalShape_old_cairo(t, scale, shapeColor, opacity, transform, cr, mesh, cps);

#endif


    RotoShapeRenderCairo::applyAndDestroyMask(cr, mesh);

} // RotoShapeRenderCairo::renderBezier_cairo

void
RotoShapeRenderCairo::renderFeather_old_cairo(const BezierPtr& bezier,
                                              TimeValue time,
                                              ViewIdx view,
<<<<<<< HEAD
                                              const RenderScale &scale,
                                              double shapeColor[3],
=======
                                              unsigned int mipmapLevel,
                                              const ColorRgbaD& shapeColor,
>>>>>>> 6bc91b65
                                              double /*opacity*/,
                                              double featherDist_pixelsX,
                                              double featherDist_pixelsY,
                                              double fallOff,
                                              cairo_pattern_t* mesh)
{
    ///Note that we do not use the opacity when rendering the bezier, it is rendered with correct floating point opacity/color when converting
    ///to the Natron image.

    double fallOffInverse = 1. / fallOff;
    /*
     * We descretize the feather control points to obtain a polygon so that the feather distance will be of the same thickness around all the shape.
     * If we were to extend only the end points, the resulting bezier interpolation would create a feather with different thickness around the shape,
     * yielding an unwanted behaviour for the end user.
     */
    ///here is the polygon of the feather bezier
    ///This is used only if the feather distance is different of 0 and the feather points equal
    ///the control points in order to still be able to apply the feather distance.
    std::vector<ParametricPoint> featherPolygon;
    std::vector<ParametricPoint> bezierPolygon;
    RectD featherPolyBBox;

    featherPolyBBox.setupInfinity();

    bezier->evaluateFeatherPointsAtTime_DeCasteljau(time, view, scale,
#ifdef ROTO_BEZIER_EVAL_ITERATIVE
                                                    50,
#else
                                                    1,
#endif
                                                    true, &featherPolygon, &featherPolyBBox);
    bezier->evaluateAtTime_DeCasteljau(time, view, scale,
#ifdef ROTO_BEZIER_EVAL_ITERATIVE
                                       50,
#else
                                       1,
#endif
                                       &bezierPolygon, NULL);

    bool clockWise = bezier->isFeatherPolygonClockwiseOriented(time, view);

    assert( !featherPolygon.empty() && !bezierPolygon.empty() );


    std::vector<Point> featherContour;

    // prepare iterators
    std::vector<ParametricPoint>::iterator next = featherPolygon.begin();
    ++next;  // can only be valid since we assert the list is not empty
    if ( next == featherPolygon.end() ) {
        next = featherPolygon.begin();
    }
    std::vector<ParametricPoint>::iterator prev = featherPolygon.end();
    --prev; // can only be valid since we assert the list is not empty
    std::vector<ParametricPoint>::iterator bezIT = bezierPolygon.begin();
    std::vector<ParametricPoint>::iterator prevBez = bezierPolygon.end();
    --prevBez; // can only be valid since we assert the list is not empty

    // prepare p1
    double absFeatherDistX = std::abs(featherDist_pixelsX);
    double absFeatherDistY = std::abs(featherDist_pixelsY);
    Point p1;
    p1.x = featherPolygon.begin()->x;
    p1.y = featherPolygon.begin()->y;
    double norm = sqrt( (next->x - prev->x) * (next->x - prev->x) + (next->y - prev->y) * (next->y - prev->y) );
    assert(norm != 0);
    double dx = (norm != 0) ? -( (next->y - prev->y) / norm ) : 0;
    double dy = (norm != 0) ? ( (next->x - prev->x) / norm ) : 1;

    if (!clockWise) {
        p1.x -= dx * absFeatherDistX;
        p1.y -= dy * absFeatherDistY;
    } else {
        p1.x += dx * absFeatherDistX;
        p1.y += dy * absFeatherDistY;
    }

    Point origin = p1;
    featherContour.push_back(p1);


    // increment for first iteration
    std::vector<ParametricPoint>::iterator cur = featherPolygon.begin();
    // ++cur, ++prev, ++next, ++bezIT, ++prevBez
    // all should be valid, actually
    assert( cur != featherPolygon.end() &&
           prev != featherPolygon.end() &&
           next != featherPolygon.end() &&
           bezIT != bezierPolygon.end() &&
           prevBez != bezierPolygon.end() );
    if ( cur != featherPolygon.end() ) {
        ++cur;
    }
    if ( prev != featherPolygon.end() ) {
        ++prev;
    }
    if ( next != featherPolygon.end() ) {
        ++next;
    }
    if ( bezIT != bezierPolygon.end() ) {
        ++bezIT;
    }
    if ( prevBez != bezierPolygon.end() ) {
        ++prevBez;
    }

    for (;; ++cur) { // for each point in polygon
        if ( next == featherPolygon.end() ) {
            next = featherPolygon.begin();
        }
        if ( prev == featherPolygon.end() ) {
            prev = featherPolygon.begin();
        }
        if ( bezIT == bezierPolygon.end() ) {
            bezIT = bezierPolygon.begin();
        }
        if ( prevBez == bezierPolygon.end() ) {
            prevBez = bezierPolygon.begin();
        }
        bool mustStop = false;
        if ( cur == featherPolygon.end() ) {
            mustStop = true;
            cur = featherPolygon.begin();
        }

        ///skip it
        if ( (cur->x == prev->x) && (cur->y == prev->y) ) {
            continue;
        }

        Point p0, p0p1, p1p0, p2, p2p3, p3p2, p3;
        p0.x = prevBez->x;
        p0.y = prevBez->y;
        p3.x = bezIT->x;
        p3.y = bezIT->y;

        if (!mustStop) {
            norm = sqrt( (next->x - prev->x) * (next->x - prev->x) + (next->y - prev->y) * (next->y - prev->y) );
            assert(norm != 0);
            dx = -( (next->y - prev->y) / norm );
            dy = ( (next->x - prev->x) / norm );
            p2.x = cur->x;
            p2.y = cur->y;

            if (!clockWise) {
                p2.x -= dx * absFeatherDistX;
                p2.y -= dy * absFeatherDistY;
            } else {
                p2.x += dx * absFeatherDistX;
                p2.y += dy * absFeatherDistY;
            }
        } else {
            p2.x = origin.x;
            p2.y = origin.y;
        }
        featherContour.push_back(p2);

        ///linear interpolation
        p0p1.x = (p0.x * fallOff * 2. + fallOffInverse * p1.x) / (fallOff * 2. + fallOffInverse);
        p0p1.y = (p0.y * fallOff * 2. + fallOffInverse * p1.y) / (fallOff * 2. + fallOffInverse);
        p1p0.x = (p0.x * fallOff + 2. * fallOffInverse * p1.x) / (fallOff + 2. * fallOffInverse);
        p1p0.y = (p0.y * fallOff + 2. * fallOffInverse * p1.y) / (fallOff + 2. * fallOffInverse);


        p2p3.x = (p3.x * fallOff + 2. * fallOffInverse * p2.x) / (fallOff + 2. * fallOffInverse);
        p2p3.y = (p3.y * fallOff + 2. * fallOffInverse * p2.y) / (fallOff + 2. * fallOffInverse);
        p3p2.x = (p3.x * fallOff * 2. + fallOffInverse * p2.x) / (fallOff * 2. + fallOffInverse);
        p3p2.y = (p3.y * fallOff * 2. + fallOffInverse * p2.y) / (fallOff * 2. + fallOffInverse);


        ///move to the initial point
        cairo_mesh_pattern_begin_patch(mesh);
        cairo_mesh_pattern_move_to(mesh, p0.x, p0.y);
        cairo_mesh_pattern_curve_to(mesh, p0p1.x, p0p1.y, p1p0.x, p1p0.y, p1.x, p1.y);
        cairo_mesh_pattern_line_to(mesh, p2.x, p2.y);
        cairo_mesh_pattern_curve_to(mesh, p2p3.x, p2p3.y, p3p2.x, p3p2.y, p3.x, p3.y);
        cairo_mesh_pattern_line_to(mesh, p0.x, p0.y);
        ///Set the 4 corners color
        ///inner is full color

        // IMPORTANT NOTE:
        // The two sqrt below are due to a probable cairo bug.
        // To check wether the bug is present is a given cairo version,
        // make any shape with a very large feather and set
        // opacity to 0.5. Then, zoom on the polygon border to check if the intensity is continuous
        // and approximately equal to 0.5.
        // If the bug if ixed in cairo, please use #if CAIRO_VERSION>xxx to keep compatibility with
        // older Cairo versions.
        cairo_mesh_pattern_set_corner_color_rgba(mesh, 0, shapeColor.r, shapeColor.g, shapeColor.b, 1.);
        ///outter is faded
        cairo_mesh_pattern_set_corner_color_rgba(mesh, 1, shapeColor.r, shapeColor.g, shapeColor.b, 0.);
        cairo_mesh_pattern_set_corner_color_rgba(mesh, 2, shapeColor.r, shapeColor.g, shapeColor.b, 0.);
        ///inner is full color
        cairo_mesh_pattern_set_corner_color_rgba(mesh, 3, shapeColor.r, shapeColor.g, shapeColor.b, 1.);
        assert(cairo_pattern_status(mesh) == CAIRO_STATUS_SUCCESS);

        cairo_mesh_pattern_end_patch(mesh);

        if (mustStop) {
            break;
        }

        p1 = p2;

        // increment for next iteration
        // ++prev, ++next, ++bezIT, ++prevBez
        if ( prev != featherPolygon.end() ) {
            ++prev;
        }
        if ( next != featherPolygon.end() ) {
            ++next;
        }
        if ( bezIT != bezierPolygon.end() ) {
            ++bezIT;
        }
        if ( prevBez != bezierPolygon.end() ) {
            ++prevBez;
        }
    }  // for each point in polygon
} // RotoShapeRenderCairo::renderFeather_old_cairo

void
RotoShapeRenderCairo::renderFeather_cairo(const RotoBezierTriangulation::PolygonData& inArgs, const ColorRgbaD& shapeColor, double fallOff, cairo_pattern_t * mesh)
{
    // Roto feather is rendered as triangles
    assert(inArgs.featherMesh.size() >= 3 && inArgs.featherMesh.size() % 3 == 0);

    double fallOffInverse = 1. / fallOff;

    std::vector<RotoBezierTriangulation::RotoFeatherVertex>::const_iterator next = inArgs.featherMesh.begin();
    ++next;
    std::vector<RotoBezierTriangulation::RotoFeatherVertex>::const_iterator nextNext = next;
    ++nextNext;
    int index = 0;
    for (std::vector<RotoBezierTriangulation::RotoFeatherVertex>::const_iterator it = inArgs.featherMesh.begin(); it!=inArgs.featherMesh.end(); index += 3) {


        cairo_mesh_pattern_begin_patch(mesh);

        // Only 3 of the 4 vertices are valid
        const RotoBezierTriangulation::RotoFeatherVertex* innerVertices[2] = {0, 0};
        const RotoBezierTriangulation::RotoFeatherVertex* outterVertices[2] = {0, 0};

        {
            int innerIndex = 0;
            int outterIndex = 0;
            if (it->isInner) {
                innerVertices[innerIndex] = &(*it);
                ++innerIndex;
            } else {
                outterVertices[outterIndex] = &(*it);
                ++outterIndex;
            }
            if (next->isInner) {
                assert(innerIndex <= 1);
                if (innerIndex <= 1) {
                    innerVertices[innerIndex] = &(*next);
                    ++innerIndex;
                }
            } else {
                assert(outterIndex <= 1);
                if (outterIndex <= 1) {
                    outterVertices[outterIndex] = &(*next);
                    ++outterIndex;
                }
            }
            if (nextNext->isInner) {
                assert(innerIndex <= 1);
                if (innerIndex <= 1) {
                    innerVertices[innerIndex] = &(*nextNext);
                    ++innerIndex;
                }
            } else {
                assert(outterIndex <= 1);
                if (outterIndex <= 1) {
                    outterVertices[outterIndex] = &(*nextNext);
                    ++outterIndex;
                }
            }
            assert((outterIndex == 1 && innerIndex == 2) || (innerIndex == 1 && outterIndex == 2));
        }
        // make a degenerated coons patch out of the triangle so that we can assign a color to each vertex to emulate simple gouraud shaded triangles
        Point p0, p0p1, p1, p1p0, p2, p2p3, p3p2, p3;

        p0.x = innerVertices[0]->x;
        p0.y = innerVertices[0]->y;
        p1.x = outterVertices[0]->x;
        p1.y = outterVertices[0]->y;
        if (outterVertices[1]) {
            p2.x = outterVertices[1]->x;
            p2.y = outterVertices[1]->y;
        } else {
            // Repeat p1 if only 1 outter vertex
            p2 = p1;
        }
        if (innerVertices[1]) {
            p3.x = innerVertices[1]->x;
            p3.y = innerVertices[1]->y;
        } else {
            // Repeat p0 if only 1 inner vertex
            p3 = p0;
        }


        ///linear interpolation
        p0p1.x = (p0.x * fallOff * 2. + fallOffInverse * p1.x) / (fallOff * 2. + fallOffInverse);
        p0p1.y = (p0.y * fallOff * 2. + fallOffInverse * p1.y) / (fallOff * 2. + fallOffInverse);
        p1p0.x = (p0.x * fallOff + 2. * fallOffInverse * p1.x) / (fallOff + 2. * fallOffInverse);
        p1p0.y = (p0.y * fallOff + 2. * fallOffInverse * p1.y) / (fallOff + 2. * fallOffInverse);


        p2p3.x = (p3.x * fallOff + 2. * fallOffInverse * p2.x) / (fallOff + 2. * fallOffInverse);
        p2p3.y = (p3.y * fallOff + 2. * fallOffInverse * p2.y) / (fallOff + 2. * fallOffInverse);
        p3p2.x = (p3.x * fallOff * 2. + fallOffInverse * p2.x) / (fallOff * 2. + fallOffInverse);
        p3p2.y = (p3.y * fallOff * 2. + fallOffInverse * p2.y) / (fallOff * 2. + fallOffInverse);


        // move to the initial point
        cairo_mesh_pattern_move_to(mesh, p0.x, p0.y);
        cairo_mesh_pattern_curve_to(mesh, p0p1.x, p0p1.y, p1p0.x, p1p0.y, p1.x, p1.y);
        cairo_mesh_pattern_line_to(mesh, p2.x, p2.y);
        cairo_mesh_pattern_curve_to(mesh, p2p3.x, p2p3.y, p3p2.x, p3p2.y, p3.x, p3.y);
        cairo_mesh_pattern_line_to(mesh, p0.x, p0.y);

        // Set the 4 corners color
        // inner is full color

        // IMPORTANT NOTE:
        // The two sqrt below are due to a probable cairo bug.
        // To check wether the bug is present is a given cairo version,
        // make any shape with a very large feather and set
        // opacity to 0.5. Then, zoom on the polygon border to check if the intensity is continuous
        // and approximately equal to 0.5.
        // If the bug if ixed in cairo, please use #if CAIRO_VERSION>xxx to keep compatibility with
        // older Cairo versions.
        cairo_mesh_pattern_set_corner_color_rgba(mesh, 0, shapeColor.r, shapeColor.g, shapeColor.b, 1.);
        // outter is faded
        cairo_mesh_pattern_set_corner_color_rgba(mesh, 1, shapeColor.r, shapeColor.g, shapeColor.b, 0.);
        cairo_mesh_pattern_set_corner_color_rgba(mesh, 2, shapeColor.r, shapeColor.g, shapeColor.b, 0.);
        // inner is full color
        cairo_mesh_pattern_set_corner_color_rgba(mesh, 3, shapeColor.r, shapeColor.g, shapeColor.b, 1.);
        assert(cairo_pattern_status(mesh) == CAIRO_STATUS_SUCCESS);

        cairo_mesh_pattern_end_patch(mesh);


        assert(nextNext != inArgs.featherMesh.end());
        ++nextNext;

        // check if we reached the end
        if (nextNext == inArgs.featherMesh.end()) {
            break;
        }
        // advance a second time
        ++nextNext;
        if (nextNext == inArgs.featherMesh.end()) {
            break;
        }
        // advance a 3rd time
        ++nextNext;
        if (nextNext == inArgs.featherMesh.end()) {
            break;
        }

        assert(next != inArgs.featherMesh.end());
        ++next;
        assert(next != inArgs.featherMesh.end());
        ++next;
        assert(next != inArgs.featherMesh.end());
        ++next;
        assert(next != inArgs.featherMesh.end());

        assert(it != inArgs.featherMesh.end());
        ++it;
        assert(it != inArgs.featherMesh.end());
        ++it;
        assert(it != inArgs.featherMesh.end());
        ++it;
        assert(it != inArgs.featherMesh.end());
    } // for (std::list<RotoFeatherVertex>::const_iterator it = vertices.begin(); it!=vertices.end(); )
} // RotoShapeRenderCairo::renderFeather_cairo



void
RotoShapeRenderCairo::renderInternalShape_cairo(const RotoBezierTriangulation::PolygonData& inArgs, const ColorRgbaD& shapeColor, cairo_pattern_t * mesh)
{
    for (std::vector<RotoBezierTriangulation::RotoTriangles>::const_iterator it = inArgs.internalTriangles.begin(); it!=inArgs.internalTriangles.end(); ++it ) {

        assert(it->indices.size() >= 3 && it->indices.size() % 3 == 0);

        int c = 0;
        int coonsPatchStart = -1;
        for (std::vector<unsigned int>::const_iterator it2 = it->indices.begin(); it2!=it->indices.end(); ++it2) {
            if (c == 0) {
                cairo_mesh_pattern_begin_patch(mesh);
                cairo_mesh_pattern_move_to(mesh, inArgs.bezierPolygonJoined[*it2].x, inArgs.bezierPolygonJoined[*it2].y);
                coonsPatchStart = *it2;
            } else {
                cairo_mesh_pattern_line_to(mesh, inArgs.bezierPolygonJoined[*it2].x, inArgs.bezierPolygonJoined[*it2].y);
            }
            if (c == 2) {
                assert(coonsPatchStart);
                // close coons patch by transforming the triangle into a degenerated coons patch
                cairo_mesh_pattern_line_to(mesh, inArgs.bezierPolygonJoined[coonsPatchStart].x, inArgs.bezierPolygonJoined[coonsPatchStart].y);
                // IMPORTANT NOTE:
                // The two sqrt below are due to a probable cairo bug.
                // To check wether the bug is present is a given cairo version,
                // make any shape with a very large feather and set
                // opacity to 0.5. Then, zoom on the polygon border to check if the intensity is continuous
                // and approximately equal to 0.5.
                // If the bug if ixed in cairo, please use #if CAIRO_VERSION>xxx to keep compatibility with
                // older Cairo versions.
                cairo_mesh_pattern_set_corner_color_rgba(mesh, 0, shapeColor.r, shapeColor.g, shapeColor.b, 1);
                cairo_mesh_pattern_set_corner_color_rgba(mesh, 1, shapeColor.r, shapeColor.g, shapeColor.b, 1);
                cairo_mesh_pattern_set_corner_color_rgba(mesh, 2, shapeColor.r, shapeColor.g, shapeColor.b, 1);
                cairo_mesh_pattern_set_corner_color_rgba(mesh, 3, shapeColor.r, shapeColor.g, shapeColor.b, 1);
                assert(cairo_pattern_status(mesh) == CAIRO_STATUS_SUCCESS);

                cairo_mesh_pattern_end_patch(mesh);
                c = 0;
            } else {
                ++c;
            }
        }
    }
    for (std::vector<RotoBezierTriangulation::RotoTriangleFans>::const_iterator it = inArgs.internalFans.begin(); it!=inArgs.internalFans.end(); ++it ) {

        assert(it->indices.size() >= 3);
        std::vector<unsigned int>::const_iterator cur = it->indices.begin();
        unsigned int fanStart = *cur;
        ++cur;
        std::vector<unsigned int>::const_iterator next = cur;
        ++next;
        for (;next != it->indices.end();) {
            cairo_mesh_pattern_begin_patch(mesh);
            assert(fanStart < inArgs.bezierPolygonJoined.size() && *cur < inArgs.bezierPolygonJoined.size() && *next < inArgs.bezierPolygonJoined.size());
            const ParametricPoint &p0 = inArgs.bezierPolygonJoined[fanStart];
            const ParametricPoint &p3 = p0;
            const ParametricPoint &p1 = inArgs.bezierPolygonJoined[*cur];
            const ParametricPoint &p2 = inArgs.bezierPolygonJoined[*next];
            cairo_mesh_pattern_move_to(mesh, p0.x, p0.y);
            cairo_mesh_pattern_line_to(mesh, p1.x, p1.y);
            cairo_mesh_pattern_line_to(mesh, p2.x, p2.y);
            cairo_mesh_pattern_line_to(mesh, p3.x, p3.y);
            // IMPORTANT NOTE:
            // The two sqrt below are due to a probable cairo bug.
            // To check wether the bug is present is a given cairo version,
            // make any shape with a very large feather and set
            // opacity to 0.5. Then, zoom on the polygon border to check if the intensity is continuous
            // and approximately equal to 0.5.
            // If the bug if ixed in cairo, please use #if CAIRO_VERSION>xxx to keep compatibility with
            // older Cairo versions.
            cairo_mesh_pattern_set_corner_color_rgba(mesh, 0, shapeColor.r, shapeColor.g, shapeColor.b, 1);
            cairo_mesh_pattern_set_corner_color_rgba(mesh, 1, shapeColor.r, shapeColor.g, shapeColor.b, 1);
            cairo_mesh_pattern_set_corner_color_rgba(mesh, 2, shapeColor.r, shapeColor.g, shapeColor.b, 1);
            cairo_mesh_pattern_set_corner_color_rgba(mesh, 3, shapeColor.r, shapeColor.g, shapeColor.b, 1);
            assert(cairo_pattern_status(mesh) == CAIRO_STATUS_SUCCESS);

            cairo_mesh_pattern_end_patch(mesh);

            ++next;
            ++cur;
        }
    }
    for (std::vector<RotoBezierTriangulation::RotoTriangleStrips>::const_iterator it = inArgs.internalStrips.begin(); it!=inArgs.internalStrips.end(); ++it ) {

        assert(it->indices.size() >= 3);

        std::vector<unsigned int>::const_iterator cur = it->indices.begin();
        unsigned int prevPrev = *cur;
        ++cur;
        unsigned int prev = *cur;
        ++cur;
        for (; cur != it->indices.end(); ++cur) {
            assert(prevPrev < inArgs.bezierPolygonJoined.size() && prev < inArgs.bezierPolygonJoined.size() && *cur < inArgs.bezierPolygonJoined.size());
            cairo_mesh_pattern_begin_patch(mesh);
            const ParametricPoint &p0 = inArgs.bezierPolygonJoined[prevPrev];
            const ParametricPoint &p3 = p0;
            const ParametricPoint &p1 = inArgs.bezierPolygonJoined[prev];
            const ParametricPoint &p2 = inArgs.bezierPolygonJoined[*cur];
            cairo_mesh_pattern_move_to(mesh, p0.x, p0.y);
            cairo_mesh_pattern_line_to(mesh, p1.x, p1.y);
            cairo_mesh_pattern_line_to(mesh, p2.x, p2.y);
            cairo_mesh_pattern_line_to(mesh, p3.x, p3.y);
            // IMPORTANT NOTE:
            // The two sqrt below are due to a probable cairo bug.
            // To check wether the bug is present is a given cairo version,
            // make any shape with a very large feather and set
            // opacity to 0.5. Then, zoom on the polygon border to check if the intensity is continuous
            // and approximately equal to 0.5.
            // If the bug if ixed in cairo, please use #if CAIRO_VERSION>xxx to keep compatibility with
            // older Cairo versions.
            cairo_mesh_pattern_set_corner_color_rgba(mesh, 0, shapeColor.r, shapeColor.g, shapeColor.b, 1);
            cairo_mesh_pattern_set_corner_color_rgba(mesh, 1, shapeColor.r, shapeColor.g, shapeColor.b, 1);
            cairo_mesh_pattern_set_corner_color_rgba(mesh, 2, shapeColor.r, shapeColor.g, shapeColor.b, 1);
            cairo_mesh_pattern_set_corner_color_rgba(mesh, 3, shapeColor.r, shapeColor.g, shapeColor.b, 1);
            assert(cairo_pattern_status(mesh) == CAIRO_STATUS_SUCCESS);

            cairo_mesh_pattern_end_patch(mesh);

            prevPrev = prev;
            prev = *cur;
        }
    }
} // RotoShapeRenderCairo::renderInternalShape_cairo


void
<<<<<<< HEAD
RotoShapeRenderCairo::renderInternalShape_old_cairo(TimeValue time,
                                                  const RenderScale &scale,
                                                  double /*shapeColor*/[3],
                                                  double /*opacity*/,
=======
RotoShapeRenderCairo::renderInternalShape_old_cairo(double time,
                                                  unsigned int mipmapLevel,
                                                  const ColorRgbaD& shapeColor,
                                                  double opacity,
>>>>>>> 6bc91b65
                                                  const Transform::Matrix3x3& transform,
                                                  cairo_t* cr,
#ifdef ROTO_USE_MESH_PATTERN_ONLY
                                                  cairo_pattern_t* mesh,
#else
                                                  cairo_pattern_t* /*mesh*/,
#endif
                                                  const BezierCPs & cps)
{
    assert( !cps.empty() );
#ifdef ROTO_USE_MESH_PATTERN_ONLY
    std::list<BezierCPs> coonPatches;
    bezulate(time, cps, &coonPatches);

    for (std::list<BezierCPs>::iterator it = coonPatches.begin(); it != coonPatches.end(); ++it) {
        std::list<BezierCPs> fixedPatch;
        CoonsRegularization::regularize(*it, time, &fixedPatch);
        for (std::list<BezierCPs>::iterator it2 = fixedPatch.begin(); it2 != fixedPatch.end(); ++it2) {
            std::size_t size = it2->size();
            assert(size <= 4 && size >= 2);

            BezierCPs::iterator patchIT = it2->begin();
            BezierCPPtr p0ptr, p1ptr, p2ptr, p3ptr;
            p0ptr = *patchIT;
            ++patchIT;
            if (size == 2) {
                p1ptr = p0ptr;
                p2ptr = *patchIT;
                p3ptr = p2ptr;
            } else if (size == 3) {
                p1ptr = *patchIT;
                p2ptr = *patchIT;
                ++patchIT;
                p3ptr = *patchIT;
            } else if (size == 4) {
                p1ptr = *patchIT;
                ++patchIT;
                p2ptr = *patchIT;
                ++patchIT;
                p3ptr = *patchIT;
            }
            assert(p0ptr && p1ptr && p2ptr && p3ptr);

            Point p0, p0p1, p1p0, p1, p1p2, p2p1, p2p3, p3p2, p2, p3, p3p0, p0p3;

            p0ptr->getLeftBezierPointAtTime(time, &p0p3.x, &p0p3.y);
            p0ptr->getPositionAtTime(time, &p0.x, &p0.y);
            p0ptr->getRightBezierPointAtTime(time, &p0p1.x, &p0p1.y);

            p1ptr->getLeftBezierPointAtTime(time, &p1p0.x, &p1p0.y);
            p1ptr->getPositionAtTime(time, &p1.x, &p1.y);
            p1ptr->getRightBezierPointAtTime(time, &p1p2.x, &p1p2.y);

            p2ptr->getLeftBezierPointAtTime(time, &p2p1.x, &p2p1.y);
            p2ptr->getPositionAtTime(time, &p2.x, &p2.y);
            p2ptr->getRightBezierPointAtTime(time, &p2p3.x, &p2p3.y);

            p3ptr->getLeftBezierPointAtTime(time, &p3p2.x, &p3p2.y);
            p3ptr->getPositionAtTime(time, &p3.x, &p3.y);
            p3ptr->getRightBezierPointAtTime(time, &p3p0.x, &p3p0.y);


            adjustToPointToScale(scale, p0.x, p0.y);
            adjustToPointToScale(scale, p0p1.x, p0p1.y);
            adjustToPointToScale(scale, p1p0.x, p1p0.y);
            adjustToPointToScale(scale, p1.x, p1.y);
            adjustToPointToScale(scale, p1p2.x, p1p2.y);
            adjustToPointToScale(scale, p2p1.x, p2p1.y);
            adjustToPointToScale(scale, p2.x, p2.y);
            adjustToPointToScale(scale, p2p3.x, p2p3.y);
            adjustToPointToScale(scale, p3p2.x, p3p2.y);
            adjustToPointToScale(scale, p3.x, p3.y);
            adjustToPointToScale(scale, p3p0.x, p3p0.y);
            adjustToPointToScale(scale, p0p3.x, p0p3.y);

            // Add a Coons patch such as:

            //         C1  Side 1   C2
            //        +---------------+
            //        |               |
            //        |  P1       P2  |
            //        |               |
            // Side 0 |               | Side 2
            //        |               |
            //        |               |
            //        |  P0       P3  |
            //        |               |
            //        +---------------+
            //        C0     Side 3   C3

            // In the above drawing, C0 is p0, P0 is p0p1, P1 is p1p0, C1 is p1 and so on...

            ///move to C0
            cairo_mesh_pattern_begin_patch(mesh);
            cairo_mesh_pattern_move_to(mesh, p0.x, p0.y);
            if (size == 4) {
                cairo_mesh_pattern_curve_to(mesh, p0p1.x, p0p1.y, p1p0.x, p1p0.y, p1.x, p1.y);
                cairo_mesh_pattern_curve_to(mesh, p1p2.x, p1p2.y, p2p1.x, p2p1.y, p2.x, p2.y);
                cairo_mesh_pattern_curve_to(mesh, p2p3.x, p2p3.y, p3p2.x, p3p2.y, p3.x, p3.y);
                cairo_mesh_pattern_curve_to(mesh, p3p0.x, p3p0.y, p0p3.x, p0p3.y, p0.x, p0.y);
            } else if (size == 3) {
                cairo_mesh_pattern_curve_to(mesh, p0p1.x, p0p1.y, p1p0.x, p1p0.y, p1.x, p1.y);
                cairo_mesh_pattern_line_to(mesh, p2.x, p2.y);
                cairo_mesh_pattern_curve_to(mesh, p2p3.x, p2p3.y, p3p2.x, p3p2.y, p3.x, p3.y);
                cairo_mesh_pattern_curve_to(mesh, p3p0.x, p3p0.y, p0p3.x, p0p3.y, p0.x, p0.y);
            } else {
                assert(size == 2);
                cairo_mesh_pattern_line_to(mesh, p1.x, p1.y);
                cairo_mesh_pattern_curve_to(mesh, p1p2.x, p1p2.y, p2p1.x, p2p1.y, p2.x, p2.y);
                cairo_mesh_pattern_line_to(mesh, p3.x, p3.y);
                cairo_mesh_pattern_curve_to(mesh, p3p0.x, p3p0.y, p0p3.x, p0p3.y, p0.x, p0.y);
            }
            ///Set the 4 corners color

            // IMPORTANT NOTE:
            // The two sqrt below are due to a probable cairo bug.
            // To check wether the bug is present is a given cairo version,
            // make any shape with a very large feather and set
            // opacity to 0.5. Then, zoom on the polygon border to check if the intensity is continuous
            // and approximately equal to 0.5.
            // If the bug if ixed in cairo, please use #if CAIRO_VERSION>xxx to keep compatibility with
            // older Cairo versions.
            cairo_mesh_pattern_set_corner_color_rgba( mesh, 0, shapeColor.r, shapeColor.g, shapeColor.b,
                                                     std::sqrt(opacity) );
            cairo_mesh_pattern_set_corner_color_rgba(mesh, 1, shapeColor.r, shapeColor.g, shapeColor.b,
                                                     std::sqrt(opacity) );
            cairo_mesh_pattern_set_corner_color_rgba(mesh, 2, shapeColor.r, shapeColor.g, shapeColor.b,
                                                     std::sqrt(opacity) );
            cairo_mesh_pattern_set_corner_color_rgba( mesh, 3, shapeColor.r, shapeColor.g, shapeColor.b,
                                                     std::sqrt(opacity) );
            assert(cairo_pattern_status(mesh) == CAIRO_STATUS_SUCCESS);

            cairo_mesh_pattern_end_patch(mesh);
        }
    }
#else // ifdef ROTO_USE_MESH_PATTERN_ONLY
    Q_UNUSED(shapeColor);
    Q_UNUSED(opacity);
    cairo_set_source_rgba(cr, 1, 1, 1, 1);

    BezierCPs::const_iterator point = cps.begin();
    assert( point != cps.end() );
    if ( point == cps.end() ) {
        return;
    }
    BezierCPs::const_iterator nextPoint = point;
    if ( nextPoint != cps.end() ) {
        ++nextPoint;
    }


    Transform::Point3D initCp;
    (*point)->getPositionAtTime(time,  &initCp.x, &initCp.y);
    initCp.z = 1.;
    initCp = Transform::matApply(transform, initCp);

    adjustToPointToScale(scale, initCp.x, initCp.y);

    cairo_move_to(cr, initCp.x, initCp.y);

    while ( point != cps.end() ) {
        if ( nextPoint == cps.end() ) {
            nextPoint = cps.begin();
        }

        Transform::Point3D right, nextLeft, next;
        (*point)->getRightBezierPointAtTime(time,  &right.x, &right.y);
        right.z = 1;
        (*nextPoint)->getLeftBezierPointAtTime(time,  &nextLeft.x, &nextLeft.y);
        nextLeft.z = 1;
        (*nextPoint)->getPositionAtTime(time,  &next.x, &next.y);
        next.z = 1;

        right = Transform::matApply(transform, right);
        nextLeft = Transform::matApply(transform, nextLeft);
        next = Transform::matApply(transform, next);

        adjustToPointToScale(scale, right.x, right.y);
        adjustToPointToScale(scale, next.x, next.y);
        adjustToPointToScale(scale, nextLeft.x, nextLeft.y);
        cairo_curve_to(cr, right.x, right.y, nextLeft.x, nextLeft.y, next.x, next.y);

        // increment for next iteration
        ++point;
        if ( nextPoint != cps.end() ) {
            ++nextPoint;
        }
    } // while()
    //    if (cairo_get_antialias(cr) != CAIRO_ANTIALIAS_NONE ) {
    //        cairo_fill_preserve(cr);
    //        // These line properties make for a nicer looking polygon mesh
    //        cairo_set_line_join(cr, CAIRO_LINE_JOIN_BEVEL);
    //        cairo_set_line_cap(cr, CAIRO_LINE_CAP_BUTT);
    //        // Comment out the following call to cairo_set_line width
    //        // since the hard-coded width value of 1.0 is not appropriate
    //        // for fills of small areas. Instead, use the line width that
    //        // has already been set by the user via the above call of
    //        // poly_line which in turn calls set_current_context which in
    //        // turn calls cairo_set_line_width for the user-specified
    //        // width.
    //        cairo_set_line_width(cr, 1.0);
    //        cairo_stroke(cr);
    //    } else {
    cairo_fill(cr);
    //    }
#endif // ifdef ROTO_USE_MESH_PATTERN_ONLY
} // RotoShapeRenderCairo::renderInternalShape_old_cairo


void
RotoShapeRenderCairo::renderMaskInternal_cairo(const RotoDrawableItemPtr& rotoItem,
                                               const RectI & roi,
                                               const ImageComponents& components,
                                               const TimeValue time,
                                               ViewIdx view,
                                               const RangeD& shutterRange,
                                               int nDivisions,
                                               const RenderScale &scale,
                                               const bool isDuringPainting,
                                               const double distToNextIn,
                                               const Point& lastCenterPointIn,
                                               const ImagePtr &dstImage,
                                               double* distToNextOut,
                                               Point* lastCenterPointOut)
{

    //NodePtr node = rotoItem->getContext()->getNode();
    RotoStrokeItemPtr isStroke = toRotoStrokeItem(rotoItem);
    BezierPtr isBezier = toBezier(rotoItem);
    cairo_format_t cairoImgFormat;
    int srcNComps;
    bool doBuildUp = true;

    if (isStroke) {
        doBuildUp = isStroke->getBuildupKnob()->getValueAtTime(time, DimIdx(0), view);
        //For the non build-up case, we use the LIGHTEN compositing operator, which only works on colors
        if ( !doBuildUp || (components.getNumComponents() > 1) ) {
            cairoImgFormat = CAIRO_FORMAT_ARGB32;
            srcNComps = 4;
        } else {
            cairoImgFormat = CAIRO_FORMAT_A8;
            srcNComps = 1;
        }
    } else {
        cairoImgFormat = CAIRO_FORMAT_A8;
        srcNComps = 1;
    }

    assert(rotoItem->isActivated(time, view));

    double interval = nDivisions >= 1 ? (shutterRange.max - shutterRange.min) / nDivisions : 1.;
    for (int d = 0; d < nDivisions; ++d) {

        const TimeValue t = nDivisions > 1 ? TimeValue(shutterRange.min + d * interval) : time;

        std::list<std::list<std::pair<Point, double> > > strokes;
        if (isStroke) {
            isStroke->evaluateStroke(scale, t, view, &strokes, 0);
            if (strokes.empty()) {
                continue;
            }

        } else if (isBezier && isBezier->isOpenBezier()) {
            std::vector<std::vector< ParametricPoint> > decastelJauPolygon;
            isBezier->evaluateAtTime_DeCasteljau_autoNbPoints(t, view, scale, &decastelJauPolygon, 0);
            std::list<std::pair<Point, double> > points;
            for (std::vector<std::vector< ParametricPoint> > ::iterator it = decastelJauPolygon.begin(); it != decastelJauPolygon.end(); ++it) {
                for (std::vector< ParametricPoint>::iterator it2 = it->begin(); it2 != it->end(); ++it2) {
                    Point p = {it2->x, it2->y};
                    points.push_back( std::make_pair(p, 1.) );
                }
            }
            if ( !points.empty() ) {
                strokes.push_back(points);
            }
            if (strokes.empty()) {
                continue;
            }

        }



        ColorRgbaD shapeColor;
        {
            KnobColorPtr colorKnob = rotoItem->getColorKnob();
            shapeColor.r = colorKnob->getValueAtTime(t, DimIdx(0), view);
            shapeColor.g = colorKnob->getValueAtTime(t, DimIdx(1), view);
            shapeColor.b = colorKnob->getValueAtTime(t, DimIdx(2), view);
            shapeColor.a = colorKnob->getValueAtTime(t, DimIdx(3), view);
        }


        double opacity = rotoItem->getOpacityKnob()->getValueAtTime(t, DimIdx(0), view);

        Image::CPUTileData imageData;
        {
            Image::Tile tile;
            dstImage->getTileAt(0, &tile);
            dstImage->getCPUTileData(tile, &imageData);
        }


        ////Allocate the cairo temporary buffer
        CairoImageWrapper imgWrapper;

        RamBuffer<unsigned char> buf;
        if (isDuringPainting) {

            std::size_t stride = cairo_format_stride_for_width( cairoImgFormat, roi.width() );
            std::size_t memSize = stride * roi.height();
            buf.resize(memSize);
            std::memset(buf.getData(), 0, sizeof(unsigned char) * memSize);


            convertNatronImageToCairoImage<float, 1>(buf.getData(), srcNComps, stride, imageData, roi, roi, shapeColor);
            imgWrapper.cairoImg = cairo_image_surface_create_for_data(buf.getData(), cairoImgFormat, roi.width(), roi.height(),
                                                                      stride);
        } else {
            imgWrapper.cairoImg = cairo_image_surface_create( cairoImgFormat, roi.width(), roi.height() );
        }

        if (cairo_surface_status(imgWrapper.cairoImg) != CAIRO_STATUS_SUCCESS) {
            return;
        }
        cairo_surface_set_device_offset(imgWrapper.cairoImg, -roi.x1, -roi.y1);
        imgWrapper.ctx = cairo_create(imgWrapper.cairoImg);
        //cairo_set_fill_rule(cr, CAIRO_FILL_RULE_EVEN_ODD); // creates holes on self-overlapping shapes
        cairo_set_fill_rule(imgWrapper.ctx, CAIRO_FILL_RULE_WINDING);

        // these Roto shapes must be rendered WITHOUT antialias, or the junction between the inner
        // polygon and the feather zone will have artifacts. This is partly due to the fact that cairo
        // meshes are not antialiased.
        // Use a default feather distance of 1 pixel instead!
        // UPDATE: unfortunately, this produces less artifacts, but there are still some remaining (use opacity=0.5 to test)
        // maybe the inner polygon should be made of mesh patterns too?
        cairo_set_antialias(imgWrapper.ctx, CAIRO_ANTIALIAS_NONE);


        assert(isStroke || isBezier);
        if ( isStroke  || ( isBezier && isBezier->isOpenBezier() ) ) {
            std::vector<cairo_pattern_t*> dotPatterns;
            if (isDuringPainting && isStroke) {
                dotPatterns = isStroke->getPatternCache();
            }
            if ( dotPatterns.empty() ) {
                dotPatterns.resize(ROTO_PRESSURE_LEVELS);
                for (std::size_t i = 0; i < dotPatterns.size(); ++i) {
                    dotPatterns[i] = (cairo_pattern_t*)0;
                }
            }

            RotoShapeRenderCairo::renderStroke_cairo(imgWrapper.ctx, dotPatterns, strokes, distToNextIn, lastCenterPointIn, isStroke, doBuildUp, opacity, t, view, scale, distToNextOut, lastCenterPointOut);


            if (isDuringPainting) {
                if (isStroke) {
                    isStroke->updatePatternCache(dotPatterns);
                }
            } else {
                for (std::size_t i = 0; i < dotPatterns.size(); ++i) {
                    if (dotPatterns[i]) {
                        cairo_pattern_destroy(dotPatterns[i]);
                        dotPatterns[i] = 0;
                    }
                }
            }
        } else {
            RotoShapeRenderCairo::renderBezier_cairo(imgWrapper.ctx, isBezier, opacity, t, view, scale);
        }

        bool useOpacityToConvert = (isBezier != 0);


        assert(cairo_surface_status(imgWrapper.cairoImg) == CAIRO_STATUS_SUCCESS);

        ///A call to cairo_surface_flush() is required before accessing the pixel data
        ///to ensure that all pending drawing operations are finished.
        cairo_surface_flush(imgWrapper.cairoImg);

        // When motion blur is enabled, divide by the number of samples for the last sample.
        int nDivisionsToApply = nDivisions > 1 && d == nDivisions - 1 ? nDivisions : 0;

        // Accumulate if there's more than one sample and we are not at the first sample.
        bool doAccumulation = nDivisions > 1 && d > 0;

        convertCairoImageToNatronImage_noColor(imgWrapper.cairoImg, srcNComps, imageData, roi, shapeColor, opacity, false, useOpacityToConvert, doAccumulation, nDivisionsToApply);
    } // for all divisions
} // RotoShapeRenderNodePrivate::renderMaskInternal_cairo

void
RotoShapeRenderCairo::purgeCaches_cairo_internal(std::vector<cairo_pattern_t*>& cache)
{
    for (std::size_t i = 0; i < cache.size(); ++i) {
        if (cache[i]) {
            cairo_pattern_destroy(cache[i]);
            cache[i] = 0;
        }
    }
    cache.clear();
}

void
RotoShapeRenderCairo::purgeCaches_cairo(const RotoDrawableItemPtr& rotoItem)
{
    RotoStrokeItem* isStroke = dynamic_cast<RotoStrokeItem*>(rotoItem.get());
    if (isStroke) {
        std::vector<cairo_pattern_t*> dotPatterns = isStroke->getPatternCache();
        purgeCaches_cairo_internal(dotPatterns);
        isStroke->updatePatternCache(dotPatterns);
    }
}
NATRON_NAMESPACE_EXIT;

#endif //ROTO_SHAPE_RENDER_ENABLE_CAIRO<|MERGE_RESOLUTION|>--- conflicted
+++ resolved
@@ -80,31 +80,22 @@
 template <int dstNComps, int srcNComps, bool useOpacity, bool inverted, bool accumulate>
 static void
 convertCairoImageToNatronImageForAccum_noColor(cairo_surface_t* cairoImg,
-<<<<<<< HEAD
                                                const Image::CPUTileData& dstImageData,
                                                const RectI & srcBounds,
-                                               double shapeColor[3],
+                                               const ColorRgbaD& shapeColor,
                                                double opacity,
                                                int nDivisions)
-=======
-                                                  Image* image,
-                                                  const RectI & pixelRod,
-                                                  const ColorRgbaD& shapeColor,
-                                                  double opacity,
-                                                  int nDivisions)
->>>>>>> 6bc91b65
 {
     unsigned char* cdata = cairo_image_surface_get_data(cairoImg);
     unsigned char* srcPix = cdata;
     int stride = cairo_image_surface_get_stride(cairoImg);
-<<<<<<< HEAD
 
     assert(dstImageData.tileBounds.contains(srcBounds));
 
     double color[3];
-    for (int i = 0; i < 3; ++i) {
-        color[i] = useOpacity ? shapeColor[i] * opacity : shapeColor[i];
-    }
+    color[0] = useOpacity ? shapeColor.r * opacity : shapeColor.r;
+    color[1] = useOpacity ? shapeColor.g * opacity : shapeColor.g;
+    color[2] = useOpacity ? shapeColor.b * opacity : shapeColor.b;
 
     float *dst_pixels[4];
     int dstPixelStride;
@@ -119,26 +110,6 @@
             float cairoPixel = Image::convertPixelDepth<unsigned char, float>(*srcPix);
 
             // This is going to be optimized out by the compiler since this is a template parameter
-=======
-    Image::WriteAccess acc = image->getWriteRights();
-    double r = useOpacity ? shapeColor.r * opacity : shapeColor.r;
-    double g = useOpacity ? shapeColor.g * opacity : shapeColor.g;
-    double b = useOpacity ? shapeColor.b * opacity : shapeColor.b;
-    int width = pixelRod.width();
-    int srcNElements = width * srcNComps;
-
-    float tmpPix[4] = {0.f, 0.f, 0.f, 0.f};
-
-    for ( int y = 0; y < pixelRod.height(); ++y,
-         srcPix += (stride - srcNElements) ) {
-        float* dstPix = (float*)acc.pixelAt(pixelRod.x1, pixelRod.y1 + y);
-        assert(dstPix);
-
-        for (int x = 0; x < width; ++x,
-             dstPix += dstNComps,
-             srcPix += srcNComps) {
-            float cairoPixel;
->>>>>>> 6bc91b65
             if (inverted) {
                 cairoPixel = 1.f - cairoPixel;
             }
@@ -318,18 +289,11 @@
                 *dstPix = Image::convertPixelDepth<PIX, unsigned char>(*src_pixels[0]);
             } else if (dstNComps == 4) {
                 if (srcNComps == 4) {
-<<<<<<< HEAD
-                    dstPix[0] = shapeColor[2] == 0 ? 0 : Image::convertPixelDepth<float, unsigned char>(Image::convertPixelDepth<PIX, float>(*src_pixels[2]) / shapeColor[2]);
-                    dstPix[1] = shapeColor[1] == 0 ? 0 : Image::convertPixelDepth<float, unsigned char>(Image::convertPixelDepth<PIX, float>(*src_pixels[1]) / shapeColor[1]);
-                    dstPix[2] = shapeColor[0] == 0 ? 0 : Image::convertPixelDepth<float, unsigned char>(Image::convertPixelDepth<PIX, float>(*src_pixels[0]) / shapeColor[0]);
+                    dstPix[0] = shapeColor.b == 0 ? 0 : Image::convertPixelDepth<float, unsigned char>(Image::convertPixelDepth<PIX, float>(*src_pixels[2]) / shapeColor.b);
+                    dstPix[1] = shapeColor.g == 0 ? 0 : Image::convertPixelDepth<float, unsigned char>(Image::convertPixelDepth<PIX, float>(*src_pixels[1]) / shapeColor.g);
+                    dstPix[2] = shapeColor.r == 0 ? 0 : Image::convertPixelDepth<float, unsigned char>(Image::convertPixelDepth<PIX, float>(*src_pixels[0]) / shapeColor.r);
                     dstPix[3] = 255; //(float)srcPix[x * srcNComps + 3] / maxValue * 255.f;
-=======
-                    //We are in the !buildUp case, do exactly the opposite that is done in convertNatronImageToCairoImageForComponents
-                    dstPix[x * dstNComps + 0] = shapeColor.b == 0 ? 0 : (float)(srcPix[x * srcNComps + 2] / maxValue) / shapeColor.b * 255.f;
-                    dstPix[x * dstNComps + 1] = shapeColor.g == 0 ? 0 : (float)(srcPix[x * srcNComps + 1] / maxValue) / shapeColor.g * 255.f;
-                    dstPix[x * dstNComps + 2] = shapeColor.r == 0 ? 0 : (float)(srcPix[x * srcNComps + 0] / maxValue) / shapeColor.r * 255.f;
-                    dstPix[x * dstNComps + 3] = 255; //(float)srcPix[x * srcNComps + 3] / maxValue * 255.f;
->>>>>>> 6bc91b65
+
                 } else {
                     float pix = Image::convertPixelDepth<PIX, unsigned char>(*src_pixels[0]);
                     dstPix[0] = pix;
@@ -940,7 +904,6 @@
 
 static void
 renderSmearBegin_cairo(RotoShapeRenderNodePrivate::RenderStrokeDataPtr userData,
-<<<<<<< HEAD
                        double brushSizePixelX,
                        double brushSizePixelY,
                        double brushSpacing,
@@ -949,19 +912,8 @@
                        bool pressureAffectsHardness,
                        bool pressureAffectsSize,
                        bool /*buildUp*/,
-                       double /*shapeColor*/[3],
+                       const ColorRgbaD& shapeColor,
                        double opacity)
-=======
-                        double brushSizePixel,
-                        double brushSpacing,
-                        double brushHardness,
-                        bool pressureAffectsOpacity,
-                        bool pressureAffectsHardness,
-                        bool pressureAffectsSize,
-                        bool /*buildUp*/,
-                        const ColorRgbaD& shapeColor,
-                        double opacity)
->>>>>>> 6bc91b65
 {
     RenderSmearCairoData* myData = (RenderSmearCairoData*)userData;
     myData->brushSizePixelX = brushSizePixelX;
@@ -1149,13 +1101,8 @@
 {
     const TimeValue t = time;
     double fallOff = bezier->getFeatherFallOffKnob()->getValueAtTime(t, DimIdx(0), view);
-<<<<<<< HEAD
     double featherDist_canonical = bezier->getFeatherKnob()->getValueAtTime(t, DimIdx(0), view);
-    double shapeColor[3];
-=======
-    double featherDist = bezier->getFeatherKnob()->getValueAtTime(t, DimIdx(0), view);
     ColorRgbaD shapeColor;
->>>>>>> 6bc91b65
     {
         KnobColorPtr colorKnob = bezier->getColorKnob();
         shapeColor.r = colorKnob->getValueAtTime(t, DimIdx(0), view);
@@ -1211,13 +1158,8 @@
 RotoShapeRenderCairo::renderFeather_old_cairo(const BezierPtr& bezier,
                                               TimeValue time,
                                               ViewIdx view,
-<<<<<<< HEAD
                                               const RenderScale &scale,
-                                              double shapeColor[3],
-=======
-                                              unsigned int mipmapLevel,
                                               const ColorRgbaD& shapeColor,
->>>>>>> 6bc91b65
                                               double /*opacity*/,
                                               double featherDist_pixelsX,
                                               double featherDist_pixelsY,
@@ -1727,17 +1669,10 @@
 
 
 void
-<<<<<<< HEAD
 RotoShapeRenderCairo::renderInternalShape_old_cairo(TimeValue time,
                                                   const RenderScale &scale,
-                                                  double /*shapeColor*/[3],
+                                                  const ColorRgbaD& shapeColor,
                                                   double /*opacity*/,
-=======
-RotoShapeRenderCairo::renderInternalShape_old_cairo(double time,
-                                                  unsigned int mipmapLevel,
-                                                  const ColorRgbaD& shapeColor,
-                                                  double opacity,
->>>>>>> 6bc91b65
                                                   const Transform::Matrix3x3& transform,
                                                   cairo_t* cr,
 #ifdef ROTO_USE_MESH_PATTERN_ONLY
