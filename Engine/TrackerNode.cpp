/* ***** BEGIN LICENSE BLOCK *****
 * This file is part of Natron <http://www.natron.fr/>,
 * Copyright (C) 2015 INRIA and Alexandre Gauthier-Foichat
 *
 * Natron is free software: you can redistribute it and/or modify
 * it under the terms of the GNU General Public License as published by
 * the Free Software Foundation; either version 2 of the License, or
 * (at your option) any later version.
 *
 * Natron is distributed in the hope that it will be useful,
 * but WITHOUT ANY WARRANTY; without even the implied warranty of
 * MERCHANTABILITY or FITNESS FOR A PARTICULAR PURPOSE.  See the
 * GNU General Public License for more details.
 *
 * You should have received a copy of the GNU General Public License
 * along with Natron.  If not, see <http://www.gnu.org/licenses/gpl-2.0.html>
 * ***** END LICENSE BLOCK ***** */

// ***** BEGIN PYTHON BLOCK *****
// from <https://docs.python.org/3/c-api/intro.html#include-files>:
// "Since Python may define some pre-processor definitions which affect the standard headers on some systems, you must include Python.h before any standard headers are included."
#include <Python.h>
// ***** END PYTHON BLOCK *****

#include <boost/algorithm/clamp.hpp>

#include "TrackerNode.h"
#include "Engine/Curve.h"
#include "Engine/KnobTypes.h"
#include "Engine/Node.h"
#include "Engine/Lut.h"
#include "Engine/TimeLine.h"
#include "Engine/TrackerContext.h"
#include "Engine/TrackMarker.h"
#include "Engine/TrackerNodeInteract.h"
#include "Engine/TrackerUndoCommand.h"
#include "Engine/ViewerInstance.h"

#include "Global/GLIncludes.h"

#define NATRON_TRACKER_UI_BUTTONS_CATEGORIES_SPACING 10

NATRON_NAMESPACE_ENTER;


TrackerNode::TrackerNode(boost::shared_ptr<Natron::Node> node)
    : NodeGroup(node)
    , _imp( new TrackerNodePrivate(this) )
{
}

TrackerNode::~TrackerNode()
{
}

std::string
TrackerNode::getPluginID() const
{
    return PLUGINID_NATRON_TRACKER;
}

std::string
TrackerNode::getPluginLabel() const
{
    return "Tracker";
}

std::string
TrackerNode::getPluginDescription() const
{
    return "Track one or more 2D point(s) using LibMV from the Blender open-source software.\n\n"
           "Goal\n"
           "----\n\n"
           "Track one or more 2D point and use them to either make another object/image match-move their motion or to stabilize the input image.\n\n"
           "Tracking\n"
           "--------\n\n"
           "* Connect a Tracker node to the image containing the item you need to track\n"
           "* Place tracking markers with CTRL+ALT+Click on the Viewer or by clicking the **+** button below the track table in the settings panel\n"
           "* Setup the motion model to match the motion type of the item you need to track. By default the tracker will only assume the item is underoing a translation. Other motion models can be used for complex tracks but may be slower.\n"
           "* Select in the settings panel or on the Viewer the markers you want to track and then start tracking with the player buttons on the top of the Viewer.\n"
           "* If a track is getting lost or fails at some point, you may refine it by moving the marker at its correct position, this will force a new keyframe on the pattern which will be visible in the Viewer and on the timeline.\n\n"
           "Using the tracks data\n"
           "---------------------\n\n"
           "You can either use the Tracker node itself to use the track data or you may export it to another node.\n\n"
           "Using the Transform within the Tracker node\n"
           "-------------------------------------------\n\n"
           "Go to the Transform tab in the settings panel, and set the Transform Type to the operation you want to achieve. During tracking, the Transform Type should always been set to None if you want to correctly see the tracks on the Viewer.\n\n"
           "You will notice that the transform parameters will be set automatically when the tracking is finished. Depending on the Transform Type, the values will be computed either to match-move the motion of the tracked points or to stabilize the image.\n\n"
           "Exporting the tracking data\n"
           "---------------------------\n\n"
           "You may export the tracking data either to a CornerPin node or to a Transform node. The CornerPin node performs a warp that may be more stable than a Transform node when using 4 or more tracks: it retains more information than the Transform node.";
}

void
TrackerNode::getPluginShortcuts(std::list<PluginActionShortcut>* shortcuts)
{
    // Viewer buttons
    shortcuts->push_back( PluginActionShortcut(kTrackerUIParamTrackBW, kTrackerUIParamTrackBWLabel, Key_Z) );
    shortcuts->push_back( PluginActionShortcut(kTrackerUIParamTrackPrevious, kTrackerUIParamTrackPreviousLabel, Key_X) );
    shortcuts->push_back( PluginActionShortcut(kTrackerUIParamTrackNext, kTrackerUIParamTrackNextLabel, Key_C) );
    shortcuts->push_back( PluginActionShortcut(kTrackerUIParamStopTracking, kTrackerUIParamStopTrackingLabel, Key_Escape) );
    shortcuts->push_back( PluginActionShortcut(kTrackerUIParamTrackFW, kTrackerUIParamTrackFWLabel, Key_V) );
    shortcuts->push_back( PluginActionShortcut(kTrackerUIParamTrackRange, kTrackerUIParamTrackRangeLabel) );
    shortcuts->push_back( PluginActionShortcut(kTrackerUIParamTrackAllKeyframes, kTrackerUIParamTrackAllKeyframesLabel, Key_V, eKeyboardModifierControl) );
    shortcuts->push_back( PluginActionShortcut(kTrackerUIParamTrackCurrentKeyframe, kTrackerUIParamTrackCurrentKeyframeLabel, Key_C, eKeyboardModifierControl) );
    shortcuts->push_back( PluginActionShortcut(kTrackerUIParamClearAllAnimation, kTrackerUIParamClearAllAnimationLabel) );
    shortcuts->push_back( PluginActionShortcut(kTrackerUIParamClearAnimationBw, kTrackerUIParamClearAnimationBwLabel) );
    shortcuts->push_back( PluginActionShortcut(kTrackerUIParamClearAnimationFw, kTrackerUIParamClearAnimationFwLabel) );
    shortcuts->push_back( PluginActionShortcut(kTrackerUIParamRefreshViewer, kTrackerUIParamRefreshViewerLabel) );
    shortcuts->push_back( PluginActionShortcut(kTrackerUIParamCenterViewer, kTrackerUIParamCenterViewerLabel) );
    shortcuts->push_back( PluginActionShortcut(kTrackerUIParamCreateKeyOnMove, kTrackerUIParamCreateKeyOnMoveLabel) );
    shortcuts->push_back( PluginActionShortcut(kTrackerUIParamShowError, kTrackerUIParamShowErrorLabel) );
    shortcuts->push_back( PluginActionShortcut(kTrackerUIParamSetPatternKeyFrame, kTrackerUIParamSetPatternKeyFrameLabel) );
    shortcuts->push_back( PluginActionShortcut(kTrackerUIParamRemovePatternKeyFrame, kTrackerUIParamRemovePatternKeyFrameLabel) );
    shortcuts->push_back( PluginActionShortcut(kTrackerUIParamResetOffset, kTrackerUIParamResetOffsetLabel) );
    shortcuts->push_back( PluginActionShortcut(kTrackerUIParamResetTrack, kTrackerUIParamResetTrackLabel) );
    shortcuts->push_back( PluginActionShortcut(kTrackerUIParamRightClickMenuActionSelectAllTracks, kTrackerUIParamRightClickMenuActionSelectAllTracksLabel, Key_A, eKeyboardModifierControl) );
    shortcuts->push_back( PluginActionShortcut(kTrackerUIParamRightClickMenuActionRemoveTracks, kTrackerUIParamRightClickMenuActionRemoveTracksLabel, Key_BackSpace) );
    shortcuts->push_back( PluginActionShortcut(kTrackerUIParamRightClickMenuActionNudgeBottom, kTrackerUIParamRightClickMenuActionNudgeBottomLabel, Key_Down) );
    shortcuts->push_back( PluginActionShortcut(kTrackerUIParamRightClickMenuActionNudgeTop, kTrackerUIParamRightClickMenuActionNudgeTopLabel, Key_Up) );
    shortcuts->push_back( PluginActionShortcut(kTrackerUIParamRightClickMenuActionNudgeRight, kTrackerUIParamRightClickMenuActionNudgeRightLabel, Key_Right) );
    shortcuts->push_back( PluginActionShortcut(kTrackerUIParamRightClickMenuActionNudgeLeft, kTrackerUIParamRightClickMenuActionNudgeLeftLabel, Key_Left) );

    // Right click menu
}

void
TrackerNode::initializeKnobs()
{
    boost::shared_ptr<TrackerContext> context = getNode()->getTrackerContext();
    boost::shared_ptr<KnobPage> trackingPage = context->getTrackingPageKnob();
    boost::shared_ptr<KnobButton> addMarker = AppManager::createKnob<KnobButton>( this, tr(kTrackerUIParamAddTrackLabel) );

    addMarker->setName(kTrackerUIParamAddTrack);
    addMarker->setHintToolTip( tr(kTrackerUIParamAddTrackHint) );
    addMarker->setEvaluateOnChange(false);
    addMarker->setCheckable(true);
    addMarker->setDefaultValue(false);
    addMarker->setSecretByDefault(true);
    addMarker->setIconLabel(NATRON_IMAGES_PATH "addTrack.png");
    addOverlaySlaveParam(addMarker);
    trackingPage->addKnob(addMarker);
    _imp->ui->addTrackButton = addMarker;

    boost::shared_ptr<KnobButton> trackBw = AppManager::createKnob<KnobButton>( this, tr(kTrackerUIParamTrackBWLabel) );
    trackBw->setName(kTrackerUIParamTrackBW);
    trackBw->setHintToolTip( tr(kTrackerUIParamTrackBWHint) );
    trackBw->setEvaluateOnChange(false);
    trackBw->setCheckable(true);
    trackBw->setDefaultValue(false);
    trackBw->setSecretByDefault(true);
    trackBw->setInViewerContextCanHaveShortcut(true);
    trackBw->setIconLabel(NATRON_IMAGES_PATH "trackBackwardOn.png", true);
    trackBw->setIconLabel(NATRON_IMAGES_PATH "trackBackwardOff.png", false);
    trackingPage->addKnob(trackBw);
    _imp->ui->trackBwButton = trackBw;

    boost::shared_ptr<KnobButton> trackPrev = AppManager::createKnob<KnobButton>( this, tr(kTrackerUIParamTrackPreviousLabel) );
    trackPrev->setName(kTrackerUIParamTrackPrevious);
    trackPrev->setHintToolTip( tr(kTrackerUIParamTrackPreviousHint) );
    trackPrev->setEvaluateOnChange(false);
    trackPrev->setSecretByDefault(true);
    trackPrev->setInViewerContextCanHaveShortcut(true);
    trackPrev->setIconLabel(NATRON_IMAGES_PATH "trackPrev.png");
    trackingPage->addKnob(trackPrev);
    _imp->ui->trackPrevButton = trackPrev;

    boost::shared_ptr<KnobButton> stopTracking = AppManager::createKnob<KnobButton>( this, tr(kTrackerUIParamStopTrackingLabel) );
    stopTracking->setName(kTrackerUIParamStopTracking);
    stopTracking->setHintToolTip( tr(kTrackerUIParamStopTrackingHint) );
    stopTracking->setEvaluateOnChange(false);
    stopTracking->setSecretByDefault(true);
    stopTracking->setInViewerContextCanHaveShortcut(true);
    stopTracking->setIconLabel(NATRON_IMAGES_PATH "pauseDisabled.png");
    trackingPage->addKnob(stopTracking);
    _imp->ui->stopTrackingButton = stopTracking;

    boost::shared_ptr<KnobButton> trackNext = AppManager::createKnob<KnobButton>( this, tr(kTrackerUIParamTrackNextLabel) );
    trackNext->setName(kTrackerUIParamTrackNext);
    trackNext->setHintToolTip( tr(kTrackerUIParamTrackNextHint) );
    trackNext->setEvaluateOnChange(false);
    trackNext->setSecretByDefault(true);
    trackNext->setInViewerContextCanHaveShortcut(true);
    trackNext->setIconLabel(NATRON_IMAGES_PATH "trackNext.png");
    trackingPage->addKnob(trackNext);
    _imp->ui->trackNextButton = trackNext;

    boost::shared_ptr<KnobButton> trackFw = AppManager::createKnob<KnobButton>( this, tr(kTrackerUIParamTrackFWLabel) );
    trackFw->setName(kTrackerUIParamTrackFW);
    trackFw->setHintToolTip( tr(kTrackerUIParamTrackFWHint) );
    trackFw->setEvaluateOnChange(false);
    trackFw->setCheckable(true);
    trackFw->setDefaultValue(false);
    trackFw->setSecretByDefault(true);
    trackFw->setInViewerContextCanHaveShortcut(true);
    trackFw->setIconLabel(NATRON_IMAGES_PATH "trackForwardOn.png", true);
    trackFw->setIconLabel(NATRON_IMAGES_PATH "trackForwardOff.png", false);
    trackingPage->addKnob(trackFw);
    _imp->ui->trackFwButton = trackFw;

    boost::shared_ptr<KnobButton> trackRange = AppManager::createKnob<KnobButton>( this, tr(kTrackerUIParamTrackRangeLabel) );
    trackRange->setName(kTrackerUIParamTrackRange);
    trackRange->setHintToolTip( tr(kTrackerUIParamTrackRangeHint) );
    trackRange->setEvaluateOnChange(false);
    trackRange->setSecretByDefault(true);
    trackRange->setInViewerContextCanHaveShortcut(true);
    trackRange->setIconLabel(NATRON_IMAGES_PATH "trackRange.png");
    trackingPage->addKnob(trackRange);
    _imp->ui->trackRangeButton = trackRange;

    boost::shared_ptr<KnobButton> trackAllKeys = AppManager::createKnob<KnobButton>( this, tr(kTrackerUIParamTrackAllKeyframesLabel) );
    trackAllKeys->setName(kTrackerUIParamTrackAllKeyframes);
    trackAllKeys->setHintToolTip( tr(kTrackerUIParamTrackAllKeyframesHint) );
    trackAllKeys->setEvaluateOnChange(false);
    trackAllKeys->setSecretByDefault(true);
    trackAllKeys->setInViewerContextCanHaveShortcut(true);
    trackAllKeys->setIconLabel(NATRON_IMAGES_PATH "trackAllKeyframes.png");
    trackingPage->addKnob(trackAllKeys);
    _imp->ui->trackAllKeyframesButton = trackAllKeys;


    boost::shared_ptr<KnobButton> trackCurKey = AppManager::createKnob<KnobButton>( this, tr(kTrackerUIParamTrackCurrentKeyframeLabel) );
    trackCurKey->setName(kTrackerUIParamTrackCurrentKeyframe);
    trackCurKey->setHintToolTip( tr(kTrackerUIParamTrackCurrentKeyframeHint) );
    trackCurKey->setEvaluateOnChange(false);
    trackCurKey->setSecretByDefault(true);
    trackCurKey->setInViewerContextCanHaveShortcut(true);
    trackCurKey->setIconLabel(NATRON_IMAGES_PATH "trackCurrentKeyframe.png");
    trackingPage->addKnob(trackCurKey);
    _imp->ui->trackCurrentKeyframeButton = trackCurKey;

    boost::shared_ptr<KnobButton> clearAllAnimation = AppManager::createKnob<KnobButton>( this, tr(kTrackerUIParamClearAllAnimationLabel) );
    clearAllAnimation->setName(kTrackerUIParamClearAllAnimation);
    clearAllAnimation->setHintToolTip( tr(kTrackerUIParamClearAllAnimationHint) );
    clearAllAnimation->setEvaluateOnChange(false);
    clearAllAnimation->setSecretByDefault(true);
    clearAllAnimation->setInViewerContextCanHaveShortcut(true);
    clearAllAnimation->setIconLabel(NATRON_IMAGES_PATH "clearAnimation.png");
    trackingPage->addKnob(clearAllAnimation);
    _imp->ui->clearAllAnimationButton = clearAllAnimation;

    boost::shared_ptr<KnobButton> clearBackwardAnim = AppManager::createKnob<KnobButton>( this, tr(kTrackerUIParamClearAnimationBwLabel) );
    clearBackwardAnim->setName(kTrackerUIParamClearAnimationBw);
    clearBackwardAnim->setHintToolTip( tr(kTrackerUIParamClearAnimationBwHint) );
    clearBackwardAnim->setEvaluateOnChange(false);
    clearBackwardAnim->setSecretByDefault(true);
    clearBackwardAnim->setInViewerContextCanHaveShortcut(true);
    clearBackwardAnim->setIconLabel(NATRON_IMAGES_PATH "clearAnimationBw.png");
    trackingPage->addKnob(clearBackwardAnim);
    _imp->ui->clearBwAnimationButton = clearBackwardAnim;

    boost::shared_ptr<KnobButton> clearForwardAnim = AppManager::createKnob<KnobButton>( this, tr(kTrackerUIParamClearAnimationFwLabel) );
    clearForwardAnim->setName(kTrackerUIParamClearAnimationFw);
    clearForwardAnim->setHintToolTip( tr(kTrackerUIParamClearAnimationFwHint) );
    clearForwardAnim->setEvaluateOnChange(false);
    clearForwardAnim->setSecretByDefault(true);
    clearForwardAnim->setInViewerContextCanHaveShortcut(true);
    clearForwardAnim->setIconLabel(NATRON_IMAGES_PATH "clearAnimationFw.png");
    trackingPage->addKnob(clearForwardAnim);
    _imp->ui->clearFwAnimationButton = clearForwardAnim;

    boost::shared_ptr<KnobButton> updateViewer = AppManager::createKnob<KnobButton>( this, tr(kTrackerUIParamRefreshViewerLabel) );
    updateViewer->setName(kTrackerUIParamRefreshViewer);
    updateViewer->setHintToolTip( tr(kTrackerUIParamRefreshViewerHint) );
    updateViewer->setEvaluateOnChange(false);
    updateViewer->setCheckable(true);
    updateViewer->setDefaultValue(true);
    updateViewer->setSecretByDefault(true);
    updateViewer->setInViewerContextCanHaveShortcut(true);
    updateViewer->setIconLabel(NATRON_IMAGES_PATH "refreshActive.png", true);
    updateViewer->setIconLabel(NATRON_IMAGES_PATH "refresh.png", false);
    trackingPage->addKnob(updateViewer);
    _imp->ui->updateViewerButton = updateViewer;

    boost::shared_ptr<KnobButton> centerViewer = AppManager::createKnob<KnobButton>( this, tr(kTrackerUIParamCenterViewerLabel) );
    centerViewer->setName(kTrackerUIParamCenterViewer);
    centerViewer->setHintToolTip( tr(kTrackerUIParamCenterViewerHint) );
    centerViewer->setEvaluateOnChange(false);
    centerViewer->setCheckable(true);
    centerViewer->setDefaultValue(false);
    centerViewer->setSecretByDefault(true);
    centerViewer->setInViewerContextCanHaveShortcut(true);
    centerViewer->setIconLabel(NATRON_IMAGES_PATH "centerOnTrack.png");
    trackingPage->addKnob(centerViewer);
    _imp->ui->centerViewerButton = centerViewer;

    boost::shared_ptr<KnobButton> createKeyOnMove = AppManager::createKnob<KnobButton>( this, tr(kTrackerUIParamCreateKeyOnMoveLabel) );
    createKeyOnMove->setName(kTrackerUIParamCreateKeyOnMove);
    createKeyOnMove->setHintToolTip( tr(kTrackerUIParamCreateKeyOnMoveHint) );
    createKeyOnMove->setEvaluateOnChange(false);
    createKeyOnMove->setCheckable(true);
    createKeyOnMove->setDefaultValue(true);
    createKeyOnMove->setSecretByDefault(true);
    createKeyOnMove->setInViewerContextCanHaveShortcut(true);
    createKeyOnMove->setIconLabel(NATRON_IMAGES_PATH "createKeyOnMoveOn.png", true);
    createKeyOnMove->setIconLabel(NATRON_IMAGES_PATH "createKeyOnMoveOff.png", false);
    trackingPage->addKnob(createKeyOnMove);
    _imp->ui->createKeyOnMoveButton = createKeyOnMove;

    boost::shared_ptr<KnobButton> showError = AppManager::createKnob<KnobButton>( this, tr(kTrackerUIParamShowErrorLabel) );
    showError->setName(kTrackerUIParamShowError);
    showError->setHintToolTip( tr(kTrackerUIParamShowErrorHint) );
    showError->setEvaluateOnChange(false);
    showError->setCheckable(true);
    showError->setDefaultValue(false);
    showError->setSecretByDefault(true);
    showError->setInViewerContextCanHaveShortcut(true);
    addOverlaySlaveParam(showError);
    showError->setIconLabel(NATRON_IMAGES_PATH "showTrackError.png", true);
    showError->setIconLabel(NATRON_IMAGES_PATH "hideTrackError.png", false);
    trackingPage->addKnob(showError);
    _imp->ui->showCorrelationButton = showError;


    boost::shared_ptr<KnobButton> addKeyframe = AppManager::createKnob<KnobButton>( this, tr(kTrackerUIParamSetPatternKeyFrameLabel) );
    addKeyframe->setName(kTrackerUIParamSetPatternKeyFrame);
    addKeyframe->setHintToolTip( tr(kTrackerUIParamSetPatternKeyFrameHint) );
    addKeyframe->setEvaluateOnChange(false);
    addKeyframe->setSecretByDefault(true);
    addKeyframe->setInViewerContextCanHaveShortcut(true);
    addKeyframe->setIconLabel(NATRON_IMAGES_PATH "addUserKey.png");
    trackingPage->addKnob(addKeyframe);
    _imp->ui->setKeyFrameButton = addKeyframe;

    boost::shared_ptr<KnobButton> removeKeyframe = AppManager::createKnob<KnobButton>( this, tr(kTrackerUIParamRemovePatternKeyFrameLabel) );
    removeKeyframe->setName(kTrackerUIParamRemovePatternKeyFrame);
    removeKeyframe->setHintToolTip( tr(kTrackerUIParamRemovePatternKeyFrameHint) );
    removeKeyframe->setEvaluateOnChange(false);
    removeKeyframe->setSecretByDefault(true);
    removeKeyframe->setInViewerContextCanHaveShortcut(true);
    removeKeyframe->setIconLabel(NATRON_IMAGES_PATH "removeUserKey.png");
    trackingPage->addKnob(removeKeyframe);
    _imp->ui->removeKeyFrameButton = removeKeyframe;

    boost::shared_ptr<KnobButton> resetOffset = AppManager::createKnob<KnobButton>( this, tr(kTrackerUIParamResetOffsetLabel) );
    resetOffset->setName(kTrackerUIParamResetOffset);
    resetOffset->setHintToolTip( tr(kTrackerUIParamResetOffsetHint) );
    resetOffset->setEvaluateOnChange(false);
    resetOffset->setSecretByDefault(true);
    resetOffset->setInViewerContextCanHaveShortcut(true);
    addOverlaySlaveParam(resetOffset);
    resetOffset->setIconLabel(NATRON_IMAGES_PATH "resetTrackOffset.png");
    trackingPage->addKnob(resetOffset);
    _imp->ui->resetOffsetButton = resetOffset;

    boost::shared_ptr<KnobButton> resetTrack = AppManager::createKnob<KnobButton>( this, tr(kTrackerUIParamResetTrackLabel) );
    resetTrack->setName(kTrackerUIParamResetTrack);
    resetTrack->setHintToolTip( tr(kTrackerUIParamResetTrackHint) );
    resetTrack->setEvaluateOnChange(false);
    resetTrack->setSecretByDefault(true);
    resetTrack->setInViewerContextCanHaveShortcut(true);
    addOverlaySlaveParam(resetTrack);
    resetTrack->setIconLabel(NATRON_IMAGES_PATH "restoreDefaultEnabled.png");
    trackingPage->addKnob(resetTrack);
    _imp->ui->resetTrackButton = resetTrack;

    boost::shared_ptr<KnobInt> magWindow = AppManager::createKnob<KnobInt>( this, tr(kTrackerUIParamMagWindowSizeLabel) );
    magWindow->setInViewerContextLabel(tr(kTrackerUIParamMagWindowSizeLabel));
    magWindow->setName(kTrackerUIParamMagWindowSize);
    magWindow->setHintToolTip( tr(kTrackerUIParamMagWindowSizeHint) );
    magWindow->setEvaluateOnChange(false);
    magWindow->setSecretByDefault(true);
    magWindow->setDefaultValue(200);
    magWindow->setMinimum(10);
    magWindow->setMaximum(10000);
    addOverlaySlaveParam(magWindow);
    trackingPage->addKnob(magWindow);
    _imp->ui->magWindowPxSizeKnob = magWindow;


    addKnobToViewerUI(addMarker);
    addMarker->setInViewerContextItemSpacing(NATRON_TRACKER_UI_BUTTONS_CATEGORIES_SPACING);
    addKnobToViewerUI(trackBw);
    trackBw->setInViewerContextItemSpacing(0);
    addKnobToViewerUI(trackPrev);
    trackPrev->setInViewerContextItemSpacing(0);
    addKnobToViewerUI(trackNext);
    trackNext->setInViewerContextItemSpacing(0);
    addKnobToViewerUI(trackFw);
    trackFw->setInViewerContextItemSpacing(NATRON_TRACKER_UI_BUTTONS_CATEGORIES_SPACING);
    addKnobToViewerUI(trackRange);
    trackRange->setInViewerContextItemSpacing(NATRON_TRACKER_UI_BUTTONS_CATEGORIES_SPACING);
    addKnobToViewerUI(trackAllKeys);
    trackAllKeys->setInViewerContextItemSpacing(0);
    addKnobToViewerUI(trackCurKey);
    trackCurKey->setInViewerContextItemSpacing(NATRON_TRACKER_UI_BUTTONS_CATEGORIES_SPACING);
    addKnobToViewerUI(clearAllAnimation);
    clearAllAnimation->setInViewerContextItemSpacing(0);
    addKnobToViewerUI(clearBackwardAnim);
    clearBackwardAnim->setInViewerContextItemSpacing(0);
    addKnobToViewerUI(clearForwardAnim);
    clearForwardAnim->setInViewerContextItemSpacing(NATRON_TRACKER_UI_BUTTONS_CATEGORIES_SPACING);
    addKnobToViewerUI(updateViewer);
    updateViewer->setInViewerContextItemSpacing(0);
    addKnobToViewerUI(centerViewer);
    centerViewer->setInViewerContextItemSpacing(NATRON_TRACKER_UI_BUTTONS_CATEGORIES_SPACING);
    addKnobToViewerUI(createKeyOnMove);
    addKnobToViewerUI(showError);
    showError->setInViewerContextItemSpacing(NATRON_TRACKER_UI_BUTTONS_CATEGORIES_SPACING);
    addKnobToViewerUI(addKeyframe);
    addKeyframe->setInViewerContextItemSpacing(0);
    addKnobToViewerUI(removeKeyframe);
    removeKeyframe->setInViewerContextItemSpacing(NATRON_TRACKER_UI_BUTTONS_CATEGORIES_SPACING);
    addKnobToViewerUI(resetOffset);
    resetOffset->setInViewerContextItemSpacing(0);
    addKnobToViewerUI(resetTrack);
    resetTrack->setInViewerContextItemSpacing(NATRON_TRACKER_UI_BUTTONS_CATEGORIES_SPACING);
    addKnobToViewerUI(magWindow);
    addKnobToViewerUI(context->getDefaultMarkerPatternWinSizeKnob());
    addKnobToViewerUI(context->getDefaultMarkerSearchWinSizeKnob());

    context->setUpdateViewer( updateViewer->getValue() );
    context->setCenterOnTrack( centerViewer->getValue() );

    QObject::connect( getNode().get(), SIGNAL(s_refreshPreviewsAfterProjectLoadRequested()), _imp->ui.get(), SLOT(rebuildMarkerTextures()) );
    QObject::connect( context.get(), SIGNAL(selectionChanged(int)), _imp->ui.get(), SLOT(onContextSelectionChanged(int)) );
    QObject::connect( context.get(), SIGNAL(keyframeSetOnTrack(TrackMarkerPtr,int)), _imp->ui.get(), SLOT(onKeyframeSetOnTrack(TrackMarkerPtr,int)) );
    QObject::connect( context.get(), SIGNAL(keyframeRemovedOnTrack(TrackMarkerPtr,int)), _imp->ui.get(), SLOT(onKeyframeRemovedOnTrack(TrackMarkerPtr,int)) );
    QObject::connect( context.get(), SIGNAL(allKeyframesRemovedOnTrack(TrackMarkerPtr)), _imp->ui.get(), SLOT(onAllKeyframesRemovedOnTrack(TrackMarkerPtr)) );
    QObject::connect( context.get(), SIGNAL(trackingFinished()), _imp->ui.get(), SLOT(onTrackingEnded()) );
    QObject::connect( context.get(), SIGNAL(trackingStarted(int)), _imp->ui.get(), SLOT(onTrackingStarted(int)) );

    // Right click menu
    boost::shared_ptr<KnobChoice> rightClickMenu = AppManager::createKnob<KnobChoice>( this, std::string(kTrackerUIParamRightClickMenu) );
    rightClickMenu->setSecretByDefault(true);
    rightClickMenu->setEvaluateOnChange(false);
    trackingPage->addKnob(rightClickMenu);
    _imp->ui->rightClickMenuKnob = rightClickMenu;
    {
        boost::shared_ptr<KnobButton> action = AppManager::createKnob<KnobButton>( this, tr(kTrackerUIParamRightClickMenuActionSelectAllTracksLabel) );
        action->setName(kTrackerUIParamRightClickMenuActionSelectAllTracks);
        action->setSecretByDefault(true);
        action->setEvaluateOnChange(false);
        action->setInViewerContextCanHaveShortcut(true);
        addOverlaySlaveParam(action);
        trackingPage->addKnob(action);
        _imp->ui->selectAllTracksMenuAction = action;
    }
    {
        boost::shared_ptr<KnobButton> action = AppManager::createKnob<KnobButton>( this, tr(kTrackerUIParamRightClickMenuActionRemoveTracksLabel) );
        action->setName(kTrackerUIParamRightClickMenuActionRemoveTracks);
        action->setSecretByDefault(true);
        action->setEvaluateOnChange(false);
        action->setInViewerContextCanHaveShortcut(true);
        addOverlaySlaveParam(action);
        trackingPage->addKnob(action);
        _imp->ui->removeTracksMenuAction = action;
    }
    {
        boost::shared_ptr<KnobButton> action = AppManager::createKnob<KnobButton>( this, tr(kTrackerUIParamRightClickMenuActionNudgeBottomLabel) );
        action->setName(kTrackerUIParamRightClickMenuActionNudgeBottom);
        action->setSecretByDefault(true);
        action->setEvaluateOnChange(false);
        action->setInViewerContextCanHaveShortcut(true);
        addOverlaySlaveParam(action);
        trackingPage->addKnob(action);
        _imp->ui->nudgeTracksOnBottomMenuAction = action;
    }
    {
        boost::shared_ptr<KnobButton> action = AppManager::createKnob<KnobButton>( this, tr(kTrackerUIParamRightClickMenuActionNudgeLeftLabel) );
        action->setName(kTrackerUIParamRightClickMenuActionNudgeLeft);
        action->setSecretByDefault(true);
        action->setEvaluateOnChange(false);
        action->setInViewerContextCanHaveShortcut(true);
        addOverlaySlaveParam(action);
        trackingPage->addKnob(action);
        _imp->ui->nudgeTracksOnLeftMenuAction = action;
    }
    {
        boost::shared_ptr<KnobButton> action = AppManager::createKnob<KnobButton>( this, tr(kTrackerUIParamRightClickMenuActionNudgeRightLabel) );
        action->setName(kTrackerUIParamRightClickMenuActionNudgeRight);
        action->setSecretByDefault(true);
        action->setEvaluateOnChange(false);
        action->setInViewerContextCanHaveShortcut(true);
        addOverlaySlaveParam(action);
        trackingPage->addKnob(action);
        _imp->ui->nudgeTracksOnRightMenuAction = action;
    }
    {
        boost::shared_ptr<KnobButton> action = AppManager::createKnob<KnobButton>( this, tr(kTrackerUIParamRightClickMenuActionNudgeTopLabel) );
        action->setName(kTrackerUIParamRightClickMenuActionNudgeTop);
        action->setSecretByDefault(true);
        action->setEvaluateOnChange(false);
        action->setInViewerContextCanHaveShortcut(true);
        addOverlaySlaveParam(action);
        trackingPage->addKnob(action);
        _imp->ui->nudgeTracksOnTopMenuAction = action;
    }


    // Track range dialog
    boost::shared_ptr<KnobGroup> trackRangeDialog = AppManager::createKnob<KnobGroup>( this, tr(kTrackerUIParamTrackRangeDialogLabel) );
    trackRangeDialog->setName(kTrackerUIParamTrackRangeDialog);
    trackRangeDialog->setSecretByDefault(true);
    trackRangeDialog->setEvaluateOnChange(false);
    trackRangeDialog->setDefaultValue(false);
    trackRangeDialog->setIsPersistant(false);
    trackRangeDialog->setAsDialog(true);
    trackingPage->addKnob(trackRangeDialog);
    _imp->ui->trackRangeDialogGroup = trackRangeDialog;

    boost::shared_ptr<KnobInt> trackRangeDialogFirstFrame = AppManager::createKnob<KnobInt>( this, tr(kTrackerUIParamTrackRangeDialogFirstFrameLabel) );
    trackRangeDialogFirstFrame->setName(kTrackerUIParamTrackRangeDialogFirstFrame);
    trackRangeDialogFirstFrame->setHintToolTip( tr(kTrackerUIParamTrackRangeDialogFirstFrameHint) );
    trackRangeDialogFirstFrame->setSecretByDefault(true);
    trackRangeDialogFirstFrame->setEvaluateOnChange(false);
    trackRangeDialogFirstFrame->setAnimationEnabled(false);
    trackRangeDialogFirstFrame->setIsPersistant(false);
    trackRangeDialogFirstFrame->setDefaultValue(INT_MIN);
    trackRangeDialog->addKnob(trackRangeDialogFirstFrame);
    _imp->ui->trackRangeDialogFirstFrame = trackRangeDialogFirstFrame;

    boost::shared_ptr<KnobInt> trackRangeDialogLastFrame = AppManager::createKnob<KnobInt>( this, tr(kTrackerUIParamTrackRangeDialogLastFrameLabel) );
    trackRangeDialogLastFrame->setName(kTrackerUIParamTrackRangeDialogLastFrame);
    trackRangeDialogLastFrame->setHintToolTip( tr(kTrackerUIParamTrackRangeDialogLastFrameHint) );
    trackRangeDialogLastFrame->setSecretByDefault(true);
    trackRangeDialogLastFrame->setEvaluateOnChange(false);
    trackRangeDialogLastFrame->setAnimationEnabled(false);
    trackRangeDialogLastFrame->setIsPersistant(false);
    trackRangeDialogLastFrame->setDefaultValue(INT_MIN);
    trackRangeDialog->addKnob(trackRangeDialogLastFrame);
    _imp->ui->trackRangeDialogLastFrame = trackRangeDialogLastFrame;

    boost::shared_ptr<KnobInt> trackRangeDialogFrameStep = AppManager::createKnob<KnobInt>( this, tr(kTrackerUIParamTrackRangeDialogStepLabel) );
    trackRangeDialogFrameStep->setName(kTrackerUIParamTrackRangeDialogStep);
    trackRangeDialogFrameStep->setHintToolTip( tr(kTrackerUIParamTrackRangeDialogStepHint) );
    trackRangeDialogFrameStep->setSecretByDefault(true);
    trackRangeDialogFrameStep->setEvaluateOnChange(false);
    trackRangeDialogFrameStep->setAnimationEnabled(false);
    trackRangeDialogFrameStep->setIsPersistant(false);
    trackRangeDialogFrameStep->setDefaultValue(INT_MIN);
    trackRangeDialog->addKnob(trackRangeDialogFrameStep);
    _imp->ui->trackRangeDialogStep = trackRangeDialogFrameStep;

    boost::shared_ptr<KnobButton> trackRangeDialogOkButton = AppManager::createKnob<KnobButton>( this, tr(kTrackerUIParamTrackRangeDialogOkButtonLabel) );
    trackRangeDialogOkButton->setName(kTrackerUIParamTrackRangeDialogOkButton);
    trackRangeDialogOkButton->setHintToolTip( tr(kTrackerUIParamTrackRangeDialogOkButtonHint) );
    trackRangeDialogOkButton->setSecretByDefault(true);
    trackRangeDialogOkButton->setAddNewLine(false);
    trackRangeDialogOkButton->setEvaluateOnChange(false);
    trackRangeDialogOkButton->setSpacingBetweenItems(3);
    trackRangeDialogOkButton->setIsPersistant(false);
    trackRangeDialog->addKnob(trackRangeDialogOkButton);
    _imp->ui->trackRangeDialogOkButton = trackRangeDialogOkButton;

    boost::shared_ptr<KnobButton> trackRangeDialogCancelButton = AppManager::createKnob<KnobButton>( this, tr(kTrackerUIParamTrackRangeDialogCancelButtonLabel) );
    trackRangeDialogCancelButton->setName(kTrackerUIParamTrackRangeDialogCancelButton);
    trackRangeDialogCancelButton->setHintToolTip( tr(kTrackerUIParamTrackRangeDialogCancelButtonHint) );
    trackRangeDialogCancelButton->setSecretByDefault(true);
    trackRangeDialogCancelButton->setEvaluateOnChange(false);
    trackRangeDialog->addKnob(trackRangeDialogCancelButton);
    _imp->ui->trackRangeDialogCancelButton = trackRangeDialogCancelButton;
} // TrackerNode::initializeKnobs

bool
TrackerNode::knobChanged(KnobI* k,
                         ValueChangedReasonEnum reason,
                         ViewSpec view,
                         double time,
                         bool originatedFromMainThread)
{
    boost::shared_ptr<TrackerContext> ctx = getNode()->getTrackerContext();

    if (!ctx) {
        return false;
    }

    ctx->onKnobsLoaded();
    
    bool ret = true;
    if ( k == _imp->ui->trackRangeDialogOkButton.lock().get() ) {
        int first = _imp->ui->trackRangeDialogFirstFrame.lock()->getValue();
        int last = _imp->ui->trackRangeDialogLastFrame.lock()->getValue();
        int step = _imp->ui->trackRangeDialogStep.lock()->getValue();
        boost::shared_ptr<TrackerContext> ctx = getNode()->getTrackerContext();
        if ( ctx->isCurrentlyTracking() ) {
            ctx->abortTracking();
        }

        if (step == 0) {
            message( eMessageTypeError, tr("The Step cannot be 0").toStdString() );

            return false;
        }

        int startFrame = step > 0 ? first : last;
        int lastFrame = step > 0 ? last + 1 : first - 1;

        if ( ( (step > 0) && (startFrame >= lastFrame) ) || ( (step < 0) && (startFrame <= lastFrame) ) ) {
            return false;
        }

        OverlaySupport* overlay = getCurrentViewportForOverlays();
        ctx->trackSelectedMarkers( startFrame, lastFrame, step,  overlay);
        _imp->ui->trackRangeDialogGroup.lock()->setValue(false);
    } else if ( k == _imp->ui->trackRangeDialogCancelButton.lock().get() ) {
        _imp->ui->trackRangeDialogGroup.lock()->setValue(false);
    } else if ( k == _imp->ui->selectAllTracksMenuAction.lock().get() ) {
        getNode()->getTrackerContext()->selectAll(TrackerContext::eTrackSelectionInternal);
    } else if ( k == _imp->ui->removeTracksMenuAction.lock().get() ) {
        std::list<TrackMarkerPtr > markers;
        boost::shared_ptr<TrackerContext> context = getNode()->getTrackerContext();
        context->getSelectedMarkers(&markers);
        if ( !markers.empty() ) {
            pushUndoCommand( new RemoveTracksCommand( markers, context ) );
        }
    } else if ( ( k == _imp->ui->nudgeTracksOnTopMenuAction.lock().get() ) && (reason == eValueChangedReasonUserEdited) ) {
        if ( !_imp->ui->nudgeSelectedTracks(0, 1) ) {
            return false;
        }
    } else if ( ( k == _imp->ui->nudgeTracksOnRightMenuAction.lock().get() ) && (reason == eValueChangedReasonUserEdited) ) {
        if ( !_imp->ui->nudgeSelectedTracks(1, 0) ) {
            return false;
        }
    } else if ( ( k == _imp->ui->nudgeTracksOnLeftMenuAction.lock().get() ) && (reason == eValueChangedReasonUserEdited) ) {
        if ( !_imp->ui->nudgeSelectedTracks(-1, 0) ) {
            return false;
        }
    } else if ( ( k == _imp->ui->nudgeTracksOnBottomMenuAction.lock().get() ) && (reason == eValueChangedReasonUserEdited) ) {
        if ( !_imp->ui->nudgeSelectedTracks(0, -1) ) {
            return false;
        }
    } else if ( ( k == _imp->ui->stopTrackingButton.lock().get() ) && (reason == eValueChangedReasonUserEdited) ) {
        _imp->ui->onStopButtonClicked();
    } else if ( ( k == _imp->ui->trackBwButton.lock().get() ) && (reason == eValueChangedReasonUserEdited) ) {
        _imp->ui->onTrackBwClicked();
    } else if ( ( k == _imp->ui->trackPrevButton.lock().get() ) && (reason == eValueChangedReasonUserEdited) ) {
        _imp->ui->onTrackPrevClicked();
    } else if ( ( k == _imp->ui->trackFwButton.lock().get() ) && (reason == eValueChangedReasonUserEdited) ) {
        _imp->ui->onTrackFwClicked();
    } else if ( ( k == _imp->ui->trackNextButton.lock().get() ) && (reason == eValueChangedReasonUserEdited) ) {
        _imp->ui->onTrackNextClicked();
    } else if ( ( k == _imp->ui->trackRangeButton.lock().get() ) && (reason == eValueChangedReasonUserEdited) ) {
        _imp->ui->onTrackRangeClicked();
    } else if ( ( k == _imp->ui->trackAllKeyframesButton.lock().get() ) && (reason == eValueChangedReasonUserEdited) ) {
        _imp->ui->onTrackAllKeyframesClicked();
    } else if ( ( k == _imp->ui->trackCurrentKeyframeButton.lock().get() ) && (reason == eValueChangedReasonUserEdited) ) {
        _imp->ui->onTrackCurrentKeyframeClicked();
    } else if ( ( k == _imp->ui->clearAllAnimationButton.lock().get() ) && (reason == eValueChangedReasonUserEdited) ) {
        _imp->ui->onClearAllAnimationClicked();
    } else if ( ( k == _imp->ui->clearBwAnimationButton.lock().get() ) && (reason == eValueChangedReasonUserEdited) ) {
        _imp->ui->onClearBwAnimationClicked();
    } else if ( ( k == _imp->ui->clearFwAnimationButton.lock().get() ) && (reason == eValueChangedReasonUserEdited) ) {
        _imp->ui->onClearFwAnimationClicked();
    } else if ( ( k == _imp->ui->updateViewerButton.lock().get() ) && (reason == eValueChangedReasonUserEdited) ) {
        _imp->ui->onUpdateViewerClicked( _imp->ui->updateViewerButton.lock()->getValue() );
    } else if ( ( k == _imp->ui->centerViewerButton.lock().get() ) && (reason == eValueChangedReasonUserEdited) ) {
        _imp->ui->onCenterViewerButtonClicked( _imp->ui->centerViewerButton.lock()->getValue() );
    } else if ( ( k == _imp->ui->setKeyFrameButton.lock().get() ) && (reason == eValueChangedReasonUserEdited) ) {
        _imp->ui->onSetKeyframeButtonClicked();
    } else if ( ( k == _imp->ui->removeKeyFrameButton.lock().get() ) && (reason == eValueChangedReasonUserEdited) ) {
        _imp->ui->onRemoveKeyframeButtonClicked();
    } else if ( ( k == _imp->ui->resetOffsetButton.lock().get() ) && (reason == eValueChangedReasonUserEdited) ) {
        _imp->ui->onResetOffsetButtonClicked();
    } else if ( ( k == _imp->ui->resetTrackButton.lock().get() ) && (reason == eValueChangedReasonUserEdited) ) {
        _imp->ui->onResetTrackButtonClicked();
    } else if ( k == _imp->ui->addTrackButton.lock().get() ) {
        _imp->ui->clickToAddTrackEnabled = _imp->ui->addTrackButton.lock()->getValue();
    } else {
        ret = false;
    }
    if (!ret) {
        ret |= ctx->knobChanged(k, reason, view, time, originatedFromMainThread);
    }

    return ret;
} // TrackerNode::knobChanged

void
TrackerNode::onKnobsLoaded()
{
    boost::shared_ptr<TrackerContext> ctx = getNode()->getTrackerContext();

    if (!ctx) {
        return;
    }
    ctx->onKnobsLoaded();

    ctx->setUpdateViewer( _imp->ui->updateViewerButton.lock()->getValue() );
    ctx->setCenterOnTrack( _imp->ui->centerViewerButton.lock()->getValue() );
}

void
TrackerNode::evaluate(bool isSignificant, bool refreshMetadatas)
{
    NodeGroup::evaluate(isSignificant, refreshMetadatas);
    _imp->ui->refreshSelectedMarkerTexture();
}

void
TrackerNode::onInputChanged(int inputNb)
{
    boost::shared_ptr<TrackerContext> ctx = getNode()->getTrackerContext();

    ctx->inputChanged(inputNb);

    _imp->ui->refreshSelectedMarkerTexture();
}

struct CenterPointDisplayInfo
{
    double x;
    double y;
    double err;
    bool isValid;

    CenterPointDisplayInfo()
    : x(0)
    , y(0)
    , err(0)
    , isValid(false)
    {

    }
};

typedef std::map<double, CenterPointDisplayInfo> CenterPointsMap;

void
TrackerNode::drawOverlay(double time,
                         const RenderScale & /*renderScale*/,
                         ViewIdx /*view*/)
{
    double pixelScaleX, pixelScaleY;
    OverlaySupport* overlay = getCurrentViewportForOverlays();

    assert(overlay);
    overlay->getPixelScale(pixelScaleX, pixelScaleY);
    double viewportSize[2];
    overlay->getViewportSize(viewportSize[0], viewportSize[1]);

    {
        GLProtectAttrib<GL_GPU> a(GL_CURRENT_BIT | GL_COLOR_BUFFER_BIT | GL_LINE_BIT | GL_POINT_BIT | GL_ENABLE_BIT | GL_HINT_BIT | GL_TRANSFORM_BIT);
        double markerColor[3];
        if ( !getNode()->getOverlayColor(&markerColor[0], &markerColor[1], &markerColor[2]) ) {
            markerColor[0] = markerColor[1] = markerColor[2] = 0.8;
        }

        std::vector<TrackMarkerPtr > allMarkers;
        std::list<TrackMarkerPtr > selectedMarkers;
        boost::shared_ptr<TrackerContext> context = getNode()->getTrackerContext();
        context->getSelectedMarkers(&selectedMarkers);
        context->getAllMarkers(&allMarkers);

        bool trackingPageSecret = context->getTrackingPageKnob()->getIsSecret();
        bool showErrorColor = _imp->ui->showCorrelationButton.lock()->getValue();
        TrackMarkerPtr selectedMarker = _imp->ui->selectedMarker.lock();
        bool selectedFound = false;
        Point selectedCenter;
        Point selectedPtnTopLeft;
        Point selectedPtnTopRight;
        Point selectedPtnBtmRight;
        Point selectedPtnBtmLeft;
        Point selectedOffset;
        Point selectedSearchBtmLeft;
        Point selectedSearchTopRight;

        for (std::vector<TrackMarkerPtr >::iterator it = allMarkers.begin(); it != allMarkers.end(); ++it) {
            bool isEnabled = (*it)->isEnabled(time);

            double thisMarkerColor[3];
            if (!isEnabled) {
                for (int i = 0; i < 3; ++i) {
                    thisMarkerColor[i] = markerColor[i] / 2.;
                }
            } else {
                for (int i = 0; i < 3; ++i) {
                    thisMarkerColor[i] = markerColor[i];
                }
            }

            bool isHoverMarker = *it == _imp->ui->hoverMarker;
            bool isDraggedMarker = *it == _imp->ui->interactMarker;
            bool isHoverOrDraggedMarker = isHoverMarker || isDraggedMarker;
            std::list<TrackMarkerPtr >::iterator foundSelected = std::find(selectedMarkers.begin(), selectedMarkers.end(), *it);
            bool isSelected = foundSelected != selectedMarkers.end();
            boost::shared_ptr<KnobDouble> centerKnob = (*it)->getCenterKnob();
            boost::shared_ptr<KnobDouble> offsetKnob = (*it)->getOffsetKnob();
            boost::shared_ptr<KnobDouble> errorKnob = (*it)->getErrorKnob();
            boost::shared_ptr<KnobDouble> ptnTopLeft = (*it)->getPatternTopLeftKnob();
            boost::shared_ptr<KnobDouble> ptnTopRight = (*it)->getPatternTopRightKnob();
            boost::shared_ptr<KnobDouble> ptnBtmRight = (*it)->getPatternBtmRightKnob();
            boost::shared_ptr<KnobDouble> ptnBtmLeft = (*it)->getPatternBtmLeftKnob();
            boost::shared_ptr<KnobDouble> searchWndBtmLeft = (*it)->getSearchWindowBottomLeftKnob();
            boost::shared_ptr<KnobDouble> searchWndTopRight = (*it)->getSearchWindowTopRightKnob();

            // When the tracking page is secret, still show markers, but as if deselected
            if (!isSelected || trackingPageSecret) {
                ///Draw a custom interact, indicating the track isn't selected
                GL_GPU::glEnable(GL_LINE_SMOOTH);
                GL_GPU::glHint(GL_LINE_SMOOTH_HINT, GL_DONT_CARE);
                GL_GPU::glLineWidth(1.5f);

                for (int l = 0; l < 2; ++l) {
                    // shadow (uses GL_PROJECTION)
                    GL_GPU::glMatrixMode(GL_PROJECTION);
                    int direction = (l == 0) ? 1 : -1;
                    // translate (1,-1) pixels
                    GL_GPU::glTranslated(direction * pixelScaleX / 256, -direction * pixelScaleY / 256, 0);
                    GL_GPU::glMatrixMode(GL_MODELVIEW);

                    if (l == 0) {
                        GL_GPU::glColor4d(0., 0., 0., 1.);
                    } else {
                        GL_GPU::glColor4f(thisMarkerColor[0], thisMarkerColor[1], thisMarkerColor[2], 1.);
                    }


                    double x = centerKnob->getValueAtTime(time, 0);
                    double y = centerKnob->getValueAtTime(time, 1);

                    GL_GPU::glPointSize(POINT_SIZE);
                    GL_GPU::glBegin(GL_POINTS);
                    GL_GPU::glVertex2d(x, y);
                    GL_GPU::glEnd();

                    GL_GPU::glBegin(GL_LINES);
                    GL_GPU::glVertex2d(x - CROSS_SIZE * pixelScaleX, y);
                    GL_GPU::glVertex2d(x + CROSS_SIZE * pixelScaleX, y);


                    GL_GPU::glVertex2d(x, y - CROSS_SIZE * pixelScaleY);
                    GL_GPU::glVertex2d(x, y + CROSS_SIZE * pixelScaleY);
                    GL_GPU::glEnd();
                }
                GL_GPU::glPointSize(1.);
            } else { // if (isSelected) {
                GL_GPU::glEnable(GL_LINE_SMOOTH);
                GL_GPU::glHint(GL_LINE_SMOOTH_HINT, GL_DONT_CARE);
                GLdouble projection[16];
                GL_GPU::glGetDoublev( GL_PROJECTION_MATRIX, projection);
                OfxPointD shadow; // how much to translate GL_PROJECTION to get exactly one pixel on screen
                shadow.x = 2. / (projection[0] * viewportSize[0]);
                shadow.y = 2. / (projection[5] * viewportSize[1]);

                const QPointF center( centerKnob->getValueAtTime(time, 0),
                                      centerKnob->getValueAtTime(time, 1) );
                const QPointF offset( offsetKnob->getValueAtTime(time, 0),
                                      offsetKnob->getValueAtTime(time, 1) );
                const QPointF topLeft( ptnTopLeft->getValueAtTime(time, 0) + offset.x() + center.x(),
                                       ptnTopLeft->getValueAtTime(time, 1) + offset.y() + center.y() );
                const QPointF topRight( ptnTopRight->getValueAtTime(time, 0) + offset.x() + center.x(),
                                        ptnTopRight->getValueAtTime(time, 1) + offset.y() + center.y() );
                const QPointF btmRight( ptnBtmRight->getValueAtTime(time, 0) + offset.x() + center.x(),
                                        ptnBtmRight->getValueAtTime(time, 1) + offset.y() + center.y() );
                const QPointF btmLeft( ptnBtmLeft->getValueAtTime(time, 0) + offset.x() + center.x(),
                                       ptnBtmLeft->getValueAtTime(time, 1) + offset.y() + center.y() );
                const double searchLeft   = searchWndBtmLeft->getValueAtTime(time, 0)  + offset.x() + center.x();
                const double searchBottom = searchWndBtmLeft->getValueAtTime(time, 1)  + offset.y() + center.y();
                const double searchRight  = searchWndTopRight->getValueAtTime(time, 0) + offset.x() + center.x();
                const double searchTop    = searchWndTopRight->getValueAtTime(time, 1) + offset.y() + center.y();
                const double searchMidX   = (searchLeft + searchRight) / 2;
                const double searchMidY   = (searchTop + searchBottom) / 2;

                if (selectedMarker == *it) {
                    selectedCenter.x = center.x();
                    selectedCenter.y = center.y();
                    selectedOffset.x = offset.x();
                    selectedOffset.y = offset.y();
                    selectedPtnBtmLeft.x = btmLeft.x();
                    selectedPtnBtmLeft.y = btmLeft.y();
                    selectedPtnBtmRight.x = btmRight.x();
                    selectedPtnBtmRight.y = btmRight.y();
                    selectedPtnTopRight.x = topRight.x();
                    selectedPtnTopRight.y = topRight.y();
                    selectedPtnTopLeft.x = topLeft.x();
                    selectedPtnTopLeft.y = topLeft.y();
                    selectedSearchBtmLeft.x = searchLeft;
                    selectedSearchBtmLeft.y = searchBottom;

                    selectedSearchTopRight.x = searchRight;
                    selectedSearchTopRight.y = searchTop;
                    selectedFound = true;
                }

                const QPointF innerMidLeft( (btmLeft + topLeft) / 2 );
                const QPointF innerMidTop( (topLeft + topRight) / 2 );
                const QPointF innerMidRight( (btmRight + topRight) / 2 );
                const QPointF innerMidBtm( (btmLeft + btmRight) / 2 );
                const QPointF outterMidLeft(searchLeft, searchMidY);
                const QPointF outterMidTop(searchMidX, searchTop);
                const QPointF outterMidRight(searchRight, searchMidY);
                const QPointF outterMidBtm(searchMidX, searchBottom);
                const QPointF handleSize( HANDLE_SIZE * pixelScaleX, HANDLE_SIZE * pixelScaleY );
                const QPointF innerMidLeftExt = TrackerNodeInteract::computeMidPointExtent(topLeft, btmLeft, innerMidLeft, handleSize);
                const QPointF innerMidRightExt = TrackerNodeInteract::computeMidPointExtent(btmRight, topRight, innerMidRight, handleSize);
                const QPointF innerMidTopExt = TrackerNodeInteract::computeMidPointExtent(topRight, topLeft, innerMidTop, handleSize);
                const QPointF innerMidBtmExt = TrackerNodeInteract::computeMidPointExtent(btmLeft, btmRight, innerMidBtm, handleSize);
                const QPointF searchTopLeft(searchLeft, searchTop);
                const QPointF searchTopRight(searchRight, searchTop);
                const QPointF searchBtmRight(searchRight, searchBottom);
                const QPointF searchBtmLeft(searchLeft, searchBottom);
                const QPointF searchTopMid(searchMidX, searchTop);
                const QPointF searchRightMid(searchRight, searchMidY);
                const QPointF searchLeftMid(searchLeft, searchMidY);
                const QPointF searchBtmMid(searchMidX, searchBottom);
                const QPointF outterMidLeftExt  = TrackerNodeInteract::computeMidPointExtent(searchTopLeft,  searchBtmLeft,  outterMidLeft,  handleSize);
                const QPointF outterMidRightExt = TrackerNodeInteract::computeMidPointExtent(searchBtmRight, searchTopRight, outterMidRight, handleSize);
                const QPointF outterMidTopExt   = TrackerNodeInteract::computeMidPointExtent(searchTopRight, searchTopLeft,  outterMidTop,   handleSize);
                const QPointF outterMidBtmExt   = TrackerNodeInteract::computeMidPointExtent(searchBtmLeft,  searchBtmRight, outterMidBtm,   handleSize);
                std::string name = (*it)->getLabel();
                if (!isEnabled) {
                    name += ' ';
                    name += tr("(disabled)").toStdString();
                }
                CenterPointsMap centerPoints;
                boost::shared_ptr<Curve> xCurve = centerKnob->getCurve(ViewSpec::current(), 0);
                boost::shared_ptr<Curve> yCurve = centerKnob->getCurve(ViewSpec::current(), 1);
                boost::shared_ptr<Curve> errorCurve = errorKnob->getCurve(ViewSpec::current(), 0);

                {
                    KeyFrameSet xKeyframes = xCurve->getKeyFrames_mt_safe();
                    KeyFrameSet yKeyframes = yCurve->getKeyFrames_mt_safe();
                    KeyFrameSet errKeyframes;
                    if (showErrorColor) {
                        errKeyframes = errorCurve->getKeyFrames_mt_safe();
                    }

                    // Try first to do an optimized case in O(N) where we assume that all 3 curves have the same keyframes
                    // at the same time
                    KeyFrameSet remainingXKeys,remainingYKeys, remainingErrKeys;
                    if (xKeyframes.size() == yKeyframes.size() && (!showErrorColor || xKeyframes.size() == errKeyframes.size())) {
                        KeyFrameSet::iterator errIt = errKeyframes.begin();
                        KeyFrameSet::iterator xIt = xKeyframes.begin();
                        KeyFrameSet::iterator yIt = yKeyframes.begin();

                        bool setsHaveDifferentKeyTimes = false;
                        while (xIt!=xKeyframes.end()) {
                            if (xIt->getTime() != yIt->getTime() || (showErrorColor && xIt->getTime() != errIt->getTime())) {
                                setsHaveDifferentKeyTimes = true;
                                break;
                            }
                            CenterPointDisplayInfo& p = centerPoints[xIt->getTime()];
                            p.x = xIt->getValue();
                            p.y = yIt->getValue();
                            if ( showErrorColor ) {
                                p.err = errIt->getValue();
                            }
                            p.isValid = true;

                            ++xIt;
                            ++yIt;
                            if (showErrorColor) {
                                ++errIt;
                            }

                        }
                        if (setsHaveDifferentKeyTimes) {
                            remainingXKeys.insert(xIt, xKeyframes.end());
                            remainingYKeys.insert(yIt, yKeyframes.end());
                            if (showErrorColor) {
                                remainingErrKeys.insert(errIt, errKeyframes.end());
                            }
                        }
                    } else {
                        remainingXKeys = xKeyframes;
                        remainingYKeys = yKeyframes;
                        if (showErrorColor) {
                            remainingErrKeys = errKeyframes;
                        }
                    }
                    for (KeyFrameSet::iterator xIt = remainingXKeys.begin(); xIt != remainingXKeys.end(); ++xIt) {
                        CenterPointDisplayInfo& p = centerPoints[xIt->getTime()];
                        p.x = xIt->getValue();
                        p.isValid = false;
                    }
                    for (KeyFrameSet::iterator yIt = remainingYKeys.begin(); yIt != remainingYKeys.end(); ++yIt) {
                        CenterPointsMap::iterator foundPoint = centerPoints.find(yIt->getTime());
                        if (foundPoint == centerPoints.end()) {
                            continue;
                        }
                        foundPoint->second.y = yIt->getValue();
                        if (!showErrorColor) {
                            foundPoint->second.isValid = true;
                        }
                    }
                    for (KeyFrameSet::iterator errIt = remainingErrKeys.begin(); errIt != remainingErrKeys.end(); ++errIt) {
                        CenterPointsMap::iterator foundPoint = centerPoints.find(errIt->getTime());
                        if (foundPoint == centerPoints.end()) {
                            continue;
                        }
                        foundPoint->second.err = errIt->getValue();
                        foundPoint->second.isValid = true;
                    }

                }



                for (int l = 0; l < 2; ++l) {
                    // shadow (uses GL_PROJECTION)
                    GL_GPU::glMatrixMode(GL_PROJECTION);
                    int direction = (l == 0) ? 1 : -1;
                    // translate (1,-1) pixels
                    GL_GPU::glTranslated(direction * shadow.x, -direction * shadow.y, 0);
                    GL_GPU::glMatrixMode(GL_MODELVIEW);

                    ///Draw center position
<<<<<<< HEAD
                    GL_GPU::glEnable(GL_LINE_SMOOTH);
                    GL_GPU::glHint(GL_LINE_SMOOTH_HINT, GL_DONT_CARE);
                    GL_GPU::glBegin(GL_LINE_STRIP);
                    GL_GPU::glColor3f(0.5 * l, 0.5 * l, 0.5 * l);
                    for (std::map<int, std::pair<Point, double> >::iterator it = centerPoints.begin(); it != centerPoints.end(); ++it) {
                        GL_GPU::glVertex2d(it->second.first.x, it->second.first.y);
=======
                    glEnable(GL_LINE_SMOOTH);
                    glHint(GL_LINE_SMOOTH_HINT, GL_DONT_CARE);
                    glBegin(GL_LINE_STRIP);
                    glColor3f(0.5 * l, 0.5 * l, 0.5 * l);
                    for (CenterPointsMap::iterator it = centerPoints.begin(); it != centerPoints.end(); ++it) {
                        if (it->second.isValid) {
                            glVertex2d(it->second.x, it->second.y);
                        }
>>>>>>> 3770b424
                    }
                    GL_GPU::glEnd();
                    GL_GPU::glDisable(GL_LINE_SMOOTH);

                    GL_GPU::glEnable(GL_POINT_SMOOTH);
                    GL_GPU::glBegin(GL_POINTS);
                    if (!showErrorColor) {
                        GL_GPU::glColor3f(0.5 * l, 0.5 * l, 0.5 * l);
                    }

                    for (CenterPointsMap::iterator it2 = centerPoints.begin(); it2 != centerPoints.end(); ++it2) {
                        if (!it2->second.isValid) {
                            continue;
                        }
                        if (showErrorColor) {
                            if (l != 0) {
                                /*
                                   Clamp the correlation to [CORRELATION_ERROR_MIN, 1] then
                                   Map the correlation to [0, 0.33] since 0 is Red for HSV and 0.33 is Green.
                                   Also clamp to the interval if the correlation is higher, and reverse.
                                 */

                                double error = boost::algorithm::clamp(it2->second.err, 0., CORRELATION_ERROR_MAX_DISPLAY);
                                double mappedError = 0.33 - 0.33 * error / CORRELATION_ERROR_MAX_DISPLAY;
                                float r, g, b;
                                Color::hsv_to_rgb(mappedError, 1, 1, &r, &g, &b);
                                GL_GPU::glColor3f(r, g, b);
                            } else {
                                GL_GPU::glColor3f(0., 0., 0.);
                            }
                        }
<<<<<<< HEAD
                        GL_GPU::glVertex2d(it2->second.first.x, it2->second.first.y);
=======
                        glVertex2d(it2->second.x, it2->second.y);
>>>>>>> 3770b424
                    }
                    GL_GPU::glEnd();
                    GL_GPU::glDisable(GL_POINT_SMOOTH);


                    GL_GPU::glColor3f( (float)thisMarkerColor[0] * l, (float)thisMarkerColor[1] * l, (float)thisMarkerColor[2] * l );
                    GL_GPU::glBegin(GL_LINE_LOOP);
                    GL_GPU::glVertex2d( topLeft.x(), topLeft.y() );
                    GL_GPU::glVertex2d( topRight.x(), topRight.y() );
                    GL_GPU::glVertex2d( btmRight.x(), btmRight.y() );
                    GL_GPU::glVertex2d( btmLeft.x(), btmLeft.y() );
                    GL_GPU::glEnd();

                    GL_GPU::glBegin(GL_LINE_LOOP);
                    GL_GPU::glVertex2d( searchTopLeft.x(), searchTopLeft.y() );
                    GL_GPU::glVertex2d( searchTopRight.x(), searchTopRight.y() );
                    GL_GPU::glVertex2d( searchBtmRight.x(), searchBtmRight.y() );
                    GL_GPU::glVertex2d( searchBtmLeft.x(), searchBtmRight.y() );
                    GL_GPU::glEnd();

                    GL_GPU::glPointSize(POINT_SIZE);
                    GL_GPU::glBegin(GL_POINTS);

                    ///draw center
                    if ( isHoverOrDraggedMarker && ( (_imp->ui->hoverState == eDrawStateHoveringCenter) || (_imp->ui->eventState == eMouseStateDraggingCenter) ) ) {
                        GL_GPU::glColor3f(0.f * l, 1.f * l, 0.f * l);
                    } else {
                        GL_GPU::glColor3f( (float)thisMarkerColor[0] * l, (float)thisMarkerColor[1] * l, (float)thisMarkerColor[2] * l );
                    }
                    GL_GPU::glVertex2d( center.x(), center.y() );

                    if ( (offset.x() != 0) || (offset.y() != 0) ) {
                        GL_GPU::glVertex2d( center.x() + offset.x(), center.y() + offset.y() );
                    }

                    //////DRAWING INNER POINTS
                    if ( isHoverOrDraggedMarker && ( (_imp->ui->hoverState == eDrawStateHoveringInnerBtmLeft) || (_imp->ui->eventState == eMouseStateDraggingInnerBtmLeft) ) ) {
                        GL_GPU::glColor3f(0.f * l, 1.f * l, 0.f * l);
                        GL_GPU::glVertex2d( btmLeft.x(), btmLeft.y() );
                    }
                    if ( isHoverOrDraggedMarker && ( (_imp->ui->hoverState == eDrawStateHoveringInnerBtmMid) || (_imp->ui->eventState == eMouseStateDraggingInnerBtmMid) ) ) {
                        GL_GPU::glColor3f(0.f * l, 1.f * l, 0.f * l);
                        GL_GPU::glVertex2d( innerMidBtm.x(), innerMidBtm.y() );
                    }
                    if ( isHoverOrDraggedMarker && ( (_imp->ui->hoverState == eDrawStateHoveringInnerBtmRight) || (_imp->ui->eventState == eMouseStateDraggingInnerBtmRight) ) ) {
                        GL_GPU::glColor3f(0.f * l, 1.f * l, 0.f * l);
                        GL_GPU::glVertex2d( btmRight.x(), btmRight.y() );
                    }
                    if ( isHoverOrDraggedMarker && ( (_imp->ui->hoverState == eDrawStateHoveringInnerMidLeft) || (_imp->ui->eventState == eMouseStateDraggingInnerMidLeft) ) ) {
                        GL_GPU::glColor3f(0.f * l, 1.f * l, 0.f * l);
                        GL_GPU::glVertex2d( innerMidLeft.x(), innerMidLeft.y() );
                    }
                    if ( isHoverOrDraggedMarker && ( (_imp->ui->hoverState == eDrawStateHoveringInnerMidRight) || (_imp->ui->eventState == eMouseStateDraggingInnerMidRight) ) ) {
                        GL_GPU::glColor3f(0.f * l, 1.f * l, 0.f * l);
                        GL_GPU::glVertex2d( innerMidRight.x(), innerMidRight.y() );
                    }
                    if ( isHoverOrDraggedMarker && ( (_imp->ui->hoverState == eDrawStateHoveringInnerTopLeft) || (_imp->ui->eventState == eMouseStateDraggingInnerTopLeft) ) ) {
                        GL_GPU::glColor3f(0.f * l, 1.f * l, 0.f * l);
                        GL_GPU::glVertex2d( topLeft.x(), topLeft.y() );
                    }

                    if ( isHoverOrDraggedMarker && ( (_imp->ui->hoverState == eDrawStateHoveringInnerTopMid) || (_imp->ui->eventState == eMouseStateDraggingInnerTopMid) ) ) {
                        GL_GPU::glColor3f(0.f * l, 1.f * l, 0.f * l);
                        GL_GPU::glVertex2d( innerMidTop.x(), innerMidTop.y() );
                    }

                    if ( isHoverOrDraggedMarker && ( (_imp->ui->hoverState == eDrawStateHoveringInnerTopRight) || (_imp->ui->eventState == eMouseStateDraggingInnerTopRight) ) ) {
                        GL_GPU::glColor3f(0.f * l, 1.f * l, 0.f * l);
                        GL_GPU::glVertex2d( topRight.x(), topRight.y() );
                    }


                    //////DRAWING OUTTER POINTS

                    if ( isHoverOrDraggedMarker && ( (_imp->ui->hoverState == eDrawStateHoveringOuterBtmLeft) || (_imp->ui->eventState == eMouseStateDraggingOuterBtmLeft) ) ) {
                        GL_GPU::glColor3f(0.f * l, 1.f * l, 0.f * l);
                        GL_GPU::glVertex2d( searchBtmLeft.x(), searchBtmLeft.y() );
                    }
                    if ( isHoverOrDraggedMarker && ( (_imp->ui->hoverState == eDrawStateHoveringOuterBtmMid) || (_imp->ui->eventState == eMouseStateDraggingOuterBtmMid) ) ) {
                        GL_GPU::glColor3f(0.f * l, 1.f * l, 0.f * l);
                        GL_GPU::glVertex2d( outterMidBtm.x(), outterMidBtm.y() );
                    }
                    if ( isHoverOrDraggedMarker && ( (_imp->ui->hoverState == eDrawStateHoveringOuterBtmRight) || (_imp->ui->eventState == eMouseStateDraggingOuterBtmRight) ) ) {
                        GL_GPU::glColor3f(0.f * l, 1.f * l, 0.f * l);
                        GL_GPU::glVertex2d( searchBtmRight.x(), searchBtmRight.y() );
                    }
                    if ( isHoverOrDraggedMarker && ( (_imp->ui->hoverState == eDrawStateHoveringOuterMidLeft) || (_imp->ui->eventState == eMouseStateDraggingOuterMidLeft) ) ) {
                        GL_GPU::glColor3f(0.f * l, 1.f * l, 0.f * l);
                        GL_GPU::glVertex2d( outterMidLeft.x(), outterMidLeft.y() );
                    }
                    if ( isHoverOrDraggedMarker && ( (_imp->ui->hoverState == eDrawStateHoveringOuterMidRight) || (_imp->ui->eventState == eMouseStateDraggingOuterMidRight) ) ) {
                        GL_GPU::glColor3f(0.f * l, 1.f * l, 0.f * l);
                        GL_GPU::glVertex2d( outterMidRight.x(), outterMidRight.y() );
                    }

                    if ( isHoverOrDraggedMarker && ( (_imp->ui->hoverState == eDrawStateHoveringOuterTopLeft) || (_imp->ui->eventState == eMouseStateDraggingOuterTopLeft) ) ) {
                        GL_GPU::glColor3f(0.f * l, 1.f * l, 0.f * l);
                        GL_GPU::glVertex2d( searchTopLeft.x(), searchTopLeft.y() );
                    }
                    if ( isHoverOrDraggedMarker && ( (_imp->ui->hoverState == eDrawStateHoveringOuterTopMid) || (_imp->ui->eventState == eMouseStateDraggingOuterTopMid) ) ) {
                        GL_GPU::glColor3f(0.f * l, 1.f * l, 0.f * l);
                        GL_GPU::glVertex2d( outterMidTop.x(), outterMidTop.y() );
                    }
                    if ( isHoverOrDraggedMarker && ( (_imp->ui->hoverState == eDrawStateHoveringOuterTopRight) || (_imp->ui->eventState == eMouseStateDraggingOuterTopRight) ) ) {
                        GL_GPU::glColor3f(0.f * l, 1.f * l, 0.f * l);
                        GL_GPU::glVertex2d( searchTopRight.x(), searchTopRight.y() );
                    }

                    GL_GPU::glEnd();

                    if ( (offset.x() != 0) || (offset.y() != 0) ) {
                        GL_GPU::glBegin(GL_LINES);
                        GL_GPU::glColor3f( (float)thisMarkerColor[0] * l * 0.5, (float)thisMarkerColor[1] * l * 0.5, (float)thisMarkerColor[2] * l * 0.5 );
                        GL_GPU::glVertex2d( center.x(), center.y() );
                        GL_GPU::glVertex2d( center.x() + offset.x(), center.y() + offset.y() );
                        GL_GPU::glEnd();
                    }

                    ///now show small lines at handle positions
                    GL_GPU::glBegin(GL_LINES);

                    if ( isHoverOrDraggedMarker && ( (_imp->ui->hoverState == eDrawStateHoveringInnerMidLeft) || (_imp->ui->eventState == eMouseStateDraggingInnerMidLeft) ) ) {
                        GL_GPU::glColor3f(0.f * l, 1.f * l, 0.f * l);
                    } else {
                        GL_GPU::glColor3f( (float)thisMarkerColor[0] * l, (float)thisMarkerColor[1] * l, (float)thisMarkerColor[2] * l );
                    }
                    GL_GPU::glVertex2d( innerMidLeft.x(), innerMidLeft.y() );
                    GL_GPU::glVertex2d( innerMidLeftExt.x(), innerMidLeftExt.y() );

                    if ( isHoverOrDraggedMarker && ( (_imp->ui->hoverState == eDrawStateHoveringInnerTopMid) || (_imp->ui->eventState == eMouseStateDraggingInnerTopMid) ) ) {
                        GL_GPU::glColor3f(0.f * l, 1.f * l, 0.f * l);
                    } else {
                        GL_GPU::glColor3f( (float)thisMarkerColor[0] * l, (float)thisMarkerColor[1] * l, (float)thisMarkerColor[2] * l );
                    }
                    GL_GPU::glVertex2d( innerMidTop.x(), innerMidTop.y() );
                    GL_GPU::glVertex2d( innerMidTopExt.x(), innerMidTopExt.y() );

                    if ( isHoverOrDraggedMarker && ( (_imp->ui->hoverState == eDrawStateHoveringInnerMidRight) || (_imp->ui->eventState == eMouseStateDraggingInnerMidRight) ) ) {
                        GL_GPU::glColor3f(0.f * l, 1.f * l, 0.f * l);
                    } else {
                        GL_GPU::glColor3f( (float)thisMarkerColor[0] * l, (float)thisMarkerColor[1] * l, (float)thisMarkerColor[2] * l );
                    }
                    GL_GPU::glVertex2d( innerMidRight.x(), innerMidRight.y() );
                    GL_GPU::glVertex2d( innerMidRightExt.x(), innerMidRightExt.y() );

                    if ( isHoverOrDraggedMarker && ( (_imp->ui->hoverState == eDrawStateHoveringInnerBtmMid) || (_imp->ui->eventState == eMouseStateDraggingInnerBtmMid) ) ) {
                        GL_GPU::glColor3f(0.f * l, 1.f * l, 0.f * l);
                    } else {
                        GL_GPU::glColor3f( (float)thisMarkerColor[0] * l, (float)thisMarkerColor[1] * l, (float)thisMarkerColor[2] * l );
                    }
                    GL_GPU::glVertex2d( innerMidBtm.x(), innerMidBtm.y() );
                    GL_GPU::glVertex2d( innerMidBtmExt.x(), innerMidBtmExt.y() );

                    //////DRAWING OUTTER HANDLES

                    if ( isHoverOrDraggedMarker && ( (_imp->ui->hoverState == eDrawStateHoveringOuterMidLeft) || (_imp->ui->eventState == eMouseStateDraggingOuterMidLeft) ) ) {
                        GL_GPU::glColor3f(0.f * l, 1.f * l, 0.f * l);
                    } else {
                        GL_GPU::glColor3f( (float)thisMarkerColor[0] * l, (float)thisMarkerColor[1] * l, (float)thisMarkerColor[2] * l );
                    }
                    GL_GPU::glVertex2d( outterMidLeft.x(), outterMidLeft.y() );
                    GL_GPU::glVertex2d( outterMidLeftExt.x(), outterMidLeftExt.y() );

                    if ( isHoverOrDraggedMarker && ( (_imp->ui->hoverState == eDrawStateHoveringOuterTopMid) || (_imp->ui->eventState == eMouseStateDraggingOuterTopMid) ) ) {
                        GL_GPU::glColor3f(0.f * l, 1.f * l, 0.f * l);
                    } else {
                        GL_GPU::glColor3f( (float)thisMarkerColor[0] * l, (float)thisMarkerColor[1] * l, (float)thisMarkerColor[2] * l );
                    }
                    GL_GPU::glVertex2d( outterMidTop.x(), outterMidTop.y() );
                    GL_GPU::glVertex2d( outterMidTopExt.x(), outterMidTopExt.y() );

                    if ( isHoverOrDraggedMarker && ( (_imp->ui->hoverState == eDrawStateHoveringOuterMidRight) || (_imp->ui->eventState == eMouseStateDraggingOuterMidRight) ) ) {
                        GL_GPU::glColor3f(0.f * l, 1.f * l, 0.f * l);
                    } else {
                        GL_GPU::glColor3f( (float)thisMarkerColor[0] * l, (float)thisMarkerColor[1] * l, (float)thisMarkerColor[2] * l );
                    }
                    GL_GPU::glVertex2d( outterMidRight.x(), outterMidRight.y() );
                    GL_GPU::glVertex2d( outterMidRightExt.x(), outterMidRightExt.y() );

                    if ( isHoverOrDraggedMarker && ( (_imp->ui->hoverState == eDrawStateHoveringOuterBtmMid) || (_imp->ui->eventState == eMouseStateDraggingOuterBtmMid) ) ) {
                        GL_GPU::glColor3f(0.f * l, 1.f * l, 0.f * l);
                    } else {
                        GL_GPU::glColor3f( (float)thisMarkerColor[0] * l, (float)thisMarkerColor[1] * l, (float)thisMarkerColor[2] * l );
                    }
                    GL_GPU::glVertex2d( outterMidBtm.x(), outterMidBtm.y() );
                    GL_GPU::glVertex2d( outterMidBtmExt.x(), outterMidBtmExt.y() );
                    GL_GPU::glEnd();

                    GL_GPU::glColor3f( (float)thisMarkerColor[0] * l, (float)thisMarkerColor[1] * l, (float)thisMarkerColor[2] * l );

                    overlay->renderText( center.x(), center.y(), name, markerColor[0], markerColor[1], markerColor[2]);
                } // for (int l = 0; l < 2; ++l) {
            } // if (!isSelected) {
        } // for (std::vector<TrackMarkerPtr >::iterator it = allMarkers.begin(); it!=allMarkers.end(); ++it) {

        if (_imp->ui->showMarkerTexture && selectedFound) {
            _imp->ui->drawSelectedMarkerTexture(std::make_pair(pixelScaleX, pixelScaleY), _imp->ui->selectedMarkerTextureTime, selectedCenter, selectedOffset, selectedPtnTopLeft, selectedPtnTopRight, selectedPtnBtmRight, selectedPtnBtmLeft, selectedSearchBtmLeft, selectedSearchTopRight);
        }
        // context->drawInternalNodesOverlay( time, renderScale, view, overlay);


        if (_imp->ui->clickToAddTrackEnabled) {
            ///draw a square of 20px around the mouse cursor
            GL_GPU::glEnable(GL_BLEND);
            GL_GPU::glBlendFunc(GL_SRC_ALPHA, GL_ONE_MINUS_SRC_ALPHA);
            GL_GPU::glEnable(GL_LINE_SMOOTH);
            GL_GPU::glHint(GL_LINE_SMOOTH_HINT, GL_DONT_CARE);
            GL_GPU::glLineWidth(1.5);
            //GLProtectMatrix p(GL_PROJECTION); // useless (we do two glTranslate in opposite directions)

            const double addTrackSize = TO_DPIX(ADDTRACK_SIZE);

            for (int l = 0; l < 2; ++l) {
                // shadow (uses GL_PROJECTION)
                GL_GPU::glMatrixMode(GL_PROJECTION);
                int direction = (l == 0) ? 1 : -1;
                // translate (1,-1) pixels
                GL_GPU::glTranslated(direction * pixelScaleX / 256, -direction * pixelScaleY / 256, 0);
                GL_GPU::glMatrixMode(GL_MODELVIEW);

                if (l == 0) {
                    GL_GPU::glColor4d(0., 0., 0., 0.8);
                } else {
                    GL_GPU::glColor4d(0., 1., 0., 0.8);
                }

                GL_GPU::glBegin(GL_LINE_LOOP);
                GL_GPU::glVertex2d(_imp->ui->lastMousePos.x() - addTrackSize * 2 * pixelScaleX, _imp->ui->lastMousePos.y() - addTrackSize * 2 * pixelScaleY);
                GL_GPU::glVertex2d(_imp->ui->lastMousePos.x() - addTrackSize * 2 * pixelScaleX, _imp->ui->lastMousePos.y() + addTrackSize * 2 * pixelScaleY);
                GL_GPU::glVertex2d(_imp->ui->lastMousePos.x() + addTrackSize * 2 * pixelScaleX, _imp->ui->lastMousePos.y() + addTrackSize * 2 * pixelScaleY);
                GL_GPU::glVertex2d(_imp->ui->lastMousePos.x() + addTrackSize * 2 * pixelScaleX, _imp->ui->lastMousePos.y() - addTrackSize * 2 * pixelScaleY);
                GL_GPU::glEnd();

                ///draw a cross at the cursor position
                GL_GPU::glBegin(GL_LINES);
                GL_GPU::glVertex2d( _imp->ui->lastMousePos.x() - addTrackSize * pixelScaleX, _imp->ui->lastMousePos.y() );
                GL_GPU::glVertex2d( _imp->ui->lastMousePos.x() + addTrackSize * pixelScaleX, _imp->ui->lastMousePos.y() );
                GL_GPU::glVertex2d(_imp->ui->lastMousePos.x(), _imp->ui->lastMousePos.y() - addTrackSize * pixelScaleY);
                GL_GPU::glVertex2d(_imp->ui->lastMousePos.x(), _imp->ui->lastMousePos.y() + addTrackSize * pixelScaleY);
                GL_GPU::glEnd();
            }
        }
    } // GLProtectAttrib a(GL_CURRENT_BIT | GL_COLOR_BUFFER_BIT | GL_LINE_BIT | GL_ENABLE_BIT | GL_HINT_BIT);
} // drawOverlay

bool
TrackerNode::onOverlayPenDown(double time,
                              const RenderScale & /*renderScale*/,
                              ViewIdx view,
                              const QPointF & viewportPos,
                              const QPointF & pos,
                              double /*pressure*/,
                              double /*timestamp*/,
                              PenType /*pen*/)
{
    std::pair<double, double> pixelScale;
    OverlaySupport* overlay = getCurrentViewportForOverlays();

    assert(overlay);
    overlay->getPixelScale(pixelScale.first, pixelScale.second);
    bool didSomething = false;
    boost::shared_ptr<TrackerContext> context = getNode()->getTrackerContext();
    /*if ( context->onOverlayPenDownInternalNodes( time, renderScale, view, viewportPos, pos, pressure, timestamp, pen, overlay ) ) {
        return true;
       }*/
    std::vector<TrackMarkerPtr > allMarkers;
    context->getAllMarkers(&allMarkers);

    bool trackingPageSecret = context->getTrackingPageKnob()->getIsSecret();
    for (std::vector<TrackMarkerPtr >::iterator it = allMarkers.begin(); it != allMarkers.end(); ++it) {
        if (!(*it)->isEnabled(time) || trackingPageSecret) {
            continue;
        }

        bool isSelected = context->isMarkerSelected( (*it) );
        boost::shared_ptr<KnobDouble> centerKnob = (*it)->getCenterKnob();
        boost::shared_ptr<KnobDouble> offsetKnob = (*it)->getOffsetKnob();
        boost::shared_ptr<KnobDouble> ptnTopLeft = (*it)->getPatternTopLeftKnob();
        boost::shared_ptr<KnobDouble> ptnTopRight = (*it)->getPatternTopRightKnob();
        boost::shared_ptr<KnobDouble> ptnBtmRight = (*it)->getPatternBtmRightKnob();
        boost::shared_ptr<KnobDouble> ptnBtmLeft = (*it)->getPatternBtmLeftKnob();
        boost::shared_ptr<KnobDouble> searchWndTopRight = (*it)->getSearchWindowTopRightKnob();
        boost::shared_ptr<KnobDouble> searchWndBtmLeft = (*it)->getSearchWindowBottomLeftKnob();
        QPointF centerPoint;
        centerPoint.rx() = centerKnob->getValueAtTime(time, 0);
        centerPoint.ry() = centerKnob->getValueAtTime(time, 1);

        QPointF offset;
        offset.rx() = offsetKnob->getValueAtTime(time, 0);
        offset.ry() = offsetKnob->getValueAtTime(time, 1);

        if ( _imp->ui->isNearbyPoint(centerKnob, viewportPos.x(), viewportPos.y(), POINT_TOLERANCE, time) ) {
            if (_imp->ui->controlDown > 0) {
                _imp->ui->eventState = eMouseStateDraggingOffset;
            } else {
                _imp->ui->eventState = eMouseStateDraggingCenter;
            }
            _imp->ui->interactMarker = *it;
            didSomething = true;
        } else if ( ( (offset.x() != 0) || (offset.y() != 0) ) && _imp->ui->isNearbyPoint(QPointF( centerPoint.x() + offset.x(), centerPoint.y() + offset.y() ), viewportPos.x(), viewportPos.y(), POINT_TOLERANCE) ) {
            _imp->ui->eventState = eMouseStateDraggingOffset;
            _imp->ui->interactMarker = *it;
            didSomething = true;
        }

        if (!didSomething && isSelected) {
            QPointF topLeft, topRight, btmRight, btmLeft;
            topLeft.rx() = ptnTopLeft->getValueAtTime(time, 0) + offset.x() + centerPoint.x();
            topLeft.ry() = ptnTopLeft->getValueAtTime(time, 1) + offset.y() + centerPoint.y();

            topRight.rx() = ptnTopRight->getValueAtTime(time, 0) + offset.x() + centerPoint.x();
            topRight.ry() = ptnTopRight->getValueAtTime(time, 1) + offset.y() + centerPoint.y();

            btmRight.rx() = ptnBtmRight->getValueAtTime(time, 0) + offset.x() + centerPoint.x();
            btmRight.ry() = ptnBtmRight->getValueAtTime(time, 1) + offset.y() + centerPoint.y();

            btmLeft.rx() = ptnBtmLeft->getValueAtTime(time, 0) + offset.x() + centerPoint.x();
            btmLeft.ry() = ptnBtmLeft->getValueAtTime(time, 1) + offset.y() + centerPoint.y();

            QPointF midTop, midRight, midBtm, midLeft;
            midTop.rx() = ( topLeft.x() + topRight.x() ) / 2.;
            midTop.ry() = ( topLeft.y() + topRight.y() ) / 2.;

            midRight.rx() = ( btmRight.x() + topRight.x() ) / 2.;
            midRight.ry() = ( btmRight.y() + topRight.y() ) / 2.;

            midBtm.rx() = ( btmRight.x() + btmLeft.x() ) / 2.;
            midBtm.ry() = ( btmRight.y() + btmLeft.y() ) / 2.;

            midLeft.rx() = ( topLeft.x() + btmLeft.x() ) / 2.;
            midLeft.ry() = ( topLeft.y() + btmLeft.y() ) / 2.;

            if ( isSelected && _imp->ui->isNearbyPoint(topLeft, viewportPos.x(), viewportPos.y(), POINT_TOLERANCE) ) {
                _imp->ui->eventState = eMouseStateDraggingInnerTopLeft;
                _imp->ui->interactMarker = *it;
                didSomething = true;
            } else if ( isSelected && _imp->ui->isNearbyPoint(topRight, viewportPos.x(), viewportPos.y(), POINT_TOLERANCE) ) {
                _imp->ui->eventState = eMouseStateDraggingInnerTopRight;
                _imp->ui->interactMarker = *it;
                didSomething = true;
            } else if ( isSelected && _imp->ui->isNearbyPoint(btmRight, viewportPos.x(), viewportPos.y(), POINT_TOLERANCE) ) {
                _imp->ui->eventState = eMouseStateDraggingInnerBtmRight;
                _imp->ui->interactMarker = *it;
                didSomething = true;
            } else if ( isSelected && _imp->ui->isNearbyPoint(btmLeft, viewportPos.x(), viewportPos.y(), POINT_TOLERANCE) ) {
                _imp->ui->eventState = eMouseStateDraggingInnerBtmLeft;
                _imp->ui->interactMarker = *it;
                didSomething = true;
            } else if ( isSelected && _imp->ui->isNearbyPoint(midTop, viewportPos.x(), viewportPos.y(), POINT_TOLERANCE) ) {
                _imp->ui->eventState = eMouseStateDraggingInnerTopMid;
                _imp->ui->interactMarker = *it;
                didSomething = true;
            } else if ( isSelected && _imp->ui->isNearbyPoint(midRight, viewportPos.x(), viewportPos.y(), POINT_TOLERANCE) ) {
                _imp->ui->eventState = eMouseStateDraggingInnerMidRight;
                _imp->ui->interactMarker = *it;
                didSomething = true;
            } else if ( isSelected && _imp->ui->isNearbyPoint(midLeft, viewportPos.x(), viewportPos.y(), POINT_TOLERANCE) ) {
                _imp->ui->eventState = eMouseStateDraggingInnerMidLeft;
                _imp->ui->interactMarker = *it;
                didSomething = true;
            } else if ( isSelected && _imp->ui->isNearbyPoint(midBtm, viewportPos.x(), viewportPos.y(), POINT_TOLERANCE) ) {
                _imp->ui->eventState = eMouseStateDraggingInnerBtmMid;
                _imp->ui->interactMarker = *it;
                didSomething = true;
            }
        }

        if (!didSomething && isSelected) {
            ///Test search window
            const double searchLeft = searchWndBtmLeft->getValueAtTime(time, 0) + centerPoint.x() + offset.x();
            const double searchRight = searchWndTopRight->getValueAtTime(time, 0) + centerPoint.x() + offset.x();
            const double searchTop = searchWndTopRight->getValueAtTime(time, 1) + centerPoint.y() + offset.y();
            const double searchBottom = searchWndBtmLeft->getValueAtTime(time, 1) + +centerPoint.y() + offset.y();
            const double searchMidX = (searchLeft + searchRight) / 2.;
            const double searchMidY = (searchTop + searchBottom) / 2.;
            const QPointF searchTopLeft(searchLeft, searchTop);
            const QPointF searchTopRight(searchRight, searchTop);
            const QPointF searchBtmRight(searchRight, searchBottom);
            const QPointF searchBtmLeft(searchLeft, searchBottom);
            const QPointF searchTopMid(searchMidX, searchTop);
            const QPointF searchRightMid(searchRight, searchMidY);
            const QPointF searchLeftMid(searchLeft, searchMidY);
            const QPointF searchBtmMid(searchMidX, searchBottom);

            if ( _imp->ui->isNearbyPoint(searchTopLeft, viewportPos.x(), viewportPos.y(), POINT_TOLERANCE) ) {
                _imp->ui->eventState = eMouseStateDraggingOuterTopLeft;
                _imp->ui->interactMarker = *it;
                didSomething = true;
            } else if ( _imp->ui->isNearbyPoint(searchTopRight, viewportPos.x(), viewportPos.y(), POINT_TOLERANCE) ) {
                _imp->ui->eventState = eMouseStateDraggingOuterTopRight;
                _imp->ui->interactMarker = *it;
                didSomething = true;
            } else if ( _imp->ui->isNearbyPoint(searchBtmRight, viewportPos.x(), viewportPos.y(), POINT_TOLERANCE) ) {
                _imp->ui->eventState = eMouseStateDraggingOuterBtmRight;
                _imp->ui->interactMarker = *it;
                didSomething = true;
            } else if ( _imp->ui->isNearbyPoint(searchBtmLeft, viewportPos.x(), viewportPos.y(), POINT_TOLERANCE) ) {
                _imp->ui->eventState = eMouseStateDraggingOuterBtmLeft;
                _imp->ui->interactMarker = *it;
                didSomething = true;
            } else if ( _imp->ui->isNearbyPoint(searchTopMid, viewportPos.x(), viewportPos.y(), POINT_TOLERANCE) ) {
                _imp->ui->eventState = eMouseStateDraggingOuterTopMid;
                _imp->ui->interactMarker = *it;
                didSomething = true;
            } else if ( _imp->ui->isNearbyPoint(searchBtmMid, viewportPos.x(), viewportPos.y(), POINT_TOLERANCE) ) {
                _imp->ui->eventState = eMouseStateDraggingOuterBtmMid;
                _imp->ui->interactMarker = *it;
                didSomething = true;
            } else if ( _imp->ui->isNearbyPoint(searchLeftMid, viewportPos.x(), viewportPos.y(), POINT_TOLERANCE) ) {
                _imp->ui->eventState = eMouseStateDraggingOuterMidLeft;
                _imp->ui->interactMarker = *it;
                didSomething = true;
            } else if ( _imp->ui->isNearbyPoint(searchRightMid, viewportPos.x(), viewportPos.y(), POINT_TOLERANCE) ) {
                _imp->ui->eventState = eMouseStateDraggingOuterMidRight;
                _imp->ui->interactMarker = *it;
                didSomething = true;
            }
        }

        //If we hit the interact, make sure it is selected
        if (_imp->ui->interactMarker) {
            if (!isSelected) {
                context->beginEditSelection(TrackerContext::eTrackSelectionViewer);
                if (!_imp->ui->shiftDown) {
                    context->clearSelection(TrackerContext::eTrackSelectionViewer);
                }
                context->addTrackToSelection(_imp->ui->interactMarker, TrackerContext::eTrackSelectionViewer);
                context->endEditSelection(TrackerContext::eTrackSelectionViewer);
            }
        }

        if (didSomething) {
            break;
        }
    } // for (std::vector<TrackMarkerPtr >::iterator it = allMarkers.begin(); it!=allMarkers.end(); ++it) {

    if (_imp->ui->clickToAddTrackEnabled && !didSomething && !trackingPageSecret) {
        TrackMarkerPtr marker = context->createMarker();
        boost::shared_ptr<KnobDouble> centerKnob = marker->getCenterKnob();
        centerKnob->setValuesAtTime(time, pos.x(), pos.y(), view, eValueChangedReasonNatronInternalEdited);
        if ( _imp->ui->createKeyOnMoveButton.lock()->getValue() ) {
            marker->setUserKeyframe(time);
        }
        pushUndoCommand( new AddTrackCommand(marker, context) );
        _imp->ui->refreshSelectedMarkerTexture();
        didSomething = true;
    }

    if ( !didSomething && _imp->ui->showMarkerTexture && _imp->ui->selectedMarkerTexture && _imp->ui->isNearbySelectedMarkerTextureResizeAnchor(pos) ) {
        _imp->ui->eventState = eMouseStateDraggingSelectedMarkerResizeAnchor;
        didSomething = true;
    }

    if ( !didSomething && _imp->ui->showMarkerTexture && _imp->ui->selectedMarkerTexture  && _imp->ui->isInsideSelectedMarkerTextureResizeAnchor(pos) ) {
        if (_imp->ui->shiftDown) {
            _imp->ui->eventState = eMouseStateScalingSelectedMarker;
        } else {
            _imp->ui->eventState = eMouseStateDraggingSelectedMarker;
        }
        _imp->ui->interactMarker = _imp->ui->selectedMarker.lock();
        didSomething = true;
    }

    if (!didSomething) {
        int keyTime = _imp->ui->isInsideKeyFrameTexture(time, pos, viewportPos);
        if (keyTime != INT_MAX) {
            ViewerInstance* viewer = overlay->getInternalViewerNode();
            if (viewer) {
                viewer->getTimeline()->seekFrame(keyTime, true, viewer, eTimelineChangeReasonOtherSeek);
            }
            didSomething = true;
        }
    }
    if (!didSomething && !trackingPageSecret) {
        std::list<TrackMarkerPtr > selectedMarkers;
        context->getSelectedMarkers(&selectedMarkers);
        if ( !selectedMarkers.empty() ) {
            context->clearSelection(TrackerContext::eTrackSelectionViewer);

            didSomething = true;
        }
    }

    _imp->ui->lastMousePos = pos;

    return didSomething;
} // penDown

bool
TrackerNode::onOverlayPenMotion(double time,
                                const RenderScale & /*renderScale*/,
                                ViewIdx view,
                                const QPointF & viewportPos,
                                const QPointF & pos,
                                double /*pressure*/,
                                double /*timestamp*/)
{
    std::pair<double, double> pixelScale;
    OverlaySupport* overlay = getCurrentViewportForOverlays();

    assert(overlay);
    overlay->getPixelScale(pixelScale.first, pixelScale.second);
    bool didSomething = false;
    boost::shared_ptr<TrackerContext> context = getNode()->getTrackerContext();
    Point delta;
    delta.x = pos.x() - _imp->ui->lastMousePos.x();
    delta.y = pos.y() - _imp->ui->lastMousePos.y();


    if (_imp->ui->hoverState != eDrawStateInactive) {
        _imp->ui->hoverState = eDrawStateInactive;
        _imp->ui->hoverMarker.reset();
        didSomething = true;
    }

    std::vector<TrackMarkerPtr > allMarkers;
    context->getAllMarkers(&allMarkers);
    bool trackingPageSecret = context->getTrackingPageKnob()->getIsSecret();
    bool hoverProcess = false;
    for (std::vector<TrackMarkerPtr >::iterator it = allMarkers.begin(); it != allMarkers.end(); ++it) {
        if (!(*it)->isEnabled(time) || trackingPageSecret) {
            continue;
        }

        bool isSelected = context->isMarkerSelected( (*it) );
        boost::shared_ptr<KnobDouble> centerKnob = (*it)->getCenterKnob();
        boost::shared_ptr<KnobDouble> offsetKnob = (*it)->getOffsetKnob();
        boost::shared_ptr<KnobDouble> ptnTopLeft = (*it)->getPatternTopLeftKnob();
        boost::shared_ptr<KnobDouble> ptnTopRight = (*it)->getPatternTopRightKnob();
        boost::shared_ptr<KnobDouble> ptnBtmRight = (*it)->getPatternBtmRightKnob();
        boost::shared_ptr<KnobDouble> ptnBtmLeft = (*it)->getPatternBtmLeftKnob();
        boost::shared_ptr<KnobDouble> searchWndTopRight = (*it)->getSearchWindowTopRightKnob();
        boost::shared_ptr<KnobDouble> searchWndBtmLeft = (*it)->getSearchWindowBottomLeftKnob();
        QPointF center;
        center.rx() = centerKnob->getValueAtTime(time, 0);
        center.ry() = centerKnob->getValueAtTime(time, 1);

        QPointF offset;
        offset.rx() = offsetKnob->getValueAtTime(time, 0);
        offset.ry() = offsetKnob->getValueAtTime(time, 1);
        if ( _imp->ui->isNearbyPoint(centerKnob, viewportPos.x(), viewportPos.y(), POINT_TOLERANCE, time) ) {
            _imp->ui->hoverState = eDrawStateHoveringCenter;
            _imp->ui->hoverMarker = *it;
            hoverProcess = true;
        } else if ( ( (offset.x() != 0) || (offset.y() != 0) ) && _imp->ui->isNearbyPoint(QPointF( center.x() + offset.x(), center.y() + offset.y() ), viewportPos.x(), viewportPos.y(), POINT_TOLERANCE) ) {
            _imp->ui->hoverState = eDrawStateHoveringCenter;
            _imp->ui->hoverMarker = *it;
            didSomething = true;
        }


        if (!hoverProcess) {
            QPointF topLeft, topRight, btmRight, btmLeft;
            topLeft.rx() = ptnTopLeft->getValueAtTime(time, 0) + offset.x() + center.x();
            topLeft.ry() = ptnTopLeft->getValueAtTime(time, 1) + offset.y() + center.y();

            topRight.rx() = ptnTopRight->getValueAtTime(time, 0) + offset.x() + center.x();
            topRight.ry() = ptnTopRight->getValueAtTime(time, 1) + offset.y() + center.y();

            btmRight.rx() = ptnBtmRight->getValueAtTime(time, 0) + offset.x() + center.x();
            btmRight.ry() = ptnBtmRight->getValueAtTime(time, 1) + offset.y() + center.y();

            btmLeft.rx() = ptnBtmLeft->getValueAtTime(time, 0) + offset.x() + center.x();
            btmLeft.ry() = ptnBtmLeft->getValueAtTime(time, 1) + offset.y() + center.y();

            QPointF midTop, midRight, midBtm, midLeft;
            midTop.rx() = ( topLeft.x() + topRight.x() ) / 2.;
            midTop.ry() = ( topLeft.y() + topRight.y() ) / 2.;

            midRight.rx() = ( btmRight.x() + topRight.x() ) / 2.;
            midRight.ry() = ( btmRight.y() + topRight.y() ) / 2.;

            midBtm.rx() = ( btmRight.x() + btmLeft.x() ) / 2.;
            midBtm.ry() = ( btmRight.y() + btmLeft.y() ) / 2.;

            midLeft.rx() = ( topLeft.x() + btmLeft.x() ) / 2.;
            midLeft.ry() = ( topLeft.y() + btmLeft.y() ) / 2.;


            if ( isSelected && _imp->ui->isNearbyPoint(topLeft, viewportPos.x(), viewportPos.y(), POINT_TOLERANCE) ) {
                _imp->ui->hoverState = eDrawStateHoveringInnerTopLeft;
                _imp->ui->hoverMarker = *it;
                hoverProcess = true;
            } else if ( isSelected && _imp->ui->isNearbyPoint(topRight, viewportPos.x(), viewportPos.y(), POINT_TOLERANCE) ) {
                _imp->ui->hoverState = eDrawStateHoveringInnerTopRight;
                _imp->ui->hoverMarker = *it;
                hoverProcess = true;
            } else if ( isSelected && _imp->ui->isNearbyPoint(btmRight, viewportPos.x(), viewportPos.y(), POINT_TOLERANCE) ) {
                _imp->ui->hoverState = eDrawStateHoveringInnerBtmRight;
                _imp->ui->hoverMarker = *it;
                hoverProcess = true;
            } else if ( isSelected && _imp->ui->isNearbyPoint(btmLeft, viewportPos.x(), viewportPos.y(), POINT_TOLERANCE) ) {
                _imp->ui->hoverState = eDrawStateHoveringInnerBtmLeft;
                _imp->ui->hoverMarker = *it;
                hoverProcess = true;
            } else if ( isSelected && _imp->ui->isNearbyPoint(midTop, viewportPos.x(), viewportPos.y(), POINT_TOLERANCE) ) {
                _imp->ui->hoverState = eDrawStateHoveringInnerTopMid;
                _imp->ui->hoverMarker = *it;
                hoverProcess = true;
            } else if ( isSelected && _imp->ui->isNearbyPoint(midRight, viewportPos.x(), viewportPos.y(), POINT_TOLERANCE) ) {
                _imp->ui->hoverState = eDrawStateHoveringInnerMidRight;
                _imp->ui->hoverMarker = *it;
                hoverProcess = true;
            } else if ( isSelected && _imp->ui->isNearbyPoint(midLeft, viewportPos.x(), viewportPos.y(), POINT_TOLERANCE) ) {
                _imp->ui->hoverState = eDrawStateHoveringInnerMidLeft;
                _imp->ui->hoverMarker = *it;
                hoverProcess = true;
            } else if ( isSelected && _imp->ui->isNearbyPoint(midBtm, viewportPos.x(), viewportPos.y(), POINT_TOLERANCE) ) {
                _imp->ui->hoverState = eDrawStateHoveringInnerBtmMid;
                _imp->ui->hoverMarker = *it;
                hoverProcess = true;
            }
        }

        if (!hoverProcess && isSelected) {
            ///Test search window
            const double searchLeft   = searchWndBtmLeft->getValueAtTime(time, 0)  + offset.x() + center.x();
            const double searchBottom = searchWndBtmLeft->getValueAtTime(time, 1)  + offset.y() + center.y();
            const double searchRight  = searchWndTopRight->getValueAtTime(time, 0) + offset.x() + center.x();
            const double searchTop    = searchWndTopRight->getValueAtTime(time, 1) + offset.y() + center.y();
            const double searchMidX   = (searchLeft + searchRight) / 2;
            const double searchMidY   = (searchTop + searchBottom) / 2;
            const QPointF searchTopLeft(searchLeft, searchTop);
            const QPointF searchTopRight(searchRight, searchTop);
            const QPointF searchBtmRight(searchRight, searchBottom);
            const QPointF searchBtmLeft(searchLeft, searchBottom);
            const QPointF searchTopMid(searchMidX, searchTop);
            const QPointF searchRightMid(searchRight, searchMidY);
            const QPointF searchLeftMid(searchLeft, searchMidY);
            const QPointF searchBtmMid(searchMidX, searchBottom);

            if ( _imp->ui->isNearbyPoint(searchTopLeft, viewportPos.x(), viewportPos.y(), POINT_TOLERANCE) ) {
                _imp->ui->hoverState = eDrawStateHoveringOuterTopLeft;
                _imp->ui->hoverMarker = *it;
                hoverProcess = true;
            } else if ( _imp->ui->isNearbyPoint(searchTopRight, viewportPos.x(), viewportPos.y(), POINT_TOLERANCE) ) {
                _imp->ui->hoverState = eDrawStateHoveringOuterTopRight;
                _imp->ui->hoverMarker = *it;
                hoverProcess = true;
            } else if ( _imp->ui->isNearbyPoint(searchBtmRight, viewportPos.x(), viewportPos.y(), POINT_TOLERANCE) ) {
                _imp->ui->hoverState = eDrawStateHoveringOuterBtmRight;
                _imp->ui->hoverMarker = *it;
                hoverProcess = true;
            } else if ( _imp->ui->isNearbyPoint(searchBtmLeft, viewportPos.x(), viewportPos.y(), POINT_TOLERANCE) ) {
                _imp->ui->hoverState = eDrawStateHoveringOuterBtmLeft;
                _imp->ui->hoverMarker = *it;
                hoverProcess = true;
            } else if ( _imp->ui->isNearbyPoint(searchTopMid, viewportPos.x(), viewportPos.y(), POINT_TOLERANCE) ) {
                _imp->ui->hoverState = eDrawStateHoveringOuterTopMid;
                _imp->ui->hoverMarker = *it;
                hoverProcess = true;
            } else if ( _imp->ui->isNearbyPoint(searchBtmMid, viewportPos.x(), viewportPos.y(), POINT_TOLERANCE) ) {
                _imp->ui->hoverState = eDrawStateHoveringOuterBtmMid;
                _imp->ui->hoverMarker = *it;
                hoverProcess = true;
            } else if ( _imp->ui->isNearbyPoint(searchLeftMid, viewportPos.x(), viewportPos.y(), POINT_TOLERANCE) ) {
                _imp->ui->hoverState = eDrawStateHoveringOuterMidLeft;
                _imp->ui->hoverMarker = *it;
                hoverProcess = true;
            } else if ( _imp->ui->isNearbyPoint(searchRightMid, viewportPos.x(), viewportPos.y(), POINT_TOLERANCE) ) {
                _imp->ui->hoverState = eDrawStateHoveringOuterMidRight;
                _imp->ui->hoverMarker = *it;
                hoverProcess = true;
            }
        }

        if (hoverProcess) {
            break;
        }
    } // for (std::vector<TrackMarkerPtr >::iterator it = allMarkers.begin(); it!=allMarkers.end(); ++it) {

    if ( _imp->ui->showMarkerTexture && _imp->ui->selectedMarkerTexture && _imp->ui->isNearbySelectedMarkerTextureResizeAnchor(pos) ) {
        setCurrentCursor(eCursorFDiag);
        hoverProcess = true;
    } else if ( _imp->ui->showMarkerTexture && _imp->ui->selectedMarkerTexture && _imp->ui->isInsideSelectedMarkerTextureResizeAnchor(pos) ) {
        setCurrentCursor(eCursorSizeAll);
        hoverProcess = true;
    } else if ( _imp->ui->showMarkerTexture && (_imp->ui->isInsideKeyFrameTexture(time, pos, viewportPos) != INT_MAX) ) {
        setCurrentCursor(eCursorPointingHand);
        hoverProcess = true;
    } else {
        setCurrentCursor(eCursorDefault);
    }

    if ( _imp->ui->showMarkerTexture && _imp->ui->selectedMarkerTexture && _imp->ui->shiftDown && _imp->ui->isInsideSelectedMarkerTextureResizeAnchor(pos) ) {
        _imp->ui->hoverState = eDrawStateShowScalingHint;
        hoverProcess = true;
    }

    if (hoverProcess) {
        didSomething = true;
    }

    boost::shared_ptr<KnobDouble> centerKnob, offsetKnob, searchWndTopRight, searchWndBtmLeft;
    boost::shared_ptr<KnobDouble> patternCorners[4];
    if (_imp->ui->interactMarker) {
        centerKnob = _imp->ui->interactMarker->getCenterKnob();
        offsetKnob = _imp->ui->interactMarker->getOffsetKnob();

        /*

           TopLeft(0) ------------- Top right(3)
         |                        |
         |                        |
         |                        |
           Btm left (1) ------------ Btm right (2)

         */
        patternCorners[0] = _imp->ui->interactMarker->getPatternTopLeftKnob();
        patternCorners[1] = _imp->ui->interactMarker->getPatternBtmLeftKnob();
        patternCorners[2] = _imp->ui->interactMarker->getPatternBtmRightKnob();
        patternCorners[3] = _imp->ui->interactMarker->getPatternTopRightKnob();
        searchWndTopRight = _imp->ui->interactMarker->getSearchWindowTopRightKnob();
        searchWndBtmLeft = _imp->ui->interactMarker->getSearchWindowBottomLeftKnob();
    }
    if (!trackingPageSecret) {
        switch (_imp->ui->eventState) {
        case eMouseStateDraggingCenter:
        case eMouseStateDraggingOffset: {
            assert(_imp->ui->interactMarker);
            if (!centerKnob || !offsetKnob) {
                didSomething = false;
                break;
            }
            for (int i = 0; i < 4; ++i) {
                if (!patternCorners[i]) {
                    didSomething = false;
                    break;
                }
            }

            if (_imp->ui->eventState == eMouseStateDraggingOffset) {
                offsetKnob->setValues(offsetKnob->getValueAtTime(time, 0) + delta.x,
                                      offsetKnob->getValueAtTime(time, 1) + delta.y,
                                      view,
                                      eValueChangedReasonPluginEdited);
            } else {
                centerKnob->setValuesAtTime(time, centerKnob->getValueAtTime(time, 0) + delta.x,
                                            centerKnob->getValueAtTime(time, 1) + delta.y,
                                            view,
                                            eValueChangedReasonPluginEdited);
                for (int i = 0; i < 4; ++i) {
                    for (int d = 0; d < patternCorners[i]->getDimension(); ++d) {
                        patternCorners[i]->setValueAtTime(time, patternCorners[i]->getValueAtTime(time, d), view, d);
                    }
                }
            }
            _imp->ui->refreshSelectedMarkerTexture();
            if ( _imp->ui->createKeyOnMoveButton.lock()->getValue() ) {
                _imp->ui->interactMarker->setUserKeyframe(time);
            }
            didSomething = true;
            break;
        }
        case eMouseStateDraggingInnerBtmLeft:
        case eMouseStateDraggingInnerTopRight:
        case eMouseStateDraggingInnerTopLeft:
        case eMouseStateDraggingInnerBtmRight: {
            if (_imp->ui->controlDown == 0) {
                _imp->ui->transformPattern(time, _imp->ui->eventState, delta);
                didSomething = true;
                break;
            }
            if (!centerKnob || !offsetKnob || !searchWndBtmLeft || !searchWndTopRight) {
                didSomething = false;
                break;
            }
            for (int i = 0; i < 4; ++i) {
                if (!patternCorners[i]) {
                    didSomething = false;
                    break;
                }
            }
            int index = 0;
            if (_imp->ui->eventState == eMouseStateDraggingInnerBtmLeft) {
                index = 1;
            } else if (_imp->ui->eventState == eMouseStateDraggingInnerBtmRight) {
                index = 2;
            } else if (_imp->ui->eventState == eMouseStateDraggingInnerTopRight) {
                index = 3;
            } else if (_imp->ui->eventState == eMouseStateDraggingInnerTopLeft) {
                index = 0;
            }

            int nextIndex = (index + 1) % 4;
            int prevIndex = (index + 3) % 4;
            int diagIndex = (index + 2) % 4;
            Point center;
            center.x = centerKnob->getValueAtTime(time, 0);
            center.y = centerKnob->getValueAtTime(time, 1);
            Point offset;
            offset.x = offsetKnob->getValueAtTime(time, 0);
            offset.y = offsetKnob->getValueAtTime(time, 1);

            Point cur, prev, next, diag;
            cur.x = patternCorners[index]->getValueAtTime(time, 0) + delta.x  + center.x + offset.x;;
            cur.y = patternCorners[index]->getValueAtTime(time, 1) + delta.y  + center.y + offset.y;

            prev.x = patternCorners[prevIndex]->getValueAtTime(time, 0)  + center.x + offset.x;;
            prev.y = patternCorners[prevIndex]->getValueAtTime(time, 1) + center.y + offset.y;

            next.x = patternCorners[nextIndex]->getValueAtTime(time, 0)  + center.x + offset.x;;
            next.y = patternCorners[nextIndex]->getValueAtTime(time, 1)  + center.y + offset.y;

            diag.x = patternCorners[diagIndex]->getValueAtTime(time, 0)  + center.x + offset.x;;
            diag.y = patternCorners[diagIndex]->getValueAtTime(time, 1) + center.y + offset.y;

            Point nextVec;
            nextVec.x = next.x - cur.x;
            nextVec.y = next.y - cur.y;

            Point prevVec;
            prevVec.x = cur.x - prev.x;
            prevVec.y = cur.y - prev.y;

            Point nextDiagVec, prevDiagVec;
            prevDiagVec.x = diag.x - next.x;
            prevDiagVec.y = diag.y - next.y;

            nextDiagVec.x = prev.x - diag.x;
            nextDiagVec.y = prev.y - diag.y;

            //Clamp so the 4 points remaing the same in the homography
            if (prevVec.x * nextVec.y - prevVec.y * nextVec.x < 0.) {         // cross-product
                TrackerNodeInteract::findLineIntersection(cur, prev, next, &cur);
            }
            if (nextDiagVec.x * prevVec.y - nextDiagVec.y * prevVec.x < 0.) {         // cross-product
                TrackerNodeInteract::findLineIntersection(cur, prev, diag, &cur);
            }
            if (nextVec.x * prevDiagVec.y - nextVec.y * prevDiagVec.x < 0.) {         // cross-product
                TrackerNodeInteract::findLineIntersection(cur, next, diag, &cur);
            }


            Point searchWindowCorners[2];
            searchWindowCorners[0].x = searchWndBtmLeft->getValueAtTime(time, 0) + center.x + offset.x;
            searchWindowCorners[0].y = searchWndBtmLeft->getValueAtTime(time, 1) + center.y + offset.y;

            searchWindowCorners[1].x = searchWndTopRight->getValueAtTime(time, 0)  + center.x + offset.x;
            searchWindowCorners[1].y = searchWndTopRight->getValueAtTime(time, 1)  + center.y + offset.y;

            cur.x = boost::algorithm::clamp(cur.x, searchWindowCorners[0].x, searchWindowCorners[1].x);
            cur.y = boost::algorithm::clamp(cur.y, searchWindowCorners[0].y, searchWindowCorners[1].y);

            cur.x -= (center.x + offset.x);
            cur.y -= (center.y + offset.y);

            patternCorners[index]->setValuesAtTime(time, cur.x, cur.y, view, eValueChangedReasonNatronInternalEdited);

            if ( _imp->ui->createKeyOnMoveButton.lock()->getValue() ) {
                _imp->ui->interactMarker->setUserKeyframe(time);
            }
            didSomething = true;
            break;
        }
        case eMouseStateDraggingOuterBtmLeft: {
            if (_imp->ui->controlDown == 0) {
                _imp->ui->transformPattern(time, _imp->ui->eventState, delta);
                didSomething = true;
                break;
            }
            if (!centerKnob || !offsetKnob || !searchWndBtmLeft || !searchWndTopRight) {
                didSomething = false;
                break;
            }
            for (int i = 0; i < 4; ++i) {
                if (!patternCorners[i]) {
                    didSomething = false;
                    break;
                }
            }
            Point center;
            center.x = centerKnob->getValueAtTime(time, 0);
            center.y = centerKnob->getValueAtTime(time, 1);
            Point offset;
            offset.x = offsetKnob->getValueAtTime(time, 0);
            offset.y = offsetKnob->getValueAtTime(time, 1);

            Point p = {0, 0.};
            p.x = searchWndBtmLeft->getValueAtTime(time, 0) + center.x + offset.x + delta.x;
            p.y = searchWndBtmLeft->getValueAtTime(time, 1) + center.y + offset.y + delta.y;
            Point topLeft;
            topLeft.x = patternCorners[0]->getValueAtTime(time, 0) + center.x + offset.x;
            topLeft.y = patternCorners[0]->getValueAtTime(time, 1) + center.y + offset.y;
            Point btmLeft;
            btmLeft.x = patternCorners[1]->getValueAtTime(time, 0) + center.x + offset.x;
            btmLeft.y = patternCorners[1]->getValueAtTime(time, 1) + center.y + offset.y;
            Point btmRight;
            btmRight.x = patternCorners[2]->getValueAtTime(time, 0) + center.x + offset.x;
            btmRight.y = patternCorners[2]->getValueAtTime(time, 1) + center.y + offset.y;
            Point topRight;
            topRight.x = patternCorners[3]->getValueAtTime(time, 0) + center.x + offset.x;
            topRight.y = patternCorners[3]->getValueAtTime(time, 1) + center.y + offset.y;

            // test every point: even topRight pattern corner may be on the left of topLeft
            p.x = std::min(p.x, topLeft.x);
            p.x = std::min(p.x, btmLeft.x);
            p.x = std::min(p.x, btmRight.x);
            p.x = std::min(p.x, topRight.x);

            p.y = std::min(p.y, topLeft.y);
            p.y = std::min(p.y, btmLeft.y);
            p.y = std::min(p.y, btmRight.y);
            p.y = std::min(p.y, topRight.y);

            p.x -= (center.x + offset.x);
            p.y -= (center.y + offset.y);
            if ( searchWndBtmLeft->hasAnimation() ) {
                searchWndBtmLeft->setValuesAtTime(time, p.x, p.y, view, eValueChangedReasonNatronInternalEdited);
            } else {
                searchWndBtmLeft->setValues(p.x, p.y, view, eValueChangedReasonNatronInternalEdited);
            }

            _imp->ui->refreshSelectedMarkerTexture();
            didSomething = true;
            break;
        }
        case eMouseStateDraggingOuterBtmRight: {
            if (_imp->ui->controlDown == 0) {
                _imp->ui->transformPattern(time, _imp->ui->eventState, delta);
                didSomething = true;
                break;
            }
            if (!centerKnob || !offsetKnob || !searchWndBtmLeft || !searchWndTopRight) {
                didSomething = false;
                break;
            }
            for (int i = 0; i < 4; ++i) {
                if (!patternCorners[i]) {
                    didSomething = false;
                    break;
                }
            }
            Point center;
            center.x = centerKnob->getValueAtTime(time, 0);
            center.y = centerKnob->getValueAtTime(time, 1);
            Point offset;
            offset.x = offsetKnob->getValueAtTime(time, 0);
            offset.y = offsetKnob->getValueAtTime(time, 1);

            Point p;
            p.x = searchWndTopRight->getValueAtTime(time, 0) + center.x + offset.x + delta.x;
            p.y = searchWndBtmLeft->getValueAtTime(time, 1) + center.y + offset.y + delta.y;

            Point topLeft;
            topLeft.x = patternCorners[0]->getValueAtTime(time, 0) + center.x + offset.x;
            topLeft.y = patternCorners[0]->getValueAtTime(time, 1) + center.y + offset.y;
            Point btmLeft;
            btmLeft.x = patternCorners[1]->getValueAtTime(time, 0) + center.x + offset.x;
            btmLeft.y = patternCorners[1]->getValueAtTime(time, 1) + center.y + offset.y;
            Point btmRight;
            btmRight.x = patternCorners[2]->getValueAtTime(time, 0) + center.x + offset.x;
            btmRight.y = patternCorners[2]->getValueAtTime(time, 1) + center.y + offset.y;
            Point topRight;
            topRight.x = patternCorners[3]->getValueAtTime(time, 0) + center.x + offset.x;
            topRight.y = patternCorners[3]->getValueAtTime(time, 1) + center.y + offset.y;

            // test every point: even topRight pattern corner may be on the left of topLeft
            p.x = std::max(p.x, topLeft.x);
            p.x = std::max(p.x, btmLeft.x);
            p.x = std::max(p.x, btmRight.x);
            p.x = std::max(p.x, topRight.x);

            p.y = std::min(p.y, topLeft.y);
            p.y = std::min(p.y, btmLeft.y);
            p.y = std::min(p.y, btmRight.y);
            p.y = std::min(p.y, topRight.y);

            p.x -= (center.x + offset.x);
            p.y -= (center.y + offset.y);
            if ( searchWndBtmLeft->hasAnimation() ) {
                searchWndBtmLeft->setValueAtTime(time, p.y, view, 1);
            } else {
                searchWndBtmLeft->setValue(p.y, view, 1);
            }
            if ( searchWndTopRight->hasAnimation() ) {
                searchWndTopRight->setValueAtTime(time, p.x, view, 0);
            } else {
                searchWndTopRight->setValue(p.x, view, 0);
            }

            _imp->ui->refreshSelectedMarkerTexture();
            didSomething = true;
            break;
        }
        case eMouseStateDraggingOuterTopRight: {
            if (_imp->ui->controlDown == 0) {
                _imp->ui->transformPattern(time, _imp->ui->eventState, delta);
                didSomething = true;
                break;
            }
            if (!centerKnob || !offsetKnob || !searchWndBtmLeft || !searchWndTopRight) {
                didSomething = false;
                break;
            }
            for (int i = 0; i < 4; ++i) {
                if (!patternCorners[i]) {
                    didSomething = false;
                    break;
                }
            }
            Point center;
            center.x = centerKnob->getValueAtTime(time, 0);
            center.y = centerKnob->getValueAtTime(time, 1);
            Point offset;
            offset.x = offsetKnob->getValueAtTime(time, 0);
            offset.y = offsetKnob->getValueAtTime(time, 1);

            Point p = {0, 0};
            if (searchWndTopRight) {
                p.x = searchWndTopRight->getValueAtTime(time, 0) + center.x + offset.x + delta.x;
                p.y = searchWndTopRight->getValueAtTime(time, 1) + center.y + offset.y + delta.y;
            }

            Point topLeft;
            topLeft.x = patternCorners[0]->getValueAtTime(time, 0) + center.x + offset.x;
            topLeft.y = patternCorners[0]->getValueAtTime(time, 1) + center.y + offset.y;
            Point btmLeft;
            btmLeft.x = patternCorners[1]->getValueAtTime(time, 0) + center.x + offset.x;
            btmLeft.y = patternCorners[1]->getValueAtTime(time, 1) + center.y + offset.y;
            Point btmRight;
            btmRight.x = patternCorners[2]->getValueAtTime(time, 0) + center.x + offset.x;
            btmRight.y = patternCorners[2]->getValueAtTime(time, 1) + center.y + offset.y;
            Point topRight;
            topRight.x = patternCorners[3]->getValueAtTime(time, 0) + center.x + offset.x;
            topRight.y = patternCorners[3]->getValueAtTime(time, 1) + center.y + offset.y;

            // test every point: even topRight pattern corner may be on the left of topLeft
            p.x = std::max(p.x, topLeft.x);
            p.x = std::max(p.x, btmLeft.x);
            p.x = std::max(p.x, btmRight.x);
            p.x = std::max(p.x, topRight.x);

            p.y = std::max(p.y, topLeft.y);
            p.y = std::max(p.y, btmLeft.y);
            p.y = std::max(p.y, btmRight.y);
            p.y = std::max(p.y, topRight.y);

            p.x -= (center.x + offset.x);
            p.y -= (center.y + offset.y);
            if ( searchWndTopRight->hasAnimation() ) {
                searchWndTopRight->setValuesAtTime(time, p.x, p.y, view, eValueChangedReasonNatronInternalEdited);
            } else {
                searchWndTopRight->setValues(p.x, p.y, view, eValueChangedReasonNatronInternalEdited);
            }

            _imp->ui->refreshSelectedMarkerTexture();
            didSomething = true;
            break;
        }
        case eMouseStateDraggingOuterTopLeft: {
            if (_imp->ui->controlDown == 0) {
                _imp->ui->transformPattern(time, _imp->ui->eventState, delta);
                didSomething = true;
                break;
            }
            if (!centerKnob || !offsetKnob || !searchWndBtmLeft || !searchWndTopRight) {
                didSomething = false;
                break;
            }
            for (int i = 0; i < 4; ++i) {
                if (!patternCorners[i]) {
                    didSomething = false;
                    break;
                }
            }
            Point center;
            center.x = centerKnob->getValueAtTime(time, 0);
            center.y = centerKnob->getValueAtTime(time, 1);
            Point offset;
            offset.x = offsetKnob->getValueAtTime(time, 0);
            offset.y = offsetKnob->getValueAtTime(time, 1);

            Point p;
            p.x = searchWndBtmLeft->getValueAtTime(time, 0) + center.x + offset.x + delta.x;
            p.y = searchWndTopRight->getValueAtTime(time, 1) + center.y + offset.y + delta.y;

            Point topLeft;
            topLeft.x = patternCorners[0]->getValueAtTime(time, 0) + center.x + offset.x;
            topLeft.y = patternCorners[0]->getValueAtTime(time, 1) + center.y + offset.y;
            Point btmLeft;
            btmLeft.x = patternCorners[1]->getValueAtTime(time, 0) + center.x + offset.x;
            btmLeft.y = patternCorners[1]->getValueAtTime(time, 1) + center.y + offset.y;
            Point btmRight;
            btmRight.x = patternCorners[2]->getValueAtTime(time, 0) + center.x + offset.x;
            btmRight.y = patternCorners[2]->getValueAtTime(time, 1) + center.y + offset.y;
            Point topRight;
            topRight.x = patternCorners[3]->getValueAtTime(time, 0) + center.x + offset.x;
            topRight.y = patternCorners[3]->getValueAtTime(time, 1) + center.y + offset.y;

            // test every point: even topRight pattern corner may be on the left of topLeft
            p.x = std::min(p.x, topLeft.x);
            p.x = std::min(p.x, btmLeft.x);
            p.x = std::min(p.x, btmRight.x);
            p.x = std::min(p.x, topRight.x);

            p.y = std::max(p.y, topLeft.y);
            p.y = std::max(p.y, btmLeft.y);
            p.y = std::max(p.y, btmRight.y);
            p.y = std::max(p.y, topRight.y);

            p.x -= (center.x + offset.x);
            p.y -= (center.y + offset.y);
            if ( searchWndBtmLeft->hasAnimation() ) {
                searchWndBtmLeft->setValueAtTime(time, p.x, view, 0);
            } else {
                searchWndBtmLeft->setValue(p.x, view, 0);
            }
            if ( searchWndTopRight->hasAnimation() ) {
                searchWndTopRight->setValueAtTime(time, p.y, view, 1);
            } else {
                searchWndTopRight->setValue(p.y, view, 1);
            }

            _imp->ui->refreshSelectedMarkerTexture();
            didSomething = true;
            break;
        }
        case eMouseStateDraggingInnerBtmMid:
        case eMouseStateDraggingInnerTopMid:
        case eMouseStateDraggingInnerMidLeft:
        case eMouseStateDraggingInnerMidRight:
        case eMouseStateDraggingOuterBtmMid:
        case eMouseStateDraggingOuterTopMid:
        case eMouseStateDraggingOuterMidLeft:
        case eMouseStateDraggingOuterMidRight: {
            _imp->ui->transformPattern(time, _imp->ui->eventState, delta);
            didSomething = true;
            break;
        }
        case eMouseStateDraggingSelectedMarkerResizeAnchor: {
            QPointF lastPosWidget = overlay->toWidgetCoordinates(_imp->ui->lastMousePos);
            double dx = viewportPos.x() - lastPosWidget.x();
            boost::shared_ptr<KnobInt> knob = _imp->ui->magWindowPxSizeKnob.lock();
            int value = knob->getValue();
            value += dx;
            value = std::max(value, 10);
            knob->setValue(value);
            didSomething = true;
            break;
        }
        case eMouseStateScalingSelectedMarker: {
            TrackMarkerPtr marker = _imp->ui->selectedMarker.lock();
            assert(marker);
            RectD markerMagRect;
            _imp->ui->computeSelectedMarkerCanonicalRect(&markerMagRect);
            boost::shared_ptr<KnobDouble> centerKnob = marker->getCenterKnob();
            boost::shared_ptr<KnobDouble> offsetKnob = marker->getOffsetKnob();
            boost::shared_ptr<KnobDouble> searchBtmLeft = marker->getSearchWindowBottomLeftKnob();
            boost::shared_ptr<KnobDouble> searchTopRight = marker->getSearchWindowTopRightKnob();
            if (!centerKnob || !offsetKnob || !searchBtmLeft || !searchTopRight) {
                didSomething = false;
                break;
            }

            Point center, offset, btmLeft, topRight;
            center.x = centerKnob->getValueAtTime(time, 0);
            center.y = centerKnob->getValueAtTime(time, 1);
            offset.x = offsetKnob->getValueAtTime(time, 0);
            offset.y = offsetKnob->getValueAtTime(time, 1);
            btmLeft.x = searchBtmLeft->getValueAtTime(time, 0) + center.x + offset.x;
            btmLeft.y = searchBtmLeft->getValueAtTime(time, 1) + center.y + offset.y;
            topRight.x = searchTopRight->getValueAtTime(time, 0) + center.x + offset.x;
            topRight.y = searchTopRight->getValueAtTime(time, 1) + center.y + offset.y;

            //Remove any offset to the center to see the marker in the magnification window
            double xCenterPercent = (center.x - btmLeft.x + offset.x) / (topRight.x - btmLeft.x);
            double yCenterPercent = (center.y - btmLeft.y + offset.y) / (topRight.y - btmLeft.y);
            Point centerPoint;
            centerPoint.x = markerMagRect.x1 + xCenterPercent * (markerMagRect.x2 - markerMagRect.x1);
            centerPoint.y = markerMagRect.y1 + yCenterPercent * (markerMagRect.y2 - markerMagRect.y1);

            double prevDist = std::sqrt( (_imp->ui->lastMousePos.x() - centerPoint.x ) * ( _imp->ui->lastMousePos.x() - centerPoint.x) + ( _imp->ui->lastMousePos.y() - centerPoint.y) * ( _imp->ui->lastMousePos.y() - centerPoint.y) );
            if (prevDist != 0) {
                double dist = std::sqrt( ( pos.x() - centerPoint.x) * ( pos.x() - centerPoint.x) + ( pos.y() - centerPoint.y) * ( pos.y() - centerPoint.y) );
                double ratio = dist / prevDist;
                _imp->ui->selectedMarkerScale.x *= ratio;
                _imp->ui->selectedMarkerScale.x = boost::algorithm::clamp(_imp->ui->selectedMarkerScale.x, 0.05, 1.);
                _imp->ui->selectedMarkerScale.y = _imp->ui->selectedMarkerScale.x;
                didSomething = true;
            }
            break;
        }
        case eMouseStateDraggingSelectedMarker: {
            if (!centerKnob || !offsetKnob || !searchWndBtmLeft || !searchWndTopRight) {
                didSomething = false;
                break;
            }
            for (int i = 0; i < 4; ++i) {
                if (!patternCorners[i]) {
                    didSomething = false;
                    break;
                }
            }
            double x = centerKnob->getValueAtTime(time, 0);
            double y = centerKnob->getValueAtTime(time, 1);
            double dx = delta.x *  _imp->ui->selectedMarkerScale.x;
            double dy = delta.y *  _imp->ui->selectedMarkerScale.y;
            x -= dx;
            y -= dy;
            centerKnob->setValuesAtTime(time, x, y, view, eValueChangedReasonPluginEdited);
            for (int i = 0; i < 4; ++i) {
                for (int d = 0; d < patternCorners[i]->getDimension(); ++d) {
                    patternCorners[i]->setValueAtTime(time, patternCorners[i]->getValueAtTime(time, d), view, d);
                }
            }
            if ( _imp->ui->createKeyOnMoveButton.lock()->getValue() ) {
                _imp->ui->interactMarker->setUserKeyframe(time);
            }
            _imp->ui->refreshSelectedMarkerTexture();
            didSomething = true;
            break;
        }
        default:
            break;
        } // switch
    } // !trackingPageSecret
    if (_imp->ui->clickToAddTrackEnabled) {
        ///Refresh the overlay
        didSomething = true;
    }
    _imp->ui->lastMousePos = pos;

    return didSomething;
} //penMotion

bool
TrackerNode::onOverlayPenDoubleClicked(double /*time*/,
                                       const RenderScale & /*renderScale*/,
                                       ViewIdx /*view*/,
                                       const QPointF & /*viewportPos*/,
                                       const QPointF & /*pos*/)
{
    return false;
}

bool
TrackerNode::onOverlayPenUp(double /*time*/,
                            const RenderScale & /*renderScale*/,
                            ViewIdx /*view*/,
                            const QPointF & /*viewportPos*/,
                            const QPointF & /*pos*/,
                            double /*pressure*/,
                            double /*timestamp*/)
{
    bool didSomething = false;
    TrackerMouseStateEnum state = _imp->ui->eventState;

    if (state != eMouseStateIdle) {
        _imp->ui->eventState = eMouseStateIdle;
        didSomething = true;
    }
    if (_imp->ui->interactMarker) {
        _imp->ui->interactMarker.reset();
        didSomething = true;
    }

    return didSomething;
} // penUp

bool
TrackerNode::onOverlayKeyDown(double /*time*/,
                              const RenderScale & /*renderScale*/,
                              ViewIdx /*view*/,
                              Key key,
                              KeyboardModifiers /*modifiers*/)
{
    bool didSomething = false;
    bool isCtrl = false;
    bool isAlt = false;

    if ( (key == Key_Shift_L) || (key == Key_Shift_R) ) {
        ++_imp->ui->shiftDown;
    } else if ( (key == Key_Control_L) || (key == Key_Control_R) ) {
        ++_imp->ui->controlDown;
        isCtrl = true;
    } else if ( (key == Key_Alt_L) || (key == Key_Alt_R) ) {
        ++_imp->ui->altDown;
        isAlt = true;
    }

    bool trackingPageSecret = getNode()->getTrackerContext()->getTrackingPageKnob()->getIsSecret();

    if ( !trackingPageSecret && _imp->ui->controlDown && _imp->ui->altDown && !_imp->ui->shiftDown && (isCtrl || isAlt) ) {
        _imp->ui->clickToAddTrackEnabled = true;
        _imp->ui->addTrackButton.lock()->setValue(true);
        didSomething = true;
    }


    return didSomething;
} // keydown

bool
TrackerNode::onOverlayKeyUp(double /*time*/,
                            const RenderScale & /*renderScale*/,
                            ViewIdx /*view*/,
                            Key key,
                            KeyboardModifiers /*modifiers*/)
{
    bool didSomething = false;
    bool isAlt = false;
    bool isControl = false;

    if ( (key == Key_Shift_L) || (key == Key_Shift_R) ) {
        if (_imp->ui->shiftDown) {
            --_imp->ui->shiftDown;
        }
        if (_imp->ui->eventState == eMouseStateScalingSelectedMarker) {
            _imp->ui->eventState = eMouseStateIdle;
            didSomething = true;
        }
    } else if ( (key == Key_Control_L) || (key == Key_Control_R) ) {
        if (_imp->ui->controlDown) {
            --_imp->ui->controlDown;
        }
        isControl = true;
    } else if ( (key == Key_Alt_L) || (key == Key_Alt_R) ) {
        if (_imp->ui->altDown) {
            --_imp->ui->altDown;
        }
        isAlt = true;
    }


    if ( _imp->ui->clickToAddTrackEnabled && (isControl || isAlt) ) {
        _imp->ui->clickToAddTrackEnabled = false;
        _imp->ui->addTrackButton.lock()->setValue(false);
        didSomething = true;
    }


    return didSomething;
} // KeyUp

bool
TrackerNode::onOverlayKeyRepeat(double /*time*/,
                                const RenderScale & /*renderScale*/,
                                ViewIdx /*view*/,
                                Key /*key*/,
                                KeyboardModifiers /* modifiers*/)
{
    return false;
} // keyrepeat

bool
TrackerNode::onOverlayFocusGained(double /*time*/,
                                  const RenderScale & /*renderScale*/,
                                  ViewIdx /* view*/)
{
    return false;
} // gainFocus

bool
TrackerNode::onOverlayFocusLost(double /*time*/,
                                const RenderScale & /*renderScale*/,
                                ViewIdx /*view*/)
{
    _imp->ui->altDown = 0;
    _imp->ui->controlDown = 0;
    _imp->ui->shiftDown = 0;


    return true;
} // loseFocus

void
TrackerNode::onInteractViewportSelectionCleared()
{
    bool trackingPageSecret = getNode()->getTrackerContext()->getTrackingPageKnob()->getIsSecret();

    if (trackingPageSecret) {
        return;
    }

    getNode()->getTrackerContext()->clearSelection(TrackerContext::eTrackSelectionViewer);
}

void
TrackerNode::onInteractViewportSelectionUpdated(const RectD& rectangle,
                                                bool onRelease)
{
    if (!onRelease) {
        return;
    }


    bool trackingPageSecret = getNode()->getTrackerContext()->getTrackingPageKnob()->getIsSecret();
    if (trackingPageSecret) {
        return;
    }

    std::vector<TrackMarkerPtr > allMarkers;
    std::list<TrackMarkerPtr > selectedMarkers;
    boost::shared_ptr<TrackerContext> context = getNode()->getTrackerContext();
    context->getAllMarkers(&allMarkers);
    for (std::size_t i = 0; i < allMarkers.size(); ++i) {
        if ( !allMarkers[i]->isEnabled( allMarkers[i]->getCurrentTime() ) ) {
            continue;
        }
        boost::shared_ptr<KnobDouble> center = allMarkers[i]->getCenterKnob();
        double x, y;
        x = center->getValue(0);
        y = center->getValue(1);
        if ( (x >= rectangle.x1) && (x <= rectangle.x2) && (y >= rectangle.y1) && (y <= rectangle.y2) ) {
            selectedMarkers.push_back(allMarkers[i]);
        }
    }

    context->beginEditSelection(TrackerContext::eTrackSelectionInternal);
    context->clearSelection(TrackerContext::eTrackSelectionInternal);
    context->addTracksToSelection(selectedMarkers, TrackerContext::eTrackSelectionInternal);
    context->endEditSelection(TrackerContext::eTrackSelectionInternal);
}

void
TrackerNode::refreshExtraStateAfterTimeChanged(bool isPlayback,
                                               double /*time*/)
{
    if (_imp->ui->showMarkerTexture && !isPlayback) {
        _imp->ui->refreshSelectedMarkerTexture();
    }
}

NATRON_NAMESPACE_EXIT;
NATRON_NAMESPACE_USING;

#include "moc_TrackerNode.cpp"<|MERGE_RESOLUTION|>--- conflicted
+++ resolved
@@ -996,23 +996,15 @@
                     GL_GPU::glMatrixMode(GL_MODELVIEW);
 
                     ///Draw center position
-<<<<<<< HEAD
+
                     GL_GPU::glEnable(GL_LINE_SMOOTH);
                     GL_GPU::glHint(GL_LINE_SMOOTH_HINT, GL_DONT_CARE);
                     GL_GPU::glBegin(GL_LINE_STRIP);
                     GL_GPU::glColor3f(0.5 * l, 0.5 * l, 0.5 * l);
-                    for (std::map<int, std::pair<Point, double> >::iterator it = centerPoints.begin(); it != centerPoints.end(); ++it) {
-                        GL_GPU::glVertex2d(it->second.first.x, it->second.first.y);
-=======
-                    glEnable(GL_LINE_SMOOTH);
-                    glHint(GL_LINE_SMOOTH_HINT, GL_DONT_CARE);
-                    glBegin(GL_LINE_STRIP);
-                    glColor3f(0.5 * l, 0.5 * l, 0.5 * l);
                     for (CenterPointsMap::iterator it = centerPoints.begin(); it != centerPoints.end(); ++it) {
                         if (it->second.isValid) {
-                            glVertex2d(it->second.x, it->second.y);
+                            GL_GPU::glVertex2d(it->second.x, it->second.y);
                         }
->>>>>>> 3770b424
                     }
                     GL_GPU::glEnd();
                     GL_GPU::glDisable(GL_LINE_SMOOTH);
@@ -1044,11 +1036,7 @@
                                 GL_GPU::glColor3f(0., 0., 0.);
                             }
                         }
-<<<<<<< HEAD
-                        GL_GPU::glVertex2d(it2->second.first.x, it2->second.first.y);
-=======
-                        glVertex2d(it2->second.x, it2->second.y);
->>>>>>> 3770b424
+                        GL_GPU::glVertex2d(it2->second.x, it2->second.y);
                     }
                     GL_GPU::glEnd();
                     GL_GPU::glDisable(GL_POINT_SMOOTH);
