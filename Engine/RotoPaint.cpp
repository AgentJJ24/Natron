--- conflicted
+++ resolved
@@ -2574,7 +2574,6 @@
     return drawables;
 }
 
-<<<<<<< HEAD
 void
 RotoPaintKnobItemsTable::fromSerialization(const SERIALIZATION_NAMESPACE::SerializationObjectBase & obj)
 {
@@ -2583,41 +2582,7 @@
     --_imp->treeRefreshBlocked;
     _imp->publicInterface->refreshRotoPaintTree();
 }
-=======
-StatusEnum
-RotoPaint::render(const RenderActionArgs& args)
-{
-    boost::shared_ptr<RotoContext> roto = getNode()->getRotoContext();
-    std::list<boost::shared_ptr<RotoDrawableItem> > items = roto->getCurvesByRenderOrder(false /*onlyActiveItems*/);
-    ImageBitDepthEnum bgDepth = getBitDepth(0);
-    std::list<ImageComponents> neededComps;
-
-    for (std::list<std::pair<ImageComponents, boost::shared_ptr<Image> > >::const_iterator plane = args.outputPlanes.begin();
-         plane != args.outputPlanes.end(); ++plane) {
-        neededComps.push_back(plane->first);
-    }
-
-    boost::shared_ptr<KnobBool> premultKnob = _imp->premultKnob.lock();
-    assert(premultKnob);
-    bool premultiply = premultKnob->getValueAtTime(args.time);
-
-    if ( items.empty() ) {
-        RectI bgImgRoI;
-        ImagePtr bgImg = getImage(0, args.time, args.mappedScale, args.view, 0, 0, false /*mapToClipPrefs*/, false /*dontUpscale*/, eStorageModeRAM /*returnOpenGLtexture*/, 0 /*textureDepth*/, &bgImgRoI);
-
-        for (std::list<std::pair<ImageComponents, boost::shared_ptr<Image> > >::const_iterator plane = args.outputPlanes.begin();
-             plane != args.outputPlanes.end(); ++plane) {
-            if (bgImg) {
-                if ( bgImg->getComponents() != plane->second->getComponents() ) {
-                    bgImg->convertToFormat( args.roi,
-                                            getApp()->getDefaultColorSpaceForBitDepth( bgImg->getBitDepth() ),
-                                            getApp()->getDefaultColorSpaceForBitDepth( plane->second->getBitDepth() ), 3
-                                            , false, false, plane->second.get() );
-                } else {
-                    plane->second->pasteFrom(*bgImg, args.roi, false);
-                }
-
->>>>>>> 0b3becdb
+
 
 void
 RotoPaintKnobItemsTable::onModelReset()
@@ -3460,7 +3425,7 @@
 
 
     // Refresh all items menus aswell
-    std::list< RotoDrawableItemPtr > drawables = knobsTable->getRotoItemsByRenderOrder(publicInterface->getCurrentTime(), ViewIdx(0));
+    std::list< RotoDrawableItemPtr > drawables = knobsTable->getRotoItemsByRenderOrder(publicInterface->getCurrentTime(), ViewIdx(0), false);
     for (std::list< RotoDrawableItemPtr > ::const_iterator it = drawables.begin(); it != drawables.end(); ++it) {
         {
             KnobChoicePtr itemSourceKnob = (*it)->getMergeInputAChoiceKnob();
