//  Natron
//
/* This Source Code Form is subject to the terms of the Mozilla Public
 * License, v. 2.0. If a copy of the MPL was not distributed with this
 * file, You can obtain one at http://mozilla.org/MPL/2.0/. */
/*
 *Created by Alexandre GAUTHIER-FOICHAT on 6/1/2012.
 *contact: immarespond at gmail dot com
 *
 */

#include "OfxParamInstance.h"
#include <iostream>

//ofx extension
#include <nuke/fnPublicOfxExtensions.h>

#include <ofxParametricParam.h>

#include "Engine/AppManager.h"

#include "Engine/Knob.h"
#include "Engine/KnobFactory.h"
#include "Engine/KnobFile.h"
#include "Engine/KnobTypes.h"
#include "Engine/OfxEffectInstance.h"
#include "Engine/OfxClipInstance.h"
#include "Engine/OfxImageEffectInstance.h"
#include "Engine/VideoEngine.h"
#include "Engine/ViewerInstance.h"
#include "Engine/Curve.h"
#include "Engine/OfxOverlayInteract.h"
#include "Engine/Format.h"
#include "Engine/Project.h"
#include "Engine/AppInstance.h"
using namespace Natron;


static std::string getParamLabel(OFX::Host::Param::Instance* param){
    std::string label = param->getProperties().getStringProperty(kOfxPropLabel);
    if(label.empty()){
        label = param->getProperties().getStringProperty(kOfxPropShortLabel);
    }
    if(label.empty()){
        label = param->getProperties().getStringProperty(kOfxPropLongLabel);
    }
    if(label.empty()){
        label = param->getName();
    }
    return label;
}

///anonymous namespace to handle keyframes communication support for Ofx plugins
/// in a generalized manner
namespace OfxKeyFrame{
    
    OfxStatus getNumKeys(boost::shared_ptr<KnobI> knob,unsigned int &nKeys)
    {
        int sum = 0;
        for (int i = 0 ; i < knob->getDimension(); ++i) {
            sum += knob->getCurve(i)->getKeyFramesCount();
        }
        nKeys =  sum;
        return kOfxStatOK;
    }

    OfxStatus getKeyTime(boost::shared_ptr<KnobI> knob,int nth, OfxTime& time)
    {
        if (nth < 0) {
            return kOfxStatErrBadIndex;
        }
        int dimension = 0;
        int indexSoFar = 0;
        while (dimension < knob->getDimension()) {
            ++dimension;
            int curveKeyFramesCount = knob->getKeyFramesCount(dimension);
            if (nth >= (int)(curveKeyFramesCount + indexSoFar)) {
                indexSoFar += curveKeyFramesCount;
                continue;
            } else {
                KeyFrameSet set = knob->getCurve(dimension)->getKeyFrames_mt_safe();
                KeyFrameSet::const_iterator it = set.begin();
                while (it != set.end()) {
                    if (indexSoFar == nth) {
                        time = it->getTime();
                        return kOfxStatOK;
                    }
                    ++indexSoFar;
                    ++it;
                }
            }
        }
        
        return kOfxStatErrBadIndex;
    }
    OfxStatus getKeyIndex(boost::shared_ptr<KnobI> knob,OfxTime time, int direction, int& index) {
        int c = 0;
        for(int i = 0; i < knob->getDimension();++i){
            KeyFrameSet set = knob->getCurve(i)->getKeyFrames_mt_safe();
            for (KeyFrameSet::const_iterator it = set.begin(); it!=set.end(); ++it) {
                if(it->getTime() == time){
                    
                    if(direction == 0){
                        index = c;
                    }else if(direction < 0){
                        if(it == set.begin()){
                            index = -1;
                        }else{
                            index = c - 1;
                        }
                    }else{
                        KeyFrameSet::const_iterator next = it;
                        ++next;
                        if(next != set.end()){
                            index = c + 1;
                        }else{
                            index = -1;
                        }
                    }
                    
                    return kOfxStatOK;
                }
                ++c;
            }
            
        }
        return kOfxStatFailed;
    }
    OfxStatus deleteKey(boost::shared_ptr<KnobI> knob,OfxTime time) {
        for(int i = 0; i < knob->getDimension();++i){
            knob->deleteValueAtTime(time, i);
        }
        return kOfxStatOK;
    }
    OfxStatus deleteAllKeys(boost::shared_ptr<KnobI> knob){
        for(int i = 0; i < knob->getDimension();++i){
            knob->removeAnimation(i);
        }
        return kOfxStatOK;
    }
}

////////////////////////// OfxPushButtonInstance /////////////////////////////////////////////////

OfxPushButtonInstance::OfxPushButtonInstance(const boost::shared_ptr<OfxEffectInstance>& node,
                                             OFX::Host::Param::Descriptor& descriptor)
: OFX::Host::Param::PushbuttonInstance(descriptor, node->effectInstance())
{
    _knob = Natron::createKnob<Button_Knob>(node, getParamLabel(this));
    
}


// callback which should set enabled state as appropriate
void OfxPushButtonInstance::setEnabled(){
    _knob->setAllDimensionsEnabled(getEnabled());
}

// callback which should set secret state as appropriate
void OfxPushButtonInstance::setSecret() {
    _knob->setSecret(getSecret());
}

void OfxPushButtonInstance::setEvaluateOnChange() {
    _knob->setEvaluateOnChange(getEvaluateOnChange());
}

boost::shared_ptr<KnobI> OfxPushButtonInstance::getKnob() const {
    return _knob;
}

////////////////////////// OfxIntegerInstance /////////////////////////////////////////////////


OfxIntegerInstance::OfxIntegerInstance(const boost::shared_ptr<OfxEffectInstance>& node,OFX::Host::Param::Descriptor& descriptor)
: OFX::Host::Param::IntegerInstance(descriptor, node->effectInstance())
{
    const OFX::Host::Property::Set &properties = getProperties();
    _knob = Natron::createKnob<Int_Knob>(node, getParamLabel(this));
    
    int min = properties.getIntProperty(kOfxParamPropMin);
    int max = properties.getIntProperty(kOfxParamPropMax);
    int def = properties.getIntProperty(kOfxParamPropDefault);
    int displayMin = properties.getIntProperty(kOfxParamPropDisplayMin);
    int displayMax = properties.getIntProperty(kOfxParamPropDisplayMax);
    _knob->setDisplayMinimum(displayMin);
    _knob->setDisplayMaximum(displayMax);
    
    _knob->setMinimum(min);
    _knob->setIncrement(1); // kOfxParamPropIncrement only exists for Double
    _knob->setMaximum(max);
    _knob->setDefaultValue(def,0);
    std::string dimensionName = properties.getStringProperty(kOfxParamPropDimensionLabel,0);
    if (!dimensionName.empty()) {
        _knob->setDimensionName(0, dimensionName);
    }
}

OfxStatus OfxIntegerInstance::get(int& v) {
    v = _knob->getValue();
    return kOfxStatOK;
}
OfxStatus OfxIntegerInstance::get(OfxTime time, int& v) {
    v = _knob->getValueAtTime(time);
    return kOfxStatOK;
}
OfxStatus OfxIntegerInstance::set(int v){
    _knob->setValue(v,0);
    return kOfxStatOK;
}
OfxStatus OfxIntegerInstance::set(OfxTime time, int v){
    _knob->setValueAtTime(time,v,0);
    return kOfxStatOK;
}

// callback which should set enabled state as appropriate
void OfxIntegerInstance::setEnabled(){
    _knob->setAllDimensionsEnabled(getEnabled());
}

// callback which should set secret state as appropriate
void OfxIntegerInstance::setSecret() {
    _knob->setSecret(getSecret());
}

void OfxIntegerInstance::setEvaluateOnChange() {
    _knob->setEvaluateOnChange(getEvaluateOnChange());
}

boost::shared_ptr<KnobI> OfxIntegerInstance::getKnob() const{
    return _knob;
}


OfxStatus OfxIntegerInstance::getNumKeys(unsigned int &nKeys) const {
    return OfxKeyFrame::getNumKeys(_knob, nKeys);
}
OfxStatus OfxIntegerInstance::getKeyTime(int nth, OfxTime& time) const {
    return OfxKeyFrame::getKeyTime(_knob, nth, time);
}
OfxStatus OfxIntegerInstance::getKeyIndex(OfxTime time, int direction, int & index) const {
    return OfxKeyFrame::getKeyIndex(_knob, time, direction, index);
}
OfxStatus OfxIntegerInstance::deleteKey(OfxTime time) {
    return OfxKeyFrame::deleteKey(_knob, time);
}
OfxStatus OfxIntegerInstance::deleteAllKeys(){
    return OfxKeyFrame::deleteAllKeys(_knob);
}

void OfxIntegerInstance::onKnobAnimationLevelChanged(int lvl)
{
    Natron::AnimationLevel l = (Natron::AnimationLevel)lvl;
    assert(l == Natron::NO_ANIMATION || getCanAnimate());
    getProperties().setIntProperty(kOfxParamPropIsAnimating, l != Natron::NO_ANIMATION);
    getProperties().setIntProperty(kOfxParamPropIsAutoKeying, l == Natron::INTERPOLATED_VALUE);
}

void OfxIntegerInstance::setDisplayRange(){
    int displayMin = getProperties().getIntProperty(kOfxParamPropDisplayMin);
    int displayMax = getProperties().getIntProperty(kOfxParamPropDisplayMax);
    _knob->setDisplayMinimum(displayMin);
    _knob->setDisplayMaximum(displayMax);

}


////////////////////////// OfxDoubleInstance /////////////////////////////////////////////////

<<<<<<< HEAD
static void valueAccordingToType(bool toType,const std::string& coordinateSystem,const std::string& doubleType,const boost::shared_ptr<OfxEffectInstance>& effect,
=======
/*
 FROM THE OFX SPEC:

 * kOfxParamCoordinatesNormalised is OFX > 1.2 and is used ONLY for setting defaults

 These new parameter types can set their defaults in one of two coordinate systems, the property kOfxParamPropDefaultCoordinateSystem. Specifies the coordinate system the default value is being specified in.

 * kOfxParamDoubleTypeNormalized* is OFX < 1.2 and is used ONLY for displaying the value: get/set should always return the normalized value:

 To flag to the host that a parameter as normalised, we use the kOfxParamPropDoubleType property. Parameters that are so flagged have values set and retrieved by an effect in normalized coordinates. However a host can choose to represent them to the user in whatever space it chooses.

 Noth properties can be easily supported:
 - the first one is used ONLY when setting the *DEFAULT* value
 - the second is used ONLY by the GUI
 */

#if 0
#warning "BUGGY!!! please read the spec."
static void valueAccordingToType(bool toType,const std::string& coordinateSystem,const std::string& doubleType,OfxEffectInstance* effect,
>>>>>>> 274e247d
                                 double* inOut1stDim,double* inOutS2ndDim = NULL){
    bool normalized = coordinateSystem == kOfxParamCoordinatesNormalised;
    if (doubleType == kOfxParamDoubleTypePlain ||
       doubleType == kOfxParamDoubleTypeAngle ||
       doubleType == kOfxParamDoubleTypeScale ||
       doubleType == kOfxParamDoubleTypeTime ||
       doubleType == kOfxParamDoubleTypeAbsoluteTime) {
        //types not handled
        return;
    } else if (doubleType == kOfxParamDoubleTypeX ||
             doubleType == kOfxParamDoubleTypeXAbsolute ||
             doubleType == kOfxParamDoubleTypeNormalisedX ||
            doubleType == kOfxParamDoubleTypeNormalisedXAbsolute){ //< treat absolute as non-absolute...
        
        if (normalized) {
            Format projectFormat;
            effect->getApp()->getProject()->getProjectDefaultFormat(&projectFormat);
            if(toType){
                *inOut1stDim *= (double)projectFormat.width();
            } else {
                *inOut1stDim /= (double)projectFormat.width();
            }
        }
        return;
    } else if (doubleType == kOfxParamDoubleTypeY ||
             doubleType == kOfxParamDoubleTypeYAbsolute ||
             doubleType == kOfxParamDoubleTypeNormalisedY ||
             doubleType == kOfxParamDoubleTypeNormalisedYAbsolute){ //< treat absolute as non-absolute...
        
        if (normalized) {
            Format projectFormat;
            effect->getApp()->getProject()->getProjectDefaultFormat(&projectFormat);
            if(toType){
                
                *inOut1stDim *= (double)projectFormat.height();
            } else {
                *inOut1stDim /= (double)projectFormat.height();
            }
        }
        return;
    } else if (doubleType == kOfxParamDoubleTypeXY ||
               doubleType == kOfxParamDoubleTypeXYAbsolute ||
             doubleType == kOfxParamDoubleTypeNormalisedXY ||
             doubleType == kOfxParamDoubleTypeNormalisedXYAbsolute) {
        assert(inOutS2ndDim);
        
        if (normalized) {
            Format projectFormat;
            effect->getApp()->getProject()->getProjectDefaultFormat(&projectFormat);
            if(toType){
                
                *inOut1stDim *= (double)projectFormat.width();
                *inOutS2ndDim *= (double)projectFormat.height();
            } else {
                *inOut1stDim /= (double)projectFormat.width();
                *inOutS2ndDim /= (double)projectFormat.height();
            }

        }
    }
    
    
}
#endif

OfxDoubleInstance::OfxDoubleInstance(const boost::shared_ptr<OfxEffectInstance>& node,  OFX::Host::Param::Descriptor& descriptor)
: OFX::Host::Param::DoubleInstance(descriptor,node->effectInstance())
, _node(node)
{
    const OFX::Host::Property::Set &properties = getProperties();

    const std::string& doubleType = properties.getStringProperty(kOfxParamPropDoubleType);
    
    const std::string& coordSystem = properties.getStringProperty(kOfxParamPropDefaultCoordinateSystem);
 
    if(doubleType == kOfxParamDoubleTypeX ||
       doubleType == kOfxParamDoubleTypeXAbsolute ||
       doubleType == kOfxParamDoubleTypeNormalisedX ||
       doubleType == kOfxParamDoubleTypeNormalisedXAbsolute ||
       doubleType == kOfxParamDoubleTypeY ||
       doubleType == kOfxParamDoubleTypeYAbsolute ||
       doubleType == kOfxParamDoubleTypeNormalisedY ||
       doubleType == kOfxParamDoubleTypeNormalisedYAbsolute ||
       doubleType == kOfxParamDoubleTypeXY ||
       doubleType == kOfxParamDoubleTypeXYAbsolute ||
       doubleType == kOfxParamDoubleTypeNormalisedXY ||
       doubleType == kOfxParamDoubleTypeNormalisedXYAbsolute){
        ///connect to this slot ONLY if the double is spatial double
        QObject::connect(node->getApp()->getProject().get(), SIGNAL(formatChanged(Format)), this, SLOT(onProjectFormatChanged(Format)));
        
    }
    
    
    _knob = Natron::createKnob<Double_Knob>(node, getParamLabel(this));
    
    double min = properties.getDoubleProperty(kOfxParamPropMin);
    double max = properties.getDoubleProperty(kOfxParamPropMax);
    double incr = properties.getDoubleProperty(kOfxParamPropIncrement);
    double def = properties.getDoubleProperty(kOfxParamPropDefault);
    int decimals = properties.getIntProperty(kOfxParamPropDigits);

    //valueAccordingToType(true,coordSystem,doubleType, node, &min);
    //valueAccordingToType(true,coordSystem,doubleType, node, &max);
    _knob->setMinimum(min);
    _knob->setMaximum(max);
    setDisplayRange();
    if(incr > 0) {
        //valueAccordingToType(true,coordSystem,doubleType, node, &incr);
        _knob->setIncrement(incr);
    }
    if(decimals > 0) {
        _knob->setDecimals(decimals);
    }
    
    if (coordSystem == kOfxParamCoordinatesNormalised) {
        //valueAccordingToType(true,coordSystem,getProperties().getStringProperty(kOfxParamPropDoubleType),_node,&def);
        Format projectFormat;
        _node->getApp()->getProject()->getProjectDefaultFormat(&projectFormat);
        def *= (double)projectFormat.width();
    }
    _knob->setDefaultValue(def,0);
    std::string dimensionName = properties.getStringProperty(kOfxParamPropDimensionLabel,0);
    if (!dimensionName.empty()) {
        _knob->setDimensionName(0, dimensionName);
    }
}

OfxStatus
OfxDoubleInstance::get(double& v)
{
    v = _knob->getValue();
    //const std::string& coordSystem = getProperties().getStringProperty(kOfxParamPropDefaultCoordinateSystem);
    //valueAccordingToType(false,coordSystem,getProperties().getStringProperty(kOfxParamPropDoubleType),_node,&v);
    return kOfxStatOK;
}

OfxStatus
OfxDoubleInstance::get(OfxTime time, double& v)
{
    v = _knob->getValueAtTime(time);
    //const std::string& coordSystem = getProperties().getStringProperty(kOfxParamPropDefaultCoordinateSystem);
    //valueAccordingToType(false,coordSystem,getProperties().getStringProperty(kOfxParamPropDoubleType),_node,&v);
    return kOfxStatOK;
}

OfxStatus
OfxDoubleInstance::set(double v)
{
    //const std::string& coordSystem = getProperties().getStringProperty(kOfxParamPropDefaultCoordinateSystem);
    //valueAccordingToType(true,coordSystem,getProperties().getStringProperty(kOfxParamPropDoubleType),_node,&v);
    _knob->setValue(v,0);
    return kOfxStatOK;
}

OfxStatus
OfxDoubleInstance::set(OfxTime time, double v)
{
    //const std::string& coordSystem = getProperties().getStringProperty(kOfxParamPropDefaultCoordinateSystem);
    //valueAccordingToType(true,coordSystem,getProperties().getStringProperty(kOfxParamPropDoubleType),_node,&v);
    _knob->setValueAtTime(time,v,0);
    return kOfxStatOK;
}

void
OfxDoubleInstance::onProjectFormatChanged(const Format& /*f*/)
{
    double v;
    get(v); //get the current value
    _knob->setValue(v, 0);
    setDisplayRange();
}

OfxStatus
OfxDoubleInstance::derive(OfxTime time, double& v)
{
    v = _knob->getDerivativeAtTime(time);
    return kOfxStatOK;
}

OfxStatus
OfxDoubleInstance::integrate(OfxTime time1, OfxTime time2, double& v)
{
    v = _knob->getIntegrateFromTimeToTime(time1, time2);
    return kOfxStatOK;
}

// callback which should set enabled state as appropriate
void
OfxDoubleInstance::setEnabled()
{
    _knob->setAllDimensionsEnabled(getEnabled());
}

// callback which should set secret state as appropriate
void
OfxDoubleInstance::setSecret()
{
    _knob->setSecret(getSecret());
}

void
OfxDoubleInstance::setEvaluateOnChange()
{
    _knob->setEvaluateOnChange(getEvaluateOnChange());
}

void
OfxDoubleInstance::setDisplayRange()
{
    const std::string& doubleType = getProperties().getStringProperty(kOfxParamPropDoubleType);
    double displayMin = getProperties().getDoubleProperty(kOfxParamPropDisplayMin);
    double displayMax = getProperties().getDoubleProperty(kOfxParamPropDisplayMax);
    const std::string& coordSystem = getProperties().getStringProperty(kOfxParamPropDefaultCoordinateSystem);
    //valueAccordingToType(true,coordSystem,doubleType, _node, &displayMin);
    //valueAccordingToType(true,coordSystem,doubleType, _node, &displayMax);
    _knob->setDisplayMinimum(displayMin);
    _knob->setDisplayMaximum(displayMax);
}

boost::shared_ptr<KnobI>
OfxDoubleInstance::getKnob() const
{
    return _knob;
}

bool
OfxDoubleInstance::isAnimated() const
{
    return _knob->isAnimated(0);
}

OfxStatus
OfxDoubleInstance::getNumKeys(unsigned int &nKeys) const
{
    return OfxKeyFrame::getNumKeys(_knob, nKeys);
}

OfxStatus
OfxDoubleInstance::getKeyTime(int nth, OfxTime& time) const
{
    return OfxKeyFrame::getKeyTime(_knob, nth, time);
}

OfxStatus
OfxDoubleInstance::getKeyIndex(OfxTime time, int direction, int & index) const
{
    return OfxKeyFrame::getKeyIndex(_knob, time, direction, index);
}

OfxStatus
OfxDoubleInstance::deleteKey(OfxTime time)
{
    return OfxKeyFrame::deleteKey(_knob, time);
}

OfxStatus OfxDoubleInstance::deleteAllKeys()
{
    return OfxKeyFrame::deleteAllKeys(_knob);
}

void
OfxDoubleInstance::onKnobAnimationLevelChanged(int lvl)
{
    Natron::AnimationLevel l = (Natron::AnimationLevel)lvl;
    assert(l == Natron::NO_ANIMATION || getCanAnimate());
    getProperties().setIntProperty(kOfxParamPropIsAnimating, l != Natron::NO_ANIMATION);
    getProperties().setIntProperty(kOfxParamPropIsAutoKeying, l == Natron::INTERPOLATED_VALUE);
}


////////////////////////// OfxBooleanInstance /////////////////////////////////////////////////

OfxBooleanInstance::OfxBooleanInstance(const boost::shared_ptr<OfxEffectInstance>& node, OFX::Host::Param::Descriptor& descriptor)
: OFX::Host::Param::BooleanInstance(descriptor,node->effectInstance())
{
    const OFX::Host::Property::Set &properties = getProperties();
    
    _knob = Natron::createKnob<Bool_Knob>(node, getParamLabel(this));
    int def = properties.getIntProperty(kOfxParamPropDefault);
    _knob->setDefaultValue((bool)def,0);
    
}
OfxStatus OfxBooleanInstance::get(bool& b){
    b = _knob->getValue();
    return kOfxStatOK;
}

OfxStatus OfxBooleanInstance::get(OfxTime /*time*/, bool& b) {
    assert(Bool_Knob::canAnimateStatic());
    b = _knob->getValue();
    return kOfxStatOK;
}

OfxStatus OfxBooleanInstance::set(bool b){
    _knob->setValue(b,0);
    return kOfxStatOK;
}

OfxStatus OfxBooleanInstance::set(OfxTime /*time*/, bool b){
    assert(Bool_Knob::canAnimateStatic());
    _knob->setValue(b,0);
    return kOfxStatOK;
}

// callback which should set enabled state as appropriate
void OfxBooleanInstance::setEnabled(){
    _knob->setAllDimensionsEnabled(getEnabled());
}

// callback which should set secret state as appropriate
void OfxBooleanInstance::setSecret() {
    _knob->setSecret(getSecret());
}

void OfxBooleanInstance::setEvaluateOnChange() {
    _knob->setEvaluateOnChange(getEvaluateOnChange());
}

boost::shared_ptr<KnobI> OfxBooleanInstance::getKnob() const{
    return _knob;
}

OfxStatus OfxBooleanInstance::getNumKeys(unsigned int &nKeys) const {
    return OfxKeyFrame::getNumKeys(_knob, nKeys);
}
OfxStatus OfxBooleanInstance::getKeyTime(int nth, OfxTime& time) const {
    return OfxKeyFrame::getKeyTime(_knob, nth, time);
}
OfxStatus OfxBooleanInstance::getKeyIndex(OfxTime time, int direction, int & index) const {
    return OfxKeyFrame::getKeyIndex(_knob, time, direction, index);
}
OfxStatus OfxBooleanInstance::deleteKey(OfxTime time) {
    return OfxKeyFrame::deleteKey(_knob, time);
}
OfxStatus OfxBooleanInstance::deleteAllKeys(){
    return OfxKeyFrame::deleteAllKeys(_knob);
}

void OfxBooleanInstance::onKnobAnimationLevelChanged(int lvl)
{
    Natron::AnimationLevel l = (Natron::AnimationLevel)lvl;
    assert(l == Natron::NO_ANIMATION || getCanAnimate());
    getProperties().setIntProperty(kOfxParamPropIsAnimating, l != Natron::NO_ANIMATION);
    getProperties().setIntProperty(kOfxParamPropIsAutoKeying, l == Natron::INTERPOLATED_VALUE);
}


////////////////////////// OfxChoiceInstance /////////////////////////////////////////////////

OfxChoiceInstance::OfxChoiceInstance(const boost::shared_ptr<OfxEffectInstance>& node, OFX::Host::Param::Descriptor& descriptor)
: OFX::Host::Param::ChoiceInstance(descriptor,node->effectInstance())
{
    const OFX::Host::Property::Set &properties = getProperties();
    
    
    _knob = Natron::createKnob<Choice_Knob>(node, getParamLabel(this));
    
    setOption(0); // this actually sets all the options
    
    int def = properties.getIntProperty(kOfxParamPropDefault);
    _knob->setDefaultValue(def,0);
}
OfxStatus OfxChoiceInstance::get(int& v){
    v = _knob->getValue();
    return kOfxStatOK;
}
OfxStatus OfxChoiceInstance::get(OfxTime /*time*/, int& v) {
    assert(Choice_Knob::canAnimateStatic());
    v = _knob->getValue();
    return kOfxStatOK;
}

OfxStatus OfxChoiceInstance::set(int v){
    if (0 <= v && v < (int)_entries.size()) {
        _knob->setValue(v,0);
        return kOfxStatOK;
    } else {
        return kOfxStatErrBadIndex;
    }
}

OfxStatus OfxChoiceInstance::set(OfxTime time, int v) {
    if (0 <= v && v < (int)_entries.size()) {
        _knob->setValueAtTime(time,v,0);
        return kOfxStatOK;
    } else {
        return kOfxStatErrBadIndex;
    }
}


// callback which should set enabled state as appropriate
void OfxChoiceInstance::setEnabled(){
    _knob->setAllDimensionsEnabled(getEnabled());
}

// callback which should set secret state as appropriate
void OfxChoiceInstance::setSecret() {
    _knob->setSecret(getSecret());
}

void OfxChoiceInstance::setEvaluateOnChange() {
    _knob->setEvaluateOnChange(getEvaluateOnChange());
}


void OfxChoiceInstance::setOption(int /*num*/) {
    int dim = getProperties().getDimension(kOfxParamPropChoiceOption);
    _entries.clear();
    std::vector<std::string> helpStrings;
    for (int i = 0; i < dim; ++i) {
        std::string str = getProperties().getStringProperty(kOfxParamPropChoiceOption,i);
        std::string help = getProperties().getStringProperty(kOfxParamPropChoiceLabelOption,i);

        _entries.push_back(str);
        helpStrings.push_back(help);
    }
    _knob->populateChoices(_entries, helpStrings);
}

boost::shared_ptr<KnobI> OfxChoiceInstance::getKnob() const{
    return _knob;
}


OfxStatus OfxChoiceInstance::getNumKeys(unsigned int &nKeys) const {
    return OfxKeyFrame::getNumKeys(_knob, nKeys);
}
OfxStatus OfxChoiceInstance::getKeyTime(int nth, OfxTime& time) const {
    return OfxKeyFrame::getKeyTime(_knob, nth, time);
}
OfxStatus OfxChoiceInstance::getKeyIndex(OfxTime time, int direction, int & index) const {
    return OfxKeyFrame::getKeyIndex(_knob, time, direction, index);
}
OfxStatus OfxChoiceInstance::deleteKey(OfxTime time) {
    return OfxKeyFrame::deleteKey(_knob, time);
}
OfxStatus OfxChoiceInstance::deleteAllKeys(){
    return OfxKeyFrame::deleteAllKeys(_knob);
}

void OfxChoiceInstance::onKnobAnimationLevelChanged(int lvl)
{
    Natron::AnimationLevel l = (Natron::AnimationLevel)lvl;
    assert(l == Natron::NO_ANIMATION || getCanAnimate());
    getProperties().setIntProperty(kOfxParamPropIsAnimating, l != Natron::NO_ANIMATION);
    getProperties().setIntProperty(kOfxParamPropIsAutoKeying, l == Natron::INTERPOLATED_VALUE);
}


////////////////////////// OfxRGBAInstance /////////////////////////////////////////////////

OfxRGBAInstance::OfxRGBAInstance(const boost::shared_ptr<OfxEffectInstance>& node,OFX::Host::Param::Descriptor& descriptor)
: OFX::Host::Param::RGBAInstance(descriptor,node->effectInstance())
{
    const OFX::Host::Property::Set &properties = getProperties();
    _knob = Natron::createKnob<Color_Knob>(node, getParamLabel(this),4);
    double defR = properties.getDoubleProperty(kOfxParamPropDefault,0);
    double defG = properties.getDoubleProperty(kOfxParamPropDefault,1);
    double defB = properties.getDoubleProperty(kOfxParamPropDefault,2);
    double defA = properties.getDoubleProperty(kOfxParamPropDefault,3);
    _knob->setDefaultValue(defR,0);
    _knob->setDefaultValue(defG,1);
    _knob->setDefaultValue(defB,2);
    _knob->setDefaultValue(defA,3);

    const int dims = 4;
    std::vector<double> minimum(dims);
    std::vector<double> maximum(dims);
    std::vector<double> displayMins(dims);
    std::vector<double> displayMaxs(dims);

    // kOfxParamPropIncrement and kOfxParamPropDigits only have one dimension,
    // @see Descriptor::addNumericParamProps() in ofxhParam.cpp
    // @see gDoubleParamProps in ofxsPropertyValidation.cpp
    for (int i = 0; i < dims; ++i) {
        minimum[i] = properties.getDoubleProperty(kOfxParamPropMin,i);
        displayMins[i] = properties.getDoubleProperty(kOfxParamPropDisplayMin,i);
        displayMaxs[i] = properties.getDoubleProperty(kOfxParamPropDisplayMax,i);
        maximum[i] = properties.getDoubleProperty(kOfxParamPropMax,i);
        std::string dimensionName = properties.getStringProperty(kOfxParamPropDimensionLabel,i);
        if (!dimensionName.empty()) {
            _knob->setDimensionName(i, dimensionName);
        }
    }

    _knob->setMinimumsAndMaximums(minimum, maximum);
    _knob->setDisplayMinimumsAndMaximums(displayMins, displayMaxs);
   
}

OfxStatus
OfxRGBAInstance::get(double& r, double& g, double& b, double& a)
{
    
    r = _knob->getValue(0);
    g = _knob->getValue(1);
    b = _knob->getValue(2);
    a = _knob->getValue(3);
    return kOfxStatOK;
}

OfxStatus
OfxRGBAInstance::get(OfxTime time, double&r ,double& g, double& b, double& a)
{
    r = _knob->getValueAtTime(time,0);
    g = _knob->getValueAtTime(time,1);
    b = _knob->getValueAtTime(time,2);
    a = _knob->getValueAtTime(time,3);
    return kOfxStatOK;
}

OfxStatus
OfxRGBAInstance::set(double r,double g , double b ,double a)
{
    _knob->setValue(r,0);
    _knob->setValue(g,1);
    _knob->setValue(b,2);
    _knob->setValue(a,3);
    return kOfxStatOK;
}

OfxStatus
OfxRGBAInstance::set(OfxTime time, double r ,double g,double b,double a)
{
    _knob->setValueAtTime(time,r,0);
    _knob->setValueAtTime(time,g,1);
    _knob->setValueAtTime(time,b,2);
    _knob->setValueAtTime(time,a,3);
    return kOfxStatOK;
}

OfxStatus
OfxRGBAInstance::derive(OfxTime time, double&r ,double& g, double& b, double& a)
{
    r = _knob->getDerivativeAtTime(time,0);
    g = _knob->getDerivativeAtTime(time,1);
    b = _knob->getDerivativeAtTime(time,2);
    a = _knob->getDerivativeAtTime(time,3);
    return kOfxStatOK;
}

OfxStatus
OfxRGBAInstance::integrate(OfxTime time1, OfxTime time2, double&r ,double& g, double& b, double& a)
{
    r = _knob->getIntegrateFromTimeToTime(time1, time2, 0);
    g = _knob->getIntegrateFromTimeToTime(time1, time2, 1);
    b = _knob->getIntegrateFromTimeToTime(time1, time2, 2);
    a = _knob->getIntegrateFromTimeToTime(time1, time2, 3);
    return kOfxStatOK;
}

// callback which should set enabled state as appropriate
void
OfxRGBAInstance::setEnabled()
{
    _knob->setAllDimensionsEnabled(getEnabled());
}

// callback which should set secret state as appropriate
void
OfxRGBAInstance::setSecret()
{
    _knob->setSecret(getSecret());
}

void
OfxRGBAInstance::setEvaluateOnChange()
{
    _knob->setEvaluateOnChange(getEvaluateOnChange());
}


boost::shared_ptr<KnobI>
OfxRGBAInstance::getKnob() const
{
    return _knob;
}

bool
OfxRGBAInstance::isAnimated(int dimension) const
{
    return _knob->isAnimated(dimension);
}

bool
OfxRGBAInstance::isAnimated() const
{
    return _knob->isAnimated(0) || _knob->isAnimated(1) || _knob->isAnimated(2) || _knob->isAnimated(3);
}

OfxStatus
OfxRGBAInstance::getNumKeys(unsigned int &nKeys) const
{
    return OfxKeyFrame::getNumKeys(_knob, nKeys);
}

OfxStatus
OfxRGBAInstance::getKeyTime(int nth, OfxTime& time) const
{
    return OfxKeyFrame::getKeyTime(_knob, nth, time);
}

OfxStatus
OfxRGBAInstance::getKeyIndex(OfxTime time, int direction, int & index) const
{
    return OfxKeyFrame::getKeyIndex(_knob, time, direction, index);
}

OfxStatus
OfxRGBAInstance::deleteKey(OfxTime time)
{
    return OfxKeyFrame::deleteKey(_knob, time);
}

OfxStatus
OfxRGBAInstance::deleteAllKeys()
{
    return OfxKeyFrame::deleteAllKeys(_knob);
}

void
OfxRGBAInstance::onKnobAnimationLevelChanged(int lvl)
{
    Natron::AnimationLevel l = (Natron::AnimationLevel)lvl;
    assert(l == Natron::NO_ANIMATION || getCanAnimate());
    getProperties().setIntProperty(kOfxParamPropIsAnimating, l != Natron::NO_ANIMATION);
    getProperties().setIntProperty(kOfxParamPropIsAutoKeying, l == Natron::INTERPOLATED_VALUE);
}


////////////////////////// OfxRGBInstance /////////////////////////////////////////////////

OfxRGBInstance::OfxRGBInstance(const boost::shared_ptr<OfxEffectInstance>& node,  OFX::Host::Param::Descriptor& descriptor)
: OFX::Host::Param::RGBInstance(descriptor,node->effectInstance())
{
    const OFX::Host::Property::Set &properties = getProperties();
    
    _knob = Natron::createKnob<Color_Knob>(node, getParamLabel(this),3);
    double defR = properties.getDoubleProperty(kOfxParamPropDefault,0);
    double defG = properties.getDoubleProperty(kOfxParamPropDefault,1);
    double defB = properties.getDoubleProperty(kOfxParamPropDefault,2);
    _knob->setDefaultValue(defR, 0);
    _knob->setDefaultValue(defG, 1);
    _knob->setDefaultValue(defB, 2);

    const int dims = 3;
    std::vector<double> minimum(dims);
    std::vector<double> maximum(dims);
    std::vector<double> displayMins(dims);
    std::vector<double> displayMaxs(dims);

    // kOfxParamPropIncrement and kOfxParamPropDigits only have one dimension,
    // @see Descriptor::addNumericParamProps() in ofxhParam.cpp
    // @see gDoubleParamProps in ofxsPropertyValidation.cpp
    for (int i = 0; i < dims; ++i) {
        minimum[i] = properties.getDoubleProperty(kOfxParamPropMin,i);
        displayMins[i] = properties.getDoubleProperty(kOfxParamPropDisplayMin,i);
        displayMaxs[i] = properties.getDoubleProperty(kOfxParamPropDisplayMax,i);
        maximum[i] = properties.getDoubleProperty(kOfxParamPropMax,i);
        std::string dimensionName = properties.getStringProperty(kOfxParamPropDimensionLabel,i);
        if (!dimensionName.empty()) {
            _knob->setDimensionName(i, dimensionName);
        }

    }

    _knob->setMinimumsAndMaximums(minimum, maximum);
    _knob->setDisplayMinimumsAndMaximums(displayMins, displayMaxs);

}

OfxStatus
OfxRGBInstance::get(double& r, double& g, double& b)
{
    r = _knob->getValue(0);
    g = _knob->getValue(1);
    b = _knob->getValue(2);
    return kOfxStatOK;
}

OfxStatus
OfxRGBInstance::get(OfxTime time, double& r, double& g, double& b)
{
    r = _knob->getValueAtTime(time,0);
    g = _knob->getValueAtTime(time,1);
    b = _knob->getValueAtTime(time,2);
    return kOfxStatOK;
}

OfxStatus
OfxRGBInstance::set(double r,double g,double b)
{
    _knob->setValue(r,0);
    _knob->setValue(g,1);
    _knob->setValue(b,2);
    return kOfxStatOK;
}

OfxStatus
OfxRGBInstance::set(OfxTime time, double r,double g,double b)
{
    _knob->setValueAtTime(time,r,0);
    _knob->setValueAtTime(time,g,1);
    _knob->setValueAtTime(time,b,2);
    return kOfxStatOK;
}

OfxStatus
OfxRGBInstance::derive(OfxTime time, double& r, double& g, double& b)
{
    r = _knob->getDerivativeAtTime(time,0);
    g = _knob->getDerivativeAtTime(time,1);
    b = _knob->getDerivativeAtTime(time,2);
    return kOfxStatOK;
}

OfxStatus
OfxRGBInstance::integrate(OfxTime time1, OfxTime time2, double&r ,double& g, double& b)
{
    r = _knob->getIntegrateFromTimeToTime(time1, time2, 0);
    g = _knob->getIntegrateFromTimeToTime(time1, time2, 1);
    b = _knob->getIntegrateFromTimeToTime(time1, time2, 2);
    return kOfxStatOK;
}

// callback which should set enabled state as appropriate
void
OfxRGBInstance::setEnabled(){
    _knob->setAllDimensionsEnabled(getEnabled());
}

// callback which should set secret state as appropriate
void
OfxRGBInstance::setSecret() {
    _knob->setSecret(getSecret());
}

void
OfxRGBInstance::setEvaluateOnChange() {
    _knob->setEvaluateOnChange(getEvaluateOnChange());
}


boost::shared_ptr<KnobI>
OfxRGBInstance::getKnob() const{
    return _knob;
}

bool
OfxRGBInstance::isAnimated(int dimension) const {
    return _knob->isAnimated(dimension);
}

bool
OfxRGBInstance::isAnimated() const {
    return _knob->isAnimated(0) || _knob->isAnimated(1) || _knob->isAnimated(2);
}

OfxStatus
OfxRGBInstance::getNumKeys(unsigned int &nKeys) const {
    return OfxKeyFrame::getNumKeys(_knob, nKeys);
}

OfxStatus
OfxRGBInstance::getKeyTime(int nth, OfxTime& time) const {
    return OfxKeyFrame::getKeyTime(_knob, nth, time);
}

OfxStatus
OfxRGBInstance::getKeyIndex(OfxTime time, int direction, int & index) const {
    return OfxKeyFrame::getKeyIndex(_knob, time, direction, index);
}

OfxStatus
OfxRGBInstance::deleteKey(OfxTime time) {
    return OfxKeyFrame::deleteKey(_knob, time);
}

OfxStatus
OfxRGBInstance::deleteAllKeys(){
    return OfxKeyFrame::deleteAllKeys(_knob);
}

void
OfxRGBInstance::onKnobAnimationLevelChanged(int lvl)
{
    Natron::AnimationLevel l = (Natron::AnimationLevel)lvl;
    assert(l == Natron::NO_ANIMATION || getCanAnimate());
    getProperties().setIntProperty(kOfxParamPropIsAnimating, l != Natron::NO_ANIMATION);
    getProperties().setIntProperty(kOfxParamPropIsAutoKeying, l == Natron::INTERPOLATED_VALUE);
}


////////////////////////// OfxDouble2DInstance /////////////////////////////////////////////////

OfxDouble2DInstance::OfxDouble2DInstance(const boost::shared_ptr<OfxEffectInstance>& node, OFX::Host::Param::Descriptor& descriptor)
: OFX::Host::Param::Double2DInstance(descriptor,node->effectInstance())
, _node(node)
{
    const OFX::Host::Property::Set &properties = getProperties();
    const std::string& doubleType = properties.getStringProperty(kOfxParamPropDoubleType);
    const std::string& coordSystem = properties.getStringProperty(kOfxParamPropDefaultCoordinateSystem);
    if(doubleType == kOfxParamDoubleTypeX ||
       doubleType == kOfxParamDoubleTypeXAbsolute ||
       doubleType == kOfxParamDoubleTypeNormalisedX ||
       doubleType == kOfxParamDoubleTypeNormalisedXAbsolute ||
       doubleType == kOfxParamDoubleTypeY ||
       doubleType == kOfxParamDoubleTypeYAbsolute ||
       doubleType == kOfxParamDoubleTypeNormalisedY ||
       doubleType == kOfxParamDoubleTypeNormalisedYAbsolute ||
       doubleType == kOfxParamDoubleTypeXY ||
       doubleType == kOfxParamDoubleTypeXYAbsolute ||
       doubleType == kOfxParamDoubleTypeNormalisedXY ||
       doubleType == kOfxParamDoubleTypeNormalisedXYAbsolute){
        ///connect to this slot ONLY if the double is spatial double
        QObject::connect(node->getApp()->getProject().get(), SIGNAL(formatChanged(Format)), this, SLOT(onProjectFormatChanged(Format)));
        
    }
    const int dims = 2;

    _knob = Natron::createKnob<Double_Knob>(node, getParamLabel(this),dims);

    std::vector<double> minimum(dims);
    std::vector<double> maximum(dims);
    std::vector<double> increment(dims);
    std::vector<double> displayMins(dims);
    std::vector<double> displayMaxs(dims);
    std::vector<int> decimals(dims);
    boost::scoped_array<double> def(new double[dims]);
    
    // kOfxParamPropIncrement and kOfxParamPropDigits only have one dimension,
    // @see Descriptor::addNumericParamProps() in ofxhParam.cpp
    // @see gDoubleParamProps in ofxsPropertyValidation.cpp
    double incr = properties.getDoubleProperty(kOfxParamPropIncrement);
    int dig = properties.getIntProperty(kOfxParamPropDigits);
    for (int i=0; i < dims; ++i) {
        minimum[i] = properties.getDoubleProperty(kOfxParamPropMin,i);
        maximum[i] = properties.getDoubleProperty(kOfxParamPropMax,i);
        increment[i] = incr;
        decimals[i] = dig;
        def[i] = properties.getDoubleProperty(kOfxParamPropDefault,i);
        
        std::string dimensionName = properties.getStringProperty(kOfxParamPropDimensionLabel,i);
        if (!dimensionName.empty()) {
            _knob->setDimensionName(i, dimensionName);
        }

    }
    
    //valueAccordingToType(true,coordSystem, doubleType, node, &minimum[0],&minimum[1]);
    //valueAccordingToType(true,coordSystem, doubleType, node, &maximum[0],&maximum[1]);
    //valueAccordingToType(true,coordSystem, doubleType, node, &def[0],&def[1]);

    if (coordSystem == kOfxParamCoordinatesNormalised) {
        Format projectFormat;
        _node->getApp()->getProject()->getProjectDefaultFormat(&projectFormat);
        def[0] *= (double)projectFormat.width();
        def[1] *= (double)projectFormat.height();
    }

    _knob->setMinimumsAndMaximums(minimum, maximum);
    setDisplayRange();
    _knob->setIncrement(increment);
    _knob->setDecimals(decimals);
    _knob->setDefaultValue(def[0], 0);
    _knob->setDefaultValue(def[1], 1);

}

OfxStatus
OfxDouble2DInstance::get(double& x1, double& x2)
{
    x1 = _knob->getValue(0);
    x2 = _knob->getValue(1);
    return kOfxStatOK;
}

OfxStatus
OfxDouble2DInstance::get(OfxTime time, double& x1, double& x2)
{
    x1 = _knob->getValueAtTime(time,0);
    x2 = _knob->getValueAtTime(time,1);
    return kOfxStatOK;
}

OfxStatus
OfxDouble2DInstance::set(double x1,double x2)
{
    //const std::string& coordSystem = getProperties().getStringProperty(kOfxParamPropDefaultCoordinateSystem);
    //valueAccordingToType(true,coordSystem, getProperties().getStringProperty(kOfxParamPropDoubleType), _node, &x1,&x2);
    _knob->setValue(x1,0);
    _knob->setValue(x2,1);
	return kOfxStatOK;
}

OfxStatus
OfxDouble2DInstance::set(OfxTime time,double x1,double x2)
{
    //const std::string& coordSystem = getProperties().getStringProperty(kOfxParamPropDefaultCoordinateSystem);
    //valueAccordingToType(true,coordSystem, getProperties().getStringProperty(kOfxParamPropDoubleType), _node, &x1,&x2);
    _knob->setValueAtTime(time,x1,0);
    _knob->setValueAtTime(time,x2,1);
	return kOfxStatOK;
}

OfxStatus
OfxDouble2DInstance::derive(OfxTime time, double&x1 ,double& x2)
{
    x1 = _knob->getDerivativeAtTime(time,0);
    x2 = _knob->getDerivativeAtTime(time,1);
    return kOfxStatOK;
}

OfxStatus
OfxDouble2DInstance::integrate(OfxTime time1, OfxTime time2, double&x1 ,double& x2)
{
    x1 = _knob->getIntegrateFromTimeToTime(time1, time2, 0);
    x2 = _knob->getIntegrateFromTimeToTime(time1, time2, 1);
    return kOfxStatOK;
}

// callback which should set enabled state as appropriate
void
OfxDouble2DInstance::setEnabled()
{
    _knob->setAllDimensionsEnabled(getEnabled());
}

// callback which should set secret state as appropriate
void
OfxDouble2DInstance::setSecret()
{
    _knob->setSecret(getSecret());
}

void
OfxDouble2DInstance::setEvaluateOnChange()
{
    _knob->setEvaluateOnChange(getEvaluateOnChange());
}

void
OfxDouble2DInstance::setDisplayRange()
{
    const std::string& coordSystem = getProperties().getStringProperty(kOfxParamPropDefaultCoordinateSystem);
    const std::string& doubleType = getProperties().getStringProperty(kOfxParamPropDoubleType);
    std::vector<double> displayMins(2);
    std::vector<double> displayMaxs(2);
    displayMins[0] = getProperties().getDoubleProperty(kOfxParamPropDisplayMin,0);
    displayMins[1] = getProperties().getDoubleProperty(kOfxParamPropDisplayMin,1);
    displayMaxs[0] = getProperties().getDoubleProperty(kOfxParamPropDisplayMax,0);
    displayMaxs[1] = getProperties().getDoubleProperty(kOfxParamPropDisplayMax,1);
    //valueAccordingToType(true,coordSystem,doubleType, _node, &displayMins[0],&displayMins[1]);
    //valueAccordingToType(true,coordSystem,doubleType, _node, &displayMaxs[0],&displayMaxs[1]);
    _knob->setDisplayMinimumsAndMaximums(displayMins, displayMaxs);
}

boost::shared_ptr<KnobI>
OfxDouble2DInstance::getKnob() const
{
    return _knob;
}

bool
OfxDouble2DInstance::isAnimated(int dimension) const
{
    return _knob->isAnimated(dimension);
}

bool
OfxDouble2DInstance::isAnimated() const
{
    return _knob->isAnimated(0) || _knob->isAnimated(1);
}

OfxStatus
OfxDouble2DInstance::getNumKeys(unsigned int &nKeys) const
{
    return OfxKeyFrame::getNumKeys(_knob, nKeys);
}

OfxStatus
OfxDouble2DInstance::getKeyTime(int nth, OfxTime& time) const
{
    return OfxKeyFrame::getKeyTime(_knob, nth, time);
}

OfxStatus
OfxDouble2DInstance::getKeyIndex(OfxTime time, int direction, int & index) const
{
    return OfxKeyFrame::getKeyIndex(_knob, time, direction, index);
}

OfxStatus
OfxDouble2DInstance::deleteKey(OfxTime time)
{
    return OfxKeyFrame::deleteKey(_knob, time);
}

OfxStatus
OfxDouble2DInstance::deleteAllKeys()
{
    return OfxKeyFrame::deleteAllKeys(_knob);
}

void
OfxDouble2DInstance::onKnobAnimationLevelChanged(int lvl)
{
    Natron::AnimationLevel l = (Natron::AnimationLevel)lvl;
    assert(l == Natron::NO_ANIMATION || getCanAnimate());
    getProperties().setIntProperty(kOfxParamPropIsAnimating, l != Natron::NO_ANIMATION);
    getProperties().setIntProperty(kOfxParamPropIsAutoKeying, l == Natron::INTERPOLATED_VALUE);
}

void
OfxDouble2DInstance::onProjectFormatChanged(const Format& /*f*/)
{
    double v1,v2;
    get(v1,v2); //get the current value
    _knob->setValue(v1,0);
    _knob->setValue(v2,1);
    setDisplayRange();
}


////////////////////////// OfxInteger2DInstance /////////////////////////////////////////////////

OfxInteger2DInstance::OfxInteger2DInstance(const boost::shared_ptr<OfxEffectInstance>& node, OFX::Host::Param::Descriptor& descriptor)
: OFX::Host::Param::Integer2DInstance(descriptor,node->effectInstance())
{
    const int dims = 2;
    const OFX::Host::Property::Set &properties = getProperties();
    
    
    _knob = Natron::createKnob<Int_Knob>(node, getParamLabel(this), dims);
    
    std::vector<int> minimum(dims);
    std::vector<int> maximum(dims);
    std::vector<int> increment(dims);
    std::vector<int> displayMins(dims);
    std::vector<int> displayMaxs(dims);
    boost::scoped_array<int> def(new int[dims]);
    
    for (int i = 0; i < dims; ++i) {
        minimum[i] = properties.getIntProperty(kOfxParamPropMin,i);
        displayMins[i] = properties.getIntProperty(kOfxParamPropDisplayMin,i);
        displayMaxs[i] = properties.getIntProperty(kOfxParamPropDisplayMax,i);
        maximum[i] = properties.getIntProperty(kOfxParamPropMax,i);
        increment[i] = 1; // kOfxParamPropIncrement only exists for Double
        def[i] = properties.getIntProperty(kOfxParamPropDefault,i);
        std::string dimensionName = properties.getStringProperty(kOfxParamPropDimensionLabel,i);
        if (!dimensionName.empty()) {
            _knob->setDimensionName(i, dimensionName);
        }

    }
    
    _knob->setMinimumsAndMaximums(minimum, maximum);
    _knob->setIncrement(increment);
    _knob->setDisplayMinimumsAndMaximums(displayMins, displayMaxs);
    _knob->setDefaultValue(def[0], 0);
    _knob->setDefaultValue(def[1], 1);

}

OfxStatus
OfxInteger2DInstance::get(int& x1, int& x2)
{
    x1 = _knob->getValue(0);
    x2 = _knob->getValue(1);
    return kOfxStatOK;
}

OfxStatus
OfxInteger2DInstance::get(OfxTime time, int& x1, int& x2)
{
    x1 = _knob->getValueAtTime(time,0);
    x2 = _knob->getValueAtTime(time,1);
    return kOfxStatOK;
}

OfxStatus
OfxInteger2DInstance::set(int x1,int x2)
{
    _knob->setValue(x1,0);
    _knob->setValue(x2,1);
	return kOfxStatOK;
}

OfxStatus
OfxInteger2DInstance::set(OfxTime time, int x1, int x2)
{
    _knob->setValueAtTime(time,x1,0);
    _knob->setValueAtTime(time,x2,1);
	return kOfxStatOK;
}


// callback which should set enabled state as appropriate
void
OfxInteger2DInstance::setEnabled()
{
    _knob->setAllDimensionsEnabled(getEnabled());
}

// callback which should set secret state as appropriate
void
OfxInteger2DInstance::setSecret()
{
    _knob->setSecret(getSecret());
}

void
OfxInteger2DInstance::setEvaluateOnChange()
{
    _knob->setEvaluateOnChange(getEvaluateOnChange());
}


boost::shared_ptr<KnobI>
OfxInteger2DInstance::getKnob() const
{
    return _knob;
}

OfxStatus
OfxInteger2DInstance::getNumKeys(unsigned int &nKeys) const
{
    return OfxKeyFrame::getNumKeys(_knob, nKeys);
}

OfxStatus
OfxInteger2DInstance::getKeyTime(int nth, OfxTime& time) const
{
    return OfxKeyFrame::getKeyTime(_knob, nth, time);
}

OfxStatus
OfxInteger2DInstance::getKeyIndex(OfxTime time, int direction, int & index) const
{
    return OfxKeyFrame::getKeyIndex(_knob, time, direction, index);
}

OfxStatus
OfxInteger2DInstance::deleteKey(OfxTime time)
{
    return OfxKeyFrame::deleteKey(_knob, time);
}

OfxStatus
OfxInteger2DInstance::deleteAllKeys()
{
    return OfxKeyFrame::deleteAllKeys(_knob);
}

void
OfxInteger2DInstance::onKnobAnimationLevelChanged(int lvl)
{
    Natron::AnimationLevel l = (Natron::AnimationLevel)lvl;
    assert(l == Natron::NO_ANIMATION || getCanAnimate());
    getProperties().setIntProperty(kOfxParamPropIsAnimating, l != Natron::NO_ANIMATION);
    getProperties().setIntProperty(kOfxParamPropIsAutoKeying, l == Natron::INTERPOLATED_VALUE);
}


////////////////////////// OfxDouble3DInstance /////////////////////////////////////////////////

OfxDouble3DInstance::OfxDouble3DInstance(const boost::shared_ptr<OfxEffectInstance>& node, OFX::Host::Param::Descriptor& descriptor)
: OFX::Host::Param::Double3DInstance(descriptor,node->effectInstance())
{
    const int dims = 3;
    const OFX::Host::Property::Set &properties = getProperties();
    
    
    _knob = Natron::createKnob<Double_Knob>(node, getParamLabel(this),dims);
    
    std::vector<double> minimum(dims);
    std::vector<double> maximum(dims);
    std::vector<double> increment(dims);
    std::vector<double> displayMins(dims);
    std::vector<double> displayMaxs(dims);
    std::vector<int> decimals(dims);
    boost::scoped_array<double> def(new double[dims]);
    
    // kOfxParamPropIncrement and kOfxParamPropDigits only have one dimension,
    // @see Descriptor::addNumericParamProps() in ofxhParam.cpp
    // @see gDoubleParamProps in ofxsPropertyValidation.cpp
    double incr = properties.getDoubleProperty(kOfxParamPropIncrement);
    int dig = properties.getIntProperty(kOfxParamPropDigits);
    for (int i = 0; i < dims; ++i) {
        minimum[i] = properties.getDoubleProperty(kOfxParamPropMin,i);
        displayMins[i] = properties.getDoubleProperty(kOfxParamPropDisplayMin,i);
        displayMaxs[i] = properties.getDoubleProperty(kOfxParamPropDisplayMax,i);
        maximum[i] = properties.getDoubleProperty(kOfxParamPropMax,i);
        increment[i] = incr;
        decimals[i] = dig;
        def[i] = properties.getDoubleProperty(kOfxParamPropDefault,i);
        std::string dimensionName = properties.getStringProperty(kOfxParamPropDimensionLabel,i);
        if (!dimensionName.empty()) {
            _knob->setDimensionName(i, dimensionName);
        }

    }
    
    _knob->setMinimumsAndMaximums(minimum, maximum);
    _knob->setIncrement(increment);
    _knob->setDisplayMinimumsAndMaximums(displayMins, displayMaxs);
    _knob->setDecimals(decimals);
    _knob->setDefaultValue(def[0],0);
    _knob->setDefaultValue(def[1],1);
    _knob->setDefaultValue(def[2],2);

}

OfxStatus
OfxDouble3DInstance::get(double& x1, double& x2, double& x3)
{
    x1 = _knob->getValue(0);
    x2 = _knob->getValue(1);
    x3 = _knob->getValue(2);
    return kOfxStatOK;
}

OfxStatus
OfxDouble3DInstance::get(OfxTime time, double& x1, double& x2, double& x3)
{
    x1 = _knob->getValueAtTime(time,0);
    x2 = _knob->getValueAtTime(time,1);
    x3 = _knob->getValueAtTime(time,2);
    return kOfxStatOK;
}

OfxStatus
OfxDouble3DInstance::set(double x1,double x2,double x3)
{
    _knob->setValue(x1,0);
    _knob->setValue(x2,1);
    _knob->setValue(x3,2);
	return kOfxStatOK;
}

OfxStatus
OfxDouble3DInstance::set(OfxTime time, double x1, double x2, double x3)
{
    _knob->setValueAtTime(time,x1,0);
    _knob->setValueAtTime(time,x2,1);
    _knob->setValueAtTime(time,x3,2);
	return kOfxStatOK;
}

OfxStatus
OfxDouble3DInstance::derive(OfxTime time, double& x1, double& x2, double& x3)
{
    x1 = _knob->getDerivativeAtTime(time,0);
    x2 = _knob->getDerivativeAtTime(time,1);
    x3 = _knob->getDerivativeAtTime(time,2);
    return kOfxStatOK;
}

OfxStatus
OfxDouble3DInstance::integrate(OfxTime time1, OfxTime time2, double&x1 ,double& x2,double& x3)
{
    x1 = _knob->getIntegrateFromTimeToTime(time1, time2, 0);
    x2 = _knob->getIntegrateFromTimeToTime(time1, time2, 1);
    x3 = _knob->getIntegrateFromTimeToTime(time1, time2, 2);
    return kOfxStatOK;
}

// callback which should set enabled state as appropriate
void
OfxDouble3DInstance::setEnabled()
{
    _knob->setAllDimensionsEnabled(getEnabled());
}

// callback which should set secret state as appropriate
void
OfxDouble3DInstance::setSecret()
{
    _knob->setSecret(getSecret());
}

void
OfxDouble3DInstance::setEvaluateOnChange()
{
    _knob->setEvaluateOnChange(getEvaluateOnChange());
}

boost::shared_ptr<KnobI>
OfxDouble3DInstance::getKnob() const
{
    return _knob;
}

bool
OfxDouble3DInstance::isAnimated(int dimension) const
{
    return _knob->isAnimated(dimension);
}

bool
OfxDouble3DInstance::isAnimated() const {
    return _knob->isAnimated(0) || _knob->isAnimated(1) || _knob->isAnimated(2);
}

OfxStatus
OfxDouble3DInstance::getNumKeys(unsigned int &nKeys) const
{
    return OfxKeyFrame::getNumKeys(_knob, nKeys);
}

OfxStatus
OfxDouble3DInstance::getKeyTime(int nth, OfxTime& time) const
{
    return OfxKeyFrame::getKeyTime(_knob, nth, time);
}

OfxStatus
OfxDouble3DInstance::getKeyIndex(OfxTime time, int direction, int & index) const
{
    return OfxKeyFrame::getKeyIndex(_knob, time, direction, index);
}

OfxStatus
OfxDouble3DInstance::deleteKey(OfxTime time)
{
    return OfxKeyFrame::deleteKey(_knob, time);
}

OfxStatus OfxDouble3DInstance::deleteAllKeys()
{
    return OfxKeyFrame::deleteAllKeys(_knob);
}

void
OfxDouble3DInstance::onKnobAnimationLevelChanged(int lvl)
{
    Natron::AnimationLevel l = (Natron::AnimationLevel)lvl;
    assert(l == Natron::NO_ANIMATION || getCanAnimate());
    getProperties().setIntProperty(kOfxParamPropIsAnimating, l != Natron::NO_ANIMATION);
    getProperties().setIntProperty(kOfxParamPropIsAutoKeying, l == Natron::INTERPOLATED_VALUE);
}


////////////////////////// OfxInteger3DInstance /////////////////////////////////////////////////

OfxInteger3DInstance::OfxInteger3DInstance(const boost::shared_ptr<OfxEffectInstance>&node, OFX::Host::Param::Descriptor& descriptor)
: OFX::Host::Param::Integer3DInstance(descriptor,node->effectInstance())
{
    const int dims = 3;
    const OFX::Host::Property::Set &properties = getProperties();
    
    
    _knob = Natron::createKnob<Int_Knob>(node, getParamLabel(this), dims);
    
    std::vector<int> minimum(dims);
    std::vector<int> maximum(dims);
    std::vector<int> increment(dims);
    std::vector<int> displayMins(dims);
    std::vector<int> displayMaxs(dims);
    boost::scoped_array<int> def(new int[dims]);
    
    for (int i = 0; i < dims; ++i) {
        minimum[i] = properties.getIntProperty(kOfxParamPropMin,i);
        displayMins[i] = properties.getIntProperty(kOfxParamPropDisplayMin,i);
        displayMaxs[i] = properties.getIntProperty(kOfxParamPropDisplayMax,i);
        maximum[i] = properties.getIntProperty(kOfxParamPropMax,i);
        int incr = properties.getIntProperty(kOfxParamPropIncrement,i);
        increment[i] = incr != 0 ?  incr : 1;
        def[i] = properties.getIntProperty(kOfxParamPropDefault,i);
        
        std::string dimensionName = properties.getStringProperty(kOfxParamPropDimensionLabel,i);
        if (!dimensionName.empty()) {
            _knob->setDimensionName(i, dimensionName);
        }

    }
    
    _knob->setMinimumsAndMaximums(minimum, maximum);
    _knob->setIncrement(increment);
    _knob->setDisplayMinimumsAndMaximums(displayMins, displayMaxs);
    _knob->setDefaultValue(def[0],0);
    _knob->setDefaultValue(def[1],1);
    _knob->setDefaultValue(def[2],2);

}

OfxStatus
OfxInteger3DInstance::get(int& x1, int& x2, int& x3)
{
    x1 = _knob->getValue(0);
    x2 = _knob->getValue(1);
    x3 = _knob->getValue(2);
    return kOfxStatOK;
}

OfxStatus
OfxInteger3DInstance::get(OfxTime time, int& x1, int& x2, int& x3)
{
    x1 = _knob->getValueAtTime(time,0);
    x2 = _knob->getValueAtTime(time,1);
    x3 = _knob->getValueAtTime(time,2);
    return kOfxStatOK;
}

OfxStatus
OfxInteger3DInstance::set(int x1, int x2, int x3)
{
    _knob->setValue(x1,0);
    _knob->setValue(x2,1);
    _knob->setValue(x3,2);
	return kOfxStatOK;
}

OfxStatus
OfxInteger3DInstance::set(OfxTime time, int x1, int x2, int x3)
{
    _knob->setValueAtTime(time,x1,0);
    _knob->setValueAtTime(time,x2,1);
    _knob->setValueAtTime(time,x3,2);
	return kOfxStatOK;
}

// callback which should set enabled state as appropriate
void
OfxInteger3DInstance::setEnabled()
{
    _knob->setAllDimensionsEnabled(getEnabled());
}

// callback which should set secret state as appropriate
void
OfxInteger3DInstance::setSecret()
{
    _knob->setSecret(getSecret());
}

void
OfxInteger3DInstance::setEvaluateOnChange()
{
    _knob->setEvaluateOnChange(getEvaluateOnChange());
}

boost::shared_ptr<KnobI>
OfxInteger3DInstance::getKnob() const
{
    return _knob;
}

OfxStatus
OfxInteger3DInstance::getNumKeys(unsigned int &nKeys) const
{
    return OfxKeyFrame::getNumKeys(_knob, nKeys);
}

OfxStatus
OfxInteger3DInstance::getKeyTime(int nth, OfxTime& time) const
{
    return OfxKeyFrame::getKeyTime(_knob, nth, time);
}

OfxStatus
OfxInteger3DInstance::getKeyIndex(OfxTime time, int direction, int & index) const
{
    return OfxKeyFrame::getKeyIndex(_knob, time, direction, index);
}

OfxStatus
OfxInteger3DInstance::deleteKey(OfxTime time)
{
    return OfxKeyFrame::deleteKey(_knob, time);
}

OfxStatus
OfxInteger3DInstance::deleteAllKeys()
{
    return OfxKeyFrame::deleteAllKeys(_knob);
}

void
OfxInteger3DInstance::onKnobAnimationLevelChanged(int lvl)
{
    Natron::AnimationLevel l = (Natron::AnimationLevel)lvl;
    assert(l == Natron::NO_ANIMATION || getCanAnimate());
    getProperties().setIntProperty(kOfxParamPropIsAnimating, l != Natron::NO_ANIMATION);
    getProperties().setIntProperty(kOfxParamPropIsAutoKeying, l == Natron::INTERPOLATED_VALUE);
}


////////////////////////// OfxGroupInstance /////////////////////////////////////////////////

OfxGroupInstance::OfxGroupInstance(const boost::shared_ptr<OfxEffectInstance>& node,OFX::Host::Param::Descriptor& descriptor)
: OFX::Host::Param::GroupInstance(descriptor,node->effectInstance())
, _groupKnob()
, _tabKnob()
{
    const OFX::Host::Property::Set &properties = getProperties();
    
    int isTab = properties.getIntProperty(kFnOfxParamPropGroupIsTab);
    if(isTab){
        _tabKnob = Natron::createKnob<Tab_Knob>(node, getParamLabel(this));
        
    }else{
        _groupKnob = Natron::createKnob<Group_Knob>(node, getParamLabel(this));
        int opened = properties.getIntProperty(kOfxParamPropGroupOpen);
        _groupKnob->setDefaultValue(opened,0);
    }
    
    
}
void OfxGroupInstance::addKnob(boost::shared_ptr<KnobI> k) {
    if(_groupKnob){
        _groupKnob->addKnob(k);
    }else{
        _tabKnob->addKnob(k);
    }
}

boost::shared_ptr<KnobI> OfxGroupInstance::getKnob() const{
    if(_groupKnob){
        return _groupKnob;
    }else{
        return _tabKnob;
    }
}


void OfxGroupInstance::setEnabled() {
    _groupKnob->setAllDimensionsEnabled(getEnabled());
}

// callback which should set secret state as appropriate
void OfxGroupInstance::setSecret() {
    _groupKnob->setSecret(getSecret());
}


////////////////////////// OfxStringInstance /////////////////////////////////////////////////


OfxStringInstance::OfxStringInstance(const boost::shared_ptr<OfxEffectInstance>& node,OFX::Host::Param::Descriptor& descriptor)
: OFX::Host::Param::StringInstance(descriptor,node->effectInstance())
, _node(node)
, _fileKnob()
, _outputFileKnob()
, _stringKnob()
, _pathKnob()
{
    const OFX::Host::Property::Set &properties = getProperties();
    std::string mode = properties.getStringProperty(kOfxParamPropStringMode);
    
    if (mode == kOfxParamStringIsFilePath) {
        
        int fileIsImage = (node->isReader() || node->isWriter()) && (getScriptName() == "filename");
        int fileIsOutput = !properties.getIntProperty(kOfxParamPropStringFilePathExists);
        int filePathSupportsImageSequences = getCanAnimate();
        
        
        if (!fileIsOutput) {
            _fileKnob = Natron::createKnob<File_Knob>(node, getParamLabel(this));
            if(fileIsImage){
                _fileKnob->setAsInputImage();
            }
            if (!filePathSupportsImageSequences) {
                _fileKnob->setAnimationEnabled(false);
            }
        } else {
            _outputFileKnob = Natron::createKnob<OutputFile_Knob>(node, getParamLabel(this));
            if(fileIsImage){
                _outputFileKnob->setAsOutputImageFile();
            }
            if (!filePathSupportsImageSequences) {
                _outputFileKnob->setAnimationEnabled(false);
            }
            
        }
    } else if (mode == kOfxParamStringIsDirectoryPath) {
        _pathKnob = Natron::createKnob<Path_Knob>(node, getParamLabel(this));
        _pathKnob->setMultiPath(false);
    } else if (mode == kOfxParamStringIsSingleLine || mode == kOfxParamStringIsLabel || mode == kOfxParamStringIsMultiLine) {
        
        _stringKnob = Natron::createKnob<String_Knob>(node, getParamLabel(this));
        if (mode == kOfxParamStringIsLabel) {
            _stringKnob->setAllDimensionsEnabled(false);
            _stringKnob->setAsLabel();
        }
        if(mode == kOfxParamStringIsMultiLine) {
            _stringKnob->setAsMultiLine();
        }
    }
    std::string defaultVal = properties.getStringProperty(kOfxParamPropDefault).c_str();
    if (!defaultVal.empty()) {
        if (_fileKnob) {
            _fileKnob->setDefaultValue(defaultVal,0);
        } else if (_outputFileKnob) {
            _outputFileKnob->setDefaultValue(defaultVal,0);
        } else if (_stringKnob) {
            _stringKnob->setDefaultValue(defaultVal,0);
        } else if (_pathKnob) {
            _pathKnob->setDefaultValue(defaultVal,0);
        }
    }
}

OfxStatus OfxStringInstance::get(std::string &str) {
    assert(_node->effectInstance());
    int currentFrame;
    Natron::OutputEffectInstance* outputEffect = dynamic_cast<Natron::OutputEffectInstance*>(_node.get());
    if (_node->isWriter() && outputEffect->isDoingFullSequenceRender()) {
        currentFrame = outputEffect->getCurrentFrame();
    } else {
        currentFrame = (int)_node->effectInstance()->timeLineGetTime();
    }
    if(_fileKnob){
        str = _fileKnob->getValueAtTimeConditionally(currentFrame,true);
    }else if(_outputFileKnob){
        str = _outputFileKnob->generateFileNameAtTime(currentFrame).toStdString();
    }else if(_stringKnob){
        str = _stringKnob->getValueAtTime(currentFrame,0);
    }else if(_pathKnob){
        str = _pathKnob->getValue();
    }
    return kOfxStatOK;
}

OfxStatus OfxStringInstance::get(OfxTime time, std::string& str) {
    assert(_node->effectInstance());
    if(_fileKnob){
        str = _fileKnob->getValueAtTimeConditionally(time,true);
    }else if(_outputFileKnob){
        str = _outputFileKnob->generateFileNameAtTime(time).toStdString();
    }else if(_stringKnob){
        str = _stringKnob->getValueAtTime(std::floor(time + 0.5), 0);
    }else if(_pathKnob){
        str = _pathKnob->getValue();
    }
    return kOfxStatOK;
}

OfxStatus OfxStringInstance::set(const char* str) {
    if(_fileKnob){
        _fileKnob->setValue(str,0);
    }
    if(_outputFileKnob){
        _outputFileKnob->setValue(str,0);
    }
    if(_stringKnob){
        _stringKnob->setValue(str,0);
    }
    if(_pathKnob){
        _pathKnob->setValue(str,0);
    }
    return kOfxStatOK;
}

OfxStatus OfxStringInstance::set(OfxTime time, const char* str) {
    assert(!String_Knob::canAnimateStatic());
    if(_fileKnob){
        _fileKnob->setValueAtTime(time,str,0);
    }
    if(_outputFileKnob){
        _outputFileKnob->setValue(str,0);
    }
    if(_stringKnob){
        _stringKnob->setValueAtTime((int)time,str,0);
    }
    if (_pathKnob) {
        _pathKnob->setValue(str,0);
    }
    return kOfxStatOK;
}
OfxStatus OfxStringInstance::getV(va_list arg){
    const char **value = va_arg(arg, const char **);
    
    OfxStatus stat = get(_localString.localData());
    *value = _localString.localData().c_str();
    return stat;
    
}
OfxStatus OfxStringInstance::getV(OfxTime time, va_list arg){
    const char **value = va_arg(arg, const char **);
    
    OfxStatus stat = get(time,_localString.localData());
    *value = _localString.localData().c_str();
    return stat;
}

boost::shared_ptr<KnobI> OfxStringInstance::getKnob() const{
    
    if(_fileKnob){
        return _fileKnob;
    }
    if(_outputFileKnob){
        return _outputFileKnob;
    }
    if(_stringKnob){
        return _stringKnob;
    }
    if (_pathKnob) {
        return _pathKnob;
    }

    return boost::shared_ptr<KnobI>();
}
// callback which should set enabled state as appropriate
void OfxStringInstance::setEnabled(){
    if(_fileKnob){
        _fileKnob->setAllDimensionsEnabled(getEnabled());
    }
    if (_outputFileKnob) {
        _outputFileKnob->setAllDimensionsEnabled(getEnabled());
    }
    if (_stringKnob) {
        _stringKnob->setAllDimensionsEnabled(getEnabled());
    }
    if (_pathKnob) {
        _pathKnob->setAllDimensionsEnabled(getEnabled());
    }
}

// callback which should set secret state as appropriate
void OfxStringInstance::setSecret(){
    if(_fileKnob){
        _fileKnob->setSecret(getSecret());
    }
    if (_outputFileKnob) {
        _outputFileKnob->setSecret(getSecret());
    }
    if (_stringKnob) {
        _stringKnob->setSecret(getSecret());
    }
    if (_pathKnob) {
        _pathKnob->setSecret(getSecret());
    }
}


void OfxStringInstance::setEvaluateOnChange() {
    if(_fileKnob){
        _fileKnob->setEvaluateOnChange(getEvaluateOnChange());
    }
    if (_outputFileKnob) {
        _outputFileKnob->setEvaluateOnChange(getEvaluateOnChange());
    }
    if (_stringKnob) {
        _stringKnob->setEvaluateOnChange(getEvaluateOnChange());
    }
    if (_pathKnob) {
        _pathKnob->setEvaluateOnChange(getEvaluateOnChange());
    }
}

const std::string OfxStringInstance::getRandomFrameName(int f) const{
    return _fileKnob ? _fileKnob->getValueAtTimeConditionally(f,true) : "";
}


OfxStatus OfxStringInstance::getNumKeys(unsigned int &nKeys) const {
    boost::shared_ptr<KnobI> knob;
    if(_stringKnob){
        knob = boost::dynamic_pointer_cast<KnobI>(_stringKnob);
    } else if (_fileKnob) {
        knob = boost::dynamic_pointer_cast<KnobI>(_fileKnob);
    } else {
        return nKeys = 0;
    }
    return OfxKeyFrame::getNumKeys(knob, nKeys);
}
OfxStatus OfxStringInstance::getKeyTime(int nth, OfxTime& time) const {
    boost::shared_ptr<KnobI> knob;
    if(_stringKnob){
        knob = boost::dynamic_pointer_cast<KnobI>(_stringKnob);
    } else if (_fileKnob) {
        knob = boost::dynamic_pointer_cast<KnobI>(_fileKnob);
    } else {
        return kOfxStatErrBadIndex;
    }
    return OfxKeyFrame::getKeyTime(knob, nth, time);
}
OfxStatus OfxStringInstance::getKeyIndex(OfxTime time, int direction, int & index) const {
    boost::shared_ptr<KnobI> knob;
    if(_stringKnob){
        knob = boost::dynamic_pointer_cast<KnobI>(_stringKnob);
    } else if (_fileKnob) {
        knob = boost::dynamic_pointer_cast<KnobI>(_fileKnob);
    } else {
        return kOfxStatFailed;
    }
    return OfxKeyFrame::getKeyIndex(knob, time, direction, index);
}
OfxStatus OfxStringInstance::deleteKey(OfxTime time) {
    boost::shared_ptr<KnobI> knob;
    if(_stringKnob){
        knob = boost::dynamic_pointer_cast<KnobI>(_stringKnob);
    } else if (_fileKnob) {
        knob = boost::dynamic_pointer_cast<KnobI>(_fileKnob);
    } else {
        return kOfxStatErrBadIndex;
    }
    return OfxKeyFrame::deleteKey(knob, time);
}
OfxStatus OfxStringInstance::deleteAllKeys(){
    boost::shared_ptr<KnobI> knob;
    if(_stringKnob){
        knob = boost::dynamic_pointer_cast<KnobI>(_stringKnob);
    } else if (_fileKnob) {
        knob = boost::dynamic_pointer_cast<KnobI>(_fileKnob);
    } else {
        return kOfxStatOK;
    }
    return OfxKeyFrame::deleteAllKeys(knob);
}

void OfxStringInstance::onKnobAnimationLevelChanged(int lvl)
{
    Natron::AnimationLevel l = (Natron::AnimationLevel)lvl;
    assert(l == Natron::NO_ANIMATION || getCanAnimate());
    getProperties().setIntProperty(kOfxParamPropIsAnimating, l != Natron::NO_ANIMATION);
    getProperties().setIntProperty(kOfxParamPropIsAutoKeying, l == Natron::INTERPOLATED_VALUE);
}


////////////////////////// OfxCustomInstance /////////////////////////////////////////////////


/*
 http://openfx.sourceforge.net/Documentation/1.3/ofxProgrammingReference.html#kOfxParamTypeCustom
 
 Custom parameters contain null terminated char * C strings, and may animate. They are designed to provide plugins with a way of storing data that is too complicated or impossible to store in a set of ordinary parameters.
 
 If a custom parameter animates, it must set its kOfxParamPropCustomInterpCallbackV1 property, which points to a OfxCustomParamInterpFuncV1 function. This function is used to interpolate keyframes in custom params.
 
 Custom parameters have no interface by default. However,
 
 * if they animate, the host's animation sheet/editor should present a keyframe/curve representation to allow positioning of keys and control of interpolation. The 'normal' (ie: paged or hierarchical) interface should not show any gui.
 * if the custom param sets its kOfxParamPropInteractV1 property, this should be used by the host in any normal (ie: paged or hierarchical) interface for the parameter.
 
 Custom parameters are mandatory, as they are simply ASCII C strings. However, animation of custom parameters an support for an in editor interact is optional.
 */



OfxCustomInstance::OfxCustomInstance(const boost::shared_ptr<OfxEffectInstance>& node,OFX::Host::Param::Descriptor& descriptor)
: OFX::Host::Param::CustomInstance(descriptor,node->effectInstance())
, _node(node)
, _knob()
, _customParamInterpolationV1Entry(0)
{
    const OFX::Host::Property::Set &properties = getProperties();
    
    
    _knob = Natron::createKnob<String_Knob>(node, getParamLabel(this));
    _knob->setAsCustom();
    
    _knob->setDefaultValue(properties.getStringProperty(kOfxParamPropDefault),0);
    
    _customParamInterpolationV1Entry = (customParamInterpolationV1Entry_t)properties.getPointerProperty(kOfxParamPropCustomInterpCallbackV1);
    if (_customParamInterpolationV1Entry) {
        _knob->setCustomInterpolation(_customParamInterpolationV1Entry, (void*)getHandle());
    }
}

OfxStatus OfxCustomInstance::get(std::string &str) {
    assert(_node->effectInstance());
    int currentFrame = (int)_node->effectInstance()->timeLineGetTime();
    str = _knob->getValueAtTime(currentFrame, 0);
    return kOfxStatOK;
}

OfxStatus OfxCustomInstance::get(OfxTime time, std::string& str) {
    assert(String_Knob::canAnimateStatic());
    // it should call _customParamInterpolationV1Entry
    assert(_node->effectInstance());
    str = _knob->getValueAtTime(time, 0);
    return kOfxStatOK;
}


OfxStatus OfxCustomInstance::set(const char* str) {
    _knob->setValue(str,0);
    return kOfxStatOK;
}

OfxStatus OfxCustomInstance::set(OfxTime time, const char* str) {
    assert(String_Knob::canAnimateStatic());
    _knob->setValueAtTime(time,str,0);
    return kOfxStatOK;
}

OfxStatus OfxCustomInstance::getV(va_list arg) {
    const char **value = va_arg(arg, const char **);
    
    OfxStatus stat = get(_localString.localData());
    *value = _localString.localData().c_str();
    return stat;
    
}
OfxStatus OfxCustomInstance::getV(OfxTime time, va_list arg) {
    const char **value = va_arg(arg, const char **);
    
    OfxStatus stat = get(time,_localString.localData());
    *value = _localString.localData().c_str();
    return stat;
}

boost::shared_ptr<KnobI> OfxCustomInstance::getKnob() const {
    return _knob;
}

// callback which should set enabled state as appropriate
void OfxCustomInstance::setEnabled() {
    _knob->setAllDimensionsEnabled(getEnabled());
}

// callback which should set secret state as appropriate
void OfxCustomInstance::setSecret() {
    _knob->setSecret(getSecret());
}

void OfxCustomInstance::setEvaluateOnChange() {
    _knob->setEvaluateOnChange(getEvaluateOnChange());
}

OfxStatus OfxCustomInstance::getNumKeys(unsigned int &nKeys) const {
    return OfxKeyFrame::getNumKeys(_knob, nKeys);
}
OfxStatus OfxCustomInstance::getKeyTime(int nth, OfxTime& time) const {
    return OfxKeyFrame::getKeyTime(_knob, nth, time);
}
OfxStatus OfxCustomInstance::getKeyIndex(OfxTime time, int direction, int & index) const {
    return OfxKeyFrame::getKeyIndex(_knob, time, direction, index);
}
OfxStatus OfxCustomInstance::deleteKey(OfxTime time) {
    return OfxKeyFrame::deleteKey(_knob, time);
}
OfxStatus OfxCustomInstance::deleteAllKeys(){
    return OfxKeyFrame::deleteAllKeys(_knob);
}

void OfxCustomInstance::onKnobAnimationLevelChanged(int lvl)
{
    Natron::AnimationLevel l = (Natron::AnimationLevel)lvl;
    assert(l == Natron::NO_ANIMATION || getCanAnimate());
    getProperties().setIntProperty(kOfxParamPropIsAnimating, l != Natron::NO_ANIMATION);
    getProperties().setIntProperty(kOfxParamPropIsAutoKeying, l == Natron::INTERPOLATED_VALUE);
}


////////////////////////// OfxParametricInstance /////////////////////////////////////////////////

OfxParametricInstance::OfxParametricInstance(const boost::shared_ptr<OfxEffectInstance>& node, OFX::Host::Param::Descriptor& descriptor)
: OFX::Host::ParametricParam::ParametricInstance(descriptor,node->effectInstance())
, _descriptor(descriptor)
, _overlayInteract(NULL)
, _effect(node)
{
    
    
    
    const OFX::Host::Property::Set &properties = getProperties();
    int parametricDimension = properties.getIntProperty(kOfxParamPropParametricDimension);
    
    
    _knob = Natron::createKnob<Parametric_Knob>(node, getParamLabel(this),parametricDimension);
    
    setLabel();//set label on all curves
    
   std::vector<double> color(3*parametricDimension);
    properties.getDoublePropertyN(kOfxParamPropParametricUIColour, &color[0], 3*parametricDimension);
    
    for (int i = 0; i < parametricDimension; ++i) {
        _knob->setCurveColor(i, color[i*3], color[i*3+1], color[i*3+2]);
    }
    
    QObject::connect(_knob.get(),SIGNAL(mustInitializeOverlayInteract(OverlaySupport*)),this,SLOT(initializeInteract(OverlaySupport*)));
    QObject::connect(_knob.get(), SIGNAL(mustResetToDefault(QVector<int>)), this, SLOT(onResetToDefault(QVector<int>)));
    setDisplayRange();
}


void OfxParametricInstance::onResetToDefault(const QVector<int>& dimensions){
    for (int i = 0; i < dimensions.size(); ++i) {
        Natron::Status st = _knob->deleteAllControlPoints(dimensions.at(i));
        assert(st == Natron::StatOK);
        defaultInitializeFromDescriptor(dimensions.at(i),_descriptor);
    }
}

void OfxParametricInstance::initializeInteract(OverlaySupport* widget){
    
    OfxPluginEntryPoint* interactEntryPoint = (OfxPluginEntryPoint*)getProperties().getPointerProperty(kOfxParamPropParametricInteractBackground);
    if(interactEntryPoint){
        _overlayInteract = new Natron::OfxOverlayInteract((*_effect->effectInstance()),8,true);
        _overlayInteract->setCallingViewport(widget);
        _overlayInteract->createInstanceAction();
        QObject::connect(_knob.get(), SIGNAL(customBackgroundRequested()), this, SLOT(onCustomBackgroundDrawingRequested()));
    }
    
}

OfxParametricInstance::~OfxParametricInstance(){
    if(_overlayInteract){
        delete _overlayInteract;
    }
}


boost::shared_ptr<KnobI> OfxParametricInstance::getKnob() const{
    return _knob;
}

// callback which should set enabled state as appropriate
void OfxParametricInstance::setEnabled() {
    _knob->setAllDimensionsEnabled(getEnabled());
}

// callback which should set secret state as appropriate
void OfxParametricInstance::setSecret() {
    _knob->setSecret(getSecret());
}

void OfxParametricInstance::setEvaluateOnChange() {
    _knob->setEvaluateOnChange(getEvaluateOnChange());
}

/// callback which should update label
void OfxParametricInstance::setLabel() {
    _knob->setName(getParamLabel(this));
    for (int i = 0; i < _knob->getDimension(); ++i) {
        const std::string& curveName = getProperties().getStringProperty(kOfxParamPropDimensionLabel,i);
        _knob->setCurveLabel(i, curveName);
    }
}

void OfxParametricInstance::setDisplayRange() {
    double range_min = getProperties().getDoubleProperty(kOfxParamPropParametricRange,0);
    double range_max = getProperties().getDoubleProperty(kOfxParamPropParametricRange,1);
    
    assert(range_max > range_min);
    
    _knob->setParametricRange(range_min, range_max);
}

OfxStatus OfxParametricInstance::getValue(int curveIndex,OfxTime /*time*/,double parametricPosition,double *returnValue)
{
    Natron::Status stat = _knob->getValue(curveIndex, parametricPosition, returnValue);
    if(stat == Natron::StatOK){
        return kOfxStatOK;
    }else{
        return kOfxStatFailed;
    }
}

OfxStatus OfxParametricInstance::getNControlPoints(int curveIndex,double /*time*/,int *returnValue){
    Natron::Status stat = _knob->getNControlPoints(curveIndex, returnValue);
    if(stat == Natron::StatOK){
        return kOfxStatOK;
    }else{
        return kOfxStatFailed;
    }
}

OfxStatus OfxParametricInstance::getNthControlPoint(int curveIndex,
                                                    double /*time*/,
                                                    int    nthCtl,
                                                    double *key,
                                                    double *value) {
    Natron::Status stat = _knob->getNthControlPoint(curveIndex, nthCtl, key, value);
    if(stat == Natron::StatOK){
        return kOfxStatOK;
    }else{
        return kOfxStatFailed;
    }
}

OfxStatus OfxParametricInstance::setNthControlPoint(int   curveIndex,
                                                    double /*time*/,
                                                    int   nthCtl,
                                                    double key,
                                                    double value,
                                                    bool /*addAnimationKey*/
) {
    Natron::Status stat = _knob->setNthControlPoint(curveIndex, nthCtl, key, value);
    if(stat == Natron::StatOK){
        return kOfxStatOK;
    }else{
        return kOfxStatFailed;
    }
}
OfxStatus OfxParametricInstance::addControlPoint(int   curveIndex,
                                                 double /*time*/,
                                                 double key,
                                                 double value,
                                                 bool/* addAnimationKey*/) {
    Natron::Status stat = _knob->addControlPoint(curveIndex, key, value);
    if(stat == Natron::StatOK){
        return kOfxStatOK;
    }else{
        return kOfxStatFailed;
    }
}

OfxStatus  OfxParametricInstance::deleteControlPoint(int   curveIndex,int   nthCtl) {
    Natron::Status stat = _knob->deleteControlPoint(curveIndex, nthCtl);
    if(stat == Natron::StatOK){
        return kOfxStatOK;
    }else{
        return kOfxStatFailed;
    }
}

OfxStatus  OfxParametricInstance::deleteAllControlPoints(int   curveIndex) {
    Natron::Status stat = _knob->deleteAllControlPoints(curveIndex);
    if(stat == Natron::StatOK){
        return kOfxStatOK;
    }else{
        return kOfxStatFailed;
    }
}


void OfxParametricInstance::onCustomBackgroundDrawingRequested(){
    if(_overlayInteract){
        RenderScale s;
        _overlayInteract->getPixelScale(s.x, s.y);
        _overlayInteract->drawAction(_effect->effectInstance()->getFrameRecursive(), s);
    }
}<|MERGE_RESOLUTION|>--- conflicted
+++ resolved
@@ -267,93 +267,6 @@
 
 ////////////////////////// OfxDoubleInstance /////////////////////////////////////////////////
 
-<<<<<<< HEAD
-static void valueAccordingToType(bool toType,const std::string& coordinateSystem,const std::string& doubleType,const boost::shared_ptr<OfxEffectInstance>& effect,
-=======
-/*
- FROM THE OFX SPEC:
-
- * kOfxParamCoordinatesNormalised is OFX > 1.2 and is used ONLY for setting defaults
-
- These new parameter types can set their defaults in one of two coordinate systems, the property kOfxParamPropDefaultCoordinateSystem. Specifies the coordinate system the default value is being specified in.
-
- * kOfxParamDoubleTypeNormalized* is OFX < 1.2 and is used ONLY for displaying the value: get/set should always return the normalized value:
-
- To flag to the host that a parameter as normalised, we use the kOfxParamPropDoubleType property. Parameters that are so flagged have values set and retrieved by an effect in normalized coordinates. However a host can choose to represent them to the user in whatever space it chooses.
-
- Noth properties can be easily supported:
- - the first one is used ONLY when setting the *DEFAULT* value
- - the second is used ONLY by the GUI
- */
-
-#if 0
-#warning "BUGGY!!! please read the spec."
-static void valueAccordingToType(bool toType,const std::string& coordinateSystem,const std::string& doubleType,OfxEffectInstance* effect,
->>>>>>> 274e247d
-                                 double* inOut1stDim,double* inOutS2ndDim = NULL){
-    bool normalized = coordinateSystem == kOfxParamCoordinatesNormalised;
-    if (doubleType == kOfxParamDoubleTypePlain ||
-       doubleType == kOfxParamDoubleTypeAngle ||
-       doubleType == kOfxParamDoubleTypeScale ||
-       doubleType == kOfxParamDoubleTypeTime ||
-       doubleType == kOfxParamDoubleTypeAbsoluteTime) {
-        //types not handled
-        return;
-    } else if (doubleType == kOfxParamDoubleTypeX ||
-             doubleType == kOfxParamDoubleTypeXAbsolute ||
-             doubleType == kOfxParamDoubleTypeNormalisedX ||
-            doubleType == kOfxParamDoubleTypeNormalisedXAbsolute){ //< treat absolute as non-absolute...
-        
-        if (normalized) {
-            Format projectFormat;
-            effect->getApp()->getProject()->getProjectDefaultFormat(&projectFormat);
-            if(toType){
-                *inOut1stDim *= (double)projectFormat.width();
-            } else {
-                *inOut1stDim /= (double)projectFormat.width();
-            }
-        }
-        return;
-    } else if (doubleType == kOfxParamDoubleTypeY ||
-             doubleType == kOfxParamDoubleTypeYAbsolute ||
-             doubleType == kOfxParamDoubleTypeNormalisedY ||
-             doubleType == kOfxParamDoubleTypeNormalisedYAbsolute){ //< treat absolute as non-absolute...
-        
-        if (normalized) {
-            Format projectFormat;
-            effect->getApp()->getProject()->getProjectDefaultFormat(&projectFormat);
-            if(toType){
-                
-                *inOut1stDim *= (double)projectFormat.height();
-            } else {
-                *inOut1stDim /= (double)projectFormat.height();
-            }
-        }
-        return;
-    } else if (doubleType == kOfxParamDoubleTypeXY ||
-               doubleType == kOfxParamDoubleTypeXYAbsolute ||
-             doubleType == kOfxParamDoubleTypeNormalisedXY ||
-             doubleType == kOfxParamDoubleTypeNormalisedXYAbsolute) {
-        assert(inOutS2ndDim);
-        
-        if (normalized) {
-            Format projectFormat;
-            effect->getApp()->getProject()->getProjectDefaultFormat(&projectFormat);
-            if(toType){
-                
-                *inOut1stDim *= (double)projectFormat.width();
-                *inOutS2ndDim *= (double)projectFormat.height();
-            } else {
-                *inOut1stDim /= (double)projectFormat.width();
-                *inOutS2ndDim /= (double)projectFormat.height();
-            }
-
-        }
-    }
-    
-    
-}
-#endif
 
 OfxDoubleInstance::OfxDoubleInstance(const boost::shared_ptr<OfxEffectInstance>& node,  OFX::Host::Param::Descriptor& descriptor)
 : OFX::Host::Param::DoubleInstance(descriptor,node->effectInstance())
@@ -361,29 +274,19 @@
 {
     const OFX::Host::Property::Set &properties = getProperties();
 
+
+    const std::string& coordSystem = properties.getStringProperty(kOfxParamPropDefaultCoordinateSystem);
+    
+    _knob = Natron::createKnob<Double_Knob>(node, getParamLabel(this));
+    
     const std::string& doubleType = properties.getStringProperty(kOfxParamPropDoubleType);
-    
-    const std::string& coordSystem = properties.getStringProperty(kOfxParamPropDefaultCoordinateSystem);
- 
-    if(doubleType == kOfxParamDoubleTypeX ||
-       doubleType == kOfxParamDoubleTypeXAbsolute ||
-       doubleType == kOfxParamDoubleTypeNormalisedX ||
-       doubleType == kOfxParamDoubleTypeNormalisedXAbsolute ||
-       doubleType == kOfxParamDoubleTypeY ||
-       doubleType == kOfxParamDoubleTypeYAbsolute ||
-       doubleType == kOfxParamDoubleTypeNormalisedY ||
-       doubleType == kOfxParamDoubleTypeNormalisedYAbsolute ||
-       doubleType == kOfxParamDoubleTypeXY ||
-       doubleType == kOfxParamDoubleTypeXYAbsolute ||
-       doubleType == kOfxParamDoubleTypeNormalisedXY ||
-       doubleType == kOfxParamDoubleTypeNormalisedXYAbsolute){
-        ///connect to this slot ONLY if the double is spatial double
-        QObject::connect(node->getApp()->getProject().get(), SIGNAL(formatChanged(Format)), this, SLOT(onProjectFormatChanged(Format)));
-        
-    }
-    
-    
-    _knob = Natron::createKnob<Double_Knob>(node, getParamLabel(this));
+    if (doubleType == kOfxParamDoubleTypeNormalisedX ||
+        doubleType == kOfxParamDoubleTypeNormalisedXAbsolute) {
+        _knob->setNormalizedState(0, Double_Knob::NORMALIZATION_X);
+    } else if (doubleType == kOfxParamDoubleTypeNormalisedY ||
+               doubleType == kOfxParamDoubleTypeNormalisedYAbsolute) {
+        _knob->setNormalizedState(0, Double_Knob::NORMALIZATION_Y);
+    }
     
     double min = properties.getDoubleProperty(kOfxParamPropMin);
     double max = properties.getDoubleProperty(kOfxParamPropMax);
@@ -391,13 +294,11 @@
     double def = properties.getDoubleProperty(kOfxParamPropDefault);
     int decimals = properties.getIntProperty(kOfxParamPropDigits);
 
-    //valueAccordingToType(true,coordSystem,doubleType, node, &min);
-    //valueAccordingToType(true,coordSystem,doubleType, node, &max);
+
     _knob->setMinimum(min);
     _knob->setMaximum(max);
     setDisplayRange();
     if(incr > 0) {
-        //valueAccordingToType(true,coordSystem,doubleType, node, &incr);
         _knob->setIncrement(incr);
     }
     if(decimals > 0) {
@@ -405,7 +306,6 @@
     }
     
     if (coordSystem == kOfxParamCoordinatesNormalised) {
-        //valueAccordingToType(true,coordSystem,getProperties().getStringProperty(kOfxParamPropDoubleType),_node,&def);
         Format projectFormat;
         _node->getApp()->getProject()->getProjectDefaultFormat(&projectFormat);
         def *= (double)projectFormat.width();
@@ -421,8 +321,6 @@
 OfxDoubleInstance::get(double& v)
 {
     v = _knob->getValue();
-    //const std::string& coordSystem = getProperties().getStringProperty(kOfxParamPropDefaultCoordinateSystem);
-    //valueAccordingToType(false,coordSystem,getProperties().getStringProperty(kOfxParamPropDoubleType),_node,&v);
     return kOfxStatOK;
 }
 
@@ -430,16 +328,12 @@
 OfxDoubleInstance::get(OfxTime time, double& v)
 {
     v = _knob->getValueAtTime(time);
-    //const std::string& coordSystem = getProperties().getStringProperty(kOfxParamPropDefaultCoordinateSystem);
-    //valueAccordingToType(false,coordSystem,getProperties().getStringProperty(kOfxParamPropDoubleType),_node,&v);
     return kOfxStatOK;
 }
 
 OfxStatus
 OfxDoubleInstance::set(double v)
 {
-    //const std::string& coordSystem = getProperties().getStringProperty(kOfxParamPropDefaultCoordinateSystem);
-    //valueAccordingToType(true,coordSystem,getProperties().getStringProperty(kOfxParamPropDoubleType),_node,&v);
     _knob->setValue(v,0);
     return kOfxStatOK;
 }
@@ -447,20 +341,10 @@
 OfxStatus
 OfxDoubleInstance::set(OfxTime time, double v)
 {
-    //const std::string& coordSystem = getProperties().getStringProperty(kOfxParamPropDefaultCoordinateSystem);
-    //valueAccordingToType(true,coordSystem,getProperties().getStringProperty(kOfxParamPropDoubleType),_node,&v);
     _knob->setValueAtTime(time,v,0);
     return kOfxStatOK;
 }
 
-void
-OfxDoubleInstance::onProjectFormatChanged(const Format& /*f*/)
-{
-    double v;
-    get(v); //get the current value
-    _knob->setValue(v, 0);
-    setDisplayRange();
-}
 
 OfxStatus
 OfxDoubleInstance::derive(OfxTime time, double& v)
@@ -499,12 +383,8 @@
 void
 OfxDoubleInstance::setDisplayRange()
 {
-    const std::string& doubleType = getProperties().getStringProperty(kOfxParamPropDoubleType);
     double displayMin = getProperties().getDoubleProperty(kOfxParamPropDisplayMin);
     double displayMax = getProperties().getDoubleProperty(kOfxParamPropDisplayMax);
-    const std::string& coordSystem = getProperties().getStringProperty(kOfxParamPropDefaultCoordinateSystem);
-    //valueAccordingToType(true,coordSystem,doubleType, _node, &displayMin);
-    //valueAccordingToType(true,coordSystem,doubleType, _node, &displayMax);
     _knob->setDisplayMinimum(displayMin);
     _knob->setDisplayMaximum(displayMax);
 }
@@ -1091,28 +971,21 @@
 , _node(node)
 {
     const OFX::Host::Property::Set &properties = getProperties();
+    
+    const std::string& coordSystem = properties.getStringProperty(kOfxParamPropDefaultCoordinateSystem);
+
+    const int dims = 2;
+
+    _knob = Natron::createKnob<Double_Knob>(node, getParamLabel(this),dims);
+
     const std::string& doubleType = properties.getStringProperty(kOfxParamPropDoubleType);
-    const std::string& coordSystem = properties.getStringProperty(kOfxParamPropDefaultCoordinateSystem);
-    if(doubleType == kOfxParamDoubleTypeX ||
-       doubleType == kOfxParamDoubleTypeXAbsolute ||
-       doubleType == kOfxParamDoubleTypeNormalisedX ||
-       doubleType == kOfxParamDoubleTypeNormalisedXAbsolute ||
-       doubleType == kOfxParamDoubleTypeY ||
-       doubleType == kOfxParamDoubleTypeYAbsolute ||
-       doubleType == kOfxParamDoubleTypeNormalisedY ||
-       doubleType == kOfxParamDoubleTypeNormalisedYAbsolute ||
-       doubleType == kOfxParamDoubleTypeXY ||
-       doubleType == kOfxParamDoubleTypeXYAbsolute ||
-       doubleType == kOfxParamDoubleTypeNormalisedXY ||
-       doubleType == kOfxParamDoubleTypeNormalisedXYAbsolute){
-        ///connect to this slot ONLY if the double is spatial double
-        QObject::connect(node->getApp()->getProject().get(), SIGNAL(formatChanged(Format)), this, SLOT(onProjectFormatChanged(Format)));
+    if (doubleType == kOfxParamDoubleTypeNormalisedXY ||
+        doubleType == kOfxParamDoubleTypeNormalisedXYAbsolute) {
+        _knob->setNormalizedState(0, Double_Knob::NORMALIZATION_X);
+        _knob->setNormalizedState(1, Double_Knob::NORMALIZATION_Y);
         
     }
-    const int dims = 2;
-
-    _knob = Natron::createKnob<Double_Knob>(node, getParamLabel(this),dims);
-
+    
     std::vector<double> minimum(dims);
     std::vector<double> maximum(dims);
     std::vector<double> increment(dims);
@@ -1140,10 +1013,6 @@
 
     }
     
-    //valueAccordingToType(true,coordSystem, doubleType, node, &minimum[0],&minimum[1]);
-    //valueAccordingToType(true,coordSystem, doubleType, node, &maximum[0],&maximum[1]);
-    //valueAccordingToType(true,coordSystem, doubleType, node, &def[0],&def[1]);
-
     if (coordSystem == kOfxParamCoordinatesNormalised) {
         Format projectFormat;
         _node->getApp()->getProject()->getProjectDefaultFormat(&projectFormat);
@@ -1179,8 +1048,7 @@
 OfxStatus
 OfxDouble2DInstance::set(double x1,double x2)
 {
-    //const std::string& coordSystem = getProperties().getStringProperty(kOfxParamPropDefaultCoordinateSystem);
-    //valueAccordingToType(true,coordSystem, getProperties().getStringProperty(kOfxParamPropDoubleType), _node, &x1,&x2);
+
     _knob->setValue(x1,0);
     _knob->setValue(x2,1);
 	return kOfxStatOK;
@@ -1189,8 +1057,6 @@
 OfxStatus
 OfxDouble2DInstance::set(OfxTime time,double x1,double x2)
 {
-    //const std::string& coordSystem = getProperties().getStringProperty(kOfxParamPropDefaultCoordinateSystem);
-    //valueAccordingToType(true,coordSystem, getProperties().getStringProperty(kOfxParamPropDoubleType), _node, &x1,&x2);
     _knob->setValueAtTime(time,x1,0);
     _knob->setValueAtTime(time,x2,1);
 	return kOfxStatOK;
@@ -1235,16 +1101,12 @@
 void
 OfxDouble2DInstance::setDisplayRange()
 {
-    const std::string& coordSystem = getProperties().getStringProperty(kOfxParamPropDefaultCoordinateSystem);
-    const std::string& doubleType = getProperties().getStringProperty(kOfxParamPropDoubleType);
     std::vector<double> displayMins(2);
     std::vector<double> displayMaxs(2);
     displayMins[0] = getProperties().getDoubleProperty(kOfxParamPropDisplayMin,0);
     displayMins[1] = getProperties().getDoubleProperty(kOfxParamPropDisplayMin,1);
     displayMaxs[0] = getProperties().getDoubleProperty(kOfxParamPropDisplayMax,0);
     displayMaxs[1] = getProperties().getDoubleProperty(kOfxParamPropDisplayMax,1);
-    //valueAccordingToType(true,coordSystem,doubleType, _node, &displayMins[0],&displayMins[1]);
-    //valueAccordingToType(true,coordSystem,doubleType, _node, &displayMaxs[0],&displayMaxs[1]);
     _knob->setDisplayMinimumsAndMaximums(displayMins, displayMaxs);
 }
 
@@ -1304,17 +1166,6 @@
     getProperties().setIntProperty(kOfxParamPropIsAnimating, l != Natron::NO_ANIMATION);
     getProperties().setIntProperty(kOfxParamPropIsAutoKeying, l == Natron::INTERPOLATED_VALUE);
 }
-
-void
-OfxDouble2DInstance::onProjectFormatChanged(const Format& /*f*/)
-{
-    double v1,v2;
-    get(v1,v2); //get the current value
-    _knob->setValue(v1,0);
-    _knob->setValue(v2,1);
-    setDisplayRange();
-}
-
 
 ////////////////////////// OfxInteger2DInstance /////////////////////////////////////////////////
 
