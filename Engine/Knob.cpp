--- conflicted
+++ resolved
@@ -4311,31 +4311,24 @@
     return ret;
 }
 
-<<<<<<< HEAD
+void
+KnobHolder::getUserPages(std::list<KnobPagePtr>& userPages) const {
+    const KnobsVec& knobs = getKnobs();
+
+    for (KnobsVec::const_iterator it = knobs.begin(); it != knobs.end(); ++it) {
+        if ( (*it)->isUserKnob() ) {
+            KnobPagePtr isPage = toKnobPage(*it);
+            if (isPage) {
+                userPages.push_back(isPage);
+            }
+        }
+    }
+}
+
 KnobIPtr
 KnobHelper::createDuplicateOnHolder(const KnobHolderPtr& otherHolder,
                                     const KnobPagePtr& page,
                                     const KnobGroupPtr& group,
-=======
-void
-KnobHolder::getUserPages(std::list<KnobPage*>& userPages) const {
-    const KnobsVec& knobs = getKnobs();
-
-    for (KnobsVec::const_iterator it = knobs.begin(); it != knobs.end(); ++it) {
-        if ( (*it)->isUserKnob() ) {
-            KnobPage* isPage = dynamic_cast<KnobPage*>( it->get() );
-            if (isPage) {
-                userPages.push_back(isPage);
-            }
-        }
-    }
-}
-
-KnobPtr
-KnobHelper::createDuplicateOnHolder(KnobHolder* otherHolder,
-                                    const boost::shared_ptr<KnobPage>& page,
-                                    const boost::shared_ptr<KnobGroup>& group,
->>>>>>> f3183b2d
                                     int indexInParent,
                                     bool makeAlias,
                                     const std::string& newScriptName,
@@ -4367,23 +4360,19 @@
     KnobParametric* isParametric = dynamic_cast<KnobParametric*>(this);
 
 
-<<<<<<< HEAD
     //Ensure the group user page is created
     KnobPagePtr destPage;
-=======
-    //Ensure there is a user page
-    boost::shared_ptr<KnobPage> destPage;
->>>>>>> f3183b2d
+
     if (page) {
         destPage = page;
     } else {
         if (otherIsEffect) {
-            std::list<KnobPage*> userPages;
+            std::list<KnobPagePtr> userPages;
             otherIsEffect->getUserPages(userPages);
             if (userPages.empty()) {
                 destPage = otherIsEffect->getOrCreateUserPageKnob();
             } else {
-                destPage = boost::dynamic_pointer_cast<KnobPage>(userPages.front()->shared_from_this());
+                destPage = userPages.front();
             }
 
         }
@@ -5931,17 +5920,12 @@
     {
         QMutexLocker k(&_imp->knobsMutex);
         for (KnobsVec::const_iterator it = _imp->knobs.begin(); it != _imp->knobs.end(); ++it) {
-<<<<<<< HEAD
-            if ( (*it)->getName() == NATRON_USER_MANAGED_KNOBS_PAGE ) {
-                return toKnobPage(*it);
-=======
             if (!(*it)->isUserKnob()) {
                 continue;
             }
-            boost::shared_ptr<KnobPage> isPage = boost::dynamic_pointer_cast<KnobPage>(*it);
+            KnobPagePtr isPage = boost::dynamic_pointer_cast<KnobPage>(*it);
             if (isPage) {
                 return isPage;
->>>>>>> f3183b2d
             }
         }
     }
