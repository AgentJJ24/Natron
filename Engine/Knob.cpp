/* ***** BEGIN LICENSE BLOCK *****
 * This file is part of Natron <http://www.natron.fr/>,
 * Copyright (C) 2013-2017 INRIA and Alexandre Gauthier-Foichat
 *
 * Natron is free software: you can redistribute it and/or modify
 * it under the terms of the GNU General Public License as published by
 * the Free Software Foundation; either version 2 of the License, or
 * (at your option) any later version.
 *
 * Natron is distributed in the hope that it will be useful,
 * but WITHOUT ANY WARRANTY; without even the implied warranty of
 * MERCHANTABILITY or FITNESS FOR A PARTICULAR PURPOSE.  See the
 * GNU General Public License for more details.
 *
 * You should have received a copy of the GNU General Public License
 * along with Natron.  If not, see <http://www.gnu.org/licenses/gpl-2.0.html>
 * ***** END LICENSE BLOCK ***** */

// ***** BEGIN PYTHON BLOCK *****
// from <https://docs.python.org/3/c-api/intro.html#include-files>:
// "Since Python may define some pre-processor definitions which affect the standard headers on some systems, you must include Python.h before any standard headers are included."
#include <Python.h>
// ***** END PYTHON BLOCK *****

#include "Knob.h"
#include "KnobPrivate.h"
#include "KnobImpl.h"
#include "KnobGetValueImpl.h"
#include "KnobSetValueImpl.h"

#include <algorithm> // min, max
#include <cassert>
#include <stdexcept>
#include <sstream> // stringstream

#include <QtCore/QDataStream>
#include <QtCore/QDateTime>
#include <QtCore/QCoreApplication>
#include <QtCore/QThread>
#include <QtCore/QDebug>

#include "Global/GlobalDefines.h"

#include "Engine/AppInstance.h"
#include "Engine/AppManager.h"
#include "Engine/Curve.h"
#include "Engine/DockablePanelI.h"
#include "Engine/Hash64.h"
#include "Engine/KnobFile.h"
#include "Engine/KnobGuiI.h"
#include "Engine/KnobTypes.h"

SERIALIZATION_NAMESPACE_USING

NATRON_NAMESPACE_ENTER;

KnobI::KnobI()
: AnimatingObjectI()
, OverlaySupport()
, boost::enable_shared_from_this<KnobI>()
, SERIALIZATION_NAMESPACE::SerializableObjectBase()
, HashableObject()
{
}


KnobI::~KnobI()
{
}

KnobSignalSlotHandler::KnobSignalSlotHandler(const KnobIPtr& knob)
    : QObject()
    , k(knob)
{
}




KnobPagePtr
KnobI::getTopLevelPage() const
{
    KnobIPtr parentKnob = getParentKnob();
    KnobIPtr parentKnobTmp = parentKnob;

    while (parentKnobTmp) {
        KnobIPtr parent = parentKnobTmp->getParentKnob();
        if (!parent) {
            break;
        } else {
            parentKnobTmp = parent;
        }
    }

    ////find in which page the knob should be
    KnobPagePtr isTopLevelParentAPage = toKnobPage(parentKnobTmp);

    return isTopLevelParentAPage;
}
KnobHelper::KnobHelper(const KnobHolderPtr& holder,
                       const std::string &label,
                       int nDims,
                       bool declaredByPlugin)
    : _signalSlotHandler()
    , _imp( new KnobHelperPrivate(this, holder, nDims, label, declaredByPlugin) )
{
    if (holder) {
        // When knob value changes, the holder needs to be invalidated aswell
        addHashListener(holder);
    }
}

KnobHelper::~KnobHelper()
{
}

void
KnobHelper::setHolder(const KnobHolderPtr& holder)
{
    _imp->holder = holder;
}

void
KnobHelper::incrementExpressionRecursionLevel() const
{
    _imp->expressionRecursionLevelMutex.lock();
    ++_imp->expressionRecursionLevel;
}

void
KnobHelper::decrementExpressionRecursionLevel() const
{
    _imp->expressionRecursionLevelMutex.unlock();
    --_imp->expressionRecursionLevel;
}

int
KnobHelper::getExpressionRecursionLevel() const
{
    QMutexLocker k(&_imp->expressionRecursionLevelMutex);
    return _imp->expressionRecursionLevel;
}

void
KnobHelper::setHashingStrategy(KnobFrameViewHashingStrategyEnum strategy)
{
    _imp->cacheInvalidationStrategy = strategy;
}

KnobFrameViewHashingStrategyEnum
KnobHelper::getHashingStrategy() const
{
    return _imp->cacheInvalidationStrategy;
}

void
KnobHelper::deleteKnob()
{
    // Prevent any signal 
    blockValueChanges();

    // Invalidate the expression of all listeners
    KnobDimViewKeySet listeners;
    for (KnobDimViewKeySet::iterator it = listeners.begin(); it != listeners.end(); ++it) {
        KnobIPtr knob = it->knob.lock();
        if (!knob) {
            continue;
        }

        // Check if the other knob listens to with an expression
        std::string expression = knob->getExpression(it->dimension, it->view);
        if (expression.empty()) {
            continue;
        }
        knob->setExpressionInvalid( it->dimension, it->view, false, tr("%1: parameter does not exist").arg( QString::fromUtf8( getName().c_str() ) ).toStdString() );
        if (knob.get() != this) {
            knob->unlink(DimSpec::all(), ViewSetSpec::all(), false);
        }
    }

    KnobHolderPtr holder = getHolder();

    if ( holder && holder->getApp() ) {
        holder->getApp()->recheckInvalidExpressions();
    }

    clearExpression(DimSpec::all(), ViewSetSpec::all());


    resetParent();


    if (holder) {

        // For containers also delete children.
        KnobGroup* isGrp =  dynamic_cast<KnobGroup*>(this);
        KnobPage* isPage = dynamic_cast<KnobPage*>(this);
        if (isGrp)     {
            KnobsVec children = isGrp->getChildren();
            for (KnobsVec::iterator it = children.begin(); it != children.end(); ++it) {
                holder->deleteKnob(*it, true);
            }
        } else if (isPage) {
            KnobsVec children = isPage->getChildren();
            for (KnobsVec::iterator it = children.begin(); it != children.end(); ++it) {
                holder->deleteKnob(*it, true);
            }
        }

        EffectInstancePtr effect = toEffectInstance(holder);
        if (effect) {
            NodePtr node = effect->getNode();
            if (node) {
                if ( useHostOverlayHandle() ) {
                    node->removePositionHostOverlay( shared_from_this() );
                }
                node->removeParameterFromPython( getName() );
            }
        }
    }
} // KnobHelper::deleteKnob

void
KnobHelper::setKnobGuiPointer(const KnobGuiIPtr& ptr)
{
    assert( QThread::currentThread() == qApp->thread() );
    _imp->gui = ptr;
}

KnobGuiIPtr
KnobHelper::getKnobGuiPointer() const
{
    return _imp->gui.lock();
}


void
KnobHelper::convertDimViewArgAccordingToKnobState(DimSpec dimIn, ViewSetSpec viewIn, DimSpec* dimOut, ViewSetSpec* viewOut) const
{

    std::list<ViewIdx> targetViews = getViewsList();

    // If target view is all but target is not multi-view, convert back to main view
    *viewOut = viewIn;
    if (targetViews.size() == 1) {
        *viewOut = ViewSetSpec(targetViews.front());
    }
    // If pasting on a folded knob view,
    int nDims = getNDimensions();
    *dimOut = dimIn;
    if (nDims == 1) {
        *dimOut = DimSpec(0);
    }
    if ( (*dimOut == 0) && nDims > 1 && !viewOut->isAll() && !getAllDimensionsVisible(ViewIdx(*viewOut)) ) {
        *dimOut = DimSpec::all();
    }
}


bool
KnobHelper::getAllDimensionsVisible(ViewIdx view) const
{
    ViewIdx view_i = getViewIdxFromGetSpec(view);
    QMutexLocker k(&_imp->stateMutex);
    PerViewAllDimensionsVisible::const_iterator foundView = _imp->allDimensionsVisible.find(view_i);
    if (foundView == _imp->allDimensionsVisible.end()) {
        return true;
    }
    return foundView->second;
}

void
KnobHelper::autoAdjustFoldExpandDimensions(ViewIdx view)
{
    // This flag is used to temporarily disable the auto expanding or folding of dimensions.
    // Mainly this is to help the implementation when setting multiple values at once.
    if (!isAdjustFoldExpandStateAutomaticallyEnabled()) {
        return;
    }
    bool currentVisibility = getAllDimensionsVisible(view);
    bool allEqual = areDimensionsEqual(view);
    if (allEqual) {
        // If auto-fold is enabled, fold it
        if (isAutoFoldDimensionsEnabled()) {
            if (currentVisibility) {
                setAllDimensionsVisible(view, false);
            }
        } else {
            if (!currentVisibility) {
                setAllDimensionsVisible(view, true);
            }
        }
    } else {
        // One of the dimension differ: make them all visible
        if (!currentVisibility) {
            setAllDimensionsVisible(view, true);
        }
    }
}


void
KnobHelper::autoFoldDimensions(ViewIdx view)
{
    if (!isAutoFoldDimensionsEnabled()) {
        return;
    }

    bool curVisible = getAllDimensionsVisible(view);

    // If already folded, don't do anything
    if (!curVisible) {
        return;
    }

    bool allEquals = areDimensionsEqual(view);
    if (allEquals) {
        setAllDimensionsVisible(view, false);
    }
    
}


void
KnobHelper::setCanAutoFoldDimensions(bool enabled)
{
    {
        QMutexLocker k(&_imp->stateMutex);
        _imp->autoFoldEnabled = enabled;
    }
    if (!enabled) {
        setAllDimensionsVisible(ViewSetSpec::all(), true);
    }
}

bool
KnobHelper::isAutoFoldDimensionsEnabled() const
{
    QMutexLocker k(&_imp->stateMutex);
    return _imp->autoFoldEnabled;
}


void
KnobHelper::setAdjustFoldExpandStateAutomatically(bool enabled)
{
    {
        QMutexLocker k(&_imp->stateMutex);
        _imp->autoAdjustFoldExpandEnabled = enabled;
    }
}

bool
KnobHelper::isAdjustFoldExpandStateAutomaticallyEnabled() const
{
    QMutexLocker k(&_imp->stateMutex);
    return _imp->autoAdjustFoldExpandEnabled;
}


void
KnobHelper::setAllDimensionsVisibleInternal(ViewIdx view, bool visible)
{
    {
        QMutexLocker k(&_imp->stateMutex);
        bool& curValue = _imp->allDimensionsVisible[view];
        if (curValue == visible) {
            return;
        }
        curValue = visible;
    }
    if (!visible) {
        // Prevent copyKnob from recomputing the allDimensionsVisible flag
        setAdjustFoldExpandStateAutomatically(false);
        int nDims = getNDimensions();
        beginChanges();

        KnobIPtr thisShared = shared_from_this();
        for (int i = 1; i < nDims; ++i) {
            // When folding, copy the values of the first dimension to other dimensions
            copyKnob(thisShared, view, DimIdx(i), view, DimIdx(0));
        }
        endChanges();
        setAdjustFoldExpandStateAutomatically(true);
    }
}

void
KnobHelper::setAllDimensionsVisible(ViewSetSpec view, bool visible)
{
    beginChanges();
    if (view.isAll()) {
        std::list<ViewIdx> views = getViewsList();
        for (std::list<ViewIdx>::const_iterator it = views.begin(); it != views.end(); ++it) {
            setAllDimensionsVisibleInternal(*it, visible);
        }
    } else {
        ViewIdx view_i = getViewIdxFromGetSpec(ViewIdx(view));
        setAllDimensionsVisibleInternal(view_i, visible);
    }
    endChanges();
    if (_signalSlotHandler) {
        _signalSlotHandler->s_dimensionsVisibilityChanged(view);
    }
}

#ifdef DEBUG
void
KnobHelper::debugHook()
{
    assert(true);
}

#endif

void
KnobHelper::setDeclaredByPlugin(bool b)
{
    _imp->declaredByPlugin = b;
}

bool
KnobHelper::isDeclaredByPlugin() const
{
    return _imp->declaredByPlugin;
}

void
KnobHelper::setAsUserKnob(bool b)
{
    _imp->userKnob = b;
}

bool
KnobHelper::isUserKnob() const
{
    return _imp->userKnob;
}

void
KnobHelper::setKeyFrameTrackingEnabled(bool enabled)
{
    {
        QMutexLocker k(&_imp->stateMutex);
        _imp->keyframeTrackingEnabled = enabled;
    }
    if (enabled) {
        _signalSlotHandler->s_curveAnimationChanged(ViewSetSpec::all(), DimSpec::all());
    }

}

bool
KnobHelper::isKeyFrameTrackingEnabled() const
{
    QMutexLocker k(&_imp->stateMutex);
    return _imp->keyframeTrackingEnabled;
}

void
KnobHelper::populate()
{
    KnobIPtr thisKnob = shared_from_this();
    boost::shared_ptr<KnobSignalSlotHandler> handler( new KnobSignalSlotHandler(thisKnob) );

    setSignalSlotHandler(handler);

    if (!isAnimatedByDefault()) {
        _imp->isAnimationEnabled = false;
    }

    KnobSeparator* isSep = dynamic_cast<KnobSeparator*>(this);
    KnobPage* isPage = dynamic_cast<KnobPage*>(this);
    KnobGroup* isGrp = dynamic_cast<KnobGroup*>(this);
    if (isPage || isGrp) {
        _imp->evaluateOnChange = false;
    }
    if (isSep) {
        _imp->IsPersistent = false;
    }

    KnobColorPtr isColor = toKnobColor(thisKnob);
    KnobChoicePtr isChoice = toKnobChoice(thisKnob);
    KnobIntBasePtr isIntBase = toKnobIntBase(thisKnob);
    KnobStringBasePtr isStringBase = toKnobStringBase(thisKnob);
    KnobBoolBasePtr isBoolBase = toKnobBoolBase(thisKnob);


    Curve::CurveTypeEnum curveType = Curve::eCurveTypeDouble;
    if (isChoice) {
        curveType = Curve::eCurveTypeIntConstantInterp;
    } else if (isIntBase) {
        curveType = Curve::eCurveTypeInt;
    } else if (isBoolBase) {
        curveType = Curve::eCurveTypeBool;
    } else if (isStringBase) {
        curveType = Curve::eCurveTypeString;
    }
    
    for (int i = 0; i < _imp->dimension; ++i) {
        KnobDimViewBasePtr data = createDimViewData();
        data->sharedKnobs.insert(KnobDimViewKey(thisKnob, DimIdx(i), ViewIdx(0)));
        _imp->perDimViewData[i][ViewIdx(0)] = data;

        if ( canAnimate() ) {
            data->animationCurve.reset(new Curve(curveType));
        }

        if (!isColor) {
            switch (i) {
            case 0:
                _imp->dimensionNames[i] = "x";
                break;
            case 1:
                _imp->dimensionNames[i] = "y";
                break;
            case 2:
                _imp->dimensionNames[i] = "z";
                break;
            case 3:
                _imp->dimensionNames[i] = "w";
                break;
            default:
                break;
            }
        } else {
            switch (i) {
            case 0:
                _imp->dimensionNames[i] = "r";
                break;
            case 1:
                _imp->dimensionNames[i] = "g";
                break;
            case 2:
                _imp->dimensionNames[i] = "b";
                break;
            case 3:
                _imp->dimensionNames[i] = "a";
                break;
            default:
                break;
            }
        }
    }
} // KnobHelper::populate

std::string
KnobHelper::getDimensionName(DimIdx dimension) const
{
    if ( (dimension < 0) || ( dimension >= (int)_imp->dimensionNames.size() ) ) {
        throw std::invalid_argument("KnobHelper::getDimensionName: dimension out of range");
    }
    return _imp->dimensionNames[dimension];
}

void
KnobHelper::setDimensionName(DimIdx dimension,
                             const std::string & name)
{
    if ( (dimension < 0) || ( dimension >= (int)_imp->dimensionNames.size() ) ) {
        throw std::invalid_argument("KnobHelper::getDimensionName: dimension out of range");
    }
    _imp->dimensionNames[dimension] = name;
    _signalSlotHandler->s_dimensionNameChanged(dimension);

}


void
KnobHelper::setSignalSlotHandler(const boost::shared_ptr<KnobSignalSlotHandler> & handler)
{
    _signalSlotHandler = handler;
}




bool
KnobHelper::isAnimated(DimIdx dimension,
                       ViewIdx view) const
{
    if (dimension < 0 || dimension >= (int)_imp->dimension) {
        throw std::invalid_argument("KnobHelper::isAnimated; dimension out of range");
    }

    if ( !canAnimate() ) {
        return false;
    }
    ViewIdx view_i = getViewIdxFromGetSpec(view);
    CurvePtr curve = getAnimationCurve(view_i, dimension);
    return curve ? curve->isAnimated() : false;
}

bool
KnobHelper::canSplitViews() const
{
    return isAnimationEnabled();
}

void
KnobDimViewBase::notifyCurveChanged()
{
    KnobDimViewKeySet knobs;
    {
        QMutexLocker k(&valueMutex);
        knobs = sharedKnobs;
    }
    for (KnobDimViewKeySet::const_iterator it = knobs.begin(); it!=knobs.end(); ++it) {
        KnobIPtr knob = it->knob.lock();
        if (knob) {
            boost::shared_ptr<KnobSignalSlotHandler> handler = knob->getSignalSlotHandler();
            if (handler) {
                handler->s_curveAnimationChanged(it->view, it->dimension);
            }
        }
    }
}

bool
KnobDimViewBase::copy(const CopyInArgs& inArgs, CopyOutArgs* outArgs)
{
    bool hasChanged = false;

    {
        QMutexLocker k(&valueMutex);
        QMutexLocker k2(&inArgs.other->valueMutex);

        // Do not copy the shared knobs


        KeyFrameSet oldKeys;
        if (animationCurve) {
            oldKeys = animationCurve->getKeyFrames_mt_safe();
        }

        if (inArgs.other->animationCurve) {
            if (!animationCurve) {
                animationCurve.reset(new Curve(inArgs.other->animationCurve->getType()));
            }
            hasChanged |= animationCurve->cloneAndCheckIfChanged(*inArgs.other->animationCurve, inArgs.keysToCopyOffset, inArgs.keysToCopyRange);
        }
        if (hasChanged && outArgs) {
            // Compute the keyframes diff
            KeyFrameSet keys;
            if (animationCurve) {
                keys = animationCurve->getKeyFrames_mt_safe();
            }
            Curve::computeKeyFramesDiff(oldKeys, keys, outArgs->keysAdded, outArgs->keysRemoved);
        }
    }
    if (hasChanged) {
        // Notify all shared knobs the curve changed
        notifyCurveChanged();
    }
    return hasChanged;
} // copy





KnobDimViewBasePtr
KnobHelper::getDataForDimView(DimIdx dimension, ViewIdx view) const
{
    if (dimension < 0 || dimension >= (int)_imp->dimension) {
        throw std::invalid_argument("KnobHelper::getDataForDimView: dimension out of range");
    }
    QMutexLocker k(&_imp->perDimViewDataMutex);
    PerViewKnobDataMap::iterator found = _imp->perDimViewData[dimension].find(view);
    if (found == _imp->perDimViewData[dimension].end()) {
        return KnobDimViewBasePtr();
    }
    return found->second;
}

bool
KnobHelper::splitView(ViewIdx view)
{
    if (!AnimatingObjectI::splitView(view)) {
        return false;
    }
    KnobIPtr thisKnob = shared_from_this();
    int nDims = getNDimensions();
    for (int i = 0; i < nDims; ++i) {
        {
            QMutexLocker k(&_imp->perDimViewDataMutex);
            const KnobDimViewBasePtr& mainViewData = _imp->perDimViewData[i][ViewIdx(0)];
            if (mainViewData) {
                KnobDimViewBasePtr& viewData = _imp->perDimViewData[i][view];
                if (!viewData) {
                    viewData = createDimViewData();
                }
                KnobDimViewBase::CopyInArgs inArgs(*mainViewData);
                viewData->copy(inArgs, 0);
                viewData->sharedKnobs.insert(KnobDimViewKey(thisKnob, DimIdx(i), ViewIdx(0)));
            }
        }
        _signalSlotHandler->s_curveAnimationChanged(view, DimIdx(i));

        {
            QMutexLocker k(&_imp->hasModificationsMutex);
            _imp->hasModifications[i][view] = _imp->hasModifications[i][ViewIdx(0)];
        }
        {
            QMutexLocker k(&_imp->stateMutex);
            _imp->allDimensionsVisible[view] = _imp->allDimensionsVisible[ViewIdx(0)];
        }
    }

    _signalSlotHandler->s_availableViewsChanged();
    return true;
} // splitView

bool
KnobHelper::unSplitView(ViewIdx view)
{
    if (!AnimatingObjectI::unSplitView(view)) {
        return false;
    }
    int nDims = getNDimensions();
    for (int i = 0; i < nDims; ++i) {
        {
            QMutexLocker k(&_imp->perDimViewDataMutex);
            PerViewKnobDataMap::iterator foundView = _imp->perDimViewData[i].find(view);
            if (foundView != _imp->perDimViewData[i].end()) {
                _imp->perDimViewData[i].erase(foundView);

            }
            PerViewSavedDataMap::iterator foundSavedData = _imp->perDimViewSavedData[i].find(view);
            if (foundSavedData != _imp->perDimViewSavedData[i].end()) {
                _imp->perDimViewSavedData[i].erase(foundSavedData);
            }
        }

        {
            QMutexLocker k(&_imp->hasModificationsMutex);
            PerViewHasModificationMap::iterator foundView = _imp->hasModifications[i].find(view);
            if (foundView != _imp->hasModifications[i].end()) {
                _imp->hasModifications[i].erase(foundView);
            }
        }
        {
            QMutexLocker k(&_imp->stateMutex);
            PerViewAllDimensionsVisible::iterator foundView = _imp->allDimensionsVisible.find(view);
            if (foundView != _imp->allDimensionsVisible.end()) {
                _imp->allDimensionsVisible.erase(foundView);
            }
        }
    }
    _signalSlotHandler->s_availableViewsChanged();
    return true;
} // unSplitView

int
KnobHelper::getNDimensions() const
{
    return _imp->dimension;
}

void
KnobHelper::beginChanges()
{
    KnobHolderPtr holder = getHolder();
    if (holder) {
        holder->beginChanges();
    }
}

void
KnobHelper::endChanges()
{
    KnobHolderPtr holder = getHolder();
    if (holder) {
        holder->endChanges();
    }
}

void
KnobHelper::blockValueChanges()
{
    {
        QMutexLocker k(&_imp->valueChangedBlockedMutex);

        ++_imp->valueChangedBlocked;
    }
}

void
KnobHelper::unblockValueChanges()
{
    QMutexLocker k(&_imp->valueChangedBlockedMutex);

    --_imp->valueChangedBlocked;
}

bool
KnobHelper::isValueChangesBlocked() const
{
    QMutexLocker k(&_imp->valueChangedBlockedMutex);

    return _imp->valueChangedBlocked > 0;
}

void
KnobHelper::setAutoKeyingEnabled(bool enabled)
{
    QMutexLocker k(&_imp->valueChangedBlockedMutex);
    if (enabled) {
        ++_imp->autoKeyingDisabled;
    } else {
        --_imp->autoKeyingDisabled;
    }
}

bool
KnobHelper::isAutoKeyingEnabledInternal(DimIdx dimension, TimeValue time, ViewIdx view) const
{

    if (dimension < 0 || dimension >= _imp->dimension) {
        return false;
    }


    // The knob doesn't have any animation don't start keying automatically
    if (getAnimationLevel(dimension, time, view) == eAnimationLevelNone) {
        return false;
    }
    
    return true;

}

bool
KnobHelper::isAutoKeyingEnabled(DimSpec dimension, TimeValue time, ViewSetSpec view, ValueChangedReasonEnum reason) const
{

    // Knobs without an effect cannot auto-key
    KnobHolderPtr holder = getHolder();
    if (!holder) {
        return false;
    }


    // Hmm this is a custom Knob used somewhere, don't allow auto-keying
    if (!holder->getApp()) {
        return false;
    }

    // Check for reason appropriate for auto-keying
    if ( (reason != eValueChangedReasonUserEdited) &&
        (reason != eValueChangedReasonPluginEdited) &&
        (reason != eValueChangedReasonUserEdited) &&
        (reason != eValueChangedReasonUserEdited)) {
        return false;
    }

    // The knob cannot animate
    if (!isAnimationEnabled()) {
        return false;
    }

    bool hasAutoKeying = false;
    std::list<ViewIdx> views = getViewsList();
    if (dimension.isAll()) {
        for (int i = 0; i < _imp->dimension; ++i) {
            if (view.isAll()) {
                for (std::list<ViewIdx>::const_iterator it = views.begin(); it != views.end(); ++it) {
                    hasAutoKeying |= isAutoKeyingEnabledInternal(DimIdx(i), time, *it);
                }
            } else {
                ViewIdx view_i = getViewIdxFromGetSpec(ViewIdx(view.value()));
                hasAutoKeying |= isAutoKeyingEnabledInternal(DimIdx(i), time, view_i);
            }
        }
    } else {
        if ( ( dimension >= _imp->dimension ) || (dimension < 0) ) {
            throw std::invalid_argument("KnobHelper::isAutoKeyingEnabled(): Dimension out of range");
        }
        if (view.isAll()) {
            for (std::list<ViewIdx>::const_iterator it = views.begin(); it != views.end(); ++it) {
                hasAutoKeying |= isAutoKeyingEnabledInternal(DimIdx(dimension), time, *it);
            }
        } else {
            ViewIdx view_i = getViewIdxFromGetSpec(ViewIdx(view.value()));
            hasAutoKeying |= isAutoKeyingEnabledInternal(DimIdx(dimension), time, view_i);
        }
    }

    if (!hasAutoKeying) {
        return false;
    }

    // Finally return the value set to setAutoKeyingEnabled
    QMutexLocker k(&_imp->valueChangedBlockedMutex);
    return !_imp->autoKeyingDisabled;
} // isAutoKeyingEnabled

bool
KnobHelper::evaluateValueChangeInternal(DimSpec dimension,
                                        TimeValue time,
                                        ViewSetSpec view,
                                        ValueChangedReasonEnum reason,
                                        std::set<KnobIPtr>* evaluatedKnobs)
{

    KnobHolderPtr holder = getHolder();
    if (!holder) {
        return false;
    }



    KnobIPtr thisShared = shared_from_this();

    // This knob was already evaluated
    if (evaluatedKnobs->find(thisShared) != evaluatedKnobs->end()) {
        return false;
    }

    evaluatedKnobs->insert(thisShared);

    if (reason == eValueChangedReasonTimeChanged) {
        // Only notify gui must be refreshed when reason is time changed
        if (!isValueChangesBlocked()) {
            _signalSlotHandler->s_mustRefreshKnobGui(view, dimension, reason);
        }
        return true;
    }

    AppInstancePtr app = holder->getApp();

    holder->beginChanges();

    // Refresh modifications state
    computeHasModifications();

    // Invalidate the hash cache
    invalidateHashCache();

    // Call knobChanged action
    bool didSomething = holder->onKnobValueChangedInternal(thisShared, time, view, reason);

    // Notify gui must be refreshed
    if (!isValueChangesBlocked()) {
        _signalSlotHandler->s_mustRefreshKnobGui(view, dimension, reason);
    }

    // Refresh dependencies
    refreshListenersAfterValueChange(time, view, reason, dimension, evaluatedKnobs);

    holder->endChanges();

    return didSomething;
} // evaluateValueChangeInternal

bool
KnobHelper::evaluateValueChange(DimSpec dimension,
                                TimeValue time,
                                ViewSetSpec view,
                                ValueChangedReasonEnum reason)
{
    std::set<KnobIPtr> evaluatedKnobs;
    return evaluateValueChangeInternal(dimension, time, view, reason, &evaluatedKnobs);
}

void
KnobHelper::refreshListenersAfterValueChangeInternal(TimeValue time, ViewIdx view, ValueChangedReasonEnum reason, DimIdx dimension, std::set<KnobIPtr>* evaluatedKnobs)
{
    KnobDimViewBasePtr data = getDataForDimView(dimension, view);
    if (!data) {
        return;
    }

    KnobDimViewKeySet allListeners;

    // Get all listeners via expressions
    {
        QMutexLocker l(&_imp->expressionMutex);
        KnobDimViewKeySet& thisDimViewExpressionListeners = _imp->expressions[dimension][view].listeners;
        allListeners.insert(thisDimViewExpressionListeners.begin(), thisDimViewExpressionListeners.end());
    }

    // Get all listeners via shared values
    {
        QMutexLocker k(&data->valueMutex);
        allListeners.insert(data->sharedKnobs.begin(), data->sharedKnobs.end());
    }

    for (KnobDimViewKeySet::const_iterator it = allListeners.begin(); it != allListeners.end(); ++it) {
        KnobHelperPtr sharedKnob = toKnobHelper(it->knob.lock());
        if (sharedKnob) {
            sharedKnob->evaluateValueChangeInternal(it->dimension, time, it->view, reason, evaluatedKnobs);
        }
    }

}

void
KnobHelper::refreshListenersAfterValueChange(TimeValue time, ViewSetSpec view, ValueChangedReasonEnum reason, DimSpec dimension, std::set<KnobIPtr>* evaluatedKnobs)
{

    std::list<ViewIdx> views = getViewsList();
    ViewIdx view_i;
    if (!view.isAll()) {
        view_i = getViewIdxFromGetSpec(ViewIdx(view));
    }
    int nDims = getNDimensions();
    for (std::list<ViewIdx>::const_iterator it = views.begin(); it!=views.end(); ++it) {
        if (!view.isAll() && *it != view_i) {
            continue;
        }
        for (int i = 0; i < nDims; ++i) {
            if (!dimension.isAll() && i != dimension) {
                continue;
                refreshListenersAfterValueChangeInternal(time, *it, reason, DimIdx(i), evaluatedKnobs);
            }
        }
    }

} // KnobHelper::refreshListenersAfterValueChange

void
KnobHelper::onTimeChanged(bool isPlayback,  TimeValue time)
{
    if ( getIsSecret() ) {
        return;
    }

    if (hasAnimation()) {
        if (!isValueChangesBlocked()) {
            _signalSlotHandler->s_mustRefreshKnobGui(ViewSetSpec::all(), DimSpec::all(), eValueChangedReasonTimeChanged);
        }
    }
    if (evaluateValueChangeOnTimeChange() && !isPlayback) {
        KnobHolderPtr holder = getHolder();
        if (holder) {
            holder->onKnobValueChanged_public(shared_from_this(), eValueChangedReasonTimeChanged, time, ViewSetSpec::all());
        }
    }
} // onTimeChanged

void
KnobHelper::setAddNewLine(bool newLine)
{
    _imp->newLine = newLine;
}

bool
KnobHelper::isNewLineActivated() const
{
    return _imp->newLine;
}

void
KnobHelper::setAddSeparator(bool addSep)
{
    _imp->addSeparator = addSep;
}

bool
KnobHelper::isSeparatorActivated() const
{
    return _imp->addSeparator;
}

void
KnobHelper::setSpacingBetweenItems(int spacing)
{
    _imp->itemSpacing = spacing;
}

int
KnobHelper::getSpacingBetweenitems() const
{
    return _imp->itemSpacing;
}

std::string
KnobHelper::getInViewerContextLabel() const
{
    QMutexLocker k(&_imp->labelMutex);

    return _imp->inViewerContextLabel;
}

void
KnobHelper::setInViewerContextLabel(const QString& label)
{
    {
        QMutexLocker k(&_imp->labelMutex);

        _imp->inViewerContextLabel = label.toStdString();
    }
    _signalSlotHandler->s_inViewerContextLabelChanged();
}

std::string
KnobHelper::getInViewerContextIconFilePath(bool checked) const
{
    QMutexLocker k(&_imp->labelMutex);
    int idx = !checked ? 0 : 1;

    if ( !_imp->inViewerContextIconFilePath[idx].empty() ) {
        return _imp->inViewerContextIconFilePath[idx];
    }
    int otherIdx = !checked ? 1 : 0;

    return _imp->inViewerContextIconFilePath[otherIdx];
}

void
KnobHelper::setInViewerContextIconFilePath(const std::string& icon, bool checked)
{
    QMutexLocker k(&_imp->labelMutex);
    int idx = !checked ? 0 : 1;

    _imp->inViewerContextIconFilePath[idx] = icon;
}

void
KnobHelper::setInViewerContextCanHaveShortcut(bool haveShortcut)
{
    _imp->inViewerContextHasShortcut = haveShortcut;
}

bool
KnobHelper::getInViewerContextHasShortcut() const
{
    return _imp->inViewerContextHasShortcut;
}

void
KnobHelper::addInViewerContextShortcutsReference(const std::string& actionID)
{
    _imp->additionalShortcutsInTooltip.push_back(actionID);
}

const std::list<std::string>&
KnobHelper::getInViewerContextAdditionalShortcuts() const
{
    return _imp->additionalShortcutsInTooltip;
}

void
KnobHelper::setInViewerContextItemSpacing(int spacing)
{
    _imp->inViewerContextItemSpacing = spacing;
}

int
KnobHelper::getInViewerContextItemSpacing() const
{
    return _imp->inViewerContextItemSpacing;
}

void
KnobHelper::setInViewerContextLayoutType(ViewerContextLayoutTypeEnum layoutType)
{
    _imp->inViewerContextLayoutType = layoutType;
}

ViewerContextLayoutTypeEnum
KnobHelper::getInViewerContextLayoutType() const
{
    return _imp->inViewerContextLayoutType;
}

void
KnobHelper::setInViewerContextSecret(bool secret)
{
    {
        QMutexLocker k(&_imp->stateMutex);
        _imp->inViewerContextSecret = secret;
    }
    _signalSlotHandler->s_viewerContextSecretChanged();
}

bool
KnobHelper::getInViewerContextSecret() const
{
    QMutexLocker k(&_imp->stateMutex);

    return _imp->inViewerContextSecret;
}

void
KnobHelper::setEnabled(bool b)
{
    {
        QMutexLocker k(&_imp->stateMutex);
        _imp->enabled = b;
    }
    if (_signalSlotHandler) {
        _signalSlotHandler->s_enabledChanged();
    }
}


void
KnobHelper::setSecret(bool b)
{
    {
        QMutexLocker k(&_imp->stateMutex);
        if (_imp->IsSecret == b) {
            return;
        }
        _imp->IsSecret = b;
    }

    ///the knob was revealed , refresh its gui to the current time
    if (!b) {
        KnobHolderPtr holder = getHolder();
        if (holder) {
            AppInstancePtr app = holder->getApp();
            if (app) {
                onTimeChanged( false, TimeValue(app->getTimeLine()->currentFrame()) );
            }
        }
    }
    if (_signalSlotHandler) {
        _signalSlotHandler->s_secretChanged();
    }
}

int
KnobHelper::determineHierarchySize() const
{
    int ret = 0;
    KnobIPtr current = getParentKnob();

    while (current) {
        ++ret;
        current = current->getParentKnob();
    }

    return ret;
}

std::string
KnobHelper::getLabel() const
{
    QMutexLocker k(&_imp->labelMutex);

    return _imp->label;
}

void
KnobHelper::setLabel(const std::string& label)
{
    {
        QMutexLocker k(&_imp->labelMutex);
        _imp->label = label;
    }
    if (_signalSlotHandler) {
        _signalSlotHandler->s_labelChanged();
    }
}

void
KnobHelper::setIconLabel(const std::string& iconFilePath,
                         bool checked,
                         bool alsoSetViewerUIIcon)
{
    {
        QMutexLocker k(&_imp->labelMutex);
        int idx = !checked ? 0 : 1;

        _imp->iconFilePath[idx] = iconFilePath;
    }
    if (alsoSetViewerUIIcon) {
        setInViewerContextIconFilePath(iconFilePath, checked);
    }
}

const std::string&
KnobHelper::getIconLabel(bool checked) const
{
    QMutexLocker k(&_imp->labelMutex);
    int idx = !checked ? 0 : 1;

    if ( !_imp->iconFilePath[idx].empty() ) {
        return _imp->iconFilePath[idx];
    }
    int otherIdx = !checked ? 1 : 0;

    return _imp->iconFilePath[otherIdx];
}

bool
KnobHelper::hasAnimation() const
{
    std::list<ViewIdx> views = getViewsList();
    for (std::list<ViewIdx>::const_iterator it = views.begin(); it != views.end(); ++it) {
        for (int i = 0; i < _imp->dimension; ++i) {
            KnobDimViewBasePtr value = getDataForDimView(DimIdx(i), *it);
            assert(value);
            {
                QMutexLocker k(&value->valueMutex);
                if (value->animationCurve && value->animationCurve->getKeyFramesCount() > 0) {
                    return true;
                }
            }
            if (!getExpression(DimIdx(i), *it).empty()) {
                return true;
            }
        }
    }

    return false;
}
KnobHolderPtr
KnobHelper::getHolder() const
{
    return _imp->holder.lock();
}

void
KnobHelper::setAnimationEnabled(bool val)
{
    if ( !canAnimate() ) {
        return;
    }
    KnobHolderPtr holder = getHolder();
    if (holder && !holder->canKnobsAnimate() ) {
        return;
    }
    _imp->isAnimationEnabled = val;
}

bool
KnobHelper::isAnimationEnabled() const
{
    return canAnimate() && _imp->isAnimationEnabled;
}

void
KnobHelper::setName(const std::string & name,
                    bool throwExceptions)
{
    _imp->originalName = name;
    _imp->name = NATRON_PYTHON_NAMESPACE::makeNameScriptFriendly(name);
    KnobHolderPtr holder = getHolder();

    if (!holder) {
        return;
    }
    //Try to find a duplicate
    int no = 1;
    bool foundItem;
    std::string finalName;
    do {
        std::stringstream ss;
        ss << _imp->name;
        if (no > 1) {
            ss << no;
        }
        finalName = ss.str();
        if ( holder->getOtherKnobByName( finalName, shared_from_this() ) ) {
            foundItem = true;
        } else {
            foundItem = false;
        }
        ++no;
    } while (foundItem);


    EffectInstancePtr effect = toEffectInstance(holder);
    if (effect) {
        NodePtr node = effect->getNode();
        std::string effectScriptName = node->getScriptName_mt_safe();
        if ( !effectScriptName.empty() ) {
            std::string newPotentialQualifiedName = node->getApp()->getAppIDString() +  node->getFullyQualifiedName();
            newPotentialQualifiedName += '.';
            newPotentialQualifiedName += finalName;

            bool isAttrDefined = false;
            PyObject* obj = NATRON_PYTHON_NAMESPACE::getAttrRecursive(newPotentialQualifiedName, appPTR->getMainModule(), &isAttrDefined);
            Q_UNUSED(obj);
            if (isAttrDefined) {
                QString message = tr("A Python attribute with the name %1 already exists.").arg(QString::fromUtf8(newPotentialQualifiedName.c_str()));
                if (throwExceptions) {
                    throw std::runtime_error( message.toStdString() );
                } else {
                    appPTR->writeToErrorLog_mt_safe(QString::fromUtf8(getName().c_str()), QDateTime::currentDateTime(), message );
                    std::cerr << message.toStdString() << std::endl;

                    return;
                }
            }
        }
    }
    _imp->name = finalName;
} // KnobHelper::setName

const std::string &
KnobHelper::getName() const
{
    return _imp->name;
}

const std::string &
KnobHelper::getOriginalName() const
{
    return _imp->originalName;
}

void
KnobHelper::resetParent()
{
    KnobIPtr parent = _imp->parentKnob.lock();

    if (parent) {
        KnobGroupPtr isGrp =  toKnobGroup(parent);
        KnobPagePtr isPage = toKnobPage(parent);
        if (isGrp) {
            isGrp->removeKnob( shared_from_this() );
        } else if (isPage) {
            isPage->removeKnob( shared_from_this() );
        } else {
            assert(false);
        }
        _imp->parentKnob.reset();
    }
}

void
KnobHelper::setParentKnob(KnobIPtr knob)
{
    _imp->parentKnob = knob;
}

KnobIPtr
KnobHelper::getParentKnob() const
{
    return _imp->parentKnob.lock();
}

bool
KnobHelper::getIsSecret() const
{
    QMutexLocker k(&_imp->stateMutex);

    return _imp->IsSecret;
}

bool
KnobHelper::getIsSecretRecursive() const
{
    if ( getIsSecret() ) {
        return true;
    }
    KnobIPtr parent = getParentKnob();
    if (parent) {
        return parent->getIsSecretRecursive();
    }

    return false;
}

void
KnobHelper::setIsFrozen(bool frozen)
{
    if (_signalSlotHandler) {
        _signalSlotHandler->s_setFrozen(frozen);
    }
}

bool
KnobHelper::isEnabled() const
{
    QMutexLocker k(&_imp->stateMutex);
    return _imp->enabled;
} // isEnabled



void
KnobHelper::setKnobSelectedMultipleTimes(bool d)
{
    if (_signalSlotHandler) {
        _signalSlotHandler->s_selectedMultipleTimes(d);
    }
}

void
KnobHelper::setEvaluateOnChange(bool b)
{
    KnobPage* isPage = dynamic_cast<KnobPage*>(this);
    KnobGroup* isGrp = dynamic_cast<KnobGroup*>(this);

    if (isPage || isGrp) {
        b = false;
    }
    {
        QMutexLocker k(&_imp->stateMutex);
        _imp->evaluateOnChange = b;
    }
    if (_signalSlotHandler) {
        _signalSlotHandler->s_evaluateOnChangeChanged(b);
    }
}

bool
KnobHelper::getIsPersistent() const
{
    return _imp->IsPersistent;
}

void
KnobHelper::setIsPersistent(bool b)
{
    _imp->IsPersistent = b;
}

void
KnobHelper::setCanUndo(bool val)
{
    _imp->CanUndo = val;
}

bool
KnobHelper::getCanUndo() const
{
    return _imp->CanUndo;
}

void
KnobHelper::setIsMetadataSlave(bool slave)
{
    _imp->isMetadataSlave = slave;
}

bool
KnobHelper::getIsMetadataSlave() const
{
    return _imp->isMetadataSlave;
}

bool
KnobHelper::getEvaluateOnChange() const
{
    QMutexLocker k(&_imp->stateMutex);

    return _imp->evaluateOnChange;
}

void
KnobHelper::setHintToolTip(const std::string & hint)
{
    _imp->tooltipHint = hint;
    if (_signalSlotHandler) {
        _signalSlotHandler->s_helpChanged();
    }
}

const std::string &
KnobHelper::getHintToolTip() const
{
    return _imp->tooltipHint;
}

bool
KnobHelper::isHintInMarkdown() const
{
    return _imp->hintIsMarkdown;
}

void
KnobHelper::setHintIsMarkdown(bool b)
{
    _imp->hintIsMarkdown = b;
}

void
KnobHelper::setCustomInteract(const OfxParamOverlayInteractPtr & interactDesc)
{
    assert( QThread::currentThread() == qApp->thread() );
    _imp->customInteract = interactDesc;
}

OfxParamOverlayInteractPtr KnobHelper::getCustomInteract() const
{
    assert( QThread::currentThread() == qApp->thread() );

    return _imp->customInteract;
}

void
KnobHelper::swapOpenGLBuffers()
{
    KnobGuiIPtr hasGui = getKnobGuiPointer();

    if (hasGui) {
        hasGui->swapOpenGLBuffers();
    }
}

void
KnobHelper::redraw()
{
    KnobGuiIPtr hasGui = getKnobGuiPointer();

    if (hasGui) {
        hasGui->redraw();
    }
}

void
KnobHelper::getOpenGLContextFormat(int* depthPerComponents, bool* hasAlpha) const
{
    KnobGuiIPtr hasGui = getKnobGuiPointer();
    if (hasGui) {
        hasGui->getOpenGLContextFormat(depthPerComponents, hasAlpha);
    } else {
        *depthPerComponents = 8;
        *hasAlpha = false;
    }
}

void
KnobHelper::getViewportSize(double &width,
                            double &height) const
{
    KnobGuiIPtr hasGui = getKnobGuiPointer();

    if (hasGui) {
        hasGui->getViewportSize(width, height);
    } else {
        width = 0;
        height = 0;
    }
}

void
KnobHelper::getPixelScale(double & xScale,
                          double & yScale) const
{
    KnobGuiIPtr hasGui = getKnobGuiPointer();

    if (hasGui) {
        hasGui->getPixelScale(xScale, yScale);
    } else {
        xScale = 0;
        yScale = 0;
    }
}

void
KnobHelper::getBackgroundColour(double &r,
                                double &g,
                                double &b) const
{
    KnobGuiIPtr hasGui = getKnobGuiPointer();

    if (hasGui) {
        hasGui->getBackgroundColour(r, g, b);
    } else {
        r = 0;
        g = 0;
        b = 0;
    }
}

int
KnobHelper::getWidgetFontHeight() const
{
    KnobGuiIPtr hasGui = getKnobGuiPointer();

    if (hasGui) {
        return hasGui->getWidgetFontHeight();
    }

    return 0;
}

int
KnobHelper::getStringWidthForCurrentFont(const std::string& string) const
{
    KnobGuiIPtr hasGui = getKnobGuiPointer();

    if (hasGui) {
        return hasGui->getStringWidthForCurrentFont(string);
    }

    return 0;
}

void
KnobHelper::toWidgetCoordinates(double *x,
                                double *y) const
{
    KnobGuiIPtr hasGui = getKnobGuiPointer();

    if (hasGui) {
        hasGui->toWidgetCoordinates(x, y);
    }
}

void
KnobHelper::toCanonicalCoordinates(double *x,
                                   double *y) const
{
    KnobGuiIPtr hasGui = getKnobGuiPointer();

    if (hasGui) {
        hasGui->toCanonicalCoordinates(x, y);
    }
}

RectD
KnobHelper::getViewportRect() const
{
    KnobGuiIPtr hasGui = getKnobGuiPointer();

    if (hasGui) {
        return hasGui->getViewportRect();
    } else {
        return RectD();
    }
}

void
KnobHelper::getCursorPosition(double& x,
                              double& y) const
{
    KnobGuiIPtr hasGui = getKnobGuiPointer();

    if (hasGui) {
        return hasGui->getCursorPosition(x, y);
    } else {
        x = 0;
        y = 0;
    }
}

void
KnobHelper::saveOpenGLContext()
{
    KnobGuiIPtr hasGui = getKnobGuiPointer();

    if (hasGui) {
        hasGui->saveOpenGLContext();
    }
}

void
KnobHelper::restoreOpenGLContext()
{
    KnobGuiIPtr hasGui = getKnobGuiPointer();

    if (hasGui) {
        hasGui->restoreOpenGLContext();
    }
}

bool
KnobI::shouldDrawOverlayInteract() const
{
    // If there is one dimension disabled, don't draw it
    if (!isEnabled()) {
        return false;
    }

    // If this knob is secret, don't draw it
    if (getIsSecretRecursive()) {
        return false;
    }
    
    KnobPagePtr page = getTopLevelPage();
    if (!page) {
        return false;
    }
    // Only draw overlays for knobs in the current page
    return page->isEnabled();
}

void
KnobHelper::setOfxParamHandle(void* ofxParamHandle)
{
    assert( QThread::currentThread() == qApp->thread() );
    _imp->ofxParamHandle = ofxParamHandle;
}

void*
KnobHelper::getOfxParamHandle() const
{
    assert( QThread::currentThread() == qApp->thread() );

    return _imp->ofxParamHandle;
}

bool
KnobHelper::copyKnob(const KnobIPtr& other,
                     ViewSetSpec view,
                     DimSpec dimension,
                     ViewSetSpec otherView,
                     DimSpec otherDimension,
                     const RangeD* range,
                     double offset)
{
    if (!other || (other.get() == this && dimension == otherDimension && view == otherView)) {
        // Cannot clone itself
        return false;
    }
    if ((!dimension.isAll() || !otherDimension.isAll()) && (dimension.isAll() || otherDimension.isAll())) {
        throw std::invalid_argument("KnobHelper::copyKnob: invalid dimension argument");
    }
    if ((!view.isAll() || !otherView.isAll()) && (!view.isViewIdx() || !otherView.isViewIdx())) {
        throw std::invalid_argument("KnobHelper::copyKnob: invalid view argument");
    }

    beginChanges();

    bool hasChanged = false;
    hasChanged |= cloneValues(other, view, otherView, dimension, otherDimension, range, offset);
    hasChanged |= cloneExpressions(other, view, otherView, dimension, otherDimension);

    ViewIdx view_i;
    if (!view.isAll()) {
        view_i = getViewIdxFromGetSpec(ViewIdx(view));
    }
    std::list<ViewIdx> views = getViewsList();
    for (std::list<ViewIdx>::const_iterator it = views.begin(); it!=views.end(); ++it) {
        if (!view.isAll() && *it != view_i) {
            continue;
        }
        autoAdjustFoldExpandDimensions(*it);
    }


    if (hasChanged) {
        TimeValue time = getHolder()->getTimelineCurrentTime();
        evaluateValueChange(dimension, time, view, eValueChangedReasonUserEdited);
    }
    endChanges();

    return hasChanged;
} // copyKnob


bool
KnobHelper::linkToInternal(const KnobIPtr & otherKnob, DimIdx thisDimension, DimIdx otherDimension, ViewIdx thisView, ViewIdx otherView)
{

    assert(otherKnob);

    KnobHelperPtr otherIsHelper = toKnobHelper(otherKnob);
    assert(otherIsHelper);
    if (!otherIsHelper) {
        return false;
    }


    KnobDimViewBasePtr otherData = otherIsHelper->getDataForDimView(otherDimension, otherView);
    KnobDimViewBasePtr thisData = getDataForDimView(thisDimension, thisView);

    // A link is already established for the same data
    if (otherData == thisData) {
        return false;
    }

    KnobIPtr thisShared = shared_from_this();


    {
        QMutexLocker k(&_imp->perDimViewDataMutex);

        // Save the old data away
        RedirectionLink& redirection = _imp->perDimViewSavedData[thisDimension][thisView];

        // If the savedData pointer is already set this means this knob was already
        // redirected to another knob
        if (!redirection.savedData) {
            redirection.savedData = thisData;
        }

    }


    // Redirect each shared knob/dim/view to the other data
    KnobDimViewKeySet currentSharedKnobs;
    {
        QMutexLocker k2(&thisData->valueMutex);
        currentSharedKnobs = thisData->sharedKnobs;

        // Nobody is referencing this data anymore: clear the sharedKnobs set
        thisData->sharedKnobs.clear();
    }
    for (KnobDimViewKeySet::const_iterator it = currentSharedKnobs.begin(); it!= currentSharedKnobs.end(); ++it) {
        KnobHelperPtr sharedKnob = toKnobHelper(it->knob.lock());
        if (!sharedKnob) {
            continue;
        }
        {
            QMutexLocker k2(&sharedKnob->_imp->perDimViewDataMutex);
            KnobDimViewBasePtr& sharedKnobDimViewData = sharedKnob->_imp->perDimViewData[it->dimension][it->view];

            // the data was shared with this data
            assert(sharedKnobDimViewData == thisData);

            // redirect it
            sharedKnobDimViewData = otherData;
        }

        // insert this shared knob to the sharedKnobs set of the other data
        {
            QMutexLocker k2(&otherData->valueMutex);
            std::pair<KnobDimViewKeySet::iterator,bool> insertOk = otherData->sharedKnobs.insert(*it);
            assert(insertOk.second);
            (void)insertOk.second;
        }

    }

    // Notify links changed
    {
        KnobDimViewKeySet sharedKnobs;
        {
            QMutexLocker k2(&otherData->valueMutex);
            sharedKnobs = otherData->sharedKnobs;
        }
        for (KnobDimViewKeySet::const_iterator it = sharedKnobs.begin(); it!= sharedKnobs.end(); ++it) {
            KnobHelperPtr sharedKnob = toKnobHelper(it->knob.lock());
            if (!sharedKnob) {
                continue;
            }
            sharedKnob->_signalSlotHandler->s_curveAnimationChanged(thisView, thisDimension);
            sharedKnob->_signalSlotHandler->s_linkChanged();
            sharedKnob->onLinkChanged();

        }
    }


    return true;
} // linkToInternal



bool
KnobHelper::linkTo(const KnobIPtr & otherKnob, DimSpec thisDimension, DimSpec otherDimension, ViewSetSpec thisView, ViewSetSpec otherView)
{
    if (!otherKnob) {
        return false;
    }

    assert((thisDimension.isAll() && otherDimension.isAll()) || (!thisDimension.isAll() && !otherDimension.isAll()));
    assert((thisView.isAll() && otherView.isAll()) || (thisView.isViewIdx() && otherView.isViewIdx()));

    if ((!thisDimension.isAll() || !otherDimension.isAll()) && (thisDimension.isAll() || otherDimension.isAll())) {
        throw std::invalid_argument("KnobHelper::slaveTo: invalid dimension argument");
    }
    if ((!thisView.isAll() || !otherView.isAll()) && (!thisView.isViewIdx() || !otherView.isViewIdx())) {
        throw std::invalid_argument("KnobHelper::slaveTo: invalid view argument");
    }
    if (otherKnob.get() == this && (thisDimension == otherDimension || thisDimension.isAll() || otherDimension.isAll()) && (thisView == otherView || thisView.isAll() || otherView.isAll())) {
        return false;
    }
    {
        // A non-checkable button cannot link
        KnobButtonPtr isButton = toKnobButton(shared_from_this());
        if (isButton && !isButton->getIsCheckable()) {
            return false;
        }
    }

    bool ok = false;
    beginChanges();
    std::list<ViewIdx> views = otherKnob->getViewsList();
    if (thisDimension.isAll()) {
        int dimMin = std::min(getNDimensions(), otherKnob->getNDimensions());
        for (int i = 0; i < dimMin; ++i) {
            if (thisView.isAll()) {
                for (std::list<ViewIdx>::const_iterator it = views.begin(); it != views.end(); ++it) {
                    ok |= linkToInternal(otherKnob, DimIdx(i), DimIdx(i), *it, *it);
                }
            } else {
                ok |= linkToInternal(otherKnob, DimIdx(i), DimIdx(i), ViewIdx(thisView.value()), ViewIdx(otherView.value()));
            }
        }
    } else {
        if ( ( thisDimension >= getNDimensions() ) || (thisDimension < 0) || (otherDimension >= otherKnob->getNDimensions()) || (otherDimension < 0)) {
            throw std::invalid_argument("KnobHelper::slaveTo(): Dimension out of range");
        }
        if (thisView.isAll()) {
            for (std::list<ViewIdx>::const_iterator it = views.begin(); it != views.end(); ++it) {
                ok |= linkToInternal(otherKnob, DimIdx(thisDimension), DimIdx(otherDimension), *it, *it);
            }
        } else {
            ok |= linkToInternal(otherKnob, DimIdx(thisDimension), DimIdx(otherDimension), ViewIdx(thisView.value()), ViewIdx(otherView.value()));
        }
    }

    TimeValue time = getHolder()->getTimelineCurrentTime();
    evaluateValueChange(thisDimension, time, thisView, eValueChangedReasonUserEdited);
    endChanges();
    return ok;
} // slaveTo


void
KnobHelper::unlinkInternal(DimIdx dimension, ViewIdx view, bool copyState)
{

    KnobIPtr thisKnob = shared_from_this();

    RedirectionLink redirectionLink;
    KnobDimViewKeySet currentSharedKnobs;

    {
        QMutexLocker k(&_imp->perDimViewDataMutex);
        PerViewSavedDataMap::iterator foundSavedData = _imp->perDimViewSavedData[dimension].find(view);

        // A knob may not have saved data if others are linked to it but it is not linked to anything
        if (foundSavedData != _imp->perDimViewSavedData[dimension].end()) {
            redirectionLink = foundSavedData->second;
            _imp->perDimViewSavedData[dimension].erase(foundSavedData);

            // If this knob is linked to others, its saved value should not be linked to anyone else.
            assert(!redirectionLink.savedData || redirectionLink.savedData->sharedKnobs.empty());
        }

        PerViewKnobDataMap::iterator currentData = _imp->perDimViewData[dimension].find(view);
        if (currentData == _imp->perDimViewData[dimension].end()) {
            // oops, no data for the view
            return;
        }

        // Remove this knob dim/view from the shared knobs set
        KnobDimViewKey thisKnobKey(thisKnob, dimension, view);
        {
            {
                QMutexLocker k2(&currentData->second->valueMutex);
                currentSharedKnobs = currentData->second->sharedKnobs;

                assert(!currentData->second->sharedKnobs.empty());
                KnobDimViewKeySet::iterator foundThisKnobDimView = currentData->second->sharedKnobs.find(thisKnobKey);
                assert(foundThisKnobDimView != currentData->second->sharedKnobs.end());
                if (foundThisKnobDimView != currentData->second->sharedKnobs.end()) {
                    currentData->second->sharedKnobs.erase(foundThisKnobDimView);
                }
            }

        }
        
        
        
        // If there is a savedData pointer, that means we were linked to another knob: this is easy just set back the pointer, unless
        // the user requested to copy state
        if (redirectionLink.savedData && !copyState) {
            assert(currentData->second != redirectionLink.savedData);
            currentData->second = redirectionLink.savedData;

            // Nobody should have been referencing the saved datas
            assert(redirectionLink.savedData->sharedKnobs.empty());

            // Add this knob in the sharedKnobs set
            currentData->second->sharedKnobs.insert(thisKnobKey);
        } else {

            // Make a copy of the current data so that they are
            // no longer shared with others.

            // We are unlinking other knobs: keyframes did not change
            KnobDimViewBasePtr dataCopy = createDimViewData();
            dataCopy->sharedKnobs.insert(thisKnobKey);

            KnobDimViewBase::CopyInArgs inArgs(*currentData->second);
            dataCopy->copy(inArgs, 0);

            currentData->second = dataCopy;
        }
    }

    // Refresh links on all shared knobs
    for (KnobDimViewKeySet::const_iterator it = currentSharedKnobs.begin(); it!=currentSharedKnobs.end(); ++it) {
        KnobHelperPtr sharedKnob = toKnobHelper(it->knob.lock());
        if (!sharedKnob) {
            continue;
        }
        // The keyframes might have changed, notify it
        sharedKnob->_signalSlotHandler->s_curveAnimationChanged(view, dimension);

        sharedKnob->_signalSlotHandler->s_linkChanged();
        sharedKnob->onLinkChanged();
    }



} // unlinkInternal


void
KnobHelper::unlink(DimSpec dimension, ViewSetSpec view, bool copyState)
{
    beginChanges();
    std::list<ViewIdx> views = getViewsList();
    if (dimension.isAll()) {
        for (int i = 0; i < _imp->dimension; ++i) {
            if (view.isAll()) {
                for (std::list<ViewIdx>::const_iterator it = views.begin(); it != views.end(); ++it) {
                    unlinkInternal(DimIdx(i), *it, copyState);
                }
            } else {
                ViewIdx view_i = getViewIdxFromGetSpec(ViewIdx(view.value()));
                unlinkInternal(DimIdx(i), view_i, copyState);
            }
        }
    } else {
        if ( ( dimension >= getNDimensions() ) || (dimension < 0) ) {
            throw std::invalid_argument("KnobHelper::unSlave(): Dimension out of range");
        }
        if (view.isAll()) {
            for (std::list<ViewIdx>::const_iterator it = views.begin(); it != views.end(); ++it) {
                unlinkInternal(DimIdx(dimension), *it, copyState);
            }
        } else {
            ViewIdx view_i = getViewIdxFromGetSpec(ViewIdx(view.value()));
            unlinkInternal(DimIdx(dimension), view_i, copyState);
        }
    }
    TimeValue time = getHolder()->getTimelineCurrentTime();
    evaluateValueChange(dimension, time, view, eValueChangedReasonUserEdited);

    endChanges();
} // unlink


bool
KnobHelper::getSharingMaster(DimIdx dimension, ViewIdx view, KnobDimViewKey* linkData) const
{
    KnobDimViewBasePtr data = getDataForDimView(dimension, view);
    if (!data) {
        return false;
    }
    assert(!data->sharedKnobs.empty());
    const KnobDimViewKey& owner = *data->sharedKnobs.begin();

    // If this knob owns originally the value, do not return that it is sharing
    if (owner.knob.lock().get() == this) {
        return false;
    }

    *linkData = owner;
    return true;
}

void
KnobHelper::getSharedValues(DimIdx dimension, ViewIdx view, KnobDimViewKeySet* sharedKnobs) const
{
    KnobDimViewBasePtr data = getDataForDimView(dimension, view);
    if (!data) {
        return;
    }
    {
        QMutexLocker k(&data->valueMutex);
        assert(!data->sharedKnobs.empty());
        *sharedKnobs = data->sharedKnobs;
    }

    // Remove this knob from the shared knobs
    KnobIPtr thisKnob = boost::const_pointer_cast<KnobI>(shared_from_this());
    KnobDimViewKey thisKnobDimView(thisKnob, dimension, view);
    KnobDimViewKeySet::iterator foundThisDimView = sharedKnobs->find(thisKnobDimView);
    assert(foundThisDimView != sharedKnobs->end());
    if (foundThisDimView != sharedKnobs->end()) {
        sharedKnobs->erase(foundThisDimView);
    }
}

AnimationLevelEnum
KnobHelper::getAnimationLevel(DimIdx dimension, TimeValue time, ViewIdx view) const
{
    AnimationLevelEnum level = eAnimationLevelNone;
    
    std::string expr = getExpression(dimension, view);
    if (!expr.empty()) {
        level = eAnimationLevelExpression;
    } else {
        
        CurvePtr c;
        if (canAnimate() && isAnimationEnabled()) {
            c = getAnimationCurve(view, dimension);
        }
        
        if (!c || !c->isAnimated()) {
            level = eAnimationLevelNone;
        } else {
            KeyFrame kf;
            int nKeys = c->getNKeyFramesInRange(time, time + 1);
            if (nKeys > 0) {
                level = eAnimationLevelOnKeyframe;
            } else {
                level = eAnimationLevelInterpolatedValue;
            }
        }
    }
    return level;
}

bool
KnobHelper::getKeyFrameTime(ViewIdx view,
                            int index,
                            DimIdx dimension,
                            double* time) const
{
    if ( dimension < 0 || dimension >= _imp->dimension ) {
        throw std::invalid_argument("Knob::getKeyFrameTime(): Dimension out of range");
    }

    CurvePtr curve = getAnimationCurve(view, dimension);
    if (!curve) {
        return false;
    }

    KeyFrame kf;
    bool ret = curve->getKeyFrameWithIndex(index, &kf);
    if (ret) {
        *time = kf.getTime();
    }

    return ret;
}

bool
KnobHelper::getLastKeyFrameTime(ViewIdx view,
                                DimIdx dimension,
                                double* time) const
{
    if ( dimension < 0 || dimension >= _imp->dimension ) {
        throw std::invalid_argument("Knob::getLastKeyFrameTime(): Dimension out of range");
    }
    if ( !canAnimate() || !isAnimated(dimension, view) ) {
        return false;
    }

    CurvePtr curve = getAnimationCurve(view, dimension);  //< getCurve will return the master's curve if any
    if (!curve) {
        return false;
    }
    *time = curve->getMaximumTimeCovered();

    return true;
}

bool
KnobHelper::getFirstKeyFrameTime(ViewIdx view,
                                 DimIdx dimension,
                                 double* time) const
{
    return getKeyFrameTime(view, 0, dimension, time);
}

int
KnobHelper::getKeyFramesCount(ViewIdx view,
                              DimIdx dimension) const
{
    if ( !canAnimate() || !isAnimated(dimension, view) ) {
        return 0;
    }

    CurvePtr curve = getAnimationCurve(view, dimension);  //< getCurve will return the master's curve if any
    if (!curve) {
        return 0;
    }

    return curve->getKeyFramesCount();
}

bool
KnobHelper::getNearestKeyFrameTime(ViewIdx view,
                                   DimIdx dimension,
                                   TimeValue time,
                                   double* nearestTime) const
{
    if ( dimension < 0 || dimension >= _imp->dimension ) {
        throw std::invalid_argument("Knob::getNearestKeyFrameTime(): Dimension out of range");
    }
    if ( !canAnimate() || !isAnimated(dimension, view) ) {
        return false;
    }


    CurvePtr curve = getAnimationCurve(view, dimension);  //< getCurve will return the master's curve if any
    if (!curve) {
        return false;
    }

    KeyFrame kf;
    bool ret = curve->getNearestKeyFrameWithTime(time, &kf);
    if (ret) {
        *nearestTime = kf.getTime();
    }

    return ret;
}

int
KnobHelper::getKeyFrameIndex(ViewIdx view,
                             DimIdx dimension,
                             TimeValue time) const
{
    if ( dimension < 0 || dimension >= _imp->dimension ) {
        throw std::invalid_argument("Knob::getKeyFrameIndex(): Dimension out of range");
    }
    if ( !canAnimate() || !isAnimated(dimension, view) ) {
        return -1;
    }

    CurvePtr curve = getAnimationCurve(view, dimension);  //< getCurve will return the master's curve if any
    if (!curve) {
        return -1;
    }

    return curve->keyFrameIndex(time);
}



bool
KnobHelper::cloneExpressionInternal(const KnobIPtr& other, ViewIdx view, ViewIdx otherView, DimIdx dimension, DimIdx otherDimension)
{
    std::string otherExpr = other->getExpression(otherDimension, otherView);
    bool otherHasRet = other->isExpressionUsingRetVariable(otherView, otherDimension);

    Expr thisExpr;
    {
        QMutexLocker k(&_imp->expressionMutex);
        thisExpr = _imp->expressions[dimension][view];
    }

    if ( !otherExpr.empty() && ( (otherExpr != thisExpr.originalExpression) || (otherHasRet != thisExpr.hasRet) ) ) {
        try {
            setExpression(dimension, view, otherExpr, otherHasRet, false);
        } catch (...) {
            // Ignore errors
        }
        return true;
    }
    return false;
}

bool
KnobHelper::cloneValueInternal(const KnobIPtr& other, ViewIdx view, ViewIdx otherView, DimIdx dimension, DimIdx otherDimension, const RangeD* range, double offset)
{
    KnobHelperPtr otherIsHelper = toKnobHelper(other);
    assert(otherIsHelper);

    KnobDimViewBasePtr thisData = getDataForDimView(dimension, view);
    KnobDimViewBasePtr otherData = otherIsHelper->getDataForDimView(otherDimension, otherView);
    if (!thisData || !otherData) {
        return false;
    }
    KnobDimViewBase::CopyInArgs inArgs(*otherData);
    inArgs.keysToCopyOffset = offset;
    inArgs.keysToCopyRange = range;
    return thisData->copy(inArgs, 0);
}

bool
KnobHelper::cloneValues(const KnobIPtr& other, ViewSetSpec view, ViewSetSpec otherView, DimSpec dimension, DimSpec otherDimension, const RangeD* range, double offset)
{
    if (!other) {
        return false;
    }
    assert((view.isAll() && otherView.isAll()) || (view.isViewIdx() && view.isViewIdx()));
    assert((dimension.isAll() && otherDimension.isAll()) || (!dimension.isAll() && !otherDimension.isAll()));

    std::list<ViewIdx> views = other->getViewsList();
    int dims = std::min( getNDimensions(), other->getNDimensions() );

    bool hasChanged = false;
    if (dimension.isAll()) {
        for (int i = 0; i < dims; ++i) {
            if (view.isAll()) {
                for (std::list<ViewIdx>::const_iterator it = views.begin(); it != views.end(); ++it) {
                    hasChanged |= cloneValueInternal(other, *it, *it, DimIdx(i) , DimIdx(i), range, offset);
                }
            } else {
                hasChanged |= cloneValueInternal(other, ViewIdx(view), ViewIdx(otherView), DimIdx(i) , DimIdx(i), range, offset);
            }
        }
    } else {
        if (view.isAll()) {
            for (std::list<ViewIdx>::const_iterator it= views.begin(); it != views.end(); ++it) {
                hasChanged |= cloneValueInternal(other, *it, *it, DimIdx(dimension) , DimIdx(otherDimension), range, offset);
            }
        } else {
            hasChanged |= cloneValueInternal(other, ViewIdx(view), ViewIdx(otherView), DimIdx(dimension) , DimIdx(otherDimension), range, offset);
        }
    }
    return hasChanged;
}

bool
KnobHelper::cloneExpressions(const KnobIPtr& other, ViewSetSpec view, ViewSetSpec otherView, DimSpec dimension, DimSpec otherDimension)
{
    if (!other) {
        return false;
    }
    assert((view.isAll() && otherView.isAll()) || (view.isViewIdx() && view.isViewIdx()));
    assert((dimension.isAll() && otherDimension.isAll()) || (!dimension.isAll() && !otherDimension.isAll()));

    std::list<ViewIdx> views = other->getViewsList();
    int dims = std::min( getNDimensions(), other->getNDimensions() );

    bool hasChanged = false;
    if (dimension.isAll()) {
        for (int i = 0; i < dims; ++i) {
            if (view.isAll()) {
                for (std::list<ViewIdx>::const_iterator it= views.begin(); it != views.end(); ++it) {
                    hasChanged |= cloneExpressionInternal(other, *it, *it, DimIdx(i) , DimIdx(i));
                }
            } else {
                hasChanged |= cloneExpressionInternal(other, ViewIdx(view), ViewIdx(otherView), DimIdx(i) , DimIdx(i));
            }
        }
    } else {
        if (view.isAll()) {
            for (std::list<ViewIdx>::const_iterator it= views.begin(); it != views.end(); ++it) {
                hasChanged |= cloneExpressionInternal(other, *it, *it, DimIdx(dimension) , DimIdx(otherDimension));
            }
        } else {
            hasChanged |= cloneExpressionInternal(other, ViewIdx(view), ViewIdx(otherView), DimIdx(dimension) , DimIdx(otherDimension));
        }
    }

    return hasChanged;
}


//The knob in parameter will "listen" to this knob. Hence this knob is a dependency of the knob in parameter.
void
KnobHelper::addListener(const DimIdx listenerDimension,
                        const DimIdx listenedToDimension,
                        const ViewIdx listenerView,
                        const ViewIdx listenedToView,
                        const KnobIPtr& listener)
{
    if (!listener || !listener->getHolder() || !getHolder()) {
        return;
    }
    if (listenerDimension < 0 || listenerDimension >= listener->getNDimensions() || listenedToDimension < 0 || listenedToDimension >= getNDimensions()) {
        throw std::invalid_argument("KnobHelper::addListener: dimension out of range");
    }

    KnobHelper* listenerIsHelper = dynamic_cast<KnobHelper*>( listener.get() );
    assert(listenerIsHelper);
    if (!listenerIsHelper) {
        return;
    }

    KnobIPtr thisShared = shared_from_this();


    // Add the listener to the list
    {
        QMutexLocker l(&_imp->expressionMutex);
        Expr& expr = _imp->expressions[listenedToDimension][listenedToView];
        KnobDimViewKey d(listener, listenerDimension, listenerView);
        expr.listeners.insert(d);
    }

    // Add this knob as a dependency of the expression
    {
        QMutexLocker k(&listenerIsHelper->_imp->expressionMutex);
        Expr& expr = listenerIsHelper->_imp->expressions[listenerDimension][listenerView];
        KnobDimViewKey d(thisShared, listenedToDimension, listenedToView);
        expr.dependencies.insert(d);
    }

    _signalSlotHandler->s_linkChanged();
} // addListener


void
KnobHelper::getListeners(KnobDimViewKeySet& listeners, ListenersTypeFlags flags) const
{
    std::list<ViewIdx> views = getViewsList();
    int nDims = getNDimensions();
    for (std::list<ViewIdx>::const_iterator it = views.begin(); it != views.end(); ++it) {
        for (int i = 0; i < nDims; ++i) {

            if ((flags & eListenersTypeExpression) || (flags & eListenersTypeAll)) {
                QMutexLocker l(&_imp->expressionMutex);
                const KnobDimViewKeySet& thisDimViewExpressionListeners = _imp->expressions[i][*it].listeners;
                listeners.insert(thisDimViewExpressionListeners.begin(), thisDimViewExpressionListeners.end());
            }

            if ((flags & eListenersTypeSharedValue) || (flags & eListenersTypeAll)) {
                KnobDimViewBasePtr data = getDataForDimView(DimIdx(i), *it);
                if (!data) {
                    continue;
                }
                KnobDimViewKeySet sharedKnobs;
                getSharedValues(DimIdx(i), *it, &sharedKnobs);
                listeners.insert(sharedKnobs.begin(), sharedKnobs.end());
            }
        }
    }

}

TimeValue
KnobHelper::getCurrentTime_TLS() const
{
    KnobHolderPtr holder = getHolder();

    return holder && holder->getApp() ? holder->getCurrentTime_TLS() : TimeValue(0);
}

ViewIdx
KnobHelper::getCurrentView_TLS() const
{
    KnobHolderPtr holder = getHolder();

    return ( holder && holder->getApp() ) ? holder->getCurrentView_TLS() : ViewIdx(0);
}


bool
KnobI::hasDefaultValueChanged() const
{
    for (int i = 0; i < getNDimensions(); ++i) {
        if (hasDefaultValueChanged(DimIdx(i))) {
            return true;
        }
    }
    return false;
}


double
KnobHelper::random(TimeValue time,
                   unsigned int seed) const
{
    randomSeed(time, seed);

    return random();
}

double
KnobHelper::random(double min,
                   double max) const
{
    QMutexLocker k(&_imp->lastRandomHashMutex);

    _imp->lastRandomHash = hashFunction(_imp->lastRandomHash);

    return ( (double)_imp->lastRandomHash / (double)0x100000000LL ) * (max - min)  + min;
}

int
KnobHelper::randomInt(TimeValue time,
                      unsigned int seed) const
{
    randomSeed(time, seed);

    return randomInt();
}

int
KnobHelper::randomInt(int min,
                      int max) const
{
    return (int)random( (double)min, (double)max );
}

struct alias_cast_float
{
    alias_cast_float()
        : raw(0)
    {
    };                          // initialize to 0 in case sizeof(T) < 8

    union
    {
        U32 raw;
        float data;
    };
};

void
KnobHelper::randomSeed(TimeValue time,
                       unsigned int seed) const
{
    // Make the hash vary from seed
    U32 hash32 = seed;

    // Make the hash vary from time
    {
        alias_cast_float ac;
        ac.data = (float)time;
        hash32 += ac.raw;
    }

    QMutexLocker k(&_imp->lastRandomHashMutex);
    _imp->lastRandomHash = hash32;
}

bool
KnobHelper::hasModifications() const
{
    QMutexLocker k(&_imp->hasModificationsMutex);

    for (int i = 0; i < _imp->dimension; ++i) {
        for (PerViewHasModificationMap::const_iterator it = _imp->hasModifications[i].begin(); it != _imp->hasModifications[i].end(); ++it) {
            if (it->second) {
                return true;
            }
        }
    }

    return false;
}


void
KnobHelper::refreshCurveMinMax(ViewSetSpec view, DimSpec dimension)
{
    int nDims = getNDimensions();
    if (view.isAll()) {
        std::list<ViewIdx> views = getViewsList();
        if (dimension.isAll()) {
            for (int i = 0;i < nDims; ++i) {
                for (std::list<ViewIdx>::iterator it = views.begin(); it != views.end(); ++it) {
                    refreshCurveMinMaxInternal(*it, DimIdx(i));
                }
            }
        } else {
            for (std::list<ViewIdx>::iterator it = views.begin(); it != views.end(); ++it) {
                refreshCurveMinMaxInternal(*it, DimIdx(dimension));
            }
        }
    } else {
        ViewIdx view_i = getViewIdxFromGetSpec(ViewIdx(view));
        if (dimension.isAll()) {
            for (int i = 0;i < nDims; ++i) {
                refreshCurveMinMaxInternal(view_i, DimIdx(i));
            }
        } else {
            refreshCurveMinMaxInternal(view_i, DimIdx(dimension));
        }
    }

}

RenderValuesCachePtr
KnobHelper::getHolderRenderValuesCache(TimeValue* currentTime, ViewIdx* currentView) const
{
    KnobHolderPtr holder = getHolder();
    if (!holder) {
        return RenderValuesCachePtr();
    }
    EffectInstancePtr isEffect = toEffectInstance(holder);
    KnobTableItemPtr isTableItem = toKnobTableItem(holder);
    if (isTableItem) {
        KnobItemsTablePtr model = isTableItem->getModel();
        if (!model) {
            return RenderValuesCachePtr();
        }
        NodePtr modelNode = model->getNode();
        if (!modelNode) {
            return RenderValuesCachePtr();
        }

        isEffect = modelNode->getEffectInstance();
    }
    if (!isEffect) {
        return RenderValuesCachePtr();
    }
    return isEffect->getRenderValuesCache_TLS(currentTime, currentView);
}

bool
KnobHelper::hasModifications(DimIdx dimension) const
{
    if ( (dimension < 0) || (dimension >= _imp->dimension) ) {
        throw std::invalid_argument("KnobHelper::hasModifications: Dimension out of range");
    }
    QMutexLocker k(&_imp->hasModificationsMutex);
    for (PerViewHasModificationMap::const_iterator it = _imp->hasModifications[dimension].begin(); it != _imp->hasModifications[dimension].end(); ++it) {
        if (it->second) {
            return true;
        }
    }
    return false;
}

bool
KnobHelper::setHasModifications(DimIdx dimension,
                                ViewIdx view,
                                bool value,
                                bool lock)
{
    if ( (dimension < 0) || (dimension >= _imp->dimension) ) {
        throw std::invalid_argument("KnobHelper::setHasModifications: Dimension out of range");
    }

    if (lock) {
        _imp->hasModificationsMutex.lock();
    } else {
        assert( !_imp->hasModificationsMutex.tryLock() );
    }

    bool ret = false;
    PerViewHasModificationMap::iterator foundView = _imp->hasModifications[dimension].find(view);
    if (foundView != _imp->hasModifications[dimension].end()) {
        ret = foundView->second != value;
        foundView->second = value;
    }

    if (lock) {
        _imp->hasModificationsMutex.unlock();
    }

    return ret;
}

void
KnobHolder::getUserPages(std::list<KnobPagePtr>& userPages) const {
    const KnobsVec& knobs = getKnobs();

    for (KnobsVec::const_iterator it = knobs.begin(); it != knobs.end(); ++it) {
        if ( (*it)->isUserKnob() ) {
            KnobPagePtr isPage = toKnobPage(*it);
            if (isPage) {
                userPages.push_back(isPage);
            }
        }
    }
}

KnobIPtr
KnobHelper::createDuplicateOnHolder(const KnobHolderPtr& otherHolder,
                                    const KnobPagePtr& page,
                                    const KnobGroupPtr& group,
                                    int indexInParent,
                                    KnobI::DuplicateKnobTypeEnum duplicateType,
                                    const std::string& newScriptName,
                                    const std::string& newLabel,
                                    const std::string& newToolTip,
                                    bool refreshParams,
                                    bool isUserKnob)
{
    ///find-out to which node that master knob belongs to
    KnobHolderPtr holder = getHolder();
    if ( !holder || !holder->getApp() ) {
        return KnobIPtr();
    }

    EffectInstancePtr otherIsEffect = toEffectInstance(otherHolder);
    EffectInstancePtr isEffect = toEffectInstance(holder);
    KnobBool* isBool = dynamic_cast<KnobBool*>(this);
    KnobInt* isInt = dynamic_cast<KnobInt*>(this);
    KnobDouble* isDbl = dynamic_cast<KnobDouble*>(this);
    KnobChoice* isChoice = dynamic_cast<KnobChoice*>(this);
    KnobColor* isColor = dynamic_cast<KnobColor*>(this);
    KnobString* isString = dynamic_cast<KnobString*>(this);
    KnobFile* isFile = dynamic_cast<KnobFile*>(this);
    KnobPath* isPath = dynamic_cast<KnobPath*>(this);
    KnobGroup* isGrp = dynamic_cast<KnobGroup*>(this);
    KnobPage* isPage = dynamic_cast<KnobPage*>(this);
    KnobButton* isBtn = dynamic_cast<KnobButton*>(this);
    KnobParametric* isParametric = dynamic_cast<KnobParametric*>(this);


    //Ensure the group user page is created
    KnobPagePtr destPage;

    if (page) {
        destPage = page;
    } else {
        if (otherIsEffect) {
            std::list<KnobPagePtr> userPages;
            otherIsEffect->getUserPages(userPages);
            if (userPages.empty()) {
                destPage = otherIsEffect->getOrCreateUserPageKnob();
            } else {
                destPage = userPages.front();
            }

        }
    }

    KnobIPtr output;
    if (isBool) {
        KnobBoolPtr newKnob = otherHolder->createBoolKnob(newScriptName, newLabel, isUserKnob);
        output = newKnob;
    } else if (isInt) {
        KnobIntPtr newKnob = otherHolder->createIntKnob(newScriptName, newLabel, getNDimensions(), isUserKnob);
        newKnob->setRangeAcrossDimensions( isInt->getMinimums(), isInt->getMaximums() );
        newKnob->setDisplayRangeAcrossDimensions( isInt->getDisplayMinimums(), isInt->getDisplayMaximums() );
        if ( isInt->isSliderDisabled() ) {
            newKnob->disableSlider();
        }
        output = newKnob;
    } else if (isDbl) {
        KnobDoublePtr newKnob = otherHolder->createDoubleKnob(newScriptName, newLabel, getNDimensions(), isUserKnob);
        newKnob->setSpatial( isDbl->getIsSpatial() );
        if ( isDbl->isRectangle() ) {
            newKnob->setAsRectangle();
        }
        for (int i = 0; i < getNDimensions(); ++i) {
            newKnob->setValueIsNormalized( DimIdx(i), isDbl->getValueIsNormalized(DimIdx(i)) );
        }
        if ( isDbl->isSliderDisabled() ) {
            newKnob->disableSlider();
        }
        newKnob->setRangeAcrossDimensions( isDbl->getMinimums(), isDbl->getMaximums() );
        newKnob->setDisplayRangeAcrossDimensions( isDbl->getDisplayMinimums(), isDbl->getDisplayMaximums() );
        output = newKnob;
    } else if (isChoice) {
        KnobChoicePtr newKnob = otherHolder->createChoiceKnob(newScriptName, newLabel, isUserKnob);
        if (duplicateType != eDuplicateKnobTypeAlias) {
            newKnob->populateChoices( isChoice->getEntries());
        }
        output = newKnob;
    } else if (isColor) {
        KnobColorPtr newKnob = otherHolder->createColorKnob(newScriptName, newLabel, getNDimensions(), isUserKnob);
        newKnob->setRangeAcrossDimensions( isColor->getMinimums(), isColor->getMaximums() );
        newKnob->setDisplayRangeAcrossDimensions( isColor->getDisplayMinimums(), isColor->getDisplayMaximums() );
        output = newKnob;
    } else if (isString) {
        KnobStringPtr newKnob = otherHolder->createStringKnob(newScriptName, newLabel, isUserKnob);
        if ( isString->isLabel() ) {
            newKnob->setAsLabel();
        }
        if ( isString->isCustomKnob() ) {
            newKnob->setAsCustom();
        }
        if ( isString->isMultiLine() ) {
            newKnob->setAsMultiLine();
        }
        if ( isString->usesRichText() ) {
            newKnob->setUsesRichText(true);
        }
        output = newKnob;
    } else if (isFile) {
        KnobFilePtr newKnob = otherHolder->createFileKnob(newScriptName, newLabel, isUserKnob);
        newKnob->setDialogType(isFile->getDialogType());
        newKnob->setDialogFilters(isFile->getDialogFilters());
        output = newKnob;
    } else if (isPath) {
        KnobPathPtr newKnob = otherHolder->createPathKnob(newScriptName, newLabel, isUserKnob);
        if ( isPath->isMultiPath() ) {
            newKnob->setMultiPath(true);
        }
        output = newKnob;
    } else if (isGrp) {
        KnobGroupPtr newKnob = otherHolder->createGroupKnob(newScriptName, newLabel, isUserKnob);
        if ( isGrp->isTab() ) {
            newKnob->setAsTab();
        }
        output = newKnob;
    } else if (isPage) {
        KnobPagePtr newKnob = otherHolder->createPageKnob(newScriptName, newLabel, isUserKnob);
        output = newKnob;
    } else if (isBtn) {
        KnobButtonPtr newKnob = otherHolder->createButtonKnob(newScriptName, newLabel, isUserKnob);
        KnobButton* thisKnobButton = dynamic_cast<KnobButton*>(this);
        newKnob->setCheckable(thisKnobButton->getIsCheckable());
        output = newKnob;
    } else if (isParametric) {
        KnobParametricPtr newKnob = otherHolder->createParametricKnob(newScriptName, newLabel, isParametric->getNDimensions(), isUserKnob);
        output = newKnob;
        newKnob->setRangeAcrossDimensions( isParametric->getMinimums(), isParametric->getMaximums() );
        newKnob->setDisplayRangeAcrossDimensions( isParametric->getDisplayMinimums(), isParametric->getDisplayMaximums() );
    }
    if (!output) {
        return KnobIPtr();
    }
    for (int i = 0; i < getNDimensions(); ++i) {
        output->setDimensionName( DimIdx(i), getDimensionName(DimIdx(i)) );
    }

    KnobIPtr thisShared = shared_from_this();
    output->setName(newScriptName, true);
    output->cloneDefaultValues( thisShared );
    output->copyKnob( thisShared );
    if ( canAnimate() ) {
        output->setAnimationEnabled( isAnimationEnabled() );
    }
    output->setIconLabel(getIconLabel(false), false);
    output->setIconLabel(getIconLabel(true), true);
    output->setEvaluateOnChange( getEvaluateOnChange() );
    output->setHintToolTip(newToolTip);
    output->setAddNewLine(true);
    output->setHashingStrategy(getHashingStrategy());
    if (group) {
        if (indexInParent == -1) {
            group->addKnob(output);
        } else {
            group->insertKnob(indexInParent, output);
        }
    } else if (destPage) {
        if (indexInParent == -1) {
            destPage->addKnob(output);
        } else {
            destPage->insertKnob(indexInParent, output);
        }
    }
    if (isUserKnob && otherIsEffect) {
        otherIsEffect->getNode()->declarePythonKnobs();
    }
    switch (duplicateType) {
        case KnobI::eDuplicateKnobTypeAlias: {
            bool ok = linkTo(output);
            assert(ok);
            (void)ok;
        }   break;
        case KnobI::eDuplicateKnobTypeExprLinked: {
            if (otherIsEffect && isEffect) {
                NodeCollectionPtr collec;
                collec = isEffect->getNode()->getGroup();

                NodeGroupPtr isCollecGroup = toNodeGroup(collec);
                std::stringstream ss;
                if (isCollecGroup) {
                    ss << "thisGroup." << newScriptName;
                } else {
                    ss << "app." << otherIsEffect->getNode()->getFullyQualifiedName() << "." << newScriptName;
                }
                if (output->getNDimensions() > 1) {
                    ss << ".get()[dimension]";
                } else {
                    ss << ".get()";
                }

                try {
                    std::string script = ss.str();
                    clearExpression(DimSpec::all(), ViewSetSpec::all());
                    setExpression(DimSpec::all(), ViewSetSpec::all(), script, false /*hasRetVariable*/, false /*failIfInvalid*/);
                } catch (...) {
                }
            }
        }   break;
        case KnobI::eDuplicateKnobTypeCopy:
            break;
    }
    if (refreshParams) {
        otherHolder->recreateUserKnobs(true);
    }

    return output;
} // KnobHelper::createDuplicateOnNode


void
KnobHelper::getAllExpressionDependenciesRecursive(std::set<NodePtr >& nodes) const
{
    std::set<KnobIPtr> deps;
    {
        QMutexLocker k(&_imp->expressionMutex);
        for (int i = 0; i < _imp->dimension; ++i) {
            for (ExprPerViewMap::const_iterator it = _imp->expressions[i].begin(); it != _imp->expressions[i].end(); ++it) {
                for (KnobDimViewKeySet::const_iterator it2 = it->second.dependencies.begin();
                     it2 != it->second.dependencies.end(); ++it2) {
                    KnobIPtr knob = it2->knob.lock();
                    if (knob && knob.get() != this) {
                        deps.insert(knob);
                    }
                }
            }

        }
    }

    std::list<KnobIPtr> knobsToInspectRecursive;

    for (std::set<KnobIPtr>::iterator it = deps.begin(); it != deps.end(); ++it) {
        EffectInstancePtr effect  = toEffectInstance( (*it)->getHolder() );
        if (effect) {
            NodePtr node = effect->getNode();

            nodes.insert(node);
            knobsToInspectRecursive.push_back(*it);
        }
    }


    for (std::list<KnobIPtr>::iterator it = knobsToInspectRecursive.begin(); it != knobsToInspectRecursive.end(); ++it) {
        (*it)->getAllExpressionDependenciesRecursive(nodes);
    }
} // getAllExpressionDependenciesRecursive

static void
initializeDefaultValueSerializationStorage(const KnobIPtr& knob,
                                           const DimIdx dimension,
                                           KnobSerialization* knobSer,
                                           DefaultValueSerialization* defValue)
{
    // Serialize value and default value
    KnobBoolBasePtr isBoolBase = toKnobBoolBase(knob);
    KnobIntPtr isInt = toKnobInt(knob);
    KnobBoolPtr isBool = toKnobBool(knob);
    KnobButtonPtr isButton = toKnobButton(knob);
    KnobDoubleBasePtr isDoubleBase = toKnobDoubleBase(knob);
    KnobDoublePtr isDouble = toKnobDouble(knob);
    KnobColorPtr isColor = toKnobColor(knob);
    KnobChoicePtr isChoice = toKnobChoice(knob);
    KnobStringBasePtr isStringBase = toKnobStringBase(knob);
    KnobParametricPtr isParametric = toKnobParametric(knob);
    KnobPagePtr isPage = toKnobPage(knob);
    KnobGroupPtr isGrp = toKnobGroup(knob);
    KnobSeparatorPtr isSep = toKnobSeparator(knob);
    KnobButtonPtr btn = toKnobButton(knob);


    // Only serialize default value for the main view
    if (isInt) {

        knobSer->_dataType = eSerializationValueVariantTypeInteger;
        defValue->value.isInt = isInt->getDefaultValue(dimension);
        defValue->serializeDefaultValue = isInt->hasDefaultValueChanged(dimension);

    } else if (isBool || isGrp || isButton) {
        knobSer->_dataType = eSerializationValueVariantTypeBoolean;
        defValue->value.isBool = isBoolBase->getDefaultValue(dimension);
        defValue->serializeDefaultValue = isBoolBase->hasDefaultValueChanged(dimension);
    } else if (isColor || isDouble) {

        knobSer->_dataType = eSerializationValueVariantTypeDouble;
        defValue->value.isDouble = isDoubleBase->getDefaultValue(dimension);
        defValue->serializeDefaultValue = isDoubleBase->hasDefaultValueChanged(dimension);

    } else if (isStringBase) {

        knobSer->_dataType = eSerializationValueVariantTypeString;
        defValue->value.isString = isStringBase->getDefaultValue(dimension);
        defValue->serializeDefaultValue = isStringBase->hasDefaultValueChanged(dimension);
    } else if (isChoice) {
        knobSer->_dataType = eSerializationValueVariantTypeString;
        //serialization->_defaultValue.isString
        std::vector<ChoiceOption> entries = isChoice->getEntries();
        int defIndex = isChoice->getDefaultValue(dimension);
        std::string defaultValueChoice;
        if (defIndex >= 0 && defIndex < (int)entries.size()) {
            defaultValueChoice = entries[defIndex].id;
        }
        defValue->value.isString = defaultValueChoice;
        defValue->serializeDefaultValue = isChoice->hasDefaultValueChanged(dimension);
    }
} // initializeDefaultValueSerializationStorage


static void
initializeValueSerializationStorage(const KnobIPtr& knob,
                                    const std::vector<std::string>& viewNames,
                                    const DimIdx dimension,
                                    const ViewIdx view,
                                    const DefaultValueSerialization& defValue,
                                    ValueSerialization* serialization)
{
    serialization->_expression = knob->getExpression(dimension, view);
    serialization->_expresionHasReturnVariable = knob->isExpressionUsingRetVariable(view, dimension);

    bool gotValue = !serialization->_expression.empty();

    // Serialize curve
    CurvePtr curve = knob->getAnimationCurve(view, dimension);
    if (curve && !gotValue) {
        curve->toSerialization(&serialization->_animationCurve);
        if (!serialization->_animationCurve.keys.empty()) {
            gotValue = true;
        }
    }

    // Serialize slave/master link
    if (!gotValue) {

        KnobIPtr masterKnob;
        KnobDimViewKey sharedMaster;
        if (knob->getSharingMaster(dimension, view, &sharedMaster)) {
            masterKnob = sharedMaster.knob.lock();
        }

        // Only serialize master link if:
        // - it exists and
        // - the knob wants the slave/master link to be persistent and
        // - the effect is not a clone of another one OR the master knob is an alias of this one
        if (masterKnob) {
            if (masterKnob->getNDimensions() > 1) {
                serialization->_slaveMasterLink.masterDimensionName = masterKnob->getDimensionName(sharedMaster.dimension);
            }

            serialization->_slaveMasterLink.hasLink = true;
            gotValue = true;
            if (masterKnob != knob) {
                NamedKnobHolderPtr holder = boost::dynamic_pointer_cast<NamedKnobHolder>( masterKnob->getHolder() );
                assert(holder);
                KnobTableItemPtr isTableItem = toKnobTableItem(masterKnob->getHolder());
                if (isTableItem) {
                    if (isTableItem) {
                        serialization->_slaveMasterLink.masterTableItemName = isTableItem->getFullyQualifiedName();
                        if (isTableItem->getModel()->getNode()->getEffectInstance() != holder) {
                            serialization->_slaveMasterLink.masterNodeName = isTableItem->getModel()->getNode()->getScriptName_mt_safe();
                        }
                    }
                } else {
                    // coverity[dead_error_line]
                    if (holder && holder != knob->getHolder()) {
                        // If the master knob is on  the group containing the node holding this knob
                        // then don't serialize the node name

                        EffectInstancePtr thisHolderIsEffect = toEffectInstance(knob->getHolder());
                        if (thisHolderIsEffect) {
                            NodeGroupPtr isGrp = toNodeGroup(thisHolderIsEffect->getNode()->getGroup());
                            if (isGrp && isGrp == holder) {
                                serialization->_slaveMasterLink.masterNodeName = kKnobMasterNodeIsGroup;
                            }
                        }
                        if (serialization->_slaveMasterLink.masterNodeName.empty()) {
                            serialization->_slaveMasterLink.masterNodeName = holder->getScriptName_mt_safe();
                        }
                    }
                }
                serialization->_slaveMasterLink.masterKnobName = masterKnob->getName();
                if (sharedMaster.view != ViewIdx(0) &&  sharedMaster.view < (int)viewNames.size()) {
                    serialization->_slaveMasterLink.masterViewName = viewNames[sharedMaster.view];
                }
            }
        }
    } // !gotValue


    // Serialize value and default value
    KnobBoolBasePtr isBoolBase = toKnobBoolBase(knob);
    KnobIntPtr isInt = toKnobInt(knob);
    KnobBoolPtr isBool = toKnobBool(knob);
    KnobButtonPtr isButton = toKnobButton(knob);
    KnobDoubleBasePtr isDoubleBase = toKnobDoubleBase(knob);
    KnobDoublePtr isDouble = toKnobDouble(knob);
    KnobColorPtr isColor = toKnobColor(knob);
    KnobChoicePtr isChoice = toKnobChoice(knob);
    KnobStringBasePtr isStringBase = toKnobStringBase(knob);
    KnobFilePtr isFile = toKnobFile(knob);
    KnobParametricPtr isParametric = toKnobParametric(knob);
    KnobPagePtr isPage = toKnobPage(knob);
    KnobGroupPtr isGrp = toKnobGroup(knob);
    KnobSeparatorPtr isSep = toKnobSeparator(knob);
    KnobButtonPtr btn = toKnobButton(knob);


    serialization->_serializeValue = false;

    if (!gotValue) {

        if (isInt) {
            serialization->_value.isInt = isInt->getValue(dimension, view);
            serialization->_serializeValue = (serialization->_value.isInt != defValue.value.isInt);
        } else if (isBool || isGrp || isButton) {
            serialization->_value.isBool = isBoolBase->getValue(dimension, view);
            serialization->_serializeValue = (serialization->_value.isBool != defValue.value.isBool);
        } else if (isColor || isDouble) {
            serialization->_value.isDouble = isDoubleBase->getValue(dimension, view);
            serialization->_serializeValue = (serialization->_value.isDouble != defValue.value.isDouble);
        } else if (isStringBase) {
            if (isFile) {
                serialization->_value.isString = isFile->getRawFileName(dimension, view);
            } else {
                serialization->_value.isString = isStringBase->getValue(dimension, view);
            }
            serialization->_serializeValue = (serialization->_value.isString != defValue.value.isString);

        } else if (isChoice) {
            serialization->_value.isString = isChoice->getActiveEntry(view).id;
            serialization->_serializeValue = (serialization->_value.isString != defValue.value.isString);
        }
    }
    // Check if we need to serialize this dimension
    serialization->_mustSerialize = true;

    if (serialization->_expression.empty() && !serialization->_slaveMasterLink.hasLink && serialization->_animationCurve.keys.empty()  && !serialization->_serializeValue && !defValue.serializeDefaultValue) {
        serialization->_mustSerialize = false;
    }

} // initializeValueSerializationStorage

void
KnobHelper::restoreDefaultValueFromSerialization(const SERIALIZATION_NAMESPACE::DefaultValueSerialization& defObj,
                                                 bool applyDefaultValue,
                                                 DimIdx targetDimension)
{
    KnobIPtr thisShared = shared_from_this();
    KnobBoolBasePtr isBoolBase = toKnobBoolBase(thisShared);
    KnobIntPtr isInt = toKnobInt(thisShared);
    KnobBoolPtr isBool = toKnobBool(thisShared);
    KnobButtonPtr isButton = toKnobButton(thisShared);
    KnobDoubleBasePtr isDoubleBase = toKnobDoubleBase(thisShared);
    KnobDoublePtr isDouble = toKnobDouble(thisShared);
    KnobColorPtr isColor = toKnobColor(thisShared);
    KnobChoicePtr isChoice = toKnobChoice(thisShared);
    KnobStringBasePtr isStringBase = toKnobStringBase(thisShared);
    KnobPagePtr isPage = toKnobPage(thisShared);
    KnobGroupPtr isGrp = toKnobGroup(thisShared);
    KnobSeparatorPtr isSep = toKnobSeparator(thisShared);
    KnobButtonPtr btn = toKnobButton(thisShared);
    if (isInt) {

        if (!applyDefaultValue) {
            isInt->setDefaultValueWithoutApplying(defObj.value.isInt, targetDimension);
        } else {
            isInt->setDefaultValue(defObj.value.isInt, targetDimension);
        }


    } else if (isBool || isGrp || isButton) {

        if (!applyDefaultValue) {
            isBoolBase->setDefaultValueWithoutApplying(defObj.value.isBool, targetDimension);
        } else {
            isBoolBase->setDefaultValue(defObj.value.isBool, targetDimension);
        }

    } else if (isColor || isDouble) {
        if (!applyDefaultValue) {
            isDoubleBase->setDefaultValueWithoutApplying(defObj.value.isDouble, targetDimension);
        } else {
            isDoubleBase->setDefaultValue(defObj.value.isDouble, targetDimension);
        }


    } else if (isStringBase) {

        if (!applyDefaultValue) {
            isStringBase->setDefaultValueWithoutApplying(defObj.value.isString, targetDimension);
        } else {
            isStringBase->setDefaultValue(defObj.value.isString, targetDimension);
        }

    } else if (isChoice) {
        int foundDefault = KnobChoice::choiceMatch(defObj.value.isString, isChoice->getEntries(), 0);
        if (foundDefault != -1) {
            if (!applyDefaultValue) {
                isChoice->setDefaultValueWithoutApplying(foundDefault, DimIdx(0));
            } else {
                isChoice->setDefaultValue(foundDefault);
            }
        }
    }
    

}

void
KnobHelper::restoreValueFromSerialization(const SERIALIZATION_NAMESPACE::ValueSerialization& obj,
                                          DimIdx targetDimension,
                                          ViewIdx view)
{

    KnobIPtr thisShared = shared_from_this();
    KnobBoolBasePtr isBoolBase = toKnobBoolBase(thisShared);
    KnobIntPtr isInt = toKnobInt(thisShared);
    KnobBoolPtr isBool = toKnobBool(thisShared);
    KnobButtonPtr isButton = toKnobButton(thisShared);
    KnobDoubleBasePtr isDoubleBase = toKnobDoubleBase(thisShared);
    KnobDoublePtr isDouble = toKnobDouble(thisShared);
    KnobColorPtr isColor = toKnobColor(thisShared);
    KnobChoicePtr isChoice = toKnobChoice(thisShared);
    KnobStringBasePtr isStringBase = toKnobStringBase(thisShared);
    KnobPagePtr isPage = toKnobPage(thisShared);
    KnobGroupPtr isGrp = toKnobGroup(thisShared);
    KnobSeparatorPtr isSep = toKnobSeparator(thisShared);
    KnobButtonPtr btn = toKnobButton(thisShared);

    // We do the opposite of what is done in initializeValueSerializationStorage()
    if (isInt) {
        isInt->setValue(obj._value.isInt, view, targetDimension, eValueChangedReasonUserEdited, 0);
    } else if (isBool || isGrp || isButton) {
        assert(isBoolBase);
        isBoolBase->setValue(obj._value.isBool, view, targetDimension, eValueChangedReasonUserEdited, 0);
    } else if (isColor || isDouble) {
        assert(isDoubleBase);
        isDoubleBase->setValue(obj._value.isDouble, view, targetDimension, eValueChangedReasonUserEdited, 0);
    } else if (isStringBase) {
        isStringBase->setValue(obj._value.isString, view, targetDimension, eValueChangedReasonUserEdited, 0);
    } else if (isChoice) {
        ChoiceOption matchedEntry;
        int foundValue = KnobChoice::choiceMatch(obj._value.isString, isChoice->getEntries(), &matchedEntry);

        if (foundValue == -1) {
            // Just remember the active entry if not found
            ChoiceOption activeEntry(obj._value.isString, "", "");
            isChoice->setActiveEntry(activeEntry, view);
        } else {
            isChoice->setActiveEntry(matchedEntry, view);
            isChoice->setValue(foundValue, view, targetDimension, eValueChangedReasonUserEdited, 0);
        }

    }
} // restoreValueFromSerialization

void
KnobHelper::toSerialization(SerializationObjectBase* serializationBase)
{

    SERIALIZATION_NAMESPACE::KnobSerialization* serialization = dynamic_cast<SERIALIZATION_NAMESPACE::KnobSerialization*>(serializationBase);
    SERIALIZATION_NAMESPACE::GroupKnobSerialization* groupSerialization = dynamic_cast<SERIALIZATION_NAMESPACE::GroupKnobSerialization*>(serializationBase);
    assert(serialization || groupSerialization);
    if (!serialization && !groupSerialization) {
        return;
    }

    if (groupSerialization) {
        KnobGroup* isGrp = dynamic_cast<KnobGroup*>(this);
        KnobPage* isPage = dynamic_cast<KnobPage*>(this);

        assert(isGrp || isPage);

        groupSerialization->_typeName = typeName();
        groupSerialization->_name = getName();
        groupSerialization->_label = getLabel();
        groupSerialization->_secret = getIsSecret();

        if (isGrp) {
            groupSerialization->_isSetAsTab = isGrp->isTab();
            groupSerialization->_isOpened = isGrp->getValue();
        }

        KnobsVec children;

        if (isGrp) {
            children = isGrp->getChildren();
        } else if (isPage) {
            children = isPage->getChildren();
        }
        for (std::size_t i = 0; i < children.size(); ++i) {
            const KnobIPtr& child = children[i];
            if (isPage) {
                // If page, check that the child is a top level child and not child of a sub-group
                // otherwise let the sub group register the child
                KnobIPtr parent = child->getParentKnob();
                if (parent.get() != isPage) {
                    continue;
                }
            }
            KnobGroupPtr isGrp = toKnobGroup(child);
            if (isGrp) {
                boost::shared_ptr<GroupKnobSerialization> childSer( new GroupKnobSerialization );
                isGrp->toSerialization(childSer.get());
                groupSerialization->_children.push_back(childSer);
            } else {
                //KnobChoicePtr isChoice = toKnobChoice(children[i].get());
                //bool copyKnob = false;//isChoice != NULL;
                KnobSerializationPtr childSer( new KnobSerialization );

                // At this point we might be exporting an already existing PyPlug and knobs that were created
                // by the PyPlugs could be user knobs but were marked declared by plug-in. In order to force the
                // _isUserKnob flag on the serialization object, we set this bit to true.
                childSer->_forceUserKnob = true;
                child->toSerialization(childSer.get());
                assert(childSer->_isUserKnob);
                groupSerialization->_children.push_back(childSer);
            }
        }
    } else {

        KnobIPtr thisShared = shared_from_this();

        serialization->_typeName = typeName();
        serialization->_dimension = getNDimensions();
        serialization->_scriptName = getName();

        serialization->_isUserKnob = serialization->_forceUserKnob || (isUserKnob() && !isDeclaredByPlugin());

        bool isFullRecoverySave = appPTR->getCurrentSettings()->getIsFullRecoverySaveModeEnabled();

        std::vector<std::string> viewNames;
        if (getHolder() && getHolder()->getApp()) {
            viewNames = getHolder()->getApp()->getProject()->getProjectViewNames();
        }

        // Serialize default values
        serialization->_defaultValues.resize(serialization->_dimension);
        for (int i = 0; i < serialization->_dimension; ++i) {
            initializeDefaultValueSerializationStorage(thisShared, DimIdx(i), serialization, &serialization->_defaultValues[i]);
        }

        // Values
        std::list<ViewIdx> viewsList = getViewsList();
        for (std::list<ViewIdx>::const_iterator it = viewsList.begin(); it!=viewsList.end(); ++it) {
            std::string view;
            if (*it >= 0 && *it < (int)viewNames.size()) {
                view = viewNames[*it];
            }
            KnobSerialization::PerDimensionValueSerializationVec& dimValues = serialization->_values[view];
            dimValues.resize(serialization->_dimension);

            for (std::size_t i = 0; i < dimValues.size(); ++i) {
                dimValues[i]._serialization = serialization;
                dimValues[i]._dimension = (int)i;
                initializeValueSerializationStorage(thisShared, viewNames, DimIdx(i), *it, serialization->_defaultValues[i], &dimValues[i]);

                // Force default value serialization in those cases
                if (serialization->_isUserKnob || isFullRecoverySave) {
                    serialization->_defaultValues[i].serializeDefaultValue = true;
                    dimValues[i]._mustSerialize = true;
                }
            } // for each dimension

            // If dimensions are equal do not serialize them all, just saved the first.
            // Note that the areDimensionsEqual() funtion will return true even if multiple dimensions are linked to different values.
            // E.g: imagine a Blur.size parameter linked to another Blur.size parameter, each dimension would be respectively linked to x and y
            // and links would be different, even though they appear equal on the interface we have to serialize the 2 different links
            bool allDimensionsEqual = areDimensionsEqual(*it);
            
            if (serialization->_dimension > 1) {
                bool linksEqual = true;
                for (std::size_t i = 1; i < dimValues.size(); ++i) {
                    if (dimValues[i]._slaveMasterLink.masterDimensionName != dimValues[0]._slaveMasterLink.masterDimensionName ||
                        dimValues[i]._slaveMasterLink.masterViewName != dimValues[0]._slaveMasterLink.masterViewName ||
                        dimValues[i]._slaveMasterLink.masterKnobName != dimValues[0]._slaveMasterLink.masterKnobName ||
                        dimValues[i]._slaveMasterLink.masterTableItemName != dimValues[0]._slaveMasterLink.masterTableItemName ||
                        dimValues[i]._slaveMasterLink.masterNodeName != dimValues[0]._slaveMasterLink.masterNodeName) {
                        linksEqual = false;
                        break;
                    }
                }
                if (!linksEqual) {
                    allDimensionsEqual = false;
                }
            }

            if (allDimensionsEqual) {
                dimValues.resize(1);
            }

        } // for each view

        // User knobs bits
        if (serialization->_isUserKnob) {
            serialization->_label = getLabel();
            serialization->_triggerNewLine = isNewLineActivated();
            serialization->_evaluatesOnChange = getEvaluateOnChange();
            serialization->_isPersistent = getIsPersistent();
            serialization->_animatesChanged = (isAnimationEnabled() != isAnimatedByDefault());
            serialization->_tooltip = getHintToolTip();
            serialization->_iconFilePath[0] = getIconLabel(false);
            serialization->_iconFilePath[1] = getIconLabel(true);

            serialization->_isSecret = getIsSecret();
            serialization->_disabled = !isEnabled();
        }


        // Viewer UI context bits
        if (getHolder()) {
            if (getHolder()->getInViewerContextKnobIndex(thisShared) != -1) {
                serialization->_hasViewerInterface = true;
                serialization->_inViewerContextItemSpacing = getInViewerContextItemSpacing();
                ViewerContextLayoutTypeEnum layout = getInViewerContextLayoutType();
                switch (layout) {
                    case eViewerContextLayoutTypeAddNewLine:
                        serialization->_inViewerContextItemLayout = kInViewerContextItemLayoutNewLine;
                        break;
                    case eViewerContextLayoutTypeSeparator:
                        serialization->_inViewerContextItemLayout = kInViewerContextItemLayoutAddSeparator;
                        break;
                    case eViewerContextLayoutTypeStretchAfter:
                        serialization->_inViewerContextItemLayout = kInViewerContextItemLayoutStretchAfter;
                        break;
                    case eViewerContextLayoutTypeSpacing:
                        serialization->_inViewerContextItemLayout.clear();
                        break;
                }
                serialization->_inViewerContextSecret = getInViewerContextSecret();
                if (serialization->_isUserKnob) {
                    serialization->_inViewerContextLabel = getInViewerContextLabel();
                    serialization->_inViewerContextIconFilePath[0] = getInViewerContextIconFilePath(false);
                    serialization->_inViewerContextIconFilePath[1] = getInViewerContextIconFilePath(true);

                }
            }
        }

        // Per-type specific data
        KnobChoice* isChoice = dynamic_cast<KnobChoice*>(this);
        if (isChoice) {
            ChoiceExtraData* extraData = new ChoiceExtraData;
            std::vector<ChoiceOption> options = isChoice->getEntries();
            std::vector<std::string> ids(options.size()), helps(options.size());
            for (std::size_t i = 0; i < options.size(); ++i) {
                ids[i] = options[i].id;
                helps[i] = options[i].tooltip;
            }
            extraData->_entries = ids;
            extraData->_helpStrings = helps;
            serialization->_extraData.reset(extraData);
        }
        KnobParametric* isParametric = dynamic_cast<KnobParametric*>(this);
        if (isParametric) {
            ParametricExtraData* extraData = new ParametricExtraData;
            isParametric->saveParametricCurves(&extraData->parametricCurves);
            serialization->_extraData.reset(extraData);
        }
        KnobString* isString = dynamic_cast<KnobString*>(this);
        if (isString) {
            TextExtraData* extraData = new TextExtraData;
            isString->saveAnimation(&extraData->keyframes);
            serialization->_extraData.reset(extraData);
            extraData->fontFamily = isString->getFontFamily();
            extraData->fontSize = isString->getFontSize();
            isString->getFontColor(&extraData->fontColor[0], &extraData->fontColor[1], &extraData->fontColor[2]);
            extraData->italicActivated = isString->getItalicActivated();
            extraData->boldActivated = isString->getBoldActivated();
        }
        if (serialization->_isUserKnob) {
            if (isString) {
                TextExtraData* extraData = dynamic_cast<TextExtraData*>(serialization->_extraData.get());
                assert(extraData);
                extraData->label = isString->isLabel();
                extraData->multiLine = isString->isMultiLine();
                extraData->richText = isString->usesRichText();
            }
            KnobDouble* isDbl = dynamic_cast<KnobDouble*>(this);
            KnobInt* isInt = dynamic_cast<KnobInt*>(this);
            KnobColor* isColor = dynamic_cast<KnobColor*>(this);
            if (isDbl || isInt || isColor) {
                ValueExtraData* extraData = new ValueExtraData;
                if (isDbl) {
                    extraData->useHostOverlayHandle = serialization->_dimension == 2 && isDbl->getHasHostOverlayHandle();
                    extraData->min = isDbl->getMinimum();
                    extraData->max = isDbl->getMaximum();
                    extraData->dmin = isDbl->getDisplayMinimum();
                    extraData->dmax = isDbl->getDisplayMaximum();
                } else if (isInt) {
                    extraData->min = isInt->getMinimum();
                    extraData->max = isInt->getMaximum();
                    extraData->dmin = isInt->getDisplayMinimum();
                    extraData->dmax = isInt->getDisplayMaximum();
                } else if (isColor) {
                    extraData->min = isColor->getMinimum();
                    extraData->max = isColor->getMaximum();
                    extraData->dmin = isColor->getDisplayMinimum();
                    extraData->dmax = isColor->getDisplayMaximum();
                }
                serialization->_extraData.reset(extraData);
            }

            KnobFile* isFile = dynamic_cast<KnobFile*>(this);
            if (isFile) {
                FileExtraData* extraData = new FileExtraData;
                extraData->useSequences = isFile->getDialogType() == KnobFile::eKnobFileDialogTypeOpenFileSequences ||
                isFile->getDialogType() == KnobFile::eKnobFileDialogTypeSaveFileSequences;
                serialization->_extraData.reset(extraData);
            }

            KnobPath* isPath = dynamic_cast<KnobPath*>(this);
            if (isPath) {
                PathExtraData* extraData = new PathExtraData;
                extraData->multiPath = isPath->isMultiPath();
                serialization->_extraData.reset(extraData);
            }
        }

        // Check if we need to serialize this knob
        // We always serialize user knobs and knobs with a viewer interface
        serialization->_mustSerialize = true;
        if (!serialization->_isUserKnob && !serialization->_hasViewerInterface) {
            bool mustSerialize = false;
            for (SERIALIZATION_NAMESPACE::KnobSerialization::PerViewValueSerializationMap::const_iterator it = serialization->_values.begin(); it!=serialization->_values.end(); ++it) {
                for (std::size_t i = 0; i < it->second.size(); ++i) {
                    mustSerialize |= it->second[i]._mustSerialize;
                }

            }

            if (!mustSerialize) {
                // Check if there are extra data
                {
                    const TextExtraData* data = dynamic_cast<const TextExtraData*>(serialization->_extraData.get());
                    if (data) {
                        if (!data->keyframes.empty() || data->fontFamily != NATRON_FONT || data->fontSize != KnobString::getDefaultFontPointSize() || data->fontColor[0] != 0 || data->fontColor[1] != 0 || data->fontColor[2] != 0) {
                            mustSerialize = true;
                        }
                    }
                }
                {
                    const ParametricExtraData* data = dynamic_cast<const ParametricExtraData*>(serialization->_extraData.get());
                    if (data) {
                        if (!data->parametricCurves.empty()) {
                            mustSerialize = true;
                        }
                    }
                }

            }
            serialization->_mustSerialize = mustSerialize;
        }
    } // groupSerialization
} // KnobHelper::toSerialization


void
KnobHelper::fromSerialization(const SerializationObjectBase& serializationBase)
{
    // We allow non persistent knobs to be loaded if we found a valid serialization for them
    const SERIALIZATION_NAMESPACE::KnobSerialization* serialization = dynamic_cast<const SERIALIZATION_NAMESPACE::KnobSerialization*>(&serializationBase);
    assert(serialization);
    if (!serialization) {
        return;
    }

    // Block any instance change action call when loading a knob
    blockValueChanges();
    beginChanges();



    // Restore extra datas
    KnobFile* isInFile = dynamic_cast<KnobFile*>(this);
    KnobString* isString = dynamic_cast<KnobString*>(this);
    if (isString) {
        const TextExtraData* data = dynamic_cast<const TextExtraData*>(serialization->_extraData.get());
        if (data) {
            isString->loadAnimation(data->keyframes);
            isString->setFontColor(data->fontColor[0], data->fontColor[1], data->fontColor[2]);
            isString->setFontFamily(data->fontFamily);
            isString->setFontSize(std::max(data->fontSize,1));
            isString->setItalicActivated(data->italicActivated);
            isString->setBoldActivated(data->boldActivated);
        }

    }

    // Load parametric parameter's curves
    KnobParametric* isParametric = dynamic_cast<KnobParametric*>(this);
    if (isParametric) {
        const ParametricExtraData* data = dynamic_cast<const ParametricExtraData*>(serialization->_extraData.get());
        if (data) {
            isParametric->loadParametricCurves(data->parametricCurves);
        }
    }


    // Restore user knobs bits
    if (serialization->_isUserKnob) {
        setAsUserKnob(true);
        if (serialization->_isSecret) {
            setSecret(true);
        }
        // Restore enabled state
        if (serialization->_disabled) {
            setEnabled(false);
        }
        setIsPersistent(serialization->_isPersistent);
        if (serialization->_animatesChanged) {
            setAnimationEnabled(!isAnimatedByDefault());
        }
        setEvaluateOnChange(serialization->_evaluatesOnChange);
        setName(serialization->_scriptName);
        setHintToolTip(serialization->_tooltip);
        setAddNewLine(serialization->_triggerNewLine);
        setIconLabel(serialization->_iconFilePath[0], false);
        setIconLabel(serialization->_iconFilePath[1], true);

        KnobInt* isInt = dynamic_cast<KnobInt*>(this);
        KnobDouble* isDouble = dynamic_cast<KnobDouble*>(this);
        KnobColor* isColor = dynamic_cast<KnobColor*>(this);
        KnobChoice* isChoice = dynamic_cast<KnobChoice*>(this);
        KnobPath* isPath = dynamic_cast<KnobPath*>(this);

        int nDims = std::min( getNDimensions(), serialization->_dimension );

        if (isInt) {
            const ValueExtraData* data = dynamic_cast<const ValueExtraData*>(serialization->_extraData.get());
            assert(data);
            if (data) {
                std::vector<int> minimums, maximums, dminimums, dmaximums;
                for (int i = 0; i < nDims; ++i) {
                    minimums.push_back(data->min);
                    maximums.push_back(data->max);
                    dminimums.push_back(data->dmin);
                    dmaximums.push_back(data->dmax);
                }
                isInt->setRangeAcrossDimensions(minimums, maximums);
                isInt->setDisplayRangeAcrossDimensions(dminimums, dmaximums);
            }
        } else if (isDouble) {
            const ValueExtraData* data = dynamic_cast<const ValueExtraData*>(serialization->_extraData.get());
            assert(data);
            if (data) {
                std::vector<double> minimums, maximums, dminimums, dmaximums;
                for (int i = 0; i < nDims; ++i) {
                    minimums.push_back(data->min);
                    maximums.push_back(data->max);
                    dminimums.push_back(data->dmin);
                    dmaximums.push_back(data->dmax);
                }
                isDouble->setRangeAcrossDimensions(minimums, maximums);
                isDouble->setDisplayRangeAcrossDimensions(dminimums, dmaximums);
                if (data->useHostOverlayHandle) {
                    isDouble->setHasHostOverlayHandle(true);
                }
            }

        } else if (isChoice) {
            const ChoiceExtraData* data = dynamic_cast<const ChoiceExtraData*>(serialization->_extraData.get());
            if (data) {
                std::vector<ChoiceOption> options(data->_entries.size());
                for (std::size_t i = 0; i < data->_entries.size(); ++i) {
                    options[i].id = data->_entries[i];
                    if (i < data->_helpStrings.size()) {
                        options[i].tooltip = data->_helpStrings[i];
                    }
                }
                isChoice->populateChoices(options);
            }
        } else if (isColor) {
            const ValueExtraData* data = dynamic_cast<const ValueExtraData*>(serialization->_extraData.get());
            if (data) {
                std::vector<double> minimums, maximums, dminimums, dmaximums;
                for (int i = 0; i < nDims; ++i) {
                    minimums.push_back(data->min);
                    maximums.push_back(data->max);
                    dminimums.push_back(data->dmin);
                    dmaximums.push_back(data->dmax);
                }
                isColor->setRangeAcrossDimensions(minimums, maximums);
                isColor->setDisplayRangeAcrossDimensions(dminimums, dmaximums);
            }
        } else if (isString) {
            const TextExtraData* data = dynamic_cast<const TextExtraData*>(serialization->_extraData.get());
            if (data) {
                if (data->label) {
                    isString->setAsLabel();
                } else if (data->multiLine) {
                    isString->setAsMultiLine();
                    if (data->richText) {
                        isString->setUsesRichText(true);
                    }
                }
            }

        } else if (isInFile) {
            const FileExtraData* data = dynamic_cast<const FileExtraData*>(serialization->_extraData.get());
            if (data) {
                if (data->useExistingFiles) {
                    if (data->useSequences) {
                        isInFile->setDialogType(KnobFile::eKnobFileDialogTypeOpenFileSequences);
                    } else {
                        isInFile->setDialogType(KnobFile::eKnobFileDialogTypeOpenFile);
                    }
                } else {
                    if (data->useSequences) {
                        isInFile->setDialogType(KnobFile::eKnobFileDialogTypeSaveFileSequences);
                    } else {
                        isInFile->setDialogType(KnobFile::eKnobFileDialogTypeSaveFile);
                    }
                }
                isInFile->setDialogFilters(data->filters);
            }
        } else if (isPath) {
            const PathExtraData* data = dynamic_cast<const PathExtraData*>(serialization->_extraData.get());
            if (data && data->multiPath) {
                isPath->setMultiPath(true);
            }
        }

    } // isUserKnob

    std::vector<std::string> projectViews;
    if (getHolder() && getHolder()->getApp()) {
        projectViews = getHolder()->getApp()->getProject()->getProjectViewNames();
    }

    // Clear any existing animation
    removeAnimation(ViewSetSpec::all(), DimSpec::all(), eValueChangedReasonRestoreDefault);

    for (std::size_t i = 0; i < serialization->_defaultValues.size(); ++i) {
        if (serialization->_defaultValues[i].serializeDefaultValue) {
            restoreDefaultValueFromSerialization(serialization->_defaultValues[i], true /*applyDefault*/, DimIdx(i));
        }
    }


    // There is a case where the dimension of a parameter might have changed between versions, e.g:
    // the size parameter of the Blur node was previously a Double1D and has become a Double2D to control
    // both dimensions.
    // For compatibility, we do not load only the first dimension, otherwise the result wouldn't be the same,
    // instead we replicate the last dimension of the serialized knob to all other remaining dimensions to fit the
    // knob's dimensions.
    for (SERIALIZATION_NAMESPACE::KnobSerialization::PerViewValueSerializationMap::const_iterator it = serialization->_values.begin(); it!=serialization->_values.end(); ++it) {

        // Find the view index corresponding to the view name
        ViewIdx view_i(0);
        Project::getViewIndex(projectViews, it->first, &view_i);

        if (view_i != 0) {
            splitView(view_i);
        }

        for (int i = 0; i < _imp->dimension; ++i) {

            // Not all dimensions are necessarily saved since they may be folded.
            // In that case replicate the last dimension
            int d = i >= (int)it->second.size() ? it->second.size() - 1 : i;

            DimIdx dimensionIndex(i);

            // Clone animation
            if (!it->second[d]._animationCurve.keys.empty()) {
                CurvePtr curve = getAnimationCurve(view_i, dimensionIndex);
                if (curve) {
                    curve->fromSerialization(it->second[d]._animationCurve);
                    _signalSlotHandler->s_curveAnimationChanged(view_i, dimensionIndex);
                }
            } else if (it->second[d]._expression.empty() && !it->second[d]._slaveMasterLink.hasLink) {
                // restore value if no expression/link
                restoreValueFromSerialization(it->second[d], dimensionIndex, view_i);
            }

        }
        autoAdjustFoldExpandDimensions(view_i);

    }

<<<<<<< HEAD

    // Restore viewer UI context
    if (serialization->_hasViewerInterface) {
        setInViewerContextItemSpacing(serialization->_inViewerContextItemSpacing);
        ViewerContextLayoutTypeEnum layoutType = eViewerContextLayoutTypeSpacing;
        if (serialization->_inViewerContextItemLayout == kInViewerContextItemLayoutNewLine) {
            layoutType = eViewerContextLayoutTypeAddNewLine;
        } else if (serialization->_inViewerContextItemLayout == kInViewerContextItemLayoutStretchAfter) {
            layoutType = eViewerContextLayoutTypeStretchAfter;
        } else if (serialization->_inViewerContextItemLayout == kInViewerContextItemLayoutAddSeparator) {
            layoutType = eViewerContextLayoutTypeSeparator;
=======
    KnobPtr output;
    if (isBool) {
        boost::shared_ptr<KnobBool> newKnob = otherHolder->createBoolKnob(newScriptName, newLabel, isUserKnob);
        output = newKnob;
    } else if (isInt) {
        boost::shared_ptr<KnobInt> newKnob = otherHolder->createIntKnob(newScriptName, newLabel, getDimension(), isUserKnob);
        newKnob->setMinimumsAndMaximums( isInt->getMinimums(), isInt->getMaximums() );
        newKnob->setDisplayMinimumsAndMaximums( isInt->getDisplayMinimums(), isInt->getDisplayMaximums() );
        if ( isInt->isSliderDisabled() ) {
            newKnob->disableSlider();
        }
        output = newKnob;
    } else if (isDbl) {
        boost::shared_ptr<KnobDouble> newKnob = otherHolder->createDoubleKnob(newScriptName, newLabel, getDimension(), isUserKnob);
        newKnob->setSpatial( isDbl->getIsSpatial() );
        if ( isDbl->isRectangle() ) {
            newKnob->setAsRectangle();
        }
        for (int i = 0; i < getDimension(); ++i) {
            newKnob->setValueIsNormalized( i, isDbl->getValueIsNormalized(i) );
        }
        if ( isDbl->isSliderDisabled() ) {
            newKnob->disableSlider();
        }
        newKnob->setMinimumsAndMaximums( isDbl->getMinimums(), isDbl->getMaximums() );
        newKnob->setDisplayMinimumsAndMaximums( isDbl->getDisplayMinimums(), isDbl->getDisplayMaximums() );
        output = newKnob;
    } else if (isChoice) {
        boost::shared_ptr<KnobChoice> newKnob = otherHolder->createChoiceKnob(newScriptName, newLabel, isUserKnob);
        if (!makeAlias) {
            newKnob->populateChoices( isChoice->getEntries_mt_safe() );
        }
        output = newKnob;
    } else if (isColor) {
        boost::shared_ptr<KnobColor> newKnob = otherHolder->createColorKnob(newScriptName, newLabel, getDimension(), isUserKnob);
        newKnob->setMinimumsAndMaximums( isColor->getMinimums(), isColor->getMaximums() );
        newKnob->setDisplayMinimumsAndMaximums( isColor->getDisplayMinimums(), isColor->getDisplayMaximums() );
        output = newKnob;
    } else if (isString) {
        boost::shared_ptr<KnobString> newKnob = otherHolder->createStringKnob(newScriptName, newLabel, isUserKnob);
        if ( isString->isLabel() ) {
            newKnob->setAsLabel();
        }
        if ( isString->isCustomKnob() ) {
            newKnob->setAsCustom();
        }
        if ( isString->isMultiLine() ) {
            newKnob->setAsMultiLine();
        }
        if ( isString->usesRichText() ) {
            newKnob->setUsesRichText(true);
        }
        output = newKnob;
    } else if (isFile) {
        boost::shared_ptr<KnobFile> newKnob = otherHolder->createFileKnob(newScriptName, newLabel, isUserKnob);
        if ( isFile->isInputImageFile() ) {
            newKnob->setAsInputImage();
        }
        output = newKnob;
    } else if (isOutputFile) {
        boost::shared_ptr<KnobOutputFile> newKnob = otherHolder->createOuptutFileKnob(newScriptName, newLabel, isUserKnob);
        if ( isOutputFile->isOutputImageFile() ) {
            newKnob->setAsOutputImageFile();
        }
        output = newKnob;
    } else if (isPath) {
        boost::shared_ptr<KnobPath> newKnob = otherHolder->createPathKnob(newScriptName, newLabel, isUserKnob);
        if ( isPath->isMultiPath() ) {
            newKnob->setMultiPath(true);
>>>>>>> 8128e21d
        }
        setInViewerContextLayoutType(layoutType);
        setInViewerContextSecret(serialization->_inViewerContextSecret);
        if (isUserKnob()) {
            setInViewerContextLabel(QString::fromUtf8(serialization->_inViewerContextLabel.c_str()));
            setInViewerContextIconFilePath(serialization->_inViewerContextIconFilePath[0], false);
            setInViewerContextIconFilePath(serialization->_inViewerContextIconFilePath[1], true);
        }
    }
    
    // Allow changes again
    endChanges();
    unblockValueChanges();

    TimeValue time = getHolder()->getTimelineCurrentTime();
    evaluateValueChange(DimSpec::all(), time, ViewSetSpec::all(), eValueChangedReasonRestoreDefault);
} // KnobHelper::fromSerialization

// E.G: Imagine a nodegraph as such:
//  App:
//      Blur1:
//          size
//      Group1:
//          Blur2:
//              size
// to reference app.Blur1.size from app.Group1.Blur2.size you would use
// "@thisGroup.@thisGroup.Blur1" for the masterNodeName
static NodePtr findMasterNode(const NodeCollectionPtr& group,
                              int recursionLevel,
                              const std::string& masterNodeName,
                              const std::list<std::pair<NodePtr, SERIALIZATION_NAMESPACE::NodeSerializationPtr > >& allCreatedNodesInGroup)
{
    assert(group);

    // The masterNodeName can be something as @thisGroup.Blur1
    // We read everything until the dot (if any) and then recurse
    std::string token;
    std::size_t foundDot = masterNodeName.find_first_of(".");
    std::string remainingString;
    if (foundDot == std::string::npos) {
        token = masterNodeName;
    } else {
        token = masterNodeName.substr(0, foundDot);
        if (foundDot + 1 < masterNodeName.size()) {
            remainingString = masterNodeName.substr(foundDot + 1);
        }
    }

    if (token != kKnobMasterNodeIsGroup) {
        // Return the node-name in the group
        
        // The nodes created from the serialization may have changed name if another node with the same script-name already existed.
        // By chance since we created all nodes within the same Group at the same time, we have a list of the old node serialization
        // and the corresponding created node (with its new script-name).
        // If we find a match, make sure we use the new node script-name to restore the input.
        NodePtr foundNode = Project::findNodeWithScriptName(masterNodeName, allCreatedNodesInGroup);
        if (!foundNode) {
            // We did not find the node in the serialized nodes list, the last resort is to look into already created nodes
            // and find an exact match, hoping the script-name of the node did not change.
            foundNode = group->getNodeByName(masterNodeName);
        }

        if (remainingString.empty()) {
            return foundNode;
        } else {
            // There's stuff left to recurse, this node must be a group otherwise fail
            NodeGroupPtr nodeIsGroup = toNodeGroup(foundNode->getEffectInstance());
            if (!nodeIsGroup) {
                return NodePtr();
            }
            return findMasterNode(nodeIsGroup, recursionLevel + 1, masterNodeName, allCreatedNodesInGroup);
        }
    } else {
        // If there's nothing else to recurse on, the container must a be a Group node
        NodeGroupPtr isGroup = toNodeGroup(group);
        if (remainingString.empty()) {
            if (!isGroup) {
                return NodePtr();
            } else {
                return isGroup->getNode();
            }
        } else {
            // Otherwise recurse on the rest. On the first recursion since we already have a group
            // of the original node in parameter, call this function again with the same group
            // Otherwise, recurse up
            if (recursionLevel == 0) {
                return findMasterNode(group, recursionLevel + 1, masterNodeName, allCreatedNodesInGroup);
            } else {
                if (isGroup) {
                    return findMasterNode(isGroup->getNode()->getGroup(), recursionLevel + 1, masterNodeName, allCreatedNodesInGroup);
                } else {
                    return NodePtr();
                }
            }
        }
    }

} // findMasterNode

KnobIPtr
KnobHelper::findMasterKnob(const std::string& masterKnobName,
                           const std::string& masterNodeName,
                           const std::string& masterItemName,
                           const std::list<std::pair<NodePtr, SERIALIZATION_NAMESPACE::NodeSerializationPtr > >& allCreatedNodesInGroup)
{
    KnobTableItemPtr tableItem = toKnobTableItem(getHolder());
    EffectInstancePtr effect = toEffectInstance(getHolder());
    NodePtr thisKnobNode;
    if (tableItem) {
        thisKnobNode = tableItem->getModel()->getNode();
    } else if (effect) {
        thisKnobNode = effect->getNode();
    }
    // A knob that does not belong to a node cannot have links
    if (!thisKnobNode) {
        return KnobIPtr();
    }

    ///we need to cycle through all the nodes of the project to find the real master
    NodePtr masterNode;
    if (masterNodeName.empty()) {
        masterNode = thisKnobNode;
    } else {
        masterNode = findMasterNode(thisKnobNode->getGroup(), 0, masterNodeName, allCreatedNodesInGroup);
    }
    if (!masterNode) {
        qDebug() << "Link slave/master for " << getName().c_str() <<   " failed to restore the following linkage: " << masterNodeName.c_str();

        return KnobIPtr();
    }

    if ( !masterItemName.empty() ) {
        KnobItemsTablePtr table = masterNode->getEffectInstance()->getItemsTable();
        if (table) {
            KnobTableItemPtr item = table->getItemByFullyQualifiedScriptName(masterItemName);
            if (item) {
                return item->getKnobByName(masterKnobName);
            }
        }
    } else {
        ///now that we have the master node, find the corresponding knob
        const std::vector< KnobIPtr > & otherKnobs = masterNode->getKnobs();
        for (std::size_t j = 0; j < otherKnobs.size(); ++j) {
            if ( (otherKnobs[j]->getName() == masterKnobName) ) {
                return otherKnobs[j];
            }
        }
    }

    qDebug() << "Link slave/master for " << getName().c_str() <<   " failed to restore the following linkage: " << masterNodeName.c_str();

    return KnobIPtr();
} // findMasterKnob


void
KnobHelper::restoreKnobLinks(const boost::shared_ptr<SERIALIZATION_NAMESPACE::KnobSerializationBase>& serialization,
                             const std::list<std::pair<NodePtr, SERIALIZATION_NAMESPACE::NodeSerializationPtr > >& allCreatedNodesInGroup)
{




    SERIALIZATION_NAMESPACE::KnobSerialization* isKnobSerialization = dynamic_cast<SERIALIZATION_NAMESPACE::KnobSerialization*>(serialization.get());
    SERIALIZATION_NAMESPACE::GroupKnobSerialization* isGroupKnobSerialization = dynamic_cast<SERIALIZATION_NAMESPACE::GroupKnobSerialization*>(serialization.get());

    if (isGroupKnobSerialization) {
        for (std::list <boost::shared_ptr<SERIALIZATION_NAMESPACE::KnobSerializationBase> >::const_iterator it = isGroupKnobSerialization->_children.begin(); it != isGroupKnobSerialization->_children.end(); ++it) {
            try {
                restoreKnobLinks(*it, allCreatedNodesInGroup);
            } catch (const std::exception& e) {
                LogEntry::LogEntryColor c;
                EffectInstancePtr effect = toEffectInstance(getHolder());
                if (effect) {
                    if (effect->getNode()->getColor(&c.r, &c.g, &c.b)) {
                        c.colorSet = true;
                    }
                }

                appPTR->writeToErrorLog_mt_safe(QString::fromUtf8(effect->getNode()->getScriptName_mt_safe().c_str() ), QDateTime::currentDateTime(), QString::fromUtf8(e.what()), false, c);


            }
        }
    } else if (isKnobSerialization) {

        KnobTableItemPtr tableItem = toKnobTableItem(getHolder());
        EffectInstancePtr effect = toEffectInstance(getHolder());
        NodePtr thisKnobNode;
        if (tableItem) {
            thisKnobNode = tableItem->getModel()->getNode();
        } else if (effect) {
            thisKnobNode = effect->getNode();
        }
        // A knob that does not belong to a node cannot have links
        if (!thisKnobNode) {
            return;
        }
        // Restore slave/master links first
        {
            const std::vector<std::string>& projectViews = getHolder()->getApp()->getProject()->getProjectViewNames();
            for (SERIALIZATION_NAMESPACE::KnobSerialization::PerViewValueSerializationMap::const_iterator it = isKnobSerialization->_values.begin();
                 it != isKnobSerialization->_values.end(); ++it) {


                // Find a matching view name
                ViewIdx view_i(0);
                Project::getViewIndex(projectViews, it->first, &view_i);

                for (int dimIndex = 0; dimIndex < _imp->dimension; ++dimIndex) {


                    // Not all dimensions are necessarily saved since they may be folded.
                    // In that case replicate the last dimension
                    int d = dimIndex >= (int)it->second.size() ? it->second.size() - 1 : dimIndex;


                    if (!it->second[d]._slaveMasterLink.hasLink) {
                        continue;
                    }

                    std::string masterKnobName, masterNodeName, masterTableItemName;
                    if (it->second[d]._slaveMasterLink.masterNodeName.empty()) {
                        // Node name empty, assume this is the same node
                        masterNodeName = thisKnobNode->getScriptName_mt_safe();
                    } else {
                        masterNodeName = it->second[d]._slaveMasterLink.masterNodeName;
                    }

                    if (it->second[d]._slaveMasterLink.masterKnobName.empty()) {
                        // Knob name empty, assume this is the same knob unless it has a single dimension
                        if (getNDimensions() == 1) {
                            continue;
                        }
                        masterKnobName = getName();
                    } else {
                        masterKnobName = it->second[d]._slaveMasterLink.masterKnobName;
                    }

                    masterTableItemName = it->second[d]._slaveMasterLink.masterTableItemName;
                    KnobIPtr master = findMasterKnob(masterKnobName,
                                                     masterNodeName,
                                                     masterTableItemName, allCreatedNodesInGroup);
                    if (master) {
                        // Find dimension in master by name
                        int otherDimIndex = -1;
                        if (master->getNDimensions() == 1) {
                            otherDimIndex = 0;
                        } else {
                            for (int dm = 0; dm < master->getNDimensions(); ++dm) {
                                if ( boost::iequals(master->getDimensionName(DimIdx(dm)), it->second[dm]._slaveMasterLink.masterDimensionName) ) {
                                    otherDimIndex = dm;
                                    break;
                                }
                            }
                            if (otherDimIndex == -1) {
                                // Before Natron 2.2 we serialized the dimension index. Try converting to an int
                                otherDimIndex = QString::fromUtf8(it->second[d]._slaveMasterLink.masterDimensionName.c_str()).toInt();
                            }
                        }
                        ViewIdx otherView(0);
                        Project::getViewIndex(projectViews, it->second[d]._slaveMasterLink.masterViewName, &otherView);

                        if (otherDimIndex >=0 && otherDimIndex < master->getNDimensions()) {
                            (void)linkTo(master, DimIdx(dimIndex), DimIdx(otherDimIndex), view_i, otherView);
                        } else {
                            throw std::invalid_argument(tr("Could not find a dimension named \"%1\" in \"%2\"").arg(QString::fromUtf8(it->second[d]._slaveMasterLink.masterDimensionName.c_str())).arg( QString::fromUtf8( it->second[d]._slaveMasterLink.masterKnobName.c_str() ) ).toStdString());
                        }
                    }

                } // for each dimensions
            } // for each view
        }

        // Restore expressions
        {
            const std::vector<std::string>& projectViews = getHolder()->getApp()->getProject()->getProjectViewNames();
            for (SERIALIZATION_NAMESPACE::KnobSerialization::PerViewValueSerializationMap::const_iterator it = isKnobSerialization->_values.begin();
                 it != isKnobSerialization->_values.end(); ++it) {
                // Find a matching view name
                ViewIdx view_i(0);
                Project::getViewIndex(projectViews, it->first, &view_i);


                for (int dimIndex = 0; dimIndex < _imp->dimension; ++dimIndex) {


                    // Not all dimensions are necessarily saved since they may be folded.
                    // In that case replicate the last dimension
                    int d = dimIndex >= (int)it->second.size() ? it->second.size() - 1 : dimIndex;

                    try {
                        if ( !it->second[d]._expression.empty() ) {
                            restoreExpression(DimIdx(dimIndex), view_i,  it->second[d]._expression, it->second[d]._expresionHasReturnVariable);
                        }
                    } catch (const std::exception& e) {
                        QString err = QString::fromUtf8("Failed to restore expression: %1").arg( QString::fromUtf8( e.what() ) );
                        appPTR->writeToErrorLog_mt_safe(QString::fromUtf8( getName().c_str() ), QDateTime::currentDateTime(), err);
                    }
                } // for all dimensions
            } // for all views
        }
    }
} // restoreKnobLinks



/***************************KNOB HOLDER******************************************/

struct KnobHolder::KnobHolderPrivate
{
    AppInstanceWPtr app;
    QMutex knobsMutex;
    // When rendering, the render thread makes a (shallow) copy of this item:
    // knobs are not copied
    bool isShallowRenderCopy;

    std::vector< KnobIPtr > knobs;
    bool knobsInitialized;
    bool isInitializingKnobs;
    std::vector<KnobIWPtr> knobsWithViewerUI;

    ///Count how many times an overlay needs to be redrawn for the instanceChanged/penMotion/penDown etc... actions
    ///to just redraw it once when the recursion level is back to 0
    mutable QMutex paramsEditLevelMutex;

    struct MultipleParamsEditData {
        std::string commandName;
        int nActionsInBracket;

        MultipleParamsEditData()
        : commandName()
        , nActionsInBracket(0)
        {

        }
    };

    // We use a stack in case user calls it recursively
    std::list<MultipleParamsEditData> paramsEditStack;

    mutable QMutex evaluationBlockedMutex;
    int evaluationBlocked;

    //Set in the begin/endChanges block
    int nbSignificantChangesDuringEvaluationBlock;
    int nbChangesDuringEvaluationBlock;
    int nbChangesRequiringMetadataRefresh;
    ValueChangedReasonEnum firstKnobChangeReason;
    QMutex knobsFrozenMutex;
    bool knobsFrozen;

    // Protects hasAnimation
    mutable QMutex hasAnimationMutex;

    // True if one knob held by this object is animated.
    // This is held here for fast access, otherwise it requires looping over all knobs
    bool hasAnimation;
    DockablePanelI* settingsPanel;

    std::list<KnobIWPtr> overlaySlaves;

    // A knobs table owned by the holder
    KnobItemsTablePtr knobsTable;

    // The script-name of the knob right before where the table should be inserted in the gui
    std::string knobsTableParamBefore;


    KnobHolderPrivate(const AppInstancePtr& appInstance_)
        : app(appInstance_)
        , knobsMutex()
        , isShallowRenderCopy(false)
        , knobs()
        , knobsInitialized(false)
        , isInitializingKnobs(false)
        , evaluationBlockedMutex(QMutex::Recursive)
        , evaluationBlocked(0)
        , nbSignificantChangesDuringEvaluationBlock(0)
        , nbChangesDuringEvaluationBlock(0)
        , nbChangesRequiringMetadataRefresh(0)
        , firstKnobChangeReason(eValueChangedReasonPluginEdited)
        , knobsFrozenMutex()
        , knobsFrozen(false)
        , hasAnimationMutex()
        , hasAnimation(false)
        , settingsPanel(0)
        , overlaySlaves()
        , knobsTable()
        , knobsTableParamBefore()

    {
    }

    KnobHolderPrivate(const KnobHolderPrivate& other)
    : app(other.app)
    , knobsMutex()
    , isShallowRenderCopy(true)
    , knobs(other.knobs)
    , knobsInitialized(other.knobsInitialized)
    , isInitializingKnobs(other.isInitializingKnobs)
    , evaluationBlockedMutex(QMutex::Recursive)
    , evaluationBlocked(0)
    , nbSignificantChangesDuringEvaluationBlock(0)
    , nbChangesDuringEvaluationBlock(0)
    , nbChangesRequiringMetadataRefresh(0)
    , knobsFrozenMutex()
    , knobsFrozen(false)
    , hasAnimationMutex()
    , hasAnimation(other.hasAnimation)
    , settingsPanel(other.settingsPanel)
    {

    }
};

KnobHolder::KnobHolder(const AppInstancePtr& appInstance)
: QObject()
, _imp( new KnobHolderPrivate(appInstance) )
{

}

KnobHolder::KnobHolder(const KnobHolder& other)
    : QObject()
    , boost::enable_shared_from_this<KnobHolder>()
, _imp (new KnobHolderPrivate(*other._imp))
{

}

KnobHolder::~KnobHolder()
{
    if (!_imp->isShallowRenderCopy) {
        for (std::size_t i = 0; i < _imp->knobs.size(); ++i) {
            KnobHelperPtr helper = boost::dynamic_pointer_cast<KnobHelper>(_imp->knobs[i]);
            assert(helper);
            if (helper) {
                // Make sure nobody is referencing this
                helper->_imp->holder.reset();
                helper->deleteKnob();
                
            }
        }
    }
}

bool
KnobHolder::isRenderClone() const
{
    return _imp->isShallowRenderCopy;
}


void
KnobHolder::setItemsTable(const KnobItemsTablePtr& table, const std::string& paramScriptNameBefore)
{
    assert(!paramScriptNameBefore.empty());
    _imp->knobsTableParamBefore = paramScriptNameBefore;
    _imp->knobsTable = table;
}

KnobItemsTablePtr
KnobHolder::getItemsTable() const
{
    return _imp->knobsTable;
}

std::string
KnobHolder::getItemsTablePreviousKnobScriptName() const
{
    return _imp->knobsTableParamBefore;
}

void
KnobHolder::setViewerUIKnobs(const KnobsVec& knobs)
{
    QMutexLocker k(&_imp->knobsMutex);
    _imp->knobsWithViewerUI.clear();
    for (KnobsVec::const_iterator it = knobs.begin(); it != knobs.end(); ++it) {
        _imp->knobsWithViewerUI.push_back(*it);
    }

}

void
KnobHolder::addKnobToViewerUI(const KnobIPtr& knob)
{
    QMutexLocker k(&_imp->knobsMutex);
    _imp->knobsWithViewerUI.push_back(knob);
}

void
KnobHolder::insertKnobToViewerUI(const KnobIPtr& knob, int index)
{
    QMutexLocker k(&_imp->knobsMutex);
    if (index < 0 || index >= (int)_imp->knobsWithViewerUI.size()) {
        _imp->knobsWithViewerUI.push_back(knob);
    } else {
        std::vector<KnobIWPtr>::iterator it = _imp->knobsWithViewerUI.begin();
        std::advance(it, index);
        _imp->knobsWithViewerUI.insert(it, knob);
    }
}

void
KnobHolder::removeKnobViewerUI(const KnobIPtr& knob)
{
    QMutexLocker k(&_imp->knobsMutex);
    for (std::vector<KnobIWPtr>::iterator it = _imp->knobsWithViewerUI.begin(); it!=_imp->knobsWithViewerUI.end(); ++it) {
        KnobIPtr p = it->lock();
        if (p == knob) {
            _imp->knobsWithViewerUI.erase(it);
            return;
        }
    }

}

int
KnobHolder::getInViewerContextKnobIndex(const KnobIConstPtr& knob) const
{
    QMutexLocker k(&_imp->knobsMutex);
    int i = 0;
    for (std::vector<KnobIWPtr>::const_iterator it = _imp->knobsWithViewerUI.begin(); it!=_imp->knobsWithViewerUI.end(); ++it, ++i) {
        KnobIPtr p = it->lock();
        if (p == knob) {
            return i;
        }
    }
    return -1;
}

KnobsVec
KnobHolder::getViewerUIKnobs() const
{
    QMutexLocker k(&_imp->knobsMutex);
    KnobsVec ret;
    for (std::vector<KnobIWPtr>::const_iterator it = _imp->knobsWithViewerUI.begin(); it != _imp->knobsWithViewerUI.end(); ++it) {
        KnobIPtr k = it->lock();
        if (k) {
            ret.push_back(k);
        }
    }

    return ret;
}

void
KnobHolder::setIsInitializingKnobs(bool b)
{
    QMutexLocker k(&_imp->knobsMutex);

    _imp->isInitializingKnobs = b;
}

bool
KnobHolder::isInitializingKnobs() const
{
    QMutexLocker k(&_imp->knobsMutex);

    return _imp->isInitializingKnobs;
}

void
KnobHolder::addKnob(const KnobIPtr& k)
{
    QMutexLocker kk(&_imp->knobsMutex);
    for (KnobsVec::iterator it = _imp->knobs.begin(); it != _imp->knobs.end(); ++it) {
        if (*it == k) {
            return;
        }
    }
    _imp->knobs.push_back(k);
}

void
KnobHolder::insertKnob(int index,
                       const KnobIPtr& k)
{
    if (index < 0) {
        return;
    }
    QMutexLocker kk(&_imp->knobsMutex);
    for (KnobsVec::iterator it = _imp->knobs.begin(); it != _imp->knobs.end(); ++it) {
        if (*it == k) {
            return;
        }
    }
    if ( index >= (int)_imp->knobs.size() ) {
        _imp->knobs.push_back(k);
    } else {
        KnobsVec::iterator it = _imp->knobs.begin();
        std::advance(it, index);
        _imp->knobs.insert(it, k);
    }
}

void
KnobHolder::removeKnobFromList(const KnobIConstPtr& knob)
{
    QMutexLocker kk(&_imp->knobsMutex);

    for (KnobsVec::iterator it = _imp->knobs.begin(); it != _imp->knobs.end(); ++it) {
        if (*it == knob) {
            _imp->knobs.erase(it);

            return;
        }
    }
}

void
KnobHolder::setPanelPointer(DockablePanelI* gui)
{
    assert( QThread::currentThread() == qApp->thread() );
    _imp->settingsPanel = gui;
}

void
KnobHolder::discardPanelPointer()
{
    assert( QThread::currentThread() == qApp->thread() );
    _imp->settingsPanel = 0;
}

void
KnobHolder::recreateUserKnobs(bool keepCurPageIndex)
{
    assert( QThread::currentThread() == qApp->thread() );
    if (_imp->settingsPanel) {
        _imp->settingsPanel->recreateUserKnobs(keepCurPageIndex);
        EffectInstance* isEffect = dynamic_cast<EffectInstance*>(this);
        if (isEffect) {
            isEffect->getNode()->declarePythonKnobs();
        }
    }
}

void
KnobHolder::recreateKnobs(bool keepCurPageIndex)
{
    assert( QThread::currentThread() == qApp->thread() );
    if (_imp->settingsPanel) {
        _imp->settingsPanel->refreshGuiForKnobsChanges(keepCurPageIndex);
        EffectInstance* isEffect = dynamic_cast<EffectInstance*>(this);
        if (isEffect) {
            isEffect->getNode()->declarePythonKnobs();
        }
    }
}

void
KnobHolder::deleteKnob(const KnobIPtr& knob,
                       bool alsoDeleteGui)
{
    assert( QThread::currentThread() == qApp->thread() );

    KnobsVec knobs;
    {
        QMutexLocker k(&_imp->knobsMutex);
        knobs = _imp->knobs;
    }
    KnobIPtr sharedKnob;
    for (KnobsVec::iterator it = knobs.begin(); it != knobs.end(); ++it) {
        if (*it == knob) {
            (*it)->deleteKnob();
            sharedKnob = *it;
            break;
        }
    }

    {
        QMutexLocker k(&_imp->knobsMutex);
        for (KnobsVec::iterator it2 = _imp->knobs.begin(); it2 != _imp->knobs.end(); ++it2) {
            if (*it2 == knob) {
                _imp->knobs.erase(it2);
                break;
            }
        }
    }

    if (sharedKnob && alsoDeleteGui && _imp->settingsPanel) {
        _imp->settingsPanel->deleteKnobGui(sharedKnob);
    }
}

void
KnobHolder::addOverlaySlaveParam(const KnobIPtr& knob)
{
    _imp->overlaySlaves.push_back(knob);
}

bool
KnobHolder::isOverlaySlaveParam(const KnobIConstPtr& knob) const
{
    for (std::list<KnobIWPtr >::const_iterator it = _imp->overlaySlaves.begin(); it != _imp->overlaySlaves.end(); ++it) {
        KnobIPtr k = it->lock();
        if (!k) {
            continue;
        }
        if (k == knob) {
            return true;
        }
    }

    return false;
}

void
KnobHolder::requestOverlayInteractRefresh()
{
    getApp()->redrawAllViewers();
}



bool
KnobHolder::moveViewerUIKnobOneStepUp(const KnobIPtr& knob)
{
    QMutexLocker k(&_imp->knobsMutex);
    for (std::size_t i = 0; i < _imp->knobsWithViewerUI.size(); ++i) {
        if (_imp->knobsWithViewerUI[i].lock() == knob) {
            if (i == 0) {
                return false;
            }
            // can't swap weak pointers using std::swap!
            // std::swap(_imp->knobsWithViewerUI[i - 1], _imp->knobsWithViewerUI[i]);
            _imp->knobsWithViewerUI[i].swap(_imp->knobsWithViewerUI[i - 1]);
            return true;
        }
    }
    return false;
}

bool
KnobHolder::moveViewerUIOneStepDown(const KnobIPtr& knob)
{
    QMutexLocker k(&_imp->knobsMutex);
    for (std::size_t i = 0; i < _imp->knobsWithViewerUI.size(); ++i) {
        if (_imp->knobsWithViewerUI[i].lock() == knob) {
            if (i == _imp->knobsWithViewerUI.size() - 1) {
                return false;
            }
            // can't swap weak pointers using std::swap!
            // std::swap(_imp->knobsWithViewerUI[i + 1], _imp->knobsWithViewerUI[i]);
            _imp->knobsWithViewerUI[i].swap(_imp->knobsWithViewerUI[i + 1]);
            return true;
        }
    }
    return false;
}

bool
KnobHolder::moveKnobOneStepUp(const KnobIPtr& knob)
{
    if ( !knob->isUserKnob() && !toKnobPage(knob) ) {
        return false;
    }
    KnobIPtr parent = knob->getParentKnob();
    KnobGroupPtr parentIsGrp = toKnobGroup(parent);
    KnobPagePtr parentIsPage = toKnobPage(parent);

    //the knob belongs to a group/page , change its index within the group instead
    bool moveOk = false;
    if (!parent) {
        moveOk = true;
    }
    try {
        if (parentIsGrp) {
            moveOk = parentIsGrp->moveOneStepUp(knob);
        } else if (parentIsPage) {
            moveOk = parentIsPage->moveOneStepUp(knob);
        }
    } catch (const std::exception& e) {
        qDebug() << e.what();
        assert(false);

        return false;
    }

    if (moveOk) {
        QMutexLocker k(&_imp->knobsMutex);
        int prevInPage = -1;
        if (parent) {
            for (U32 i = 0; i < _imp->knobs.size(); ++i) {
                if (_imp->knobs[i] == knob) {
                    if (prevInPage != -1) {
                        KnobIPtr tmp = _imp->knobs[prevInPage];
                        _imp->knobs[prevInPage] = _imp->knobs[i];
                        _imp->knobs[i] = tmp;
                    }
                    break;
                } else {
                    if ( _imp->knobs[i]->isUserKnob() && (_imp->knobs[i]->getParentKnob() == parent) ) {
                        prevInPage = i;
                    }
                }
            }
        } else {
            bool foundPrevPage = false;
            for (U32 i = 0; i < _imp->knobs.size(); ++i) {
                if (_imp->knobs[i] == knob) {
                    if (prevInPage != -1) {
                        KnobIPtr tmp = _imp->knobs[prevInPage];
                        _imp->knobs[prevInPage] = _imp->knobs[i];
                        _imp->knobs[i] = tmp;
                        foundPrevPage = true;
                    }
                    break;
                } else {
                    if ( !_imp->knobs[i]->getParentKnob() ) {
                        prevInPage = i;
                    }
                }
            }
            if (!foundPrevPage) {
                moveOk = false;
            }
        }
    }

    return moveOk;
} // KnobHolder::moveKnobOneStepUp

bool
KnobHolder::moveKnobOneStepDown(const KnobIPtr& knob)
{
    if ( !knob->isUserKnob() && !toKnobPage(knob) ) {
        return false;
    }
    KnobIPtr parent = knob->getParentKnob();
    KnobGroupPtr parentIsGrp = toKnobGroup(parent);
    KnobPagePtr parentIsPage = toKnobPage(parent);

    //the knob belongs to a group/page , change its index within the group instead
    bool moveOk = false;
    if (!parent) {
        moveOk = true;
    }
    try {
        if (parentIsGrp) {
            moveOk = parentIsGrp->moveOneStepDown(knob);
        } else if (parentIsPage) {
            moveOk = parentIsPage->moveOneStepDown(knob);
        }
    } catch (const std::exception& e) {
        qDebug() << e.what();
        assert(false);

        return false;
    }

    QMutexLocker k(&_imp->knobsMutex);
    int foundIndex = -1;
    for (U32 i = 0; i < _imp->knobs.size(); ++i) {
        if (_imp->knobs[i] == knob) {
            foundIndex = i;
            break;
        }
    }
    assert(foundIndex != -1);
    if (foundIndex < 0) {
        return false;
    }
    if (moveOk) {
        //The knob (or page) could be moved inside the group/page, just move it down
        if (parent) {
            for (int i = foundIndex + 1; i < (int)_imp->knobs.size(); ++i) {
                if ( _imp->knobs[i]->isUserKnob() && (_imp->knobs[i]->getParentKnob() == parent) ) {
                    KnobIPtr tmp = _imp->knobs[foundIndex];
                    _imp->knobs[foundIndex] = _imp->knobs[i];
                    _imp->knobs[i] = tmp;
                    break;
                }
            }
        } else {
            bool foundNextPage = false;
            for (int i = foundIndex + 1; i < (int)_imp->knobs.size(); ++i) {
                if ( !_imp->knobs[i]->getParentKnob() ) {
                    KnobIPtr tmp = _imp->knobs[foundIndex];
                    _imp->knobs[foundIndex] = _imp->knobs[i];
                    _imp->knobs[i] = tmp;
                    foundNextPage = true;
                    break;
                }
            }

            if (!foundNextPage) {
                moveOk = false;
            }
        }
    }

    return moveOk;
} // KnobHolder::moveKnobOneStepDown

KnobPagePtr
KnobHolder::getUserPageKnob() const
{
    {
        QMutexLocker k(&_imp->knobsMutex);
        for (KnobsVec::const_iterator it = _imp->knobs.begin(); it != _imp->knobs.end(); ++it) {
            if (!(*it)->isUserKnob()) {
                continue;
            }
            KnobPagePtr isPage = boost::dynamic_pointer_cast<KnobPage>(*it);
            if (isPage) {
                return isPage;
            }
        }
    }

    return KnobPagePtr();
}

KnobPagePtr
KnobHolder::getOrCreateUserPageKnob()
{
    KnobPagePtr ret = getUserPageKnob();

    if (ret) {
        return ret;
    }
    ret = AppManager::createKnob<KnobPage>(shared_from_this(), tr(NATRON_USER_MANAGED_KNOBS_PAGE_LABEL), 1, false);
    ret->setName(NATRON_USER_MANAGED_KNOBS_PAGE);
    onUserKnobCreated(ret, true);
    return ret;
}

void
KnobHolder::onUserKnobCreated(const KnobIPtr& knob, bool isUserKnob)
{

    knob->setAsUserKnob(isUserKnob);
    EffectInstance* isEffect = dynamic_cast<EffectInstance*>(this);
    if (isEffect) {
        if (isEffect->getNode()->isPyPlug() && getApp()->isCreatingNode()) {
            knob->setDeclaredByPlugin(true);
        }
        if (isUserKnob) {
            isEffect->getNode()->declarePythonKnobs();
        }
    }

}

KnobIntPtr
KnobHolder::createIntKnob(const std::string& name,
                          const std::string& label,
                          int dimension,
                          bool userKnob)
{
    KnobIPtr existingKnob = getKnobByName(name);

    if (existingKnob) {
        return toKnobInt(existingKnob);
    }
    KnobIntPtr ret = AppManager::createKnob<KnobInt>(shared_from_this(), label, dimension, false);
    ret->setName(name);
    onUserKnobCreated(ret, userKnob);
    return ret;
}

KnobDoublePtr
KnobHolder::createDoubleKnob(const std::string& name,
                             const std::string& label,
                             int dimension,
                             bool userKnob)
{
    KnobIPtr existingKnob = getKnobByName(name);

    if (existingKnob) {
        return toKnobDouble(existingKnob);
    }
    KnobDoublePtr ret = AppManager::createKnob<KnobDouble>(shared_from_this(), label, dimension, false);
    ret->setName(name);
    onUserKnobCreated(ret, userKnob);
    return ret;
}

KnobColorPtr
KnobHolder::createColorKnob(const std::string& name,
                            const std::string& label,
                            int dimension,
                            bool userKnob)
{
    KnobIPtr existingKnob = getKnobByName(name);

    if (existingKnob) {
        return toKnobColor(existingKnob);
    }
    KnobColorPtr ret = AppManager::createKnob<KnobColor>(shared_from_this(), label, dimension, false);
    ret->setName(name);
    onUserKnobCreated(ret, userKnob);

    return ret;
}

KnobBoolPtr
KnobHolder::createBoolKnob(const std::string& name,
                           const std::string& label,
                           bool userKnob)
{
    KnobIPtr existingKnob = getKnobByName(name);

    if (existingKnob) {
        return toKnobBool(existingKnob);
    }
    KnobBoolPtr ret = AppManager::createKnob<KnobBool>(shared_from_this(), label, 1, false);
    ret->setName(name);
    onUserKnobCreated(ret, userKnob);

    return ret;
}

KnobChoicePtr
KnobHolder::createChoiceKnob(const std::string& name,
                             const std::string& label,
                             bool userKnob)
{
    KnobIPtr existingKnob = getKnobByName(name);

    if (existingKnob) {
        return toKnobChoice(existingKnob);
    }
    KnobChoicePtr ret = AppManager::createKnob<KnobChoice>(shared_from_this(), label, 1, false);
    ret->setName(name);
    onUserKnobCreated(ret, userKnob);

    return ret;
}

KnobButtonPtr
KnobHolder::createButtonKnob(const std::string& name,
                             const std::string& label,
                             bool userKnob)
{
    KnobIPtr existingKnob = getKnobByName(name);

    if (existingKnob) {
        return toKnobButton(existingKnob);
    }
    KnobButtonPtr ret = AppManager::createKnob<KnobButton>(shared_from_this(), label, 1, false);
    ret->setName(name);
    onUserKnobCreated(ret, userKnob);

    return ret;
}

KnobSeparatorPtr
KnobHolder::createSeparatorKnob(const std::string& name,
                                const std::string& label,
                                bool userKnob)
{
    KnobIPtr existingKnob = getKnobByName(name);

    if (existingKnob) {
        return toKnobSeparator(existingKnob);
    }
    KnobSeparatorPtr ret = AppManager::createKnob<KnobSeparator>(shared_from_this(), label, 1, false);
    ret->setName(name);
    onUserKnobCreated(ret, userKnob);

    return ret;
}

//Type corresponds to the Type enum defined in StringParamBase in Parameter.h
KnobStringPtr
KnobHolder::createStringKnob(const std::string& name,
                             const std::string& label,
                             bool userKnob)
{
    KnobIPtr existingKnob = getKnobByName(name);

    if (existingKnob) {
        return toKnobString(existingKnob);
    }
    KnobStringPtr ret = AppManager::createKnob<KnobString>(shared_from_this(), label, 1, false);
    ret->setName(name);
    onUserKnobCreated(ret, userKnob);
    return ret;
}

KnobFilePtr
KnobHolder::createFileKnob(const std::string& name,
                           const std::string& label,
                           bool userKnob)
{
    KnobIPtr existingKnob = getKnobByName(name);

    if (existingKnob) {
        return toKnobFile(existingKnob);
    }
    KnobFilePtr ret = AppManager::createKnob<KnobFile>(shared_from_this(), label, 1, false);
    ret->setName(name);
    onUserKnobCreated(ret, userKnob);

    return ret;
}



KnobPathPtr
KnobHolder::createPathKnob(const std::string& name,
                           const std::string& label,
                           bool userKnob)
{
    KnobIPtr existingKnob = getKnobByName(name);

    if (existingKnob) {
        return toKnobPath(existingKnob);
    }
    KnobPathPtr ret = AppManager::createKnob<KnobPath>(shared_from_this(), label, 1, false);
    ret->setName(name);
    onUserKnobCreated(ret, userKnob);
    return ret;
}

KnobGroupPtr
KnobHolder::createGroupKnob(const std::string& name,
                            const std::string& label,
                            bool userKnob)
{
    KnobIPtr existingKnob = getKnobByName(name);

    if (existingKnob) {
        return toKnobGroup(existingKnob);
    }
    KnobGroupPtr ret = AppManager::createKnob<KnobGroup>(shared_from_this(), label, 1, false);
    ret->setName(name);
    onUserKnobCreated(ret, userKnob);

    return ret;
}

KnobPagePtr
KnobHolder::createPageKnob(const std::string& name,
                           const std::string& label,
                           bool userKnob)
{
    KnobIPtr existingKnob = getKnobByName(name);

    if (existingKnob) {
        return toKnobPage(existingKnob);
    }
    KnobPagePtr ret = AppManager::createKnob<KnobPage>(shared_from_this(), label, 1, false);
    ret->setName(name);
    onUserKnobCreated(ret, userKnob);
    return ret;
}

KnobParametricPtr
KnobHolder::createParametricKnob(const std::string& name,
                                 const std::string& label,
                                 int nbCurves,
                                 bool userKnob)
{
    KnobIPtr existingKnob = getKnobByName(name);

    if (existingKnob) {
        return toKnobParametric(existingKnob);
    }
    KnobParametricPtr ret = AppManager::createKnob<KnobParametric>(shared_from_this(), label, nbCurves, false);
    ret->setName(name);
    onUserKnobCreated(ret, userKnob);

    return ret;
}


void
KnobHolder::invalidateCacheHashAndEvaluate(bool isSignificant, bool refreshMetadatas)
{
    if (isEvaluationBlocked()) {
        return;
    }
    invalidateHashCache();
    evaluate(isSignificant, refreshMetadatas);
}

void
KnobHolder::endChanges(bool discardRendering)
{
    if (QThread::currentThread() != qApp->thread()) {
        return;
    }

    bool hasHadAnyChange = false;
    bool mustRefreshMetadatas = false;
    bool hasHadSignificantChange = false;
    int evaluationBlocked;
    ValueChangedReasonEnum firstKnobReason;

    {
        QMutexLocker l(&_imp->evaluationBlockedMutex);
        if (_imp->evaluationBlocked > 0) {
            --_imp->evaluationBlocked;
        }
        evaluationBlocked = _imp->evaluationBlocked;
        firstKnobReason = _imp->firstKnobChangeReason;
        if (evaluationBlocked == 0) {
            if (_imp->nbSignificantChangesDuringEvaluationBlock) {
                hasHadSignificantChange = true;
            }
            if (_imp->nbChangesRequiringMetadataRefresh) {
                mustRefreshMetadatas = true;
            }
            if (_imp->nbChangesDuringEvaluationBlock) {
                hasHadAnyChange = true;
            }
            _imp->nbSignificantChangesDuringEvaluationBlock = 0;
            _imp->nbChangesDuringEvaluationBlock = 0;
            _imp->nbChangesRequiringMetadataRefresh = 0;
        }
    }



    if (hasHadAnyChange) {

        // Update the holder has animation flag
        updateHasAnimation();

        // Call the action
        endKnobsValuesChanged_public(firstKnobReason);

        if (discardRendering) {
            hasHadSignificantChange = false;
        }

        evaluate(hasHadSignificantChange, mustRefreshMetadatas);

    }

} // KnobHolder::endChanges


bool
KnobHolder::onKnobValueChangedInternal(const KnobIPtr& knob,
                                       TimeValue time,
                                       ViewSetSpec view,
                                       ValueChangedReasonEnum reason)
{
    // Knobs are not yet initialized, don't bother notifying
    if ( isInitializingKnobs() ) {
        return false;
    }

    // Don't run anything when setValue was called on a thread different than the main thread
    if (QThread::currentThread() != qApp->thread()) {
        return true;
    }
    bool ret = false;

    bool valueChangesBlocked = knob->isValueChangesBlocked();

    {
        QMutexLocker l(&_imp->evaluationBlockedMutex);

        if (_imp->nbChangesDuringEvaluationBlock == 0) {
            // This is the first change, call begin action
            beginKnobsValuesChanged_public(reason);
        }

        if (knob->getIsMetadataSlave()) {
            ++_imp->nbChangesRequiringMetadataRefresh;
        }

        if ( !valueChangesBlocked && knob->getEvaluateOnChange() ) {
            ++_imp->nbSignificantChangesDuringEvaluationBlock;
        }
        if (_imp->nbChangesDuringEvaluationBlock == 0) {
            _imp->firstKnobChangeReason = reason;
        }
        ++_imp->nbChangesDuringEvaluationBlock;

    }

    // Call the knobChanged action
    if (!valueChangesBlocked) {
        ret |= onKnobValueChanged_public(knob, reason, time, view);
    }

    return ret;
} // KnobHolder::appendValueChange

void
KnobHolder::beginChanges()
{
    /*
     * Start a begin/end block, actually blocking all evaluations (renders) but not value changed callback.
     */
    QMutexLocker l(&_imp->evaluationBlockedMutex);
    ++_imp->evaluationBlocked;
}

bool
KnobHolder::isEvaluationBlocked() const
{
    QMutexLocker l(&_imp->evaluationBlockedMutex);

    return _imp->evaluationBlocked > 0;
}

void
KnobHolder::getAllExpressionDependenciesRecursive(std::set<NodePtr >& nodes) const
{
    QMutexLocker k(&_imp->knobsMutex);

    for (KnobsVec::const_iterator it = _imp->knobs.begin(); it != _imp->knobs.end(); ++it) {
        (*it)->getAllExpressionDependenciesRecursive(nodes);
    }
}


void
KnobHolder::beginMultipleEdits(const std::string& commandName)
{
    bool mustCallBeginChanges;
    {
        QMutexLocker l(&_imp->paramsEditLevelMutex);
        KnobHolderPrivate::MultipleParamsEditData data;
        data.commandName = commandName;
        mustCallBeginChanges = _imp->paramsEditStack.empty();
        _imp->paramsEditStack.push_back(data);

    }
    if (mustCallBeginChanges) {
        beginChanges();
    }
}

KnobHolder::MultipleParamsEditEnum
KnobHolder::getMultipleEditsLevel() const
{
    QMutexLocker l(&_imp->paramsEditLevelMutex);
    if (_imp->paramsEditStack.empty()) {
        return eMultipleParamsEditOff;
    }
    const KnobHolderPrivate::MultipleParamsEditData& last = _imp->paramsEditStack.back();
    if (last.nActionsInBracket > 0) {
        return eMultipleParamsEditOn;
    } else {
        return eMultipleParamsEditOnCreateNewCommand;
    }
}

std::string
KnobHolder::getCurrentMultipleEditsCommandName() const
{
    QMutexLocker l(&_imp->paramsEditLevelMutex);
    if (_imp->paramsEditStack.empty()) {
        return std::string();
    }
    return _imp->paramsEditStack.back().commandName;
}

void
KnobHolder::endMultipleEdits()
{
    bool mustCallEndChanges = false;
    {
        QMutexLocker l(&_imp->paramsEditLevelMutex);
        if (_imp->paramsEditStack.empty()) {
            qDebug() << "[BUG]: Call to endMultipleEdits without a matching call to beginMultipleEdits";
            return;
        }
        _imp->paramsEditStack.pop_back();
        mustCallEndChanges = _imp->paramsEditStack.empty();
    }
    if (mustCallEndChanges) {
        endChanges();
    }
}

AppInstancePtr
KnobHolder::getApp() const
{
    return _imp->app.lock();
}

void
KnobHolder::initializeKnobsPublic()
{
    if (_imp->knobsInitialized) {
        return;
    }
    {
        InitializeKnobsFlag_RAII __isInitializingKnobsFlag__( shared_from_this() );
        initializeKnobs();
    }
    _imp->knobsInitialized = true;
}

void
KnobHolder::refreshAfterTimeChange(bool isPlayback,
                                   TimeValue time)
{
    assert( QThread::currentThread() == qApp->thread() );
    AppInstancePtr app = getApp();
    if ( !app || app->isGuiFrozen() ) {
        return;
    }
    for (std::size_t i = 0; i < _imp->knobs.size(); ++i) {
        _imp->knobs[i]->onTimeChanged(isPlayback, time);
    }
    if (_imp->knobsTable) {
        _imp->knobsTable->refreshAfterTimeChange(isPlayback, time);
    }
    refreshExtraStateAfterTimeChanged(isPlayback, time);
}

TimeValue
KnobHolder::getTimelineCurrentTime() const
{
    AppInstancePtr app = getApp();
    if (app) {
        return TimeValue(app->getTimeLine()->currentFrame());
    } else {
        return TimeValue(0);
    }
}

TimeValue
KnobHolder::getCurrentTime_TLS() const
{
    return TimeValue(getTimelineCurrentTime());
}

ViewIdx
KnobHolder::getCurrentView_TLS() const
{
    return ViewIdx(0);
}

void
KnobHolder::refreshAfterTimeChangeOnlyKnobsWithTimeEvaluation(TimeValue time)
{
    assert( QThread::currentThread() == qApp->thread() );
    for (std::size_t i = 0; i < _imp->knobs.size(); ++i) {
        if ( _imp->knobs[i]->evaluateValueChangeOnTimeChange() ) {
            _imp->knobs[i]->onTimeChanged(false, time);
        }
    }
}


KnobIPtr
KnobHolder::getKnobByName(const std::string & name) const
{
    QMutexLocker k(&_imp->knobsMutex);

    for (U32 i = 0; i < _imp->knobs.size(); ++i) {
        if (_imp->knobs[i]->getName() == name) {
            return _imp->knobs[i];
        }
    }

    return KnobIPtr();
}

// Same as getKnobByName expect that if we find the caller, we skip it
KnobIPtr
KnobHolder::getOtherKnobByName(const std::string & name,
                               const KnobIConstPtr& caller) const
{
    QMutexLocker k(&_imp->knobsMutex);

    for (U32 i = 0; i < _imp->knobs.size(); ++i) {
        if (_imp->knobs[i] == caller) {
            continue;
        }
        if (_imp->knobs[i]->getName() == name) {
            return _imp->knobs[i];
        }
    }

    return KnobIPtr();
}

const KnobsVec &
KnobHolder::getKnobs() const
{
    assert( QThread::currentThread() == qApp->thread() );

    return _imp->knobs;
}

KnobsVec
KnobHolder::getKnobs_mt_safe() const
{
    QMutexLocker k(&_imp->knobsMutex);

    return _imp->knobs;
}


void
KnobHolder::beginKnobsValuesChanged_public(ValueChangedReasonEnum reason)
{
    ///cannot run in another thread.
    assert( QThread::currentThread() == qApp->thread() );

    beginKnobsValuesChanged(reason);
}

void
KnobHolder::endKnobsValuesChanged_public(ValueChangedReasonEnum reason)
{
    ///cannot run in another thread.
    assert( QThread::currentThread() == qApp->thread() );

    endKnobsValuesChanged(reason);
}

bool
KnobHolder::onKnobValueChanged_public(const KnobIPtr& k,
                                      ValueChangedReasonEnum reason,
                                      TimeValue time,
                                      ViewSetSpec view)
{
    ///cannot run in another thread.
    assert( QThread::currentThread() == qApp->thread() );
    if (!_imp->knobsInitialized) {
        return false;
    }

    bool ret = onKnobValueChanged(k, reason, time, view);
    if (ret) {
        if (reason != eValueChangedReasonTimeChanged) {
            if (isOverlaySlaveParam(k)) {
                k->redraw();
            }
        }
    }
    return ret;
}


int
KnobHolder::getPageIndex(const KnobPagePtr page) const
{
    QMutexLocker k(&_imp->knobsMutex);
    int pageIndex = 0;

    for (std::size_t i = 0; i < _imp->knobs.size(); ++i) {
        KnobPagePtr ispage = toKnobPage(_imp->knobs[i]);
        if (ispage) {
            if (page == ispage) {
                return pageIndex;
            } else {
                ++pageIndex;
            }
        }
    }

    return -1;
}

bool
KnobHolder::getHasAnimation() const
{
    QMutexLocker k(&_imp->hasAnimationMutex);

    return _imp->hasAnimation;
}

void
KnobHolder::setHasAnimation(bool hasAnimation)
{
    QMutexLocker k(&_imp->hasAnimationMutex);

    _imp->hasAnimation = hasAnimation;
}

void
KnobHolder::updateHasAnimation()
{
    bool hasAnimation = false;
    {
        QMutexLocker l(&_imp->knobsMutex);

        for (KnobsVec::const_iterator it = _imp->knobs.begin(); it != _imp->knobs.end(); ++it) {
            if ( (*it)->hasAnimation() ) {
                hasAnimation = true;
                break;
            }
        }
    }
    QMutexLocker k(&_imp->hasAnimationMutex);

    _imp->hasAnimation = hasAnimation;
}

void
KnobHolder::appendToHash(const ComputeHashArgs& args, Hash64* hash)
{
    KnobsVec knobs = getKnobs_mt_safe();
    for (KnobsVec::const_iterator it = knobs.begin(); it!=knobs.end(); ++it) {
        if (!(*it)->getEvaluateOnChange()) {
            continue;
        }
        U64 knobHash = (*it)->computeHash(args);
        hash->append(knobHash);

    }

} // appendToHash



/***************************STRING ANIMATION******************************************/

bool
StringKnobDimView::copy(const CopyInArgs& inArgs, CopyOutArgs* outArgs)
{
    bool hasChanged = ValueKnobDimView<std::string>::copy(inArgs, outArgs);

    const StringKnobDimView* otherType = dynamic_cast<const StringKnobDimView*>(inArgs.other);
    assert(otherType);

    QMutexLocker k(&valueMutex);
    QMutexLocker k2(&inArgs.other->valueMutex);

    if (otherType->stringAnimation) {
        if (!stringAnimation) {
            stringAnimation.reset(new StringAnimationManager());
        }
        hasChanged |= stringAnimation->clone(*otherType->stringAnimation, inArgs.keysToCopyOffset, inArgs.keysToCopyRange);
    }
    return hasChanged;
}



AnimatingKnobStringHelper::AnimatingKnobStringHelper(const KnobHolderPtr& holder,
                                                     const std::string &description,
                                                     int dimension,
                                                     bool declaredByPlugin)
    : KnobStringBase(holder, description, dimension, declaredByPlugin)
{

}

AnimatingKnobStringHelper::~AnimatingKnobStringHelper()
{
}

KnobDimViewBasePtr
AnimatingKnobStringHelper::createDimViewData() const
{
    StringKnobDimViewPtr ret(new StringKnobDimView);
    ret->stringAnimation.reset(new StringAnimationManager());
    return ret;
}

StringAnimationManagerPtr
AnimatingKnobStringHelper::getStringAnimation(ViewIdx view) const
{
    StringKnobDimViewPtr data = toStringKnobDImView(getDataForDimView(DimIdx(0), view));
    if (!data) {
        return StringAnimationManagerPtr();
    }
    return data->stringAnimation;
}


void
AnimatingKnobStringHelper::stringToKeyFrameValue(TimeValue time,
                                                 ViewIdx view,
                                                 const std::string & v,
                                                 double* returnValue)
{
    StringKnobDimViewPtr data = toStringKnobDImView(getDataForDimView(DimIdx(0), view));
    if (!data) {
        return;
    }
    data->stringAnimation->insertKeyFrame(time, v, returnValue);
}

void
AnimatingKnobStringHelper::stringFromInterpolatedValue(double interpolated,
                                                       ViewIdx view,
                                                       std::string* returnValue) const
{
    Q_UNUSED(view);
    ViewIdx view_i = getViewIdxFromGetSpec(view);
    StringKnobDimViewPtr data = toStringKnobDImView(getDataForDimView(DimIdx(0), view_i));
    if (!data) {
        return;
    }
    data->stringAnimation->stringFromInterpolatedIndex(interpolated, returnValue);
}

void
AnimatingKnobStringHelper::onKeyframesRemoved( const std::list<double>& keysRemoved,
                                          ViewSetSpec view,
                                          DimSpec dimension)
{
    std::list<ViewIdx> views = getViewsList();
    int nDims = getNDimensions();
    ViewIdx view_i;
    if (!view.isAll()) {
        view_i = getViewIdxFromGetSpec(ViewIdx(view));
    }
    for (std::list<ViewIdx>::const_iterator it = views.begin(); it!=views.end(); ++it) {
        if (!view.isAll()) {
            if (view_i != *it) {
                continue;
            }
        }
        for (int i = 0; i < nDims; ++i) {
            if (!dimension.isAll() && dimension != i) {
                continue;
            }
            StringKnobDimViewPtr data = toStringKnobDImView(getDataForDimView(DimIdx(i), *it));
            if (!data) {
                continue;
            }
            data->stringAnimation->removeKeyframes(keysRemoved);
        }
    }

}

std::string
AnimatingKnobStringHelper::getStringAtTime(TimeValue time,
                                           ViewIdx view)
{
    std::string ret;
    ViewIdx view_i = getViewIdxFromGetSpec(view);
    StringKnobDimViewPtr data = toStringKnobDImView(getDataForDimView(DimIdx(0), view_i));
    if (!data) {
        return ret;
    }

    bool succeeded = false;
    if ( data->stringAnimation->hasCustomInterp() ) {
        try {
            succeeded = data->stringAnimation->customInterpolation(time, &ret);
        } catch (...) {
        }

    }
    if (!succeeded) {
        ret = getValue(DimIdx(0), view_i);
    }

    return ret;
}

void
AnimatingKnobStringHelper::setCustomInterpolation(customParamInterpolationV1Entry_t func,
                                                  void* ofxParamHandle)
{
    StringKnobDimViewPtr data = toStringKnobDImView(getDataForDimView(DimIdx(0), ViewIdx(0)));
    if (!data) {
        return;
    }
    data->stringAnimation->setCustomInterpolation(func, ofxParamHandle, getName());
}

void
AnimatingKnobStringHelper::loadAnimation(const std::map<std::string,std::map<double, std::string> > & keyframes)
{
    std::vector<std::string> projectViews;
    if (getHolder() && getHolder()->getApp()) {
        projectViews = getHolder()->getApp()->getProject()->getProjectViewNames();
    }
    for (std::map<std::string,std::map<double, std::string> >::const_iterator it = keyframes.begin(); it != keyframes.end(); ++it) {
        ViewIdx view_i(0);
        Project::getViewIndex(projectViews, it->first, &view_i);
        StringKnobDimViewPtr data = toStringKnobDImView(getDataForDimView(DimIdx(0), view_i));
        if (!data) {
            continue;
        }
        data->stringAnimation->load(it->second);
    }
}

void
AnimatingKnobStringHelper::saveAnimation(std::map<std::string,std::map<double, std::string> >* keyframes) const
{
    std::list<ViewIdx> views = getViewsList();
    std::vector<std::string> projectViews;
    if (getHolder() && getHolder()->getApp()) {
        projectViews = getHolder()->getApp()->getProject()->getProjectViewNames();
    }
    for (std::list<ViewIdx>::const_iterator it = views.begin(); it!=views.end(); ++it) {
        StringKnobDimViewPtr data = toStringKnobDImView(getDataForDimView(DimIdx(0), *it));
        if (!data) {
            continue;
        }

        std::string viewName;
        if (*it >= 0 && *it < (int)projectViews.size()) {
            viewName = projectViews[*it];
        } else {
            viewName = "Main";
        }
        std::map<double, std::string> &keyframesForView = (*keyframes)[viewName];
        data->stringAnimation->save(&keyframesForView);
    }
}




/***************************KNOB EXPLICIT TEMPLATE INSTANTIATION******************************************/

template class ValueKnobDimView<int>;
template class ValueKnobDimView<double>;
template class ValueKnobDimView<bool>;
template class ValueKnobDimView<std::string>;

template class Knob<int>;
template class Knob<double>;
template class Knob<bool>;
template class Knob<std::string>;

template class AddToUndoRedoStackHelper<int>;
template class AddToUndoRedoStackHelper<double>;
template class AddToUndoRedoStackHelper<bool>;
template class AddToUndoRedoStackHelper<std::string>;

NATRON_NAMESPACE_EXIT;

NATRON_NAMESPACE_USING;
#include "moc_Knob.cpp"<|MERGE_RESOLUTION|>--- conflicted
+++ resolved
@@ -3816,8 +3816,6 @@
 
     }
 
-<<<<<<< HEAD
-
     // Restore viewer UI context
     if (serialization->_hasViewerInterface) {
         setInViewerContextItemSpacing(serialization->_inViewerContextItemSpacing);
@@ -3828,77 +3826,6 @@
             layoutType = eViewerContextLayoutTypeStretchAfter;
         } else if (serialization->_inViewerContextItemLayout == kInViewerContextItemLayoutAddSeparator) {
             layoutType = eViewerContextLayoutTypeSeparator;
-=======
-    KnobPtr output;
-    if (isBool) {
-        boost::shared_ptr<KnobBool> newKnob = otherHolder->createBoolKnob(newScriptName, newLabel, isUserKnob);
-        output = newKnob;
-    } else if (isInt) {
-        boost::shared_ptr<KnobInt> newKnob = otherHolder->createIntKnob(newScriptName, newLabel, getDimension(), isUserKnob);
-        newKnob->setMinimumsAndMaximums( isInt->getMinimums(), isInt->getMaximums() );
-        newKnob->setDisplayMinimumsAndMaximums( isInt->getDisplayMinimums(), isInt->getDisplayMaximums() );
-        if ( isInt->isSliderDisabled() ) {
-            newKnob->disableSlider();
-        }
-        output = newKnob;
-    } else if (isDbl) {
-        boost::shared_ptr<KnobDouble> newKnob = otherHolder->createDoubleKnob(newScriptName, newLabel, getDimension(), isUserKnob);
-        newKnob->setSpatial( isDbl->getIsSpatial() );
-        if ( isDbl->isRectangle() ) {
-            newKnob->setAsRectangle();
-        }
-        for (int i = 0; i < getDimension(); ++i) {
-            newKnob->setValueIsNormalized( i, isDbl->getValueIsNormalized(i) );
-        }
-        if ( isDbl->isSliderDisabled() ) {
-            newKnob->disableSlider();
-        }
-        newKnob->setMinimumsAndMaximums( isDbl->getMinimums(), isDbl->getMaximums() );
-        newKnob->setDisplayMinimumsAndMaximums( isDbl->getDisplayMinimums(), isDbl->getDisplayMaximums() );
-        output = newKnob;
-    } else if (isChoice) {
-        boost::shared_ptr<KnobChoice> newKnob = otherHolder->createChoiceKnob(newScriptName, newLabel, isUserKnob);
-        if (!makeAlias) {
-            newKnob->populateChoices( isChoice->getEntries_mt_safe() );
-        }
-        output = newKnob;
-    } else if (isColor) {
-        boost::shared_ptr<KnobColor> newKnob = otherHolder->createColorKnob(newScriptName, newLabel, getDimension(), isUserKnob);
-        newKnob->setMinimumsAndMaximums( isColor->getMinimums(), isColor->getMaximums() );
-        newKnob->setDisplayMinimumsAndMaximums( isColor->getDisplayMinimums(), isColor->getDisplayMaximums() );
-        output = newKnob;
-    } else if (isString) {
-        boost::shared_ptr<KnobString> newKnob = otherHolder->createStringKnob(newScriptName, newLabel, isUserKnob);
-        if ( isString->isLabel() ) {
-            newKnob->setAsLabel();
-        }
-        if ( isString->isCustomKnob() ) {
-            newKnob->setAsCustom();
-        }
-        if ( isString->isMultiLine() ) {
-            newKnob->setAsMultiLine();
-        }
-        if ( isString->usesRichText() ) {
-            newKnob->setUsesRichText(true);
-        }
-        output = newKnob;
-    } else if (isFile) {
-        boost::shared_ptr<KnobFile> newKnob = otherHolder->createFileKnob(newScriptName, newLabel, isUserKnob);
-        if ( isFile->isInputImageFile() ) {
-            newKnob->setAsInputImage();
-        }
-        output = newKnob;
-    } else if (isOutputFile) {
-        boost::shared_ptr<KnobOutputFile> newKnob = otherHolder->createOuptutFileKnob(newScriptName, newLabel, isUserKnob);
-        if ( isOutputFile->isOutputImageFile() ) {
-            newKnob->setAsOutputImageFile();
-        }
-        output = newKnob;
-    } else if (isPath) {
-        boost::shared_ptr<KnobPath> newKnob = otherHolder->createPathKnob(newScriptName, newLabel, isUserKnob);
-        if ( isPath->isMultiPath() ) {
-            newKnob->setMultiPath(true);
->>>>>>> 8128e21d
         }
         setInViewerContextLayoutType(layoutType);
         setInViewerContextSecret(serialization->_inViewerContextSecret);
