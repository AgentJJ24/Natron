/* ***** BEGIN LICENSE BLOCK *****
 * This file is part of Natron <http://www.natron.fr/>,
 * Copyright (C) 2016 INRIA and Alexandre Gauthier-Foichat
 *
 * Natron is free software: you can redistribute it and/or modify
 * it under the terms of the GNU General Public License as published by
 * the Free Software Foundation; either version 2 of the License, or
 * (at your option) any later version.
 *
 * Natron is distributed in the hope that it will be useful,
 * but WITHOUT ANY WARRANTY; without even the implied warranty of
 * MERCHANTABILITY or FITNESS FOR A PARTICULAR PURPOSE.  See the
 * GNU General Public License for more details.
 *
 * You should have received a copy of the GNU General Public License
 * along with Natron.  If not, see <http://www.gnu.org/licenses/gpl-2.0.html>
 * ***** END LICENSE BLOCK ***** */

// ***** BEGIN PYTHON BLOCK *****
// from <https://docs.python.org/3/c-api/intro.html#include-files>:
// "Since Python may define some pre-processor definitions which affect the standard headers on some systems, you must include Python.h before any standard headers are included."
#include <Python.h>
// ***** END PYTHON BLOCK *****

#include "Knob.h"
#include "KnobImpl.h"

#include <algorithm> // min, max
#include <cassert>
#include <stdexcept>

#include <QtCore/QDataStream>
#include <QtCore/QByteArray>
#include <QtCore/QCoreApplication>
#include <QtCore/QThread>
#include <QtCore/QDebug>

#include "Global/GlobalDefines.h"

#include "Engine/AppInstance.h"
#include "Engine/AppManager.h"
#include "Engine/Curve.h"
#include "Engine/DockablePanelI.h"
#include "Engine/Hash64.h"
#include "Engine/KnobFile.h"
#include "Engine/KnobSerialization.h"
#include "Engine/KnobTypes.h"
#include "Engine/LibraryBinary.h"
#include "Engine/Node.h"
#include "Engine/Project.h"
#include "Engine/StringAnimationManager.h"
#include "Engine/TLSHolder.h"
#include "Engine/TimeLine.h"
#include "Engine/Transform.h"
#include "Engine/ViewIdx.h"
#include "Engine/ViewerInstance.h"

#include "Engine/EngineFwd.h"

NATRON_NAMESPACE_ENTER;

using std::make_pair; using std::pair;

KnobSignalSlotHandler::KnobSignalSlotHandler(const KnobIPtr& knob)
    : QObject()
    , k(knob)
{
}

void
KnobSignalSlotHandler::onAnimationRemoved(ViewSpec view,
                                          int dimension)
{
    getKnob()->onAnimationRemoved(view, dimension);
}

void
KnobSignalSlotHandler::onMasterKeyFrameSet(double time,
                                           ViewSpec view,
                                           int dimension,
                                           int reason,
                                           bool added)
{
    KnobSignalSlotHandler* handler = qobject_cast<KnobSignalSlotHandler*>( sender() );

    assert(handler);
    KnobIPtr master = handler->getKnob();

    getKnob()->clone(master, dimension);
    Q_EMIT keyFrameSet(time, view, dimension, reason, added);
}

void
KnobSignalSlotHandler::onMasterKeyFrameRemoved(double time,
                                               ViewSpec view,
                                               int dimension,
                                               int reason)
{
    KnobSignalSlotHandler* handler = qobject_cast<KnobSignalSlotHandler*>( sender() );

    assert(handler);
    KnobIPtr master = handler->getKnob();

    getKnob()->clone(master, dimension);
    Q_EMIT keyFrameRemoved(time, view, dimension, reason);
}

void
KnobSignalSlotHandler::onMasterKeyFrameMoved(ViewSpec view,
                                             int dimension,
                                             double oldTime,
                                             double newTime)
{
    KnobSignalSlotHandler* handler = qobject_cast<KnobSignalSlotHandler*>( sender() );

    assert(handler);
    KnobIPtr master = handler->getKnob();

    getKnob()->clone(master, dimension);
    Q_EMIT keyFrameMoved(view, dimension, oldTime, newTime);
}

void
KnobSignalSlotHandler::onMasterAnimationRemoved(ViewSpec view,
                                                int dimension)
{
    KnobSignalSlotHandler* handler = qobject_cast<KnobSignalSlotHandler*>( sender() );

    assert(handler);
    KnobIPtr master = handler->getKnob();

    getKnob()->clone(master, dimension);
    Q_EMIT animationRemoved(view, dimension);
}

/***************** KNOBI**********************/

bool
KnobI::slaveTo(int dimension,
               const KnobIPtr & other,
               int otherDimension,
               bool ignoreMasterPersistence)
{
    return slaveToInternal(dimension, other, otherDimension, eValueChangedReasonNatronInternalEdited, ignoreMasterPersistence);
}

void
KnobI::onKnobSlavedTo(int dimension,
                      const KnobIPtr &  other,
                      int otherDimension)
{
    slaveToInternal(dimension, other, otherDimension, eValueChangedReasonUserEdited, false);
}

void
KnobI::unSlave(int dimension,
               bool copyState)
{
    unSlaveInternal(dimension, eValueChangedReasonNatronInternalEdited, copyState);
}

void
KnobI::onKnobUnSlaved(int dimension)
{
    unSlaveInternal(dimension, eValueChangedReasonUserEdited, true);
}

void
KnobI::removeAnimation(ViewSpec view,
                       int dimension)
{
    if ( canAnimate() ) {
        removeAnimationWithReason(view, dimension, eValueChangedReasonNatronInternalEdited);
    }
}

void
KnobI::onAnimationRemoved(ViewSpec view,
                          int dimension)
{
    if ( canAnimate() ) {
        removeAnimationWithReason(view, dimension, eValueChangedReasonUserEdited);
    }
}

KnobPagePtr
KnobI::getTopLevelPage()
{
    KnobIPtr parentKnob = getParentKnob();
    KnobIPtr parentKnobTmp = parentKnob;

    while (parentKnobTmp) {
        KnobIPtr parent = parentKnobTmp->getParentKnob();
        if (!parent) {
            break;
        } else {
            parentKnobTmp = parent;
        }
    }

    ////find in which page the knob should be
    KnobPagePtr isTopLevelParentAPage = toKnobPage(parentKnobTmp);

    return isTopLevelParentAPage;
}

/***********************************KNOB HELPER******************************************/

///for each dimension, the dimension of the master this dimension is linked to, and a pointer to the master
typedef std::vector< std::pair< int, KnobIWPtr > > MastersMap;

///a curve for each dimension
typedef std::vector< CurvePtr > CurvesMap;

struct Expr
{
    std::string expression; //< the one modified by Natron
    std::string originalExpression; //< the one input by the user
    std::string exprInvalid;
    bool hasRet;

    ///The list of pair<knob, dimension> dpendencies for an expression
    std::list< std::pair<KnobIWPtr, int> > dependencies;

    //PyObject* code;

    Expr()
        : expression(), originalExpression(), exprInvalid(), hasRet(false) /*, code(0)*/ {}
};

struct KnobHelperPrivate
{
    KnobHelper* publicInterface; // can not be a smart ptr

    KnobHolderWPtr holder;
    mutable QMutex labelMutex;
    std::string label; //< the text label that will be displayed  on the GUI
    std::string iconFilePath[2]; //< an icon to replace the label (one when checked, one when unchecked, for toggable buttons)
    std::string name; //< the knob can have a name different than the label displayed on GUI.
    //By default this is the same as label but can be set by calling setName().
    std::string originalName; //< the original name passed to setName() by the user

    // Gui related stuff
    bool newLine;
    bool addSeparator;
    int itemSpacing;

    // If this knob is supposed to be visible in the Viewer UI, this is the index at which it should be positioned
    int inViewerContextAddSeparator;
    int inViewerContextItemSpacing;
    int inViewerContextAddNewLine;
    std::string inViewerContextLabel;
    bool inViewerContextHasShortcut;
    KnobIWPtr parentKnob;
    mutable QMutex stateMutex; // protects IsSecret defaultIsSecret enabled
    bool IsSecret, defaultIsSecret, inViewerContextSecret;
    std::vector<bool> enabled, defaultEnabled;
    bool CanUndo;
    QMutex evaluateOnChangeMutex;
    bool evaluateOnChange; //< if true, a value change will never trigger an evaluation
    bool IsPersistant; //will it be serialized?
    std::string tooltipHint;
    bool hintIsMarkdown;
    bool isAnimationEnabled;
    int dimension;
    /* the keys for a specific dimension*/
    CurvesMap curves;

    ////curve links
    ///A slave link CANNOT be master at the same time (i.e: if _slaveLinks[i] != NULL  then _masterLinks[i] == NULL )
    mutable QReadWriteLock mastersMutex; //< protects _masters & ignoreMasterPersistence & listeners
    MastersMap masters; //from what knob is slaved each curve if any
    bool ignoreMasterPersistence; //< when true masters will not be serialized

    //Used when this knob is an alias of another knob. The other knob is set in "slaveForAlias"
    KnobIPtr slaveForAlias;

    ///This is a list of all the knobs that have expressions/links to this knob.
    KnobI::ListenerDimsMap listeners;
    mutable QMutex animationLevelMutex;
    std::vector<AnimationLevelEnum> animationLevel; //< indicates for each dimension whether it is static/interpolated/onkeyframe
    bool declaredByPlugin; //< was the knob declared by a plug-in or added by Natron
    bool dynamicallyCreated; //< true if the knob was dynamically created by the user (either via python or via the gui)
    bool userKnob; //< true if it was created by the user and should be put into the "User" page

    ///Pointer to the ofx param overlay interact
    boost::shared_ptr<OfxParamOverlayInteract> customInteract;

    ///Pointer to the knobGui interface if it has any
    KnobGuiIWPtr gui;
    mutable QMutex mustCloneGuiCurvesMutex;
    /// Set to true if gui curves were modified by the user instead of the real internal curves.
    /// If true then when finished rendering, the knob should clone the guiCurves into the internal curves.
    std::vector<bool> mustCloneGuiCurves;
    std::vector<bool> mustCloneInternalCurves;

    ///Used by deQueueValuesSet to know whether we should clear expressions results or not
    std::vector<bool> mustClearExprResults;

    ///A blind handle to the ofx param, needed for custom overlay interacts
    void* ofxParamHandle;

    ///This is to deal with multi-instance effects such as the Tracker: instance specifics knobs are
    ///not shared between instances whereas non instance specifics are shared.
    bool isInstanceSpecific;
    std::vector<std::string> dimensionNames;
    mutable QMutex expressionMutex;
    std::vector<Expr> expressions;
    mutable QMutex lastRandomHashMutex;
    mutable U32 lastRandomHash;

    ///Used to prevent recursive calls for expressions
    boost::shared_ptr<TLSHolder<KnobHelper::KnobTLSData> > tlsData;
    mutable QMutex hasModificationsMutex;
    std::vector<bool> hasModifications;
    mutable QMutex valueChangedBlockedMutex;
    int valueChangedBlocked; // protected by valueChangedBlockedMutex
    int listenersNotificationBlocked; // protected by valueChangedBlockedMutex
    bool isClipPreferenceSlave;

    KnobHelperPrivate(KnobHelper* publicInterface_,
                      const KnobHolderPtr& holder_,
                      int dimension_,
                      const std::string & label_,
                      bool declaredByPlugin_)
        : publicInterface(publicInterface_)
        , holder(holder_)
        , labelMutex()
        , label(label_)
        , iconFilePath()
        , name( label_.c_str() )
        , originalName( label_.c_str() )
        , newLine(true)
        , addSeparator(false)
        , itemSpacing(0)
        , inViewerContextAddSeparator(false)
        , inViewerContextItemSpacing(5)
        , inViewerContextAddNewLine(false)
        , inViewerContextLabel()
        , inViewerContextHasShortcut(false)
        , parentKnob()
        , stateMutex()
        , IsSecret(false)
        , defaultIsSecret(false)
        , inViewerContextSecret(false)
        , enabled(dimension_)
        , defaultEnabled(dimension_)
        , CanUndo(true)
        , evaluateOnChangeMutex()
        , evaluateOnChange(true)
        , IsPersistant(true)
        , tooltipHint()
        , hintIsMarkdown(false)
        , isAnimationEnabled(true)
        , dimension(dimension_)
        , curves(dimension_)
        , mastersMutex()
        , masters(dimension_)
        , ignoreMasterPersistence(false)
        , slaveForAlias()
        , listeners()
        , animationLevelMutex()
        , animationLevel(dimension_)
        , declaredByPlugin(declaredByPlugin_)
        , dynamicallyCreated(false)
        , userKnob(false)
        , customInteract()
        , gui()
        , mustCloneGuiCurvesMutex()
        , mustCloneGuiCurves()
        , mustCloneInternalCurves()
        , mustClearExprResults()
        , ofxParamHandle(0)
        , isInstanceSpecific(false)
        , dimensionNames(dimension_)
        , expressionMutex()
        , expressions()
        , lastRandomHash(0)
        , tlsData( new TLSHolder<KnobHelper::KnobTLSData>() )
        , hasModificationsMutex()
        , hasModifications()
        , valueChangedBlockedMutex()
        , valueChangedBlocked(0)
        , listenersNotificationBlocked(0)
        , isClipPreferenceSlave(false)
    {
        {
            KnobHolderPtr h = holder.lock();
            if ( h && !h->canKnobsAnimate() ) {
                isAnimationEnabled = false;
            }
        }

        mustCloneGuiCurves.resize(dimension);
        mustCloneInternalCurves.resize(dimension);
        mustClearExprResults.resize(dimension);
        expressions.resize(dimension);
        hasModifications.resize(dimension);
        for (int i = 0; i < dimension_; ++i) {
            defaultEnabled[i] = enabled[i] = true;
            mustCloneGuiCurves[i] = false;
            mustCloneInternalCurves[i] = false;
            mustClearExprResults[i] = false;
            hasModifications[i] = false;
        }
    }

    void parseListenersFromExpression(int dimension);

    std::string declarePythonVariables(bool addTab, int dimension);

    bool shouldUseGuiCurve() const
    {
        if (!holder.lock()) {
            return false;
        }

        return !holder.lock()->isSetValueCurrentlyPossible() && gui.lock();
    }
};

KnobHelper::KnobHelper(const KnobHolderPtr& holder,
                       const std::string &label,
                       int dimension,
                       bool declaredByPlugin)
    : _signalSlotHandler()
    , _imp( new KnobHelperPrivate(this, holder, dimension, label, declaredByPlugin) )
{
}

KnobHelper::~KnobHelper()
{
}

void
KnobHelper::setHolder(const KnobHolderPtr& holder)
{
    _imp->holder = holder;
}

void
KnobHelper::incrementExpressionRecursionLevel() const
{
    KnobDataTLSPtr tls = _imp->tlsData->getOrCreateTLSData();

    assert(tls);
    ++tls->expressionRecursionLevel;
}

void
KnobHelper::decrementExpressionRecursionLevel() const
{
    KnobDataTLSPtr tls = _imp->tlsData->getTLSData();

    assert(tls);
    assert(tls->expressionRecursionLevel > 0);
    --tls->expressionRecursionLevel;
}

int
KnobHelper::getExpressionRecursionLevel() const
{
    KnobDataTLSPtr tls = _imp->tlsData->getTLSData();

    if (!tls) {
        return 0;
    }

    return tls->expressionRecursionLevel;
}

void
KnobHelper::deleteKnob()
{
    KnobI::ListenerDimsMap listenersCpy = _imp->listeners;

    for (ListenerDimsMap::iterator it = listenersCpy.begin(); it != listenersCpy.end(); ++it) {
        KnobIPtr knob = it->first.lock();
        if (!knob) {
            continue;
        }
        KnobIPtr aliasKnob = knob->getAliasMaster();
        if (aliasKnob.get() == this) {
            knob->setKnobAsAliasOfThis(aliasKnob, false);
        }
        for (int i = 0; i < knob->getDimension(); ++i) {
            knob->setExpressionInvalid( i, false, tr("%1: parameter does not exist").arg( QString::fromUtf8( getName().c_str() ) ).toStdString() );
            knob->unSlave(i, false);
        }
    }

    KnobHolderPtr holder = getHolder();

    if ( holder && holder->getApp() ) {
        holder->getApp()->recheckInvalidExpressions();
    }

    for (int i = 0; i < getDimension(); ++i) {
        clearExpression(i, true);
    }

    resetParent();

    if (holder) {
        KnobGroup* isGrp =  dynamic_cast<KnobGroup*>(this);
        KnobPage* isPage = dynamic_cast<KnobPage*>(this);
        if (isGrp)     {
            KnobsVec children = isGrp->getChildren();
            for (KnobsVec::iterator it = children.begin(); it != children.end(); ++it) {
                holder->deleteKnob(*it, true);
            }
        } else if (isPage) {
            KnobsVec children = isPage->getChildren();
            for (KnobsVec::iterator it = children.begin(); it != children.end(); ++it) {
                holder->deleteKnob(*it, true);
            }
        }

        EffectInstancePtr effect = toEffectInstance(holder);
        if (effect) {
            if ( useHostOverlayHandle() ) {
                effect->getNode()->removePositionHostOverlay( shared_from_this() );
            }
            effect->getNode()->removeParameterFromPython( getName() );
        }
    }
    _signalSlotHandler.reset();
} // KnobHelper::deleteKnob

void
KnobHelper::setKnobGuiPointer(const KnobGuiIPtr& ptr)
{
    assert( QThread::currentThread() == qApp->thread() );
    _imp->gui = ptr;
}

KnobGuiIPtr
KnobHelper::getKnobGuiPointer() const
{
    return _imp->gui.lock();
}

bool
KnobHelper::getAllDimensionVisible() const
{
    if ( getKnobGuiPointer() ) {
        return getKnobGuiPointer()->getAllDimensionsVisible();
    }

    return true;
}

#ifdef DEBUG
void
KnobHelper::debugHook()
{
    assert(true);
}

#endif

bool
KnobHelper::isDeclaredByPlugin() const
{
    return _imp->declaredByPlugin;
}

void
KnobHelper::setAsInstanceSpecific()
{
    _imp->isInstanceSpecific = true;
}

bool
KnobHelper::isInstanceSpecific() const
{
    return _imp->isInstanceSpecific;
}

void
KnobHelper::setDynamicallyCreated()
{
    _imp->dynamicallyCreated = true;
}

bool
KnobHelper::isDynamicallyCreated() const
{
    return _imp->dynamicallyCreated;
}

void
KnobHelper::setAsUserKnob(bool b)
{
    _imp->userKnob = b;
    _imp->dynamicallyCreated = b;
}

bool
KnobHelper::isUserKnob() const
{
    return _imp->userKnob;
}

void
KnobHelper::populate()
{
    KnobIPtr thisKnob = shared_from_this();
    boost::shared_ptr<KnobSignalSlotHandler> handler( new KnobSignalSlotHandler(thisKnob) );

    setSignalSlotHandler(handler);

    KnobColor* isColor = dynamic_cast<KnobColor*>(this);
    KnobSeparator* isSep = dynamic_cast<KnobSeparator*>(this);
    KnobPage* isPage = dynamic_cast<KnobPage*>(this);
    KnobGroup* isGrp = dynamic_cast<KnobGroup*>(this);
    if (isPage || isGrp) {
        _imp->evaluateOnChange = false;
    }
    if (isSep) {
        _imp->IsPersistant = false;
    }
    for (int i = 0; i < _imp->dimension; ++i) {
        _imp->enabled[i] = true;
        if ( canAnimate() ) {
            _imp->curves[i] = CurvePtr( new Curve(shared_from_this(), i) );
        }
        _imp->animationLevel[i] = eAnimationLevelNone;


        if (!isColor) {
            switch (i) {
            case 0:
                _imp->dimensionNames[i] = "x";
                break;
            case 1:
                _imp->dimensionNames[i] = "y";
                break;
            case 2:
                _imp->dimensionNames[i] = "z";
                break;
            case 3:
                _imp->dimensionNames[i] = "w";
                break;
            default:
                break;
            }
        } else {
            switch (i) {
            case 0:
                _imp->dimensionNames[i] = "r";
                break;
            case 1:
                _imp->dimensionNames[i] = "g";
                break;
            case 2:
                _imp->dimensionNames[i] = "b";
                break;
            case 3:
                _imp->dimensionNames[i] = "a";
                break;
            default:
                break;
            }
        }
    }
} // KnobHelper::populate

std::string
KnobHelper::getDimensionName(int dimension) const
{
    assert( dimension < (int)_imp->dimensionNames.size() && dimension >= 0);

    return _imp->dimensionNames[dimension];
}

void
KnobHelper::setDimensionName(int dim,
                             const std::string & name)
{
    assert( QThread::currentThread() == qApp->thread() );
    _imp->dimensionNames[dim] = name;
    _signalSlotHandler->s_dimensionNameChanged(dim);
}

template <typename T>
const std::string &
Knob<T>::typeName() const
{
    static std::string knobNoTypeName("NoType");

    return knobNoTypeName;
}

template <typename T>
bool
Knob<T>::canAnimate() const
{
    return false;
}

void
KnobHelper::setSignalSlotHandler(const boost::shared_ptr<KnobSignalSlotHandler> & handler)
{
    _signalSlotHandler = handler;
}

void
KnobHelper::deleteValuesAtTime(CurveChangeReason curveChangeReason,
                               const std::list<double>& times,
                               ViewSpec view,
                               int dimension, bool copyCurveValueAtTimeToInternalValue)
{
    if ( ( dimension > (int)_imp->curves.size() ) || (dimension < 0) ) {
        throw std::invalid_argument("KnobHelper::deleteValueAtTime(): Dimension out of range");
    }

    if ( times.empty() ) {
        return;
    }

    if ( !canAnimate() || !isAnimated(dimension, view) ) {
        return;
    }
    CurvePtr curve;
    bool useGuiCurve = _imp->shouldUseGuiCurve();
    KnobGuiIPtr hasGui = getKnobGuiPointer();

    if (!useGuiCurve) {
        curve = _imp->curves[dimension];
    } else {
        curve = hasGui->getCurve(view, dimension);
        setGuiCurveHasChanged(view, dimension, true);
    }

    assert(curve);

    // We are about to remove the last keyframe, ensure that the internal value of the knob is the one of the animation
    if (copyCurveValueAtTimeToInternalValue) {
        copyValuesFromCurve(dimension);
    }

    try {
        for (std::list<double>::const_iterator it = times.begin(); it != times.end(); ++it) {
            curve->removeKeyFrameWithTime(*it);
        }
    } catch (const std::exception & e) {
        //qDebug() << e.what();
    }

    if (!useGuiCurve && hasGui) {
        CurvePtr guiCurve = hasGui->getCurve(view, dimension);
        assert(guiCurve);
        for (std::list<double>::const_iterator it = times.begin(); it != times.end(); ++it) {
            guiCurve->removeKeyFrameWithTime(*it);
        }
    }


    //virtual portion
    for (std::list<double>::const_iterator it = times.begin(); it != times.end(); ++it) {
        keyframeRemoved_virtual(dimension, *it);
    }

    {
        KnobHolderPtr holder = getHolder();
        if (holder) {
            holder->updateHasAnimation();
        }
    }
    

    ValueChangedReasonEnum reason = eValueChangedReasonNatronInternalEdited;

    if (!useGuiCurve) {
        checkAnimationLevel(view, dimension);
        evaluateValueChange(dimension, *times.begin(), view, reason);
    }
    if (_signalSlotHandler) {
        _signalSlotHandler->s_redrawGuiCurve(curveChangeReason, view, dimension);
    }


    if (_signalSlotHandler /* && reason != eValueChangedReasonUserEdited*/) {
        _signalSlotHandler->s_multipleKeyFramesRemoved(times, view, dimension, (int)reason);
    }
} // KnobHelper::deleteValuesAtTime

void
KnobHelper::deleteValueAtTime(CurveChangeReason curveChangeReason,
                              double time,
                              ViewSpec view,
                              int dimension, bool copyCurveValueAtTimeToInternalValue)
{
    if ( ( dimension > (int)_imp->curves.size() ) || (dimension < 0) ) {
        throw std::invalid_argument("KnobHelper::deleteValueAtTime(): Dimension out of range");
    }

    if ( !canAnimate() || !isAnimated(dimension, view) ) {
        return;
    }

    CurvePtr curve;
    bool useGuiCurve = _imp->shouldUseGuiCurve();
    KnobGuiIPtr hasGui = getKnobGuiPointer();

    if (!useGuiCurve) {
        curve = _imp->curves[dimension];
    } else {
        curve = hasGui->getCurve(view, dimension);
        setGuiCurveHasChanged(view, dimension, true);
    }

    assert(curve);

    // We are about to remove the last keyframe, ensure that the internal value of the knob is the one of the animation
    if (copyCurveValueAtTimeToInternalValue) {
        copyValuesFromCurve(dimension);
    }


    try {
        curve->removeKeyFrameWithTime(time);
    } catch (const std::exception & e) {
        //qDebug() << e.what();
    }

    if (!useGuiCurve && hasGui) {
        CurvePtr guiCurve = hasGui->getCurve(view, dimension);
        assert(guiCurve);
        guiCurve->removeKeyFrameWithTime(time);
    }


    //virtual portion
    keyframeRemoved_virtual(dimension, time);


    {
        KnobHolderPtr holder = getHolder();
        if (holder) {
            holder->updateHasAnimation();
        }
    }
    
    
    ValueChangedReasonEnum reason = eValueChangedReasonNatronInternalEdited;

    if (!useGuiCurve) {
        checkAnimationLevel(view, dimension);
        evaluateValueChange(dimension, time, view, reason);
    }
    if (_signalSlotHandler) {
        _signalSlotHandler->s_redrawGuiCurve(curveChangeReason, view, dimension);
    }


    if (_signalSlotHandler /* && reason != eValueChangedReasonUserEdited*/) {
        _signalSlotHandler->s_keyFrameRemoved(time, view, dimension, (int)reason);
    }
} // KnobHelper::deleteValueAtTime

void
KnobHelper::onKeyFrameRemoved(double time,
                              ViewSpec view,
                              int dimension,
                              bool copyCurveValueAtTimeToInternalValue)
{
    deleteValueAtTime(eCurveChangeReasonInternal, time, view, dimension, copyCurveValueAtTimeToInternalValue);
}

bool
KnobHelper::moveValuesAtTime(CurveChangeReason reason,
                             ViewSpec view,
                             int dimension,
                             double dt,
                             double dv,
                             std::vector<KeyFrame>* keyframes)
{
    assert(keyframes);
    assert( QThread::currentThread() == qApp->thread() );
    assert( dimension >= 0 && dimension < (int)_imp->curves.size() );

    if ( !canAnimate() || !isAnimated(dimension, view) ) {
        return false;
    }

    /*
       We write on the "GUI" curve if the engine is either:
       - using it
       - is still marked as different from the "internal" curve
     */

    bool useGuiCurve = _imp->shouldUseGuiCurve();

    for (std::size_t i = 0; i < keyframes->size(); ++i) {
        if ( !moveValueAtTimeInternal(useGuiCurve, (*keyframes)[i].getTime(), view, dimension, dt, dv, &(*keyframes)[i]) ) {
            return false;
        }
    }


    if (!useGuiCurve) {
        evaluateValueChange(dimension, getCurrentTime(), view, eValueChangedReasonNatronInternalEdited);
    } else {
        setGuiCurveHasChanged(view, dimension, true);
    }
    //notify that the gui curve has changed to redraw it
    if (_signalSlotHandler) {
        _signalSlotHandler->s_redrawGuiCurve(reason, view, dimension);
    }

    return true;
}

bool
KnobHelper::moveValueAtTimeInternal(bool useGuiCurve,
                                    double time,
                                    ViewSpec view,
                                    int dimension,
                                    double dt,
                                    double dv,
                                    KeyFrame* newKey)
{
    CurvePtr curve;
    KnobGuiIPtr hasGui = getKnobGuiPointer();

    if (!useGuiCurve) {
        curve = _imp->curves[dimension];
    } else {
        assert(hasGui);
        curve = hasGui->getCurve(view, dimension);
    }
    assert(curve);

    if ( !curve->moveKeyFrameValueAndTime(time, dt, dv, newKey) ) {
        return false;
    }
    if (!useGuiCurve && hasGui) {
        CurvePtr guiCurve = hasGui->getCurve(view, dimension);
        assert(guiCurve);
        guiCurve->moveKeyFrameValueAndTime(time, dt, dv, 0);
    }


    ///Make sure string animation follows up
    AnimatingKnobStringHelper* isString = dynamic_cast<AnimatingKnobStringHelper*>(this);
    std::string v;
    if (isString) {
        isString->stringFromInterpolatedValue(time, view, &v);
    }
    keyframeRemoved_virtual(dimension, time);
    if (isString) {
        double ret;
        isString->stringToKeyFrameValue(newKey->getTime(), view, v, &ret);
    }


    if (_signalSlotHandler) {
        _signalSlotHandler->s_keyFrameMoved( view, dimension, time, newKey->getTime() );
    }

    return true;
}

bool
KnobHelper::moveValueAtTime(CurveChangeReason reason,
                            double time,
                            ViewSpec view,
                            int dimension,
                            double dt,
                            double dv,
                            KeyFrame* newKey)
{
    assert( QThread::currentThread() == qApp->thread() );
    assert( dimension >= 0 && dimension < (int)_imp->curves.size() );

    if ( !canAnimate() || !isAnimated(dimension, view) ) {
        return false;
    }

    /*
       We write on the "GUI" curve if the engine is either:
       - using it
       - is still marked as different from the "internal" curve
     */
    bool useGuiCurve = _imp->shouldUseGuiCurve();

    if ( !moveValueAtTimeInternal(useGuiCurve, time, view, dimension, dt, dv, newKey) ) {
        return false;
    }

    if (!useGuiCurve) {
        evaluateValueChange(dimension, newKey->getTime(), view, eValueChangedReasonNatronInternalEdited);
    } else {
        setGuiCurveHasChanged(view, dimension, true);
    }
    //notify that the gui curve has changed to redraw it
    if (_signalSlotHandler) {
        _signalSlotHandler->s_redrawGuiCurve(reason, view, dimension);
    }

    return true;
}

bool
KnobHelper::transformValuesAtTime(CurveChangeReason curveChangeReason,
                                  ViewSpec view,
                                  int dimension,
                                  const Transform::Matrix3x3& matrix,
                                  std::vector<KeyFrame>* keyframes)
{
    assert( QThread::currentThread() == qApp->thread() );
    assert( dimension >= 0 && dimension < (int)_imp->curves.size() );

    if ( !canAnimate() || !isAnimated(dimension, view) ) {
        return false;
    }

    bool useGuiCurve = _imp->shouldUseGuiCurve();

    for (std::size_t i = 0; i < keyframes->size(); ++i) {
        if ( !transformValueAtTimeInternal(useGuiCurve, (*keyframes)[i].getTime(), view, dimension, matrix, &(*keyframes)[i]) ) {
            return false;
        }
    }

    if (_signalSlotHandler) {
        _signalSlotHandler->s_redrawGuiCurve(curveChangeReason, view, dimension);
    }

    if (!useGuiCurve) {
        evaluateValueChange(dimension, getCurrentTime(), view,  eValueChangedReasonNatronInternalEdited);
    } else {
        setGuiCurveHasChanged(view, dimension, true);
    }

    return true;
}

bool
KnobHelper::transformValueAtTimeInternal(bool useGuiCurve,
                                         double time,
                                         ViewSpec view,
                                         int dimension,
                                         const Transform::Matrix3x3& matrix,
                                         KeyFrame* newKey)
{
    CurvePtr curve;
    KnobGuiIPtr hasGui = getKnobGuiPointer();

    if (!useGuiCurve) {
        curve = _imp->curves[dimension];
    } else {
        assert(hasGui);
        curve = hasGui->getCurve(view, dimension);
    }
    assert(curve);

    KeyFrame k;
    int keyindex = curve->keyFrameIndex(time);
    if (keyindex == -1) {
        return false;
    }

    bool gotKey = curve->getKeyFrameWithIndex(keyindex, &k);
    if (!gotKey) {
        return false;
    }

    Transform::Point3D p;
    p.x = k.getTime();
    p.y = k.getValue();
    p.z = 1;

    p = Transform::matApply(matrix, p);


    if ( curve->areKeyFramesValuesClampedToIntegers() ) {
        p.y = std::floor(p.y + 0.5);
    } else if ( curve->areKeyFramesValuesClampedToBooleans() ) {
        p.y = p.y < 0.5 ? 0 : 1;
    }

    ///Make sure string animation follows up
    AnimatingKnobStringHelper* isString = dynamic_cast<AnimatingKnobStringHelper*>(this);
    std::string v;
    if (isString) {
        isString->stringFromInterpolatedValue(k.getValue(), view, &v);
    }
    keyframeRemoved_virtual(dimension, time);
    if (isString) {
        double ret;
        isString->stringToKeyFrameValue(p.x, view, v, &ret);
    }


    try {
        *newKey = curve->setKeyFrameValueAndTime(p.x, p.y, keyindex, NULL);
    } catch (...) {
        return false;
    }

    if (!useGuiCurve && hasGui) {
        CurvePtr guiCurve = hasGui->getCurve(view, dimension);
        try {
            guiCurve->setKeyFrameValueAndTime(p.x, p.y, keyindex, NULL);
        } catch (...) {
            return false;
        }
    }


    if (_signalSlotHandler) {
        _signalSlotHandler->s_keyFrameMoved(view, dimension, time, p.x);
    }

    return true;
} // KnobHelper::transformValueAtTimeInternal

bool
KnobHelper::transformValueAtTime(CurveChangeReason curveChangeReason,
                                 double time,
                                 ViewSpec view,
                                 int dimension,
                                 const Transform::Matrix3x3& matrix,
                                 KeyFrame* newKey)
{
    assert( QThread::currentThread() == qApp->thread() );
    assert( dimension >= 0 && dimension < (int)_imp->curves.size() );

    if ( !canAnimate() || !isAnimated(dimension, view) ) {
        return false;
    }


    bool useGuiCurve = _imp->shouldUseGuiCurve();

    if ( !transformValueAtTimeInternal(useGuiCurve, time, view, dimension, matrix, newKey) ) {
        return false;
    }

    if (_signalSlotHandler) {
        _signalSlotHandler->s_redrawGuiCurve(curveChangeReason, view, dimension);
    }

    if (!useGuiCurve) {
        evaluateValueChange(dimension, getCurrentTime(), view,  eValueChangedReasonNatronInternalEdited);
    } else {
        setGuiCurveHasChanged(view, dimension, true);
    }

    return true;
}

void
KnobHelper::cloneCurve(ViewSpec view,
                       int dimension,
                       const Curve& curve)
{
    assert( dimension >= 0 && dimension < (int)_imp->curves.size() );
    CurvePtr thisCurve;
    KnobGuiIPtr hasGui = getKnobGuiPointer();
    bool useGuiCurve = _imp->shouldUseGuiCurve();
    if (!useGuiCurve) {
        thisCurve = _imp->curves[dimension];
    } else {
        assert(hasGui);
        thisCurve = hasGui->getCurve(view, dimension);
        setGuiCurveHasChanged(view, dimension, true);
    }
    assert(thisCurve);

    if (_signalSlotHandler) {
        _signalSlotHandler->s_animationAboutToBeRemoved(view, dimension);
        _signalSlotHandler->s_animationRemoved(view, dimension);
    }
    animationRemoved_virtual(dimension);
    thisCurve->clone(curve);
    if (!useGuiCurve) {
        evaluateValueChange(dimension, getCurrentTime(), view,  eValueChangedReasonNatronInternalEdited);
        guiCurveCloneInternalCurve(eCurveChangeReasonInternal, view, dimension, eValueChangedReasonNatronInternalEdited);
    }

    if (_signalSlotHandler) {
        std::list<double> keysList;
        KeyFrameSet keys = thisCurve->getKeyFrames_mt_safe();
        for (KeyFrameSet::iterator it = keys.begin(); it != keys.end(); ++it) {
            keysList.push_back( it->getTime() );
        }
        if ( !keysList.empty() ) {
            _signalSlotHandler->s_multipleKeyFramesSet(keysList, view, dimension, (int)eValueChangedReasonNatronInternalEdited);
        }
    }
}

bool
KnobHelper::setInterpolationAtTime(CurveChangeReason reason,
                                   ViewSpec view,
                                   int dimension,
                                   double time,
                                   KeyframeTypeEnum interpolation,
                                   KeyFrame* newKey)
{
    assert( QThread::currentThread() == qApp->thread() );
    assert( dimension >= 0 && dimension < (int)_imp->curves.size() );

    if ( !canAnimate() || !isAnimated(dimension, view) ) {
        return false;
    }

    CurvePtr curve;
    bool useGuiCurve = _imp->shouldUseGuiCurve();
    KnobGuiIPtr hasGui = getKnobGuiPointer();
    if (!useGuiCurve) {
        curve = _imp->curves[dimension];
    } else {
        assert(hasGui);
        curve = hasGui->getCurve(view, dimension);
        setGuiCurveHasChanged(view, dimension, true);
    }
    assert(curve);

    int keyIndex = curve->keyFrameIndex(time);
    if (keyIndex == -1) {
        return false;
    }

    *newKey = curve->setKeyFrameInterpolation(interpolation, keyIndex);

    if (!useGuiCurve && hasGui) {
        CurvePtr guiCurve = hasGui->getCurve(view, dimension);
        assert(guiCurve);
        guiCurve->setKeyFrameInterpolation(interpolation, keyIndex);
    }

    if (!useGuiCurve) {
        evaluateValueChange(dimension, time, view, eValueChangedReasonNatronInternalEdited);
    }
    if (_signalSlotHandler) {
        _signalSlotHandler->s_redrawGuiCurve(reason, view, dimension);
    }

    if (_signalSlotHandler) {
        _signalSlotHandler->s_keyFrameInterpolationChanged(time, view, dimension);
    }

    return true;
}

bool
KnobHelper::moveDerivativesAtTime(CurveChangeReason reason,
                                  ViewSpec view,
                                  int dimension,
                                  double time,
                                  double left,
                                  double right)
{
    assert( QThread::currentThread() == qApp->thread() );
    if ( ( dimension > (int)_imp->curves.size() ) || (dimension < 0) ) {
        throw std::invalid_argument("KnobHelper::setInterpolationAtTime(): Dimension out of range");
    }

    if ( !canAnimate() || !isAnimated(dimension, view) ) {
        return false;
    }

    CurvePtr curve;
    KnobGuiIPtr hasGui = getKnobGuiPointer();
    bool useGuiCurve = _imp->shouldUseGuiCurve();

    if (!useGuiCurve) {
        curve = _imp->curves[dimension];
    } else {
        assert(hasGui);
        curve = hasGui->getCurve(view, dimension);
        setGuiCurveHasChanged(view, dimension, true);
    }

    assert(curve);

    int keyIndex = curve->keyFrameIndex(time);
    if (keyIndex == -1) {
        return false;
    }

    curve->setKeyFrameInterpolation(eKeyframeTypeFree, keyIndex);
    curve->setKeyFrameDerivatives(left, right, keyIndex);

    if (!useGuiCurve && hasGui) {
        CurvePtr guiCurve = hasGui->getCurve(view, dimension);
        assert(guiCurve);
        guiCurve->setKeyFrameInterpolation(eKeyframeTypeFree, keyIndex);
        guiCurve->setKeyFrameDerivatives(left, right, keyIndex);
    }

    if (!useGuiCurve) {
        evaluateValueChange(dimension, time, view, eValueChangedReasonNatronInternalEdited);
    }
    if (_signalSlotHandler) {
        _signalSlotHandler->s_redrawGuiCurve(reason, view, dimension);
    }

    if (_signalSlotHandler) {
        _signalSlotHandler->s_derivativeMoved(time, view, dimension);
    }

    return true;
} // KnobHelper::moveDerivativesAtTime

bool
KnobHelper::moveDerivativeAtTime(CurveChangeReason reason,
                                 ViewSpec view,
                                 int dimension,
                                 double time,
                                 double derivative,
                                 bool isLeft)
{
    assert( QThread::currentThread() == qApp->thread() );
    if ( ( dimension > (int)_imp->curves.size() ) || (dimension < 0) ) {
        throw std::invalid_argument("KnobHelper::setInterpolationAtTime(): Dimension out of range");
    }

    if ( !canAnimate() || !isAnimated(dimension, view) ) {
        return false;
    }

    CurvePtr curve;
    bool useGuiCurve = _imp->shouldUseGuiCurve();
    KnobGuiIPtr hasGui = getKnobGuiPointer();
    if (!useGuiCurve) {
        curve = _imp->curves[dimension];
    } else {
        assert(hasGui);
        curve = hasGui->getCurve(view, dimension);
        setGuiCurveHasChanged(view, dimension, true);
    }
    assert(curve);

    int keyIndex = curve->keyFrameIndex(time);
    if (keyIndex == -1) {
        return false;
    }

    curve->setKeyFrameInterpolation(eKeyframeTypeBroken, keyIndex);
    if (isLeft) {
        curve->setKeyFrameLeftDerivative(derivative, keyIndex);
    } else {
        curve->setKeyFrameRightDerivative(derivative, keyIndex);
    }

    if (!useGuiCurve && hasGui) {
        CurvePtr guiCurve = hasGui->getCurve(view, dimension);
        assert(guiCurve);
        guiCurve->setKeyFrameInterpolation(eKeyframeTypeBroken, keyIndex);
        if (isLeft) {
            guiCurve->setKeyFrameLeftDerivative(derivative, keyIndex);
        } else {
            guiCurve->setKeyFrameRightDerivative(derivative, keyIndex);
        }
    }


    if (!useGuiCurve) {
        evaluateValueChange(dimension, time, view, eValueChangedReasonNatronInternalEdited);
    }
    if (_signalSlotHandler) {
        _signalSlotHandler->s_redrawGuiCurve(reason, view, dimension);
    }

    if (_signalSlotHandler) {
        _signalSlotHandler->s_derivativeMoved(time, view, dimension);
    }

    return true;
} // KnobHelper::moveDerivativeAtTime

void
KnobHelper::removeAnimationWithReason(ViewSpec view,
                                      int dimension,
                                      ValueChangedReasonEnum reason)
{
    assert(0 <= dimension);
    if ( (dimension < 0) || ( (int)_imp->curves.size() <= dimension ) ) {
        throw std::invalid_argument("KnobHelper::removeAnimationWithReason(): Dimension out of range");
    }


    if ( !canAnimate() || !isAnimated(dimension, view) ) {
        return;
    }

    CurvePtr curve;
    KnobGuiIPtr hasGui = getKnobGuiPointer();
    bool useGuiCurve = _imp->shouldUseGuiCurve();

    if (!useGuiCurve) {
        curve = _imp->curves[dimension];
    } else {
        assert(hasGui);
        curve = hasGui->getCurve(view, dimension);
        setGuiCurveHasChanged(view, dimension, true);
    }

    if ( _signalSlotHandler && (reason != eValueChangedReasonUserEdited) ) {
        _signalSlotHandler->s_animationAboutToBeRemoved(view, dimension);
    }

    copyValuesFromCurve(dimension);

    assert(curve);
    if (curve) {
        curve->clearKeyFrames();
    }

    if ( _signalSlotHandler && (reason != eValueChangedReasonUserEdited) ) {
        _signalSlotHandler->s_animationRemoved(view, dimension);
    }

    animationRemoved_virtual(dimension);

    {
        KnobHolderPtr holder = getHolder();
        if (holder) {
            holder->updateHasAnimation();
        }
    }


    if (!useGuiCurve) {
        //virtual portion
        evaluateValueChange(dimension, getCurrentTime(), view, reason);
        guiCurveCloneInternalCurve(eCurveChangeReasonInternal, view, dimension, reason);
    } else {
        if (_signalSlotHandler) {
            _signalSlotHandler->s_redrawGuiCurve(eCurveChangeReasonInternal, view, dimension);
        }
    }
} // KnobHelper::removeAnimationWithReason

void
KnobHelper::clearExpressionsResultsIfNeeded(std::map<int, ValueChangedReasonEnum>& modifiedDimensions)
{
    QMutexLocker k(&_imp->mustCloneGuiCurvesMutex);

    for (int i = 0; i < getDimension(); ++i) {
        if (_imp->mustClearExprResults[i]) {
            clearExpressionsResults(i);
            _imp->mustClearExprResults[i] = false;
            modifiedDimensions.insert( std::make_pair(i, eValueChangedReasonNatronInternalEdited) );
        }
    }
}

void
KnobHelper::cloneInternalCurvesIfNeeded(std::map<int, ValueChangedReasonEnum>& modifiedDimensions)
{
    QMutexLocker k(&_imp->mustCloneGuiCurvesMutex);

    for (int i = 0; i < getDimension(); ++i) {
        if (_imp->mustCloneInternalCurves[i]) {
            guiCurveCloneInternalCurve(eCurveChangeReasonInternal, ViewIdx(0), i, eValueChangedReasonNatronInternalEdited);
            _imp->mustCloneInternalCurves[i] = false;
            modifiedDimensions.insert( std::make_pair(i, eValueChangedReasonNatronInternalEdited) );
        }
    }
}

void
KnobHelper::setInternalCurveHasChanged(ViewSpec /*view*/,
                                       int dimension,
                                       bool changed)
{
    QMutexLocker k(&_imp->mustCloneGuiCurvesMutex);

    _imp->mustCloneInternalCurves[dimension] = changed;
}

void
KnobHelper::cloneGuiCurvesIfNeeded(std::map<int, ValueChangedReasonEnum>& modifiedDimensions)
{
    if ( !canAnimate() ) {
        return;
    }

    bool hasChanged = false;
    QMutexLocker k(&_imp->mustCloneGuiCurvesMutex);
    for (int i = 0; i < getDimension(); ++i) {
        if (_imp->mustCloneGuiCurves[i]) {
            hasChanged = true;
            CurvePtr curve = _imp->curves[i];
            assert(curve);
            KnobGuiIPtr hasGui = getKnobGuiPointer();
            CurvePtr guicurve;
            if (hasGui) {
                guicurve = hasGui->getCurve(ViewIdx(0), i);
                assert(guicurve);
                curve->clone(*guicurve);
            }

            _imp->mustCloneGuiCurves[i] = false;

            modifiedDimensions.insert( std::make_pair(i, eValueChangedReasonUserEdited) );
        }
    }
    if (hasChanged) {
        KnobHolderPtr holder = getHolder();
        if (holder) {
            holder->updateHasAnimation();
        }
    }
}

void
KnobHelper::guiCurveCloneInternalCurve(CurveChangeReason curveChangeReason,
                                       ViewSpec view,
                                       int dimension,
                                       ValueChangedReasonEnum reason)
{
    if ( !canAnimate() ) {
        return;
    }
    KnobGuiIPtr hasGui = getKnobGuiPointer();
    if (hasGui) {
        CurvePtr guicurve = hasGui->getCurve(view, dimension);
        assert(guicurve);
        guicurve->clone( *(_imp->curves[dimension]) );
        if ( _signalSlotHandler && (reason != eValueChangedReasonUserEdited) ) {
            _signalSlotHandler->s_redrawGuiCurve(curveChangeReason, view, dimension);
        }
    }
}

CurvePtr
KnobHelper::getGuiCurve(ViewSpec view,
                        int dimension,
                        bool byPassMaster) const
{
    if ( !canAnimate() ) {
        return CurvePtr();
    }

    std::pair<int, KnobIPtr > master = getMaster(dimension);
    if (!byPassMaster && master.second) {
        return master.second->getGuiCurve(view, master.first);
    }

    KnobGuiIPtr hasGui = getKnobGuiPointer();
    if (hasGui) {
        return hasGui->getCurve(view, dimension);
    } else {
        return CurvePtr();
    }
}

void
KnobHelper::setGuiCurveHasChanged(ViewSpec /*view*/,
                                  int dimension,
                                  bool changed)
{
    assert( dimension < (int)_imp->mustCloneGuiCurves.size() );
    QMutexLocker k(&_imp->mustCloneGuiCurvesMutex);
    _imp->mustCloneGuiCurves[dimension] = changed;
}

bool
KnobHelper::hasGuiCurveChanged(ViewSpec /*view*/,
                               int dimension) const
{
    assert( dimension < (int)_imp->mustCloneGuiCurves.size() );
    QMutexLocker k(&_imp->mustCloneGuiCurvesMutex);

    return _imp->mustCloneGuiCurves[dimension];
}

CurvePtr KnobHelper::getCurve(ViewSpec view,
                                              int dimension,
                                              bool byPassMaster) const
{
    if ( (dimension < 0) || ( dimension >= (int)_imp->curves.size() ) ) {
        return CurvePtr();
    }

    std::pair<int, KnobIPtr > master = getMaster(dimension);
    if (!byPassMaster && master.second) {
        return master.second->getCurve(view, master.first);
    }

    return _imp->curves[dimension];
}

bool
KnobHelper::isAnimated(int dimension,
                       ViewSpec view) const
{
    if ( !canAnimate() ) {
        return false;
    }
    CurvePtr curve = getCurve(view, dimension);
    assert(curve);

    return curve->isAnimated();
}

const std::vector<CurvePtr > &
KnobHelper::getCurves() const
{
    return _imp->curves;
}

int
KnobHelper::getDimension() const
{
    return _imp->dimension;
}

void
KnobHelper::beginChanges()
{
    KnobHolderPtr holder = getHolder();
    if (holder) {
        holder->beginChanges();
    }
}

void
KnobHelper::endChanges()
{
    KnobHolderPtr holder = getHolder();
    if (holder) {
        holder->endChanges();
    }
}

void
KnobHelper::blockValueChanges()
{
    QMutexLocker k(&_imp->valueChangedBlockedMutex);

    ++_imp->valueChangedBlocked;
}

void
KnobHelper::unblockValueChanges()
{
    QMutexLocker k(&_imp->valueChangedBlockedMutex);

    --_imp->valueChangedBlocked;
}

bool
KnobHelper::isValueChangesBlocked() const
{
    QMutexLocker k(&_imp->valueChangedBlockedMutex);

    return _imp->valueChangedBlocked > 0;
}

void
KnobHelper::blockListenersNotification()
{
    QMutexLocker k(&_imp->valueChangedBlockedMutex);

    ++_imp->listenersNotificationBlocked;
}

void
KnobHelper::unblockListenersNotification()
{
    QMutexLocker k(&_imp->valueChangedBlockedMutex);

    --_imp->listenersNotificationBlocked;
}

bool
KnobHelper::isListenersNotificationBlocked() const
{
    QMutexLocker k(&_imp->valueChangedBlockedMutex);

    return _imp->listenersNotificationBlocked > 0;
}

bool
KnobHelper::evaluateValueChangeInternal(int dimension,
                                        double time,
                                        ViewSpec view,
                                        ValueChangedReasonEnum reason,
                                        ValueChangedReasonEnum originalReason)
{
    AppInstancePtr app;
    KnobHolderPtr holder = getHolder();
    if (holder) {
        app = holder->getApp();
    }

    KnobGuiIPtr hasGui = getKnobGuiPointer();
    bool refreshWidget = !app || hasAnimation() || time == app->getTimeLine()->currentFrame();

    /// For eValueChangedReasonTimeChanged we never call the instanceChangedAction and evaluate otherwise it would just throttle
    /// the application responsiveness
    onInternalValueChanged(dimension, time, view);

    bool ret = false;
    if ( ( (originalReason != eValueChangedReasonTimeChanged) || evaluateValueChangeOnTimeChange() ) && holder ) {
        holder->beginChanges();
        KnobIPtr thisShared = shared_from_this();
        assert(thisShared);
        holder->appendValueChange(thisShared, dimension, refreshWidget, time, view, originalReason, reason);
        ret |= holder->endChanges();
    }


    if (!holder) {
        computeHasModifications();
        if (refreshWidget) {
            _signalSlotHandler->s_valueChanged(view, dimension, (int)reason);
        }
        if ( !isListenersNotificationBlocked() ) {
            refreshListenersAfterValueChange(view, originalReason, dimension);
        }
        checkAnimationLevel(view, dimension);
    }

    return ret;
}

bool
KnobHelper::evaluateValueChange(int dimension,
                                double time,
                                ViewSpec view,
                                ValueChangedReasonEnum reason)
{
    return evaluateValueChangeInternal(dimension, time, view, reason, reason);
}

void
KnobHelper::setAddNewLine(bool newLine)
{
    _imp->newLine = newLine;
}

bool
KnobHelper::isNewLineActivated() const
{
    return _imp->newLine;
}

void
KnobHelper::setAddSeparator(bool addSep)
{
    _imp->addSeparator = addSep;
}

bool
KnobHelper::isSeparatorActivated() const
{
    return _imp->addSeparator;
}

void
KnobHelper::setSpacingBetweenItems(int spacing)
{
    _imp->itemSpacing = spacing;
}

int
KnobHelper::getSpacingBetweenitems() const
{
    return _imp->itemSpacing;
}

std::string
KnobHelper::getInViewerContextLabel() const
{
    QMutexLocker k(&_imp->labelMutex);

    return _imp->inViewerContextLabel;
}

void
KnobHelper::setInViewerContextLabel(const QString& label)
{
    {
        QMutexLocker k(&_imp->labelMutex);

        _imp->inViewerContextLabel = label.toStdString();
    }
    _signalSlotHandler->s_inViewerContextLabelChanged();
}

void
KnobHelper::setInViewerContextCanHaveShortcut(bool haveShortcut)
{
    _imp->inViewerContextHasShortcut = haveShortcut;
}

bool
KnobHelper::getInViewerContextHasShortcut() const
{
    return _imp->inViewerContextHasShortcut;
}

void
KnobHelper::setInViewerContextItemSpacing(int spacing)
{
    _imp->inViewerContextItemSpacing = spacing;
}

int
KnobHelper::getInViewerContextItemSpacing() const
{
    return _imp->inViewerContextItemSpacing;
}

void
KnobHelper::setInViewerContextAddSeparator(bool addSeparator)
{
    _imp->inViewerContextAddSeparator = addSeparator;
}

bool
KnobHelper::getInViewerContextAddSeparator() const
{
    return _imp->inViewerContextAddSeparator;
}

void
KnobHelper::setInViewerContextNewLineActivated(bool activated)
{
    _imp->inViewerContextAddNewLine = activated;
}

bool
KnobHelper::getInViewerContextNewLineActivated() const
{
    return _imp->inViewerContextAddNewLine;
}

void
KnobHelper::setInViewerContextSecret(bool secret)
{
    {
        QMutexLocker k(&_imp->stateMutex);
        _imp->inViewerContextSecret = secret;
    }
    _signalSlotHandler->s_viewerContextSecretChanged();
}

bool
KnobHelper::getInViewerContextSecret() const
{
    QMutexLocker k(&_imp->stateMutex);

    return _imp->inViewerContextSecret;
}

void
KnobHelper::setEnabled(int dimension,
                       bool b)
{
    {
        QMutexLocker k(&_imp->stateMutex);
        _imp->enabled[dimension] = b;
    }
    _signalSlotHandler->s_enabledChanged();
}

void
KnobHelper::setDefaultEnabled(int dimension,
                              bool b)
{
    {
        QMutexLocker k(&_imp->stateMutex);
        _imp->defaultEnabled[dimension] = b;
    }
    setEnabled(dimension, b);
}

void
KnobHelper::setAllDimensionsEnabled(bool b)
{
    bool changed = false;
    {
        QMutexLocker k(&_imp->stateMutex);
        for (U32 i = 0; i < _imp->enabled.size(); ++i) {
            if (b != _imp->enabled[i]) {
                _imp->enabled[i] = b;
                changed = true;
            }
        }
    }

    if (changed && _signalSlotHandler) {
        _signalSlotHandler->s_enabledChanged();
    }
}

void
KnobHelper::setDefaultAllDimensionsEnabled(bool b)
{
    {
        QMutexLocker k(&_imp->stateMutex);
        for (U32 i = 0; i < _imp->enabled.size(); ++i) {
            _imp->defaultEnabled[i] = b;
        }
    }
    setAllDimensionsEnabled(b);
}

void
KnobHelper::setSecretByDefault(bool b)
{
    {
        QMutexLocker k(&_imp->stateMutex);
        _imp->defaultIsSecret = b;
    }
    setSecret(b);
}

void
KnobHelper::setSecret(bool b)
{
    {
        QMutexLocker k(&_imp->stateMutex);
        if (_imp->IsSecret == b) {
            return;
        }
        _imp->IsSecret = b;
    }

    ///the knob was revealed , refresh its gui to the current time
    if (!b) {
        KnobHolderPtr holder = getHolder();
        if (holder) {
            AppInstancePtr app = holder->getApp();
            if (app) {
                onTimeChanged( false, app->getTimeLine()->currentFrame() );
            }
        }
    }
    if (_signalSlotHandler) {
        _signalSlotHandler->s_secretChanged();
    }
}

int
KnobHelper::determineHierarchySize() const
{
    int ret = 0;
    KnobIPtr current = getParentKnob();

    while (current) {
        ++ret;
        current = current->getParentKnob();
    }

    return ret;
}

std::string
KnobHelper::getLabel() const
{
    QMutexLocker k(&_imp->labelMutex);

    return _imp->label;
}

void
KnobHelper::setLabel(const std::string& label)
{
    {
        QMutexLocker k(&_imp->labelMutex);
        _imp->label = label;
    }
    if (_signalSlotHandler) {
        _signalSlotHandler->s_labelChanged();
    }
}

void
KnobHelper::setIconLabel(const std::string& iconFilePath,
                         bool checked)
{
    QMutexLocker k(&_imp->labelMutex);
    int idx = !checked ? 0 : 1;

    _imp->iconFilePath[idx] = iconFilePath;
}

const std::string&
KnobHelper::getIconLabel(bool checked) const
{
    QMutexLocker k(&_imp->labelMutex);
    int idx = !checked ? 0 : 1;

    if ( !_imp->iconFilePath[idx].empty() ) {
        return _imp->iconFilePath[idx];
    }
    int otherIdx = !checked ? 1 : 0;

    return _imp->iconFilePath[otherIdx];
}

bool
KnobHelper::hasAnimation() const
{
    for (int i = 0; i < getDimension(); ++i) {
        if (getKeyFramesCount(ViewIdx(0), i) > 0) {
            return true;
        }
        if ( !getExpression(i).empty() ) {
            return true;
        }
    }

    return false;
}

static std::size_t
getMatchingParenthesisPosition(std::size_t openingParenthesisPos,
                               char openingChar,
                               char closingChar,
                               const std::string& str)
{
    assert(openingParenthesisPos < str.size() && str.at(openingParenthesisPos) == openingChar);

    int noOpeningParenthesisFound = 0;
    int i = openingParenthesisPos + 1;

    while ( i < (int)str.size() ) {
        if (str.at(i) == closingChar) {
            if (noOpeningParenthesisFound == 0) {
                break;
            } else {
                --noOpeningParenthesisFound;
            }
        } else if (str.at(i) == openingChar) {
            ++noOpeningParenthesisFound;
        }
        ++i;
    }
    if ( i >= (int)str.size() ) {
        return std::string::npos;
    }

    return i;
}

static void
extractParameters(std::size_t startParenthesis,
                  std::size_t endParenthesis,
                  const std::string& str,
                  std::vector<std::string>* params)
{
    std::size_t i = startParenthesis + 1;
    int insideParenthesis = 0;

    while (i < endParenthesis || insideParenthesis < 0) {
        std::string curParam;
        if (str.at(i) == '(') {
            ++insideParenthesis;
        } else if (str.at(i) == ')') {
            --insideParenthesis;
        }
        while ( i < str.size() && (str.at(i) != ',' || insideParenthesis > 0) ) {
            curParam.push_back( str.at(i) );
            ++i;
            if (str.at(i) == '(') {
                ++insideParenthesis;
            } else if (str.at(i) == ')') {
                if (insideParenthesis > 0) {
                    --insideParenthesis;
                } else {
                    break;
                }
            }
        }
        params->push_back(curParam);
    }
}

static bool
parseTokenFrom(int fromDim,
               int dimensionParamPos,
               bool returnsTuple,
               const std::string& str,
               const std::string& token,
               std::size_t inputPos,
               std::size_t *tokenStart,
               std::string* output)
{
    std::size_t pos;

//    std::size_t tokenSize;
    bool foundMatchingToken = false;

    while (!foundMatchingToken) {
        pos = str.find(token, inputPos);
        if (pos == std::string::npos) {
            return false;
        }

        *tokenStart = pos;
        pos += token.size();

        ///Find nearest opening parenthesis
        for (; pos < str.size(); ++pos) {
            if (str.at(pos) == '(') {
                foundMatchingToken = true;
                break;
            } else if (str.at(pos) != ' ') {
                //We didn't find a good token
                break;
            }
        }

        if ( pos >= str.size() ) {
            throw std::invalid_argument("Invalid expr");
        }

        if (!foundMatchingToken) {
            inputPos = pos;
        }
    }

    std::size_t endingParenthesis = getMatchingParenthesisPosition(pos, '(', ')',  str);
    if (endingParenthesis == std::string::npos) {
        throw std::invalid_argument("Invalid expr");
    }

    std::vector<std::string> params;
    ///If the function returns a tuple like get()[dimension], do not extract parameters
    if (!returnsTuple) {
        extractParameters(pos, endingParenthesis, str, &params);
    } else {
        //try to find the tuple
        std::size_t it = endingParenthesis + 1;
        while (it < str.size() && str.at(it) == ' ') {
            ++it;
        }
        if ( ( it < str.size() ) && (str.at(it) == '[') ) {
            ///we found a tuple
            std::size_t endingBracket = getMatchingParenthesisPosition(it, '[', ']',  str);
            if (endingBracket == std::string::npos) {
                throw std::invalid_argument("Invalid expr");
            }
            params.push_back( str.substr(it + 1, endingBracket - it - 1) );
        }
    }


    //The get() function does not always returns a tuple
    if ( params.empty() ) {
        params.push_back("-1");
    }
    if (dimensionParamPos == -1) {
        ++dimensionParamPos;
    }


    if ( (dimensionParamPos < 0) || ( (int)params.size() <= dimensionParamPos ) ) {
        throw std::invalid_argument("Invalid expr");
    }

    std::stringstream ss;
    /*
       When replacing the getValue() (or similar function) call by addAsDepdendencyOf
       the parameter prefixing the addAsDepdendencyOf will register itself its dimension params[dimensionParamPos] as a dependency of the expression
       at the "fromDim" dimension of thisParam
     */
    ss << ".addAsDependencyOf(" << fromDim << ",thisParam," <<  params[dimensionParamPos] << ")\n";
    std::string toInsert = ss.str();

    // tokenSize = endingParenthesis - tokenStart + 1;
    if ( (*tokenStart < 2) || (str[*tokenStart - 1] != '.') ) {
        throw std::invalid_argument("Invalid expr");
    }

    std::locale loc;
    //Find the start of the symbol
    int i = (int)*tokenStart - 2;
    int nClosingParenthesisMet = 0;
    while (i >= 0) {
        if (str[i] == ')') {
            ++nClosingParenthesisMet;
        }
        if ( std::isspace(str[i], loc) ||
             ( str[i] == '=') ||
             ( str[i] == '\n') ||
             ( str[i] == '\t') ||
             ( str[i] == '+') ||
             ( str[i] == '-') ||
             ( str[i] == '*') ||
             ( str[i] == '/') ||
             ( str[i] == '%') ||
             ( ( str[i] == '(') && !nClosingParenthesisMet ) ) {
            break;
        }
        --i;
    }
    ++i;
    std::string varName = str.substr(i, *tokenStart - 1 - i);
    output->append(varName + toInsert);

    //assert(*tokenSize > 0);
    return true;
} // parseTokenFrom

static bool
extractAllOcurrences(const std::string& str,
                     const std::string& token,
                     bool returnsTuple,
                     int dimensionParamPos,
                     int fromDim,
                     std::string *outputScript)
{
    std::size_t tokenStart;
    bool couldFindToken;

    try {
        couldFindToken = parseTokenFrom(fromDim, dimensionParamPos, returnsTuple, str, token, 0, &tokenStart, outputScript);
    } catch (...) {
        return false;
    }

    while (couldFindToken) {
        try {
            couldFindToken = parseTokenFrom(fromDim, dimensionParamPos, returnsTuple, str, token, tokenStart + 1, &tokenStart, outputScript);
        } catch (...) {
            return false;
        }
    }

    return true;
}

std::string
KnobHelperPrivate::declarePythonVariables(bool addTab,
                                          int dim)
{
    KnobHolderPtr h = holder.lock();
    if (!h) {
        throw std::runtime_error("This parameter cannot have an expression");
    }

    EffectInstancePtr effect = toEffectInstance(h);
    if (!effect) {
        throw std::runtime_error("This parameter cannot have an expression");
    }

    NodePtr node = effect->getNode();
    assert(node);

    NodeCollectionPtr collection = node->getGroup();
    if (!collection) {
        throw std::runtime_error("This parameter cannot have an expression");
    }
    NodeGroupPtr isParentGrp = toNodeGroup(collection);
    std::string appID = node->getApp()->getAppIDString();
    std::string tabStr = addTab ? "    " : "";
    std::stringstream ss;
    if (appID != "app") {
        ss << tabStr << "app = " << appID << "\n";
    }


    //Define all nodes reachable through expressions in the scope


    //Define all nodes in the same group reachable by their bare script-name
    NodesList siblings = collection->getNodes();
    for (NodesList::iterator it = siblings.begin(); it != siblings.end(); ++it) {
        if ( (*it)->isActivated() && !(*it)->getParentMultiInstance() ) {
            std::string scriptName = (*it)->getScriptName_mt_safe();
            std::string fullName = (*it)->getFullyQualifiedName();
            ss << tabStr << scriptName << " = " << appID << "." << fullName << "\n";
        }
    }

    if (isParentGrp) {
        ss << tabStr << "thisGroup = " << appID << "." << isParentGrp->getNode()->getFullyQualifiedName() << "\n";
    } else {
        ss << tabStr << "thisGroup = " << appID << "\n";
    }
    ss << tabStr << "thisNode = " << node->getScriptName_mt_safe() <<  "\n";

    ///Now define the variables in the scope
    ss << tabStr << "thisParam = thisNode." << name << "\n";
    ss << tabStr << "random = thisParam.random\n";
    ss << tabStr << "randomInt = thisParam.randomInt\n";
    ss << tabStr << "curve = thisParam.curve\n";
    if (dimension != -1) {
        ss << tabStr << "dimension = " << dim << "\n";
    }

    //If this node is a group, also define all nodes inside the group, though they will be referencable via
    //thisNode.childname but also with <NodeName.childname>
    NodeGroupPtr isHolderGrp = toNodeGroup(effect);
    if (isHolderGrp) {
        NodesList children = isHolderGrp->getNodes();
        for (NodesList::iterator it = children.begin(); it != children.end(); ++it) {
            if ( (*it)->isActivated() && !(*it)->getParentMultiInstance() && (*it)->isPartOfProject() ) {
                std::string scriptName = (*it)->getScriptName_mt_safe();
                std::string fullName = (*it)->getFullyQualifiedName();

                std::string nodeFullName = appID + "." + fullName;
                bool isAttrDefined;
                PyObject* obj = NATRON_PYTHON_NAMESPACE::getAttrRecursive(nodeFullName, appPTR->getMainModule(), &isAttrDefined);
                Q_UNUSED(obj);
                if (isAttrDefined) {
                    ss << tabStr << node->getScriptName_mt_safe() << "." << scriptName << " = " << nodeFullName << "\n";
                }
            }
        }
    }


    return ss.str();
} // KnobHelperPrivate::declarePythonVariables

void
KnobHelperPrivate::parseListenersFromExpression(int dimension)
{
    //Extract pointers to knobs referred to by the expression
    //Our heuristic is quite simple: we replace in the python code all calls to:
    // - getValue
    // - getValueAtTime
    // - getDerivativeAtTime
    // - getIntegrateFromTimeToTime
    // - get
    // And replace them by addAsDependencyOf(thisParam) which will register the parameters as a dependency of this parameter

    std::string expressionCopy;

    {
        QMutexLocker k(&expressionMutex);
        expressionCopy = expressions[dimension].originalExpression;
    }
    std::string script;

    if  ( !extractAllOcurrences(expressionCopy, "getValue", false, 0, dimension, &script) ) {
        return;
    }

    if ( !extractAllOcurrences(expressionCopy, "getValueAtTime", false, 1,  dimension, &script) ) {
        return;
    }

    if ( !extractAllOcurrences(expressionCopy, "getDerivativeAtTime", false, 1,  dimension, &script) ) {
        return;
    }

    if ( !extractAllOcurrences(expressionCopy, "getIntegrateFromTimeToTime", false, 2, dimension, &script) ) {
        return;
    }

    if ( !extractAllOcurrences(expressionCopy, "get", true, -1, dimension, &script) ) {
        return;
    }

    std::string declarations = declarePythonVariables(false, dimension);
    std::stringstream ss;
    ss << "frame=0\n";
    ss << "view=0\n";
    ss << declarations << '\n';
    ss << expressionCopy << '\n';
    ss << script;
    script = ss.str();
    ///This will register the listeners
    std::string error;
    bool ok = NATRON_PYTHON_NAMESPACE::interpretPythonScript(script, &error, NULL);
    if ( !error.empty() ) {
        qDebug() << error.c_str();
    }
    assert(ok);
    if (!ok) {
        throw std::runtime_error("KnobHelperPrivate::parseListenersFromExpression(): interpretPythonScript(" + script + ") failed!");
    }
} // KnobHelperPrivate::parseListenersFromExpression

std::string
KnobHelper::validateExpression(const std::string& expression,
                               int dimension,
                               bool hasRetVariable,
                               std::string* resultAsString)
{

#ifdef NATRON_RUN_WITHOUT_PYTHON
    throw std::invalid_argument("NATRON_RUN_WITHOUT_PYTHON is defined");
#endif
    PythonGILLocker pgl;

    if ( expression.empty() ) {
        throw std::invalid_argument("empty expression");;
    }


    std::string exprCpy = expression;

    //if !hasRetVariable the expression is expected to be single-line
    if (!hasRetVariable) {
        std::size_t foundNewLine = expression.find("\n");
        if (foundNewLine != std::string::npos) {
            throw std::invalid_argument("unexpected new line character \'\\n\'");
        }
        //preprend the line with "ret = ..."
        std::string toInsert("    ret = ");
        exprCpy.insert(0, toInsert);
    } else {
        exprCpy.insert(0, "    ");
        std::size_t foundNewLine = exprCpy.find("\n");
        while (foundNewLine != std::string::npos) {
            exprCpy.insert(foundNewLine + 1, "    ");
            foundNewLine = exprCpy.find("\n", foundNewLine + 1);
        }
    }

    KnobHolderPtr holder = getHolder();
    if (!holder) {
        throw std::runtime_error("This parameter cannot have an expression");
    }

    EffectInstancePtr effect = toEffectInstance(holder);
    if (!effect) {
        throw std::runtime_error("This parameter cannot have an expression");
    }

    NodePtr node = effect->getNode();
    assert(node);
    std::string appID = holder->getApp()->getAppIDString();
    std::string nodeName = node->getFullyQualifiedName();
    std::string nodeFullName = appID + "." + nodeName;
    std::string exprFuncPrefix = nodeFullName + "." + getName() + ".";
    std::string exprFuncName;
    {
        std::stringstream tmpSs;
        tmpSs << "expression" << dimension;
        exprFuncName = tmpSs.str();
    }

    exprCpy.append("\n    return ret\n");

    ///Now define the thisNode variable

    std::stringstream ss;
    ss << "def "  << exprFuncName << "(frame, view):\n";
    ss << _imp->declarePythonVariables(true, dimension);


    std::string script = ss.str();
    script.append(exprCpy);
    script.append(exprFuncPrefix + exprFuncName + " = " + exprFuncName);

    ///Try to compile the expression and evaluate it, if it doesn't have a good syntax, throw an exception
    ///with the error.
    std::string error;
    std::string funcExecScript = "ret = " + exprFuncPrefix + exprFuncName;

    {
        EXPR_RECURSION_LEVEL();

        if ( !NATRON_PYTHON_NAMESPACE::interpretPythonScript(script, &error, 0) ) {
            throw std::runtime_error(error);
        }

        std::stringstream ss;
        ss << funcExecScript << '(' << getCurrentTime() << ", " <<  getCurrentView() << ")\n";
        if ( !NATRON_PYTHON_NAMESPACE::interpretPythonScript(ss.str(), &error, 0) ) {
            throw std::runtime_error(error);
        }

        PyObject *ret = PyObject_GetAttrString(NATRON_PYTHON_NAMESPACE::getMainModule(), "ret"); //get our ret variable created above

        if ( !ret || PyErr_Occurred() ) {
#ifdef DEBUG
            PyErr_Print();
#endif
            throw std::runtime_error("return value must be assigned to the \"ret\" variable");
        }


        KnobDoubleBase* isDouble = dynamic_cast<KnobDoubleBase*>(this);
        KnobIntBase* isInt = dynamic_cast<KnobIntBase*>(this);
        KnobBoolBase* isBool = dynamic_cast<KnobBoolBase*>(this);
        KnobStringBase* isString = dynamic_cast<KnobStringBase*>(this);
        if (isDouble) {
            double r = isDouble->pyObjectToType<double>(ret);
            *resultAsString = QString::number(r).toStdString();
        } else if (isInt) {
            int r = isInt->pyObjectToType<int>(ret);
            *resultAsString = QString::number(r).toStdString();
        } else if (isBool) {
            bool r = isBool->pyObjectToType<bool>(ret);
            *resultAsString = r ? "True" : "False";
        } else {
            assert(isString);
            *resultAsString = isString->pyObjectToType<std::string>(ret);
        }
    }


    return funcExecScript;
} // KnobHelper::validateExpression

bool
KnobHelper::checkInvalidExpressions()
{
    int ndims = getDimension();
    std::vector<std::pair<std::string, bool> > exprToReapply(ndims);
    {
        QMutexLocker k(&_imp->expressionMutex);
        for (int i = 0; i < ndims; ++i) {
            if ( !_imp->expressions[i].exprInvalid.empty() ) {
                exprToReapply[i] = std::make_pair(_imp->expressions[i].originalExpression, _imp->expressions[i].hasRet);
            }
        }
    }
    bool isInvalid = false;

    for (int i = 0; i < ndims; ++i) {
        if ( !exprToReapply[i].first.empty() ) {
            setExpressionInternal(i, exprToReapply[i].first, exprToReapply[i].second, true, false);
        }
        std::string err;
        if ( !isExpressionValid(i, &err) ) {
            isInvalid = true;
        }
    }

    return !isInvalid;
}

bool
KnobHelper::isExpressionValid(int dimension,
                              std::string* error) const
{
    int ndims = getDimension();

    if ( (dimension < 0) || (dimension >= ndims) ) {
        return false;
    }
    {
        QMutexLocker k(&_imp->expressionMutex);
        if (error) {
            *error = _imp->expressions[dimension].exprInvalid;
        }

        return _imp->expressions[dimension].exprInvalid.empty();
    }
}

void
KnobHelper::setExpressionInvalid(int dimension,
                                 bool valid,
                                 const std::string& error)
{
    int ndims = getDimension();

    if ( (dimension < 0) || (dimension >= ndims) ) {
        return;
    }
    bool wasValid;
    {
        QMutexLocker k(&_imp->expressionMutex);
        wasValid = _imp->expressions[dimension].exprInvalid.empty();
        _imp->expressions[dimension].exprInvalid = error;
    }
    KnobHolderPtr holder = getHolder();
    if ( holder && holder->getApp() ) {
        if (wasValid && !valid) {
<<<<<<< HEAD
            bool haveOtherExprInvalid = false;
            {
                QMutexLocker k(&_imp->expressionMutex);
                for (int i = 0; i < ndims; ++i) {
                    if (i != dimension) {
                        if ( !_imp->expressions[dimension].exprInvalid.empty() ) {
                            haveOtherExprInvalid = true;
                            break;
                        }
                    }
                }
            }
            if (!haveOtherExprInvalid) {
                holder->getApp()->addInvalidExpressionKnob( boost::const_pointer_cast<KnobI>( shared_from_this() ) );
            }
=======
            getHolder()->getApp()->addInvalidExpressionKnob( boost::const_pointer_cast<KnobI>( shared_from_this() ) );
>>>>>>> 844641fc
            if (_signalSlotHandler) {
                _signalSlotHandler->s_expressionChanged(dimension);
            }
        } else if (!wasValid && valid) {
            bool haveOtherExprInvalid = false;
            {
                QMutexLocker k(&_imp->expressionMutex);
                for (int i = 0; i < ndims; ++i) {
                    if (i != dimension) {
                        if ( !_imp->expressions[dimension].exprInvalid.empty() ) {
                            haveOtherExprInvalid = true;
                            break;
                        }
                    }
                }
            }
            if (!haveOtherExprInvalid) {
                holder->getApp()->removeInvalidExpressionKnob( shared_from_this() );
            }
            if (_signalSlotHandler) {
                _signalSlotHandler->s_expressionChanged(dimension);
            }
        }
    }
} // KnobHelper::setExpressionInvalid

void
KnobHelper::setExpressionInternal(int dimension,
                                  const std::string& expression,
                                  bool hasRetVariable,
                                  bool clearResults,
                                  bool failIfInvalid)
{
#ifdef NATRON_RUN_WITHOUT_PYTHON

    return;
#endif
    assert( dimension >= 0 && dimension < getDimension() );

    PythonGILLocker pgl;

    ///Clear previous expr
    clearExpression(dimension, clearResults);

    if ( expression.empty() ) {
        return;
    }

    std::string exprResult;
    std::string exprCpy;
    std::string exprInvalid;
    try {
        exprCpy = validateExpression(expression, dimension, hasRetVariable, &exprResult);
    } catch (const std::exception &e) {
        exprInvalid = e.what();
        exprCpy = expression;
        if (failIfInvalid) {
            throw e;
        }
    }

    //Set internal fields

    {
        QMutexLocker k(&_imp->expressionMutex);
        _imp->expressions[dimension].hasRet = hasRetVariable;
        _imp->expressions[dimension].expression = exprCpy;
        _imp->expressions[dimension].originalExpression = expression;
        _imp->expressions[dimension].exprInvalid = exprInvalid;

        ///This may throw an exception upon failure
        //NATRON_PYTHON_NAMESPACE::compilePyScript(exprCpy, &_imp->expressions[dimension].code);
    }

    KnobHolderPtr holder = getHolder();
    if (holder) {
        //Parse listeners of the expression, to keep track of dependencies to indicate them to the user.

        if ( exprInvalid.empty() ) {
            EXPR_RECURSION_LEVEL();
            _imp->parseListenersFromExpression(dimension);
        } else {
            AppInstancePtr app = holder->getApp();
            if (app) {
                app->addInvalidExpressionKnob( shared_from_this() );
            }
        }
    }


    //Notify the expr. has changed
    expressionChanged(dimension);
} // KnobHelper::setExpressionInternal

void
KnobHelper::replaceNodeNameInExpression(int dimension,
                                        const std::string& oldName,
                                        const std::string& newName)
{
    assert(dimension >= 0 && dimension < _imp->dimension);
    KnobHolderPtr holder = getHolder();
    if (!holder) {
        return;
    }
    EffectInstancePtr isEffect = toEffectInstance(holder);
    if (!isEffect) {
        return;
    }

    isEffect->beginChanges();
    std::string hasExpr = getExpression(dimension);
    if ( hasExpr.empty() ) {
        return;
    }
    bool hasRetVar = isExpressionUsingRetVariable(dimension);
    try {
        //Change in expressions the script-name
        QString estr = QString::fromUtf8( hasExpr.c_str() );
        estr.replace( QString::fromUtf8( oldName.c_str() ), QString::fromUtf8( newName.c_str() ) );
        hasExpr = estr.toStdString();
        setExpression(dimension, hasExpr, hasRetVar, false);
    } catch (...) {
    }

    isEffect->endChanges(true);
}

bool
KnobHelper::isExpressionUsingRetVariable(int dimension) const
{
    QMutexLocker k(&_imp->expressionMutex);

    return _imp->expressions[dimension].hasRet;
}

bool
KnobHelper::getExpressionDependencies(int dimension,
                                      std::list<std::pair<KnobIWPtr, int> >& dependencies) const
{
    QMutexLocker k(&_imp->expressionMutex);

    if ( !_imp->expressions[dimension].expression.empty() ) {
        dependencies = _imp->expressions[dimension].dependencies;

        return true;
    }

    return false;
}

void
KnobHelper::clearExpression(int dimension,
                            bool clearResults)
{
    PythonGILLocker pgl;
    bool hadExpression;
    {
        QMutexLocker k(&_imp->expressionMutex);
        hadExpression = !_imp->expressions[dimension].originalExpression.empty();
        _imp->expressions[dimension].expression.clear();
        _imp->expressions[dimension].originalExpression.clear();
        _imp->expressions[dimension].exprInvalid.clear();
        //Py_XDECREF(_imp->expressions[dimension].code); //< new ref
        //_imp->expressions[dimension].code = 0;
    }
    KnobIPtr thisShared = shared_from_this();
    {
        std::list<std::pair<KnobIWPtr, int> > dependencies;
        {
            QWriteLocker kk(&_imp->mastersMutex);
            dependencies = _imp->expressions[dimension].dependencies;
            _imp->expressions[dimension].dependencies.clear();
        }
        for (std::list<std::pair<KnobIWPtr, int> >::iterator it = dependencies.begin();
             it != dependencies.end(); ++it) {
            KnobIPtr otherKnob = it->first.lock();
            KnobHelper* other = dynamic_cast<KnobHelper*>( otherKnob.get() );
            assert(other);
            if (!other) {
                continue;
            }
            ListenerDimsMap otherListeners;
            {
                QReadLocker otherMastersLocker(&other->_imp->mastersMutex);
                otherListeners = other->_imp->listeners;
            }

            for (ListenerDimsMap::iterator it = otherListeners.begin(); it != otherListeners.end(); ++it) {
                KnobIPtr knob = it->first.lock();
                if (knob.get() == this) {
                    //erase from the dimensions vector
                    assert( dimension < (int)it->second.size() );
                    it->second[dimension].isListening = false;

                    //if it has no longer has a reference to this knob, erase it
                    bool hasReference = false;
                    for (std::size_t d = 0; d < it->second.size(); ++d) {
                        if (it->second[d].isListening) {
                            hasReference = true;
                            break;
                        }
                    }
                    if (!hasReference) {
                        otherListeners.erase(it);
                    }

                    break;
                }
            }

            {
                KnobHolderPtr holder = getHolder();
                if (holder) {
                    holder->onKnobSlaved(thisShared, otherKnob, dimension, false );
                }
            }


            {
                QWriteLocker otherMastersLocker(&other->_imp->mastersMutex);
                other->_imp->listeners = otherListeners;
            }
        }
    }

    if (clearResults) {
        clearExpressionsResults(dimension);
    }

    if (hadExpression) {
        expressionChanged(dimension);
    }
} // KnobHelper::clearExpression

void
KnobHelper::expressionChanged(int dimension)
{
    KnobHolderPtr holder = getHolder();
    if (holder) {
        holder->updateHasAnimation();
    }

    if (_signalSlotHandler) {
        _signalSlotHandler->s_expressionChanged(dimension);
    }
    computeHasModifications();
}

static bool
catchErrors(PyObject* mainModule,
            std::string* error)
{
    if ( PyErr_Occurred() ) {
        PyErr_Print();
        ///Gui session, do stdout, stderr redirection
        if ( PyObject_HasAttrString(mainModule, "catchErr") ) {
            PyObject* errCatcher = PyObject_GetAttrString(mainModule, "catchErr"); //get our catchOutErr created above, new ref
            PyObject *errorObj = 0;
            if (errCatcher) {
                errorObj = PyObject_GetAttrString(errCatcher, "value"); //get the  stderr from our catchErr object, new ref
                assert(errorObj);
                *error = NATRON_PYTHON_NAMESPACE::PyStringToStdString(errorObj);
                PyObject* unicode = PyUnicode_FromString("");
                PyObject_SetAttrString(errCatcher, "value", unicode);
                Py_DECREF(errorObj);
                Py_DECREF(errCatcher);
            }
        }

        return false;
    }

    return true;
}

bool
KnobHelper::executeExpression(double time,
                              ViewIdx view,
                              int dimension,
                              PyObject** ret,
                              std::string* error) const
{
    std::string expr;
    {
        QMutexLocker k(&_imp->expressionMutex);
        expr = _imp->expressions[dimension].expression;
    }

    //returns a new ref, this function's documentation is not clear onto what it returns...
    //https://docs.python.org/2/c-api/veryhigh.html
    PyObject* mainModule = NATRON_PYTHON_NAMESPACE::getMainModule();
    PyObject* globalDict = PyModule_GetDict(mainModule);
    std::stringstream ss;

    ss << expr << '(' << time << ", " <<  view << ")\n";
    std::string script = ss.str();
    PyObject* v = PyRun_String(script.c_str(), Py_file_input, globalDict, 0);
    Py_XDECREF(v);

    *ret = 0;

    if ( !catchErrors(mainModule, error) ) {
        return false;
    }
    *ret = PyObject_GetAttrString(mainModule, "ret"); //get our ret variable created above
    if (!*ret) {
        *error = "Missing ret variable";

        return false;
    }
    if ( !catchErrors(mainModule, error) ) {
        return false;
    }

    return true;
}

std::string
KnobHelper::getExpression(int dimension) const
{
    if (dimension == -1) {
        dimension = 0;
    }
    QMutexLocker k(&_imp->expressionMutex);

    return _imp->expressions[dimension].originalExpression;
}

KnobHolderPtr
KnobHelper::getHolder() const
{
    return _imp->holder.lock();
}

void
KnobHelper::setAnimationEnabled(bool val)
{
    if ( !canAnimate() ) {
        return;
    }
    KnobHolderPtr holder = getHolder();
    if (holder && !holder->canKnobsAnimate() ) {
        return;
    }
    _imp->isAnimationEnabled = val;
}

bool
KnobHelper::isAnimationEnabled() const
{
    return canAnimate() && _imp->isAnimationEnabled;
}

void
KnobHelper::setName(const std::string & name,
                    bool throwExceptions)
{
    _imp->originalName = name;
    _imp->name = NATRON_PYTHON_NAMESPACE::makeNameScriptFriendly(name);
    KnobHolderPtr holder = getHolder();

    if (!holder) {
        return;
    }
    //Try to find a duplicate
    int no = 1;
    bool foundItem;
    std::string finalName;
    do {
        std::stringstream ss;
        ss << _imp->name;
        if (no > 1) {
            ss << no;
        }
        finalName = ss.str();
        if ( holder->getOtherKnobByName( finalName, shared_from_this() ) ) {
            foundItem = true;
        } else {
            foundItem = false;
        }
        ++no;
    } while (foundItem);


    EffectInstancePtr effect = toEffectInstance(holder);
    if (effect) {
        NodePtr node = effect->getNode();
        std::string effectScriptName = node->getScriptName_mt_safe();
        if ( !effectScriptName.empty() ) {
            std::string newPotentialQualifiedName = node->getApp()->getAppIDString() +  node->getFullyQualifiedName();
            newPotentialQualifiedName += '.';
            newPotentialQualifiedName += finalName;

            bool isAttrDefined = false;
            PyObject* obj = NATRON_PYTHON_NAMESPACE::getAttrRecursive(newPotentialQualifiedName, appPTR->getMainModule(), &isAttrDefined);
            Q_UNUSED(obj);
            if (isAttrDefined) {
                QString message = tr("A Python attribute with the name %1 already exists.").arg(QString::fromUtf8(newPotentialQualifiedName.c_str()));
                if (throwExceptions) {
                    throw std::runtime_error( message.toStdString() );
                } else {
                    appPTR->writeToErrorLog_mt_safe(QString::fromUtf8(getName().c_str()), message );
                    std::cerr << message.toStdString() << std::endl;

                    return;
                }
            }
        }
    }
    _imp->name = finalName;
} // KnobHelper::setName

const std::string &
KnobHelper::getName() const
{
    return _imp->name;
}

const std::string &
KnobHelper::getOriginalName() const
{
    return _imp->originalName;
}

void
KnobHelper::resetParent()
{
    KnobIPtr parent = _imp->parentKnob.lock();

    if (parent) {
        KnobGroupPtr isGrp =  toKnobGroup(parent);
        KnobPagePtr isPage = toKnobPage(parent);
        if (isGrp) {
            isGrp->removeKnob( shared_from_this() );
        } else if (isPage) {
            isPage->removeKnob( shared_from_this() );
        } else {
            assert(false);
        }
        _imp->parentKnob.reset();
    }
}

void
KnobHelper::setParentKnob(KnobIPtr knob)
{
    _imp->parentKnob = knob;
}

KnobIPtr
KnobHelper::getParentKnob() const
{
    return _imp->parentKnob.lock();
}

bool
KnobHelper::getIsSecret() const
{
    QMutexLocker k(&_imp->stateMutex);

    return _imp->IsSecret;
}

bool
KnobHelper::getIsSecretRecursive() const
{
    if ( getIsSecret() ) {
        return true;
    }
    KnobIPtr parent = getParentKnob();
    if (parent) {
        return parent->getIsSecretRecursive();
    }

    return false;
}

bool
KnobHelper::getDefaultIsSecret() const
{
    QMutexLocker k(&_imp->stateMutex);

    return _imp->defaultIsSecret;
}

void
KnobHelper::setIsFrozen(bool frozen)
{
    if (_signalSlotHandler) {
        _signalSlotHandler->s_setFrozen(frozen);
    }
}

bool
KnobHelper::isEnabled(int dimension) const
{
    assert( 0 <= dimension && dimension < getDimension() );

    QMutexLocker k(&_imp->stateMutex);

    return _imp->enabled[dimension];
}

bool
KnobHelper::isDefaultEnabled(int dimension) const
{
    assert( 0 <= dimension && dimension < getDimension() );

    QMutexLocker k(&_imp->stateMutex);

    return _imp->defaultEnabled[dimension];
}

void
KnobHelper::setDirty(bool d)
{
    _signalSlotHandler->s_setDirty(d);
}

void
KnobHelper::setEvaluateOnChange(bool b)
{
    KnobPage* isPage = dynamic_cast<KnobPage*>(this);
    KnobGroup* isGrp = dynamic_cast<KnobGroup*>(this);

    if (isPage || isGrp) {
        b = false;
    }
    {
        QMutexLocker k(&_imp->evaluateOnChangeMutex);
        _imp->evaluateOnChange = b;
    }
    if (_signalSlotHandler) {
        _signalSlotHandler->s_evaluateOnChangeChanged(b);
    }
}

bool
KnobHelper::getIsPersistant() const
{
    return _imp->IsPersistant;
}

void
KnobHelper::setIsPersistant(bool b)
{
    _imp->IsPersistant = b;
}

void
KnobHelper::setCanUndo(bool val)
{
    _imp->CanUndo = val;
}

bool
KnobHelper::getCanUndo() const
{
    return _imp->CanUndo;
}

void
KnobHelper::setIsMetadataSlave(bool slave)
{
    _imp->isClipPreferenceSlave = slave;
}

bool
KnobHelper::getIsMetadataSlave() const
{
    return _imp->isClipPreferenceSlave;
}

bool
KnobHelper::getEvaluateOnChange() const
{
    QMutexLocker k(&_imp->evaluateOnChangeMutex);

    return _imp->evaluateOnChange;
}

void
KnobHelper::setHintToolTip(const std::string & hint)
{
    _imp->tooltipHint = hint;
    if (_signalSlotHandler) {
        _signalSlotHandler->s_helpChanged();
    }
}

const std::string &
KnobHelper::getHintToolTip() const
{
    return _imp->tooltipHint;
}

bool
KnobHelper::isHintInMarkdown() const
{
    return _imp->hintIsMarkdown;
}

void
KnobHelper::setHintIsMarkdown(bool b)
{
    _imp->hintIsMarkdown = b;
}

void
KnobHelper::setCustomInteract(const boost::shared_ptr<OfxParamOverlayInteract> & interactDesc)
{
    assert( QThread::currentThread() == qApp->thread() );
    _imp->customInteract = interactDesc;
}

boost::shared_ptr<OfxParamOverlayInteract> KnobHelper::getCustomInteract() const
{
    assert( QThread::currentThread() == qApp->thread() );

    return _imp->customInteract;
}

void
KnobHelper::swapOpenGLBuffers()
{
    KnobGuiIPtr hasGui = getKnobGuiPointer();

    if (hasGui) {
        hasGui->swapOpenGLBuffers();
    }
}

void
KnobHelper::redraw()
{
    KnobGuiIPtr hasGui = getKnobGuiPointer();

    if (hasGui) {
        hasGui->redraw();
    }
}

void
KnobHelper::getViewportSize(double &width,
                            double &height) const
{
    KnobGuiIPtr hasGui = getKnobGuiPointer();

    if (hasGui) {
        hasGui->getViewportSize(width, height);
    } else {
        width = 0;
        height = 0;
    }
}

void
KnobHelper::getPixelScale(double & xScale,
                          double & yScale) const
{
    KnobGuiIPtr hasGui = getKnobGuiPointer();

    if (hasGui) {
        hasGui->getPixelScale(xScale, yScale);
    } else {
        xScale = 0;
        yScale = 0;
    }
}

void
KnobHelper::getBackgroundColour(double &r,
                                double &g,
                                double &b) const
{
    KnobGuiIPtr hasGui = getKnobGuiPointer();

    if (hasGui) {
        hasGui->getBackgroundColour(r, g, b);
    } else {
        r = 0;
        g = 0;
        b = 0;
    }
}

int
KnobHelper::getWidgetFontHeight() const
{
    KnobGuiIPtr hasGui = getKnobGuiPointer();

    if (hasGui) {
        return hasGui->getWidgetFontHeight();
    }

    return 0;
}

int
KnobHelper::getStringWidthForCurrentFont(const std::string& string) const
{
    KnobGuiIPtr hasGui = getKnobGuiPointer();

    if (hasGui) {
        return hasGui->getStringWidthForCurrentFont(string);
    }

    return 0;
}

void
KnobHelper::toWidgetCoordinates(double *x,
                                double *y) const
{
    KnobGuiIPtr hasGui = getKnobGuiPointer();

    if (hasGui) {
        hasGui->toWidgetCoordinates(x, y);
    }
}

void
KnobHelper::toCanonicalCoordinates(double *x,
                                   double *y) const
{
    KnobGuiIPtr hasGui = getKnobGuiPointer();

    if (hasGui) {
        hasGui->toCanonicalCoordinates(x, y);
    }
}

RectD
KnobHelper::getViewportRect() const
{
    KnobGuiIPtr hasGui = getKnobGuiPointer();

    if (hasGui) {
        return hasGui->getViewportRect();
    } else {
        return RectD();
    }
}

void
KnobHelper::getCursorPosition(double& x,
                              double& y) const
{
    KnobGuiIPtr hasGui = getKnobGuiPointer();

    if (hasGui) {
        return hasGui->getCursorPosition(x, y);
    } else {
        x = 0;
        y = 0;
    }
}

void
KnobHelper::saveOpenGLContext()
{
    KnobGuiIPtr hasGui = getKnobGuiPointer();

    if (hasGui) {
        hasGui->saveOpenGLContext();
    }
}

void
KnobHelper::restoreOpenGLContext()
{
    KnobGuiIPtr hasGui = getKnobGuiPointer();

    if (hasGui) {
        hasGui->restoreOpenGLContext();
    }
}

void
KnobHelper::setOfxParamHandle(void* ofxParamHandle)
{
    assert( QThread::currentThread() == qApp->thread() );
    _imp->ofxParamHandle = ofxParamHandle;
}

void*
KnobHelper::getOfxParamHandle() const
{
    assert( QThread::currentThread() == qApp->thread() );

    return _imp->ofxParamHandle;
}

bool
KnobHelper::isMastersPersistenceIgnored() const
{
    QReadLocker l(&_imp->mastersMutex);

    return _imp->ignoreMasterPersistence;
}

void
KnobHelper::copyAnimationToClipboard() const
{
    KnobGuiIPtr hasGui = getKnobGuiPointer();

    if (hasGui) {
        hasGui->copyAnimationToClipboard(-1);
    }
}

bool
KnobHelper::slaveToInternal(int dimension,
                            const KnobIPtr & other,
                            int otherDimension,
                            ValueChangedReasonEnum reason,
                            bool ignoreMasterPersistence)
{
    assert(other.get() != this);
    assert( 0 <= dimension && dimension < (int)_imp->masters.size() );

    if (other->getMaster(otherDimension).second.get() == this) {
        //avoid recursion
        return false;
    }
    {
        QWriteLocker l(&_imp->mastersMutex);
        if ( _imp->masters[dimension].second.lock() ) {
            return false;
        }
        _imp->ignoreMasterPersistence = ignoreMasterPersistence;
        _imp->masters[dimension].second = other;
        _imp->masters[dimension].first = otherDimension;
    }

    KnobHelper* masterKnob = dynamic_cast<KnobHelper*>( other.get() );
    assert(masterKnob);
    if (!masterKnob) {
        return false;
    }

    if (masterKnob->_signalSlotHandler && _signalSlotHandler) {
        QObject::connect( masterKnob->_signalSlotHandler.get(), SIGNAL(keyFrameSet(double,ViewSpec,int,int,bool)),
                          _signalSlotHandler.get(), SLOT(onMasterKeyFrameSet(double,ViewSpec,int,int,bool)), Qt::UniqueConnection );
        QObject::connect( masterKnob->_signalSlotHandler.get(), SIGNAL(keyFrameRemoved(double,ViewSpec,int,int)),
                          _signalSlotHandler.get(), SLOT(onMasterKeyFrameRemoved(double,ViewSpec,int,int)), Qt::UniqueConnection );
        QObject::connect( masterKnob->_signalSlotHandler.get(), SIGNAL(keyFrameMoved(ViewSpec,int,double,double)),
                          _signalSlotHandler.get(), SLOT(onMasterKeyFrameMoved(ViewSpec,int,double,double)), Qt::UniqueConnection );
        QObject::connect( masterKnob->_signalSlotHandler.get(), SIGNAL(animationRemoved(ViewSpec,int)),
                          _signalSlotHandler.get(), SLOT(onMasterAnimationRemoved(ViewSpec,int)), Qt::UniqueConnection );
    }

    bool hasChanged = cloneAndCheckIfChanged(other, dimension);

    //Do not disable buttons when they are slaved
    KnobButton* isBtn = dynamic_cast<KnobButton*>(this);
    if (!isBtn) {
        setEnabled(dimension, false);
    }

    if (_signalSlotHandler) {
        ///Notify we want to refresh
        if (reason == eValueChangedReasonNatronInternalEdited) {
            _signalSlotHandler->s_knobSlaved(dimension, true);
        }
    }

    if (hasChanged) {
        evaluateValueChange(dimension, getCurrentTime(), ViewIdx(0), reason);
    } else if (isBtn) {
        //For buttons, don't evaluate or the instanceChanged action of the button will be called,
        //just refresh the hasModifications flag so it gets serialized
        isBtn->computeHasModifications();
        //force the aliased parameter to be persistant if it's not, otherwise it will not be saved
        isBtn->setIsPersistant(true);
    }

    ///Register this as a listener of the master
    if (masterKnob) {
        masterKnob->addListener( false, dimension, otherDimension, shared_from_this() );
    }

    return true;
} // KnobHelper::slaveTo

std::pair<int, KnobIPtr > KnobHelper::getMaster(int dimension) const
{
    assert( dimension >= 0 && dimension < (int)_imp->masters.size() );
    QReadLocker l(&_imp->mastersMutex);
    std::pair<int, KnobIPtr > ret = std::make_pair( _imp->masters[dimension].first, _imp->masters[dimension].second.lock() );

    return ret;
}

void
KnobHelper::resetMaster(int dimension)
{
    assert(dimension >= 0);
    _imp->masters[dimension].second.reset();
    _imp->masters[dimension].first = -1;
    _imp->ignoreMasterPersistence = false;
}

bool
KnobHelper::isSlave(int dimension) const
{
    assert(dimension >= 0);
    QReadLocker l(&_imp->mastersMutex);

    return bool( _imp->masters[dimension].second.lock() );
}

void
KnobHelper::checkAnimationLevel(ViewSpec view,
                                int dimension)
{
    bool changed = false;
    KnobHolderPtr holder = getHolder();

    for (int i = 0; i < _imp->dimension; ++i) {
        if ( (i == dimension) || (dimension == -1) ) {
            AnimationLevelEnum level = eAnimationLevelNone;


            if ( canAnimate() &&
                 isAnimated(i, view) &&
                 getExpression(i).empty() &&
                 holder && holder->getApp() ) {
                CurvePtr c = getCurve(view, i);
                double time = holder->getApp()->getTimeLine()->currentFrame();
                if (c->getKeyFramesCount() > 0) {
                    KeyFrame kf;
                    int nKeys = c->getNKeyFramesInRange(time, time + 1);
                    if (nKeys > 0) {
                        level = eAnimationLevelOnKeyframe;
                    } else {
                        level = eAnimationLevelInterpolatedValue;
                    }
                } else {
                    level = eAnimationLevelNone;
                }
            } else {
                level = eAnimationLevelNone;
            }
            {
                QMutexLocker l(&_imp->animationLevelMutex);
                assert( dimension < (int)_imp->animationLevel.size() );
                if (_imp->animationLevel[i] != level) {
                    changed = true;
                    _imp->animationLevel[i] = level;
                }
            }
        }
    }

    KnobGuiIPtr hasGui = getKnobGuiPointer();
    if ( changed && _signalSlotHandler && hasGui && !hasGui->isGuiFrozenForPlayback() ) {
        _signalSlotHandler->s_animationLevelChanged(view, dimension );
    }
}

AnimationLevelEnum
KnobHelper::getAnimationLevel(int dimension) const
{
    ///if the knob is slaved to another knob, returns the other knob value
    std::pair<int, KnobIPtr > master = getMaster(dimension);

    if (master.second) {
        //Make sure it is refreshed
        master.second->checkAnimationLevel(ViewSpec(0), master.first);

        return master.second->getAnimationLevel(master.first);
    }

    QMutexLocker l(&_imp->animationLevelMutex);
    if ( dimension > (int)_imp->animationLevel.size() ) {
        throw std::invalid_argument("Knob::getAnimationLevel(): Dimension out of range");
    }

    return _imp->animationLevel[dimension];
}

void
KnobHelper::deleteAnimationConditional(double time,
                                       ViewSpec view,
                                       int dimension,
                                       ValueChangedReasonEnum reason,
                                       bool before)
{
    if (!_imp->curves[dimension]) {
        return;
    }
    assert( 0 <= dimension && dimension < getDimension() );

    CurvePtr curve;
    KnobGuiIPtr hasGui = getKnobGuiPointer();
    bool useGuiCurve = _imp->shouldUseGuiCurve();

    if (!useGuiCurve) {
        curve = _imp->curves[dimension];
    } else {
        assert(hasGui);
        curve = hasGui->getCurve(view, dimension);
        setGuiCurveHasChanged(view, dimension, true);
    }

    std::list<int> keysRemoved;
    if (before) {
        curve->removeKeyFramesBeforeTime(time, &keysRemoved);
    } else {
        curve->removeKeyFramesAfterTime(time, &keysRemoved);
    }

    if (!useGuiCurve) {
        checkAnimationLevel(view, dimension);
        guiCurveCloneInternalCurve(eCurveChangeReasonInternal, view, dimension, reason);
        evaluateValueChange(dimension, time, view, reason);
    }

    KnobHolderPtr holder = getHolder();
    if ( holder && holder->getApp() ) {
        holder->getApp()->removeMultipleKeyframeIndicator(keysRemoved, true);
    }
}

void
KnobHelper::deleteAnimationBeforeTime(double time,
                                      ViewSpec view,
                                      int dimension,
                                      ValueChangedReasonEnum reason)
{
    deleteAnimationConditional(time, view, dimension, reason, true);
}

void
KnobHelper::deleteAnimationAfterTime(double time,
                                     ViewSpec view,
                                     int dimension,
                                     ValueChangedReasonEnum reason)
{
    deleteAnimationConditional(time, view, dimension, reason, false);
}

bool
KnobHelper::getKeyFrameTime(ViewSpec view,
                            int index,
                            int dimension,
                            double* time) const
{
    assert( 0 <= dimension && dimension < getDimension() );
    if ( !isAnimated(dimension, view) ) {
        return false;
    }
    CurvePtr curve = getCurve(view, dimension); //< getCurve will return the master's curve if any
    assert(curve);
    KeyFrame kf;
    bool ret = curve->getKeyFrameWithIndex(index, &kf);
    if (ret) {
        *time = kf.getTime();
    }

    return ret;
}

bool
KnobHelper::getLastKeyFrameTime(ViewSpec view,
                                int dimension,
                                double* time) const
{
    assert( 0 <= dimension && dimension < getDimension() );
    if ( !canAnimate() || !isAnimated(dimension, view) ) {
        return false;
    }

    CurvePtr curve = getCurve(view, dimension);  //< getCurve will return the master's curve if any
    assert(curve);
    *time = curve->getMaximumTimeCovered();

    return true;
}

bool
KnobHelper::getFirstKeyFrameTime(ViewSpec view,
                                 int dimension,
                                 double* time) const
{
    return getKeyFrameTime(view, 0, dimension, time);
}

int
KnobHelper::getKeyFramesCount(ViewSpec view,
                              int dimension) const
{
    if ( !canAnimate() || !isAnimated(dimension, view) ) {
        return 0;
    }

    CurvePtr curve = getCurve(view, dimension);  //< getCurve will return the master's curve if any
    assert(curve);

    return curve->getKeyFramesCount();   //< getCurve will return the master's curve if any
}

bool
KnobHelper::getNearestKeyFrameTime(ViewSpec view,
                                   int dimension,
                                   double time,
                                   double* nearestTime) const
{
    assert( 0 <= dimension && dimension < getDimension() );
    if ( !canAnimate() || !isAnimated(dimension, view) ) {
        return false;
    }

    CurvePtr curve = getCurve(view, dimension);  //< getCurve will return the master's curve if any
    assert(curve);
    KeyFrame kf;
    bool ret = curve->getNearestKeyFrameWithTime(time, &kf);
    if (ret) {
        *nearestTime = kf.getTime();
    }

    return ret;
}

int
KnobHelper::getKeyFrameIndex(ViewSpec view,
                             int dimension,
                             double time) const
{
    assert( 0 <= dimension && dimension < getDimension() );
    if ( !canAnimate() || !isAnimated(dimension, view) ) {
        return -1;
    }

    CurvePtr curve = getCurve(view, dimension);  //< getCurve will return the master's curve if any
    assert(curve);

    return curve->keyFrameIndex(time);
}

void
KnobHelper::refreshListenersAfterValueChange(ViewSpec view,
                                             ValueChangedReasonEnum reason,
                                             int dimension)
{
    ListenerDimsMap listeners;

    getListeners(listeners);

    if ( listeners.empty() ) {
        return;
    }

    double time = getCurrentTime();
    for (ListenerDimsMap::iterator it = listeners.begin(); it != listeners.end(); ++it) {
        KnobHelper* slaveKnob = dynamic_cast<KnobHelper*>( it->first.lock().get() );
        if (!slaveKnob) {
            continue;
        }


        std::set<int> dimensionsToEvaluate;
        bool mustClone = false;
        for (std::size_t i = 0; i < it->second.size(); ++i) {
            if ( it->second[i].isListening && ( (it->second[i].targetDim == dimension) || (it->second[i].targetDim == -1) || (dimension == -1) ) ) {
                dimensionsToEvaluate.insert(i);
                if (!it->second[i].isExpr) {
                    mustClone = true;
                }
            }
        }

        if ( dimensionsToEvaluate.empty() ) {
            continue;
        }

        int dimChanged;
        if (dimensionsToEvaluate.size() > 1) {
            dimChanged = -1;
        } else {
            dimChanged = *dimensionsToEvaluate.begin();
        }

        if (mustClone) {
            ///We still want to clone the master's dimension because otherwise we couldn't edit the curve e.g in the curve editor
            ///For example we use it for roto knobs where selected beziers have their knobs slaved to the gui knobs
            slaveKnob->clone(shared_from_this(), dimChanged);
        }

        slaveKnob->evaluateValueChangeInternal(dimChanged, time, view, eValueChangedReasonSlaveRefresh, reason);

        //call recursively
        if ( !slaveKnob->isListenersNotificationBlocked() ) {
            slaveKnob->refreshListenersAfterValueChange(view, reason, dimChanged);
        }
    } // for all listeners
} // KnobHelper::refreshListenersAfterValueChange

void
KnobHelper::cloneExpressions(const KnobIPtr& other,
                             int dimension,
                             int otherDimension)
{
    assert( (int)_imp->expressions.size() == getDimension() );
    assert( (dimension == otherDimension) || (dimension != -1) );
    try {
        if (dimension == -1) {
            int dims = std::min( getDimension(), other->getDimension() );
            for (int i = 0; i < dims; ++i) {
                std::string expr = other->getExpression(i);
                bool hasRet = other->isExpressionUsingRetVariable(i);
                if ( !expr.empty() ) {
                    setExpression(i, expr, hasRet, false);
                    cloneExpressionsResults(other, i, i);
                }
            }
        } else {
            if (otherDimension == -1) {
                otherDimension = dimension;
            }
            assert( dimension >= 0 && dimension < getDimension() &&
                    otherDimension >= 0 && otherDimension < other->getDimension() );
            std::string expr = other->getExpression(otherDimension);
            bool hasRet = other->isExpressionUsingRetVariable(otherDimension);
            if ( !expr.empty() ) {
                setExpression(dimension, expr, hasRet, false);
                cloneExpressionsResults(other, dimension, otherDimension);
            }
        }
    } catch (...) {
        ///ignore errors
    }
}

bool
KnobHelper::cloneExpressionsAndCheckIfChanged(const KnobIPtr& other,
                                              int dimension,
                                              int otherDimension)
{
    assert( (int)_imp->expressions.size() == getDimension() );
    assert( (dimension == otherDimension) || (dimension != -1) );
    assert(other);
    bool ret = false;
    try {
        int dims = std::min( getDimension(), other->getDimension() );
        for (int i = 0; i < dims; ++i) {
            if ( (i == dimension) || (dimension == -1) ) {
                std::string expr = other->getExpression(i);
                bool hasRet = other->isExpressionUsingRetVariable(i);
                if ( !expr.empty() && ( (expr != _imp->expressions[i].originalExpression) || (hasRet != _imp->expressions[i].hasRet) ) ) {
                    setExpression(i, expr, hasRet, false);
                    cloneExpressionsResults(other, i, otherDimension);
                    ret = true;
                }
            }
        }
    } catch (...) {
        ///ignore errors
    }

    return ret;
}

void
KnobHelper::cloneOneCurve(const KnobIPtr& other,
                          int offset,
                          const RangeD* range,
                          int dimension,
                          int otherDimension)
{
    assert( dimension >= 0 && dimension < getDimension() &&
            otherDimension >= 0 && otherDimension < getDimension() );
    CurvePtr thisCurve = getCurve(ViewIdx(0), dimension, true);
    CurvePtr otherCurve = other->getCurve(ViewIdx(0), otherDimension, true);
    if (thisCurve && otherCurve) {
        if (!range) {
            thisCurve->clone(*otherCurve);
        } else {
            thisCurve->clone(*otherCurve, offset, range);
        }
    }
    CurvePtr guiCurve = getGuiCurve(ViewIdx(0), dimension);
    CurvePtr otherGuiCurve = other->getGuiCurve(ViewIdx(0), otherDimension);
    if (guiCurve) {
        if (otherGuiCurve) {
            if (!range) {
                guiCurve->clone(*otherGuiCurve);
            } else {
                guiCurve->clone(*otherGuiCurve, offset, range);
            }
        } else {
            if (otherCurve) {
                if (!range) {
                    guiCurve->clone(*otherCurve);
                } else {
                    guiCurve->clone(*otherCurve, offset, range);
                }
            }
        }
    }
    checkAnimationLevel(ViewIdx(0), dimension);
}

void
KnobHelper::cloneCurves(const KnobIPtr& other,
                        int offset,
                        const RangeD* range,
                        int dimension,
                        int otherDimension)
{
    assert( (dimension == otherDimension) || (dimension != -1) );
    assert(other);
    if (dimension == -1) {
        int dimMin = std::min( getDimension(), other->getDimension() );
        for (int i = 0; i < dimMin; ++i) {
            cloneOneCurve(other, offset, range, i, i);
        }
    } else {
        if (otherDimension == -1) {
            otherDimension = dimension;
        }
        cloneOneCurve(other, offset, range, dimension, otherDimension);
    }
}

bool
KnobHelper::cloneOneCurveAndCheckIfChanged(const KnobIPtr& other,
                                           bool updateGui,
                                           int dimension,
                                           int otherDimension)
{
    assert( dimension >= 0 && dimension < getDimension() &&
            otherDimension >= 0 && otherDimension < getDimension() );
    bool cloningCurveChanged = false;
    CurvePtr thisCurve = getCurve(ViewIdx(0), dimension, true);
    CurvePtr otherCurve = other->getCurve(ViewIdx(0), otherDimension, true);
    KeyFrameSet oldKeys;
    if (thisCurve && otherCurve) {
        if (updateGui) {
            oldKeys = thisCurve->getKeyFrames_mt_safe();
        }
        cloningCurveChanged |= thisCurve->cloneAndCheckIfChanged(*otherCurve);
    }

    CurvePtr guiCurve = getGuiCurve(ViewIdx(0), dimension);
    CurvePtr otherGuiCurve = other->getGuiCurve(ViewIdx(0), otherDimension);
    if (guiCurve) {
        if (otherGuiCurve) {
            cloningCurveChanged |= guiCurve->cloneAndCheckIfChanged(*otherGuiCurve);
        } else {
            cloningCurveChanged |= guiCurve->cloneAndCheckIfChanged(*otherCurve);
        }
    }

    if (updateGui && cloningCurveChanged) {
        // Indicate that old keyframes are removed

        std::list<double> oldKeysList;
        for (KeyFrameSet::iterator it = oldKeys.begin(); it != oldKeys.end(); ++it) {
            oldKeysList.push_back( it->getTime() );
        }
        if ( !oldKeysList.empty() ) {
            _signalSlotHandler->s_multipleKeyFramesRemoved(oldKeysList, ViewSpec::all(), dimension, (int)eValueChangedReasonNatronInternalEdited);
        }

        // Indicate new keyframes

        std::list<double> keysList;
        KeyFrameSet keys;
        if (thisCurve) {
            keys = thisCurve->getKeyFrames_mt_safe();
        }
        for (KeyFrameSet::iterator it = keys.begin(); it != keys.end(); ++it) {
            keysList.push_back( it->getTime() );
        }
        if ( !keysList.empty() ) {
            _signalSlotHandler->s_multipleKeyFramesSet(keysList, ViewSpec::all(), dimension, (int)eValueChangedReasonNatronInternalEdited);
        }
        checkAnimationLevel(ViewIdx(0), dimension);
    } else if (!updateGui) {
        checkAnimationLevel(ViewIdx(0), dimension);
    }

    return cloningCurveChanged;
} // KnobHelper::cloneOneCurveAndCheckIfChanged

bool
KnobHelper::cloneCurvesAndCheckIfChanged(const KnobIPtr& other,
                                         bool updateGui,
                                         int dimension,
                                         int otherDimension)
{
    assert( (dimension == otherDimension) || (dimension != -1) );
    assert(other);
    assert( (dimension == otherDimension) || (dimension != -1) );
    assert(other);
    bool hasChanged = false;
    if (dimension == -1) {
        int dimMin = std::min( getDimension(), other->getDimension() );
        for (int i = 0; i < dimMin; ++i) {
            hasChanged |= cloneOneCurveAndCheckIfChanged(other, updateGui, i, i);
        }
    } else {
        if (otherDimension == -1) {
            otherDimension = dimension;
        }
        assert( dimension >= 0 && dimension < getDimension() &&
                otherDimension >= 0 && otherDimension < getDimension() );
        hasChanged |= cloneOneCurveAndCheckIfChanged(other, updateGui, dimension, otherDimension);
    }

    return hasChanged;
}

//The knob in parameter will "listen" to this knob. Hence this knob is a dependency of the knob in parameter.
void
KnobHelper::addListener(const bool isExpression,
                        const int listenerDimension,
                        const int listenedToDimension,
                        const KnobIPtr& listener)
{
    assert( listenedToDimension == -1 || (listenedToDimension >= 0 && listenedToDimension < _imp->dimension) );
    KnobHelper* listenerIsHelper = dynamic_cast<KnobHelper*>( listener.get() );
    assert(listenerIsHelper);
    if (!listenerIsHelper) {
        return;
    }
    KnobIPtr thisShared = shared_from_this();
    if (listenerIsHelper->_signalSlotHandler && _signalSlotHandler) {
        //Notify the holder one of its knob is now slaved
        KnobHolderPtr holder = listenerIsHelper->getHolder();
        if (holder) {
            holder->onKnobSlaved(listener, thisShared, listenerDimension, true );
        }
    }

    // If this knob is already a dependency of the knob, add it to its dimension vector
    {
        QWriteLocker l(&_imp->mastersMutex);
        ListenerDimsMap::iterator foundListening = _imp->listeners.find(listener);
        if ( foundListening != _imp->listeners.end() ) {
            foundListening->second[listenerDimension].isListening = true;
            foundListening->second[listenerDimension].isExpr = isExpression;
            foundListening->second[listenerDimension].targetDim = listenedToDimension;
        } else {
            std::vector<ListenerDim>& dims = _imp->listeners[listener];
            dims.resize( listener->getDimension() );
            dims[listenerDimension].isListening = true;
            dims[listenerDimension].isExpr = isExpression;
            dims[listenerDimension].targetDim = listenedToDimension;
        }
    }

    if (isExpression) {
        QMutexLocker k(&listenerIsHelper->_imp->expressionMutex);
        assert(listenerDimension >= 0 && listenerDimension < listenerIsHelper->_imp->dimension);
        listenerIsHelper->_imp->expressions[listenerDimension].dependencies.push_back( std::make_pair(thisShared, listenedToDimension) );
    }
}

void
KnobHelper::removeListener(const KnobIPtr& listener,
                           int listenerDimension)
{
    KnobHelperPtr listenerHelper = boost::dynamic_pointer_cast<KnobHelper>(listener);

    assert(listenerHelper);

    QWriteLocker l(&_imp->mastersMutex);
    for (ListenerDimsMap::iterator it = _imp->listeners.begin(); it != _imp->listeners.end(); ++it) {
        if (it->first.lock() == listener) {
            it->second[listenerDimension].isListening = false;

            bool hasDimensionListening = false;
            for (std::size_t i = 0; i < it->second.size(); ++i) {
                if (it->second[listenerDimension].isListening) {
                    hasDimensionListening = true;
                    break;
                }
            }
            if (!hasDimensionListening) {
                _imp->listeners.erase(it);
            }
            break;
        }
    }
}

void
KnobHelper::getListeners(KnobI::ListenerDimsMap & listeners) const
{
    QReadLocker l(&_imp->mastersMutex);

    listeners = _imp->listeners;
}

double
KnobHelper::getCurrentTime() const
{
    KnobHolderPtr holder = getHolder();

    return holder && holder->getApp() ? holder->getCurrentTime() : 0;
}

ViewIdx
KnobHelper::getCurrentView() const
{
    KnobHolderPtr holder = getHolder();

    return ( holder && holder->getApp() ) ? holder->getCurrentView() : ViewIdx(0);
}

double
KnobHelper::random(double time,
                   unsigned int seed) const
{
    randomSeed(time, seed);

    return random();
}

double
KnobHelper::random(double min,
                   double max) const
{
    QMutexLocker k(&_imp->lastRandomHashMutex);

    _imp->lastRandomHash = hashFunction(_imp->lastRandomHash);

    return ( (double)_imp->lastRandomHash / (double)0x100000000LL ) * (max - min)  + min;
}

int
KnobHelper::randomInt(double time,
                      unsigned int seed) const
{
    randomSeed(time, seed);

    return randomInt();
}

int
KnobHelper::randomInt(int min,
                      int max) const
{
    return (int)random( (double)min, (double)max );
}

struct alias_cast_float
{
    alias_cast_float()
        : raw(0)
    {
    };                          // initialize to 0 in case sizeof(T) < 8

    union
    {
        U32 raw;
        float data;
    };
};

void
KnobHelper::randomSeed(double time,
                       unsigned int seed) const
{
    U64 hash = 0;
    KnobHolderPtr holder = getHolder();

    if (holder) {
        EffectInstancePtr effect = toEffectInstance(holder);
        if (effect) {
            hash = effect->getHash();
        }
    }
    U32 hash32 = (U32)hash;
    hash32 += seed;

    alias_cast_float ac;
    ac.data = (float)time;
    hash32 += ac.raw;

    QMutexLocker k(&_imp->lastRandomHashMutex);
    _imp->lastRandomHash = hash32;
}

bool
KnobHelper::hasModifications() const
{
    QMutexLocker k(&_imp->hasModificationsMutex);

    for (int i = 0; i < _imp->dimension; ++i) {
        if (_imp->hasModifications[i]) {
            return true;
        }
    }

    return false;
}

bool
KnobHelper::hasModificationsForSerialization() const
{
    bool enabledChanged = false;
    bool defValueChanged = false;
    for (int i = 0; i < getDimension(); ++i) {
        if ( isEnabled(i) != isDefaultEnabled(i) ) {
            enabledChanged = true;
        }
        if (hasDefaultValueChanged(i)) {
            defValueChanged = true;
        }
    }

    return hasModifications() ||
           getIsSecret() != getDefaultIsSecret() || enabledChanged || defValueChanged;
}

bool
KnobHelper::hasModifications(int dimension) const
{
    if ( (dimension < 0) || (dimension >= _imp->dimension) ) {
        throw std::invalid_argument("KnobHelper::hasModifications: Dimension out of range");
    }
    QMutexLocker k(&_imp->hasModificationsMutex);

    return _imp->hasModifications[dimension];
}

bool
KnobHelper::setHasModifications(int dimension,
                                bool value,
                                bool lock)
{
    assert(dimension >= 0 && dimension < _imp->dimension);
    bool ret;
    if (lock) {
        QMutexLocker k(&_imp->hasModificationsMutex);
        ret = _imp->hasModifications[dimension] != value;
        _imp->hasModifications[dimension] = value;
    } else {
        assert( !_imp->hasModificationsMutex.tryLock() );
        ret = _imp->hasModifications[dimension] != value;
        _imp->hasModifications[dimension] = value;
    }

    return ret;
}

KnobIPtr
KnobHelper::createDuplicateOnHolder(const KnobHolderPtr& otherHolder,
                                    const KnobPagePtr& page,
                                    const KnobGroupPtr& group,
                                    int indexInParent,
                                    bool makeAlias,
                                    const std::string& newScriptName,
                                    const std::string& newLabel,
                                    const std::string& newToolTip,
                                    bool refreshParams,
                                    bool isUserKnob)
{
    ///find-out to which node that master knob belongs to
    KnobHolderPtr holder = getHolder();
    if ( !holder || !holder->getApp() ) {
        return KnobIPtr();
    }

    EffectInstancePtr otherIsEffect = toEffectInstance(otherHolder);
    EffectInstancePtr isEffect = toEffectInstance(holder);
    KnobBool* isBool = dynamic_cast<KnobBool*>(this);
    KnobInt* isInt = dynamic_cast<KnobInt*>(this);
    KnobDouble* isDbl = dynamic_cast<KnobDouble*>(this);
    KnobChoice* isChoice = dynamic_cast<KnobChoice*>(this);
    KnobColor* isColor = dynamic_cast<KnobColor*>(this);
    KnobString* isString = dynamic_cast<KnobString*>(this);
    KnobFile* isFile = dynamic_cast<KnobFile*>(this);
    KnobOutputFile* isOutputFile = dynamic_cast<KnobOutputFile*>(this);
    KnobPath* isPath = dynamic_cast<KnobPath*>(this);
    KnobGroup* isGrp = dynamic_cast<KnobGroup*>(this);
    KnobPage* isPage = dynamic_cast<KnobPage*>(this);
    KnobButton* isBtn = dynamic_cast<KnobButton*>(this);
    KnobParametric* isParametric = dynamic_cast<KnobParametric*>(this);


    //Ensure the group user page is created
    KnobPagePtr destPage;
    if (page) {
        destPage = page;
    } else {
        if (otherIsEffect) {
            destPage = otherIsEffect->getOrCreateUserPageKnob();
        }
    }

    KnobIPtr output;
    if (isBool) {
        KnobBoolPtr newKnob = otherHolder->createBoolKnob(newScriptName, newLabel, isUserKnob);
        output = newKnob;
    } else if (isInt) {
        KnobIntPtr newKnob = otherHolder->createIntKnob(newScriptName, newLabel, getDimension(), isUserKnob);
        newKnob->setMinimumsAndMaximums( isInt->getMinimums(), isInt->getMaximums() );
        newKnob->setDisplayMinimumsAndMaximums( isInt->getDisplayMinimums(), isInt->getDisplayMaximums() );
        if ( isInt->isSliderDisabled() ) {
            newKnob->disableSlider();
        }
        output = newKnob;
    } else if (isDbl) {
        KnobDoublePtr newKnob = otherHolder->createDoubleKnob(newScriptName, newLabel, getDimension(), isUserKnob);
        newKnob->setSpatial( isDbl->getIsSpatial() );
        if ( isDbl->isRectangle() ) {
            newKnob->setAsRectangle();
        }
        for (int i = 0; i < getDimension(); ++i) {
            newKnob->setValueIsNormalized( i, isDbl->getValueIsNormalized(i) );
        }
        if ( isDbl->isSliderDisabled() ) {
            newKnob->disableSlider();
        }
        newKnob->setMinimumsAndMaximums( isDbl->getMinimums(), isDbl->getMaximums() );
        newKnob->setDisplayMinimumsAndMaximums( isDbl->getDisplayMinimums(), isDbl->getDisplayMaximums() );
        output = newKnob;
    } else if (isChoice) {
        KnobChoicePtr newKnob = otherHolder->createChoiceKnob(newScriptName, newLabel, isUserKnob);
        if (!makeAlias) {
            newKnob->populateChoices( isChoice->getEntries_mt_safe(), isChoice->getEntriesHelp_mt_safe() );
        }
        output = newKnob;
    } else if (isColor) {
        KnobColorPtr newKnob = otherHolder->createColorKnob(newScriptName, newLabel, getDimension(), isUserKnob);
        newKnob->setMinimumsAndMaximums( isColor->getMinimums(), isColor->getMaximums() );
        newKnob->setDisplayMinimumsAndMaximums( isColor->getDisplayMinimums(), isColor->getDisplayMaximums() );
        output = newKnob;
    } else if (isString) {
        KnobStringPtr newKnob = otherHolder->createStringKnob(newScriptName, newLabel, isUserKnob);
        if ( isString->isLabel() ) {
            newKnob->setAsLabel();
        }
        if ( isString->isCustomKnob() ) {
            newKnob->setAsCustom();
        }
        if ( isString->isMultiLine() ) {
            newKnob->setAsMultiLine();
        }
        if ( isString->usesRichText() ) {
            newKnob->setUsesRichText(true);
        }
        output = newKnob;
    } else if (isFile) {
        KnobFilePtr newKnob = otherHolder->createFileKnob(newScriptName, newLabel, isUserKnob);
        if ( isFile->isInputImageFile() ) {
            newKnob->setAsInputImage();
        }
        output = newKnob;
    } else if (isOutputFile) {
        KnobOutputFilePtr newKnob = otherHolder->createOuptutFileKnob(newScriptName, newLabel, isUserKnob);
        if ( isOutputFile->isOutputImageFile() ) {
            newKnob->setAsOutputImageFile();
        }
        output = newKnob;
    } else if (isPath) {
        KnobPathPtr newKnob = otherHolder->createPathKnob(newScriptName, newLabel, isUserKnob);
        if ( isPath->isMultiPath() ) {
            newKnob->setMultiPath(true);
        }
        output = newKnob;
    } else if (isGrp) {
        KnobGroupPtr newKnob = otherHolder->createGroupKnob(newScriptName, newLabel, isUserKnob);
        if ( isGrp->isTab() ) {
            newKnob->setAsTab();
        }
        output = newKnob;
    } else if (isPage) {
        KnobPagePtr newKnob = otherHolder->createPageKnob(newScriptName, newLabel, isUserKnob);
        output = newKnob;
    } else if (isBtn) {
        KnobButtonPtr newKnob = otherHolder->createButtonKnob(newScriptName, newLabel, isUserKnob);
        output = newKnob;
    } else if (isParametric) {
        KnobParametricPtr newKnob = otherHolder->createParametricKnob(newScriptName, newLabel, isParametric->getDimension(), isUserKnob);
        output = newKnob;
    }
    if (!output) {
        return KnobIPtr();
    }
    for (int i = 0; i < getDimension(); ++i) {
        output->setDimensionName( i, getDimensionName(i) );
    }
    output->setName(newScriptName, true);
    output->cloneDefaultValues( shared_from_this() );
    output->clone( shared_from_this() );
    if ( canAnimate() ) {
        output->setAnimationEnabled( isAnimationEnabled() );
    }
    output->setEvaluateOnChange( getEvaluateOnChange() );
    output->setHintToolTip(newToolTip);
    output->setAddNewLine(true);
    if (group) {
        if (indexInParent == -1) {
            group->addKnob(output);
        } else {
            group->insertKnob(indexInParent, output);
        }
    } else if (destPage) {
        if (indexInParent == -1) {
            destPage->addKnob(output);
        } else {
            destPage->insertKnob(indexInParent, output);
        }
    }
    if (isUserKnob && otherIsEffect) {
        otherIsEffect->getNode()->declarePythonFields();
    }
    if (!makeAlias && otherIsEffect && isEffect) {
        NodeCollectionPtr collec;
        collec = isEffect->getNode()->getGroup();

        NodeGroupPtr isCollecGroup = toNodeGroup(collec);
        std::stringstream ss;
        if (isCollecGroup) {
            ss << "thisGroup." << newScriptName;
        } else {
            ss << "app." << otherIsEffect->getNode()->getFullyQualifiedName() << "." << newScriptName;
        }
        if (output->getDimension() > 1) {
            ss << ".get()[dimension]";
        } else {
            ss << ".get()";
        }

        try {
            std::string script = ss.str();
            for (int i = 0; i < getDimension(); ++i) {
                clearExpression(i, true);
                setExpression(i, script, false, false);
            }
        } catch (...) {
        }
    } else {
        setKnobAsAliasOfThis(output, true);
    }
    if (refreshParams) {
        otherHolder->recreateUserKnobs(true);
    }

    return output;
} // KnobHelper::createDuplicateOnNode

bool
KnobI::areTypesCompatibleForSlave(const KnobIPtr& lhs,
                                  const KnobIPtr& rhs)
{
    if ( lhs->typeName() == rhs->typeName() ) {
        return true;
    }

    //These are compatible types
    KnobIntPtr lhsIsInt = toKnobInt(lhs);
    KnobIntPtr rhsIsInt = toKnobInt(rhs);
    KnobDoublePtr lhsIsDouble = toKnobDouble(lhs);
    KnobColorPtr lhsIsColor = toKnobColor(lhs);
    KnobDoublePtr rhsIsDouble = toKnobDouble(rhs);
    KnobColorPtr rhsIsColor = toKnobColor(rhs);

    //Knobs containing doubles are compatibles with knobs containing integers because the user might want to link values
    //stored in a double parameter to a int parameter and vice versa
    if ( (lhsIsDouble || lhsIsColor || lhsIsInt) && (rhsIsColor || rhsIsDouble || rhsIsInt) ) {
        return true;
    }

    /*  KnobChoicePtr lhsIsChoice = toKnobChoice(lhs);
       KnobChoicePtr rhsIsChoice = toKnobChoice(rhs);
       if (lhsIsChoice || rhsIsChoice) {
          return false;
       }
     */


    return false;
}

bool
KnobHelper::setKnobAsAliasOfThis(const KnobIPtr& master,
                                 bool doAlias)
{
    //Sanity check
    if ( !master || ( master->getDimension() != getDimension() ) ||
         ( master->typeName() != typeName() ) ) {
        return false;
    }

    /*
       For choices, copy exactly the menu entries because they have to be the same
     */
    if (doAlias) {
        master->onKnobAboutToAlias( shared_from_this() );
    }
    beginChanges();
    for (int i = 0; i < getDimension(); ++i) {
        if ( isSlave(i) ) {
            unSlave(i, false);
        }
        if (doAlias) {
            //master->clone(this, i);
            bool ok = slaveToInternal(i, master, i, eValueChangedReasonNatronInternalEdited, false);
            assert(ok);
            Q_UNUSED(ok);
        }
    }
    for (int i = 0; i < getDimension(); ++i) {
        master->setDimensionName( i, getDimensionName(i) );
    }
    handleSignalSlotsForAliasLink(master, doAlias);

    endChanges();

    QWriteLocker k(&_imp->mastersMutex);
    if (doAlias) {
        _imp->slaveForAlias = master;
    } else {
        _imp->slaveForAlias.reset();
    }

    return true;
}

KnobIPtr
KnobHelper::getAliasMaster()  const
{
    QReadLocker k(&_imp->mastersMutex);

    return _imp->slaveForAlias;
}

void
KnobHelper::getAllExpressionDependenciesRecursive(std::set<NodePtr >& nodes) const
{
    std::set<KnobIPtr> deps;
    {
        QMutexLocker k(&_imp->expressionMutex);
        for (int i = 0; i < _imp->dimension; ++i) {
            for (std::list< std::pair<KnobIWPtr, int> >::const_iterator it = _imp->expressions[i].dependencies.begin();
                 it != _imp->expressions[i].dependencies.end(); ++it) {
                KnobIPtr knob = it->first.lock();
                if (knob) {
                    deps.insert(knob);
                }
            }
        }
    }
    {
        QReadLocker k(&_imp->mastersMutex);
        for (int i = 0; i < _imp->dimension; ++i) {
            KnobIPtr master = _imp->masters[i].second.lock();
            if (master) {
                if ( std::find(deps.begin(), deps.end(), master) == deps.end() ) {
                    deps.insert(master);
                }
            }
        }
    }
    std::list<KnobIPtr> knobsToInspectRecursive;

    for (std::set<KnobIPtr>::iterator it = deps.begin(); it != deps.end(); ++it) {
        EffectInstancePtr effect  = toEffectInstance( (*it)->getHolder() );
        if (effect) {
            NodePtr node = effect->getNode();

            nodes.insert(node);
            knobsToInspectRecursive.push_back(*it);
        }
    }


    for (std::list<KnobIPtr>::iterator it = knobsToInspectRecursive.begin(); it != knobsToInspectRecursive.end(); ++it) {
        (*it)->getAllExpressionDependenciesRecursive(nodes);
    }
}

/***************************KNOB HOLDER******************************************/

struct KnobHolder::KnobHolderPrivate
{
    AppInstanceWPtr app;
    QMutex knobsMutex;
    std::vector< KnobIPtr > knobs;
    bool knobsInitialized;
    bool isInitializingKnobs;
    bool isSlave;
    std::vector<KnobIWPtr> knobsWithViewerUI;

    ///Count how many times an overlay needs to be redrawn for the instanceChanged/penMotion/penDown etc... actions
    ///to just redraw it once when the recursion level is back to 0
    QMutex overlayRedrawStackMutex;
    int overlayRedrawStack;
    bool isDequeingValuesSet;
    mutable QMutex paramsEditLevelMutex;
    KnobHolder::MultipleParamsEditEnum paramsEditLevel;
    int paramsEditRecursionLevel;
    mutable QMutex evaluationBlockedMutex;
    int evaluationBlocked;

    //Set in the begin/endChanges block
    bool canCurrentlySetValue;
    KnobChanges knobChanged;
    int nbSignificantChangesDuringEvaluationBlock;
    int nbChangesDuringEvaluationBlock;
    int nbChangesRequiringMetadataRefresh;
    QMutex knobsFrozenMutex;
    bool knobsFrozen;
    mutable QMutex hasAnimationMutex;
    bool hasAnimation;
    DockablePanelI* settingsPanel;

    KnobHolderPrivate(const AppInstancePtr& appInstance_)
        : app(appInstance_)
        , knobsMutex()
        , knobs()
        , knobsInitialized(false)
        , isInitializingKnobs(false)
        , isSlave(false)
        , overlayRedrawStackMutex()
        , overlayRedrawStack(0)
        , isDequeingValuesSet(false)
        , paramsEditLevel(eMultipleParamsEditOff)
        , paramsEditRecursionLevel(0)
        , evaluationBlockedMutex(QMutex::Recursive)
        , evaluationBlocked(0)
        , canCurrentlySetValue(true)
        , knobChanged()
        , nbSignificantChangesDuringEvaluationBlock(0)
        , nbChangesDuringEvaluationBlock(0)
        , nbChangesRequiringMetadataRefresh(0)
        , knobsFrozenMutex()
        , knobsFrozen(false)
        , hasAnimationMutex()
        , hasAnimation(false)
        , settingsPanel(0)

    {
    }

    KnobHolderPrivate(const KnobHolderPrivate& other)
    : app(other.app)
    , knobsMutex()
    , knobs(other.knobs)
    , knobsInitialized(other.knobsInitialized)
    , isInitializingKnobs(other.isInitializingKnobs)
    , isSlave(other.isSlave)
    , overlayRedrawStackMutex()
    , overlayRedrawStack(0)
    , isDequeingValuesSet(other.isDequeingValuesSet)
    , paramsEditLevel(other.paramsEditLevel)
    , paramsEditRecursionLevel(other.paramsEditRecursionLevel)
    , evaluationBlockedMutex(QMutex::Recursive)
    , evaluationBlocked(0)
    , canCurrentlySetValue(other.canCurrentlySetValue)
    , knobChanged()
    , nbSignificantChangesDuringEvaluationBlock(0)
    , nbChangesDuringEvaluationBlock(0)
    , nbChangesRequiringMetadataRefresh(0)
    , knobsFrozenMutex()
    , knobsFrozen(false)
    , hasAnimationMutex()
    , hasAnimation(other.hasAnimation)
    , settingsPanel(other.settingsPanel)
    {

    }
};

KnobHolder::KnobHolder(const AppInstancePtr& appInstance)
    : QObject()
    , _imp( new KnobHolderPrivate(appInstance) )
{
    QObject::connect( this, SIGNAL(doEndChangesOnMainThread()), this, SLOT(onDoEndChangesOnMainThreadTriggered()) );
    QObject::connect( this, SIGNAL(doEvaluateOnMainThread(bool,bool)), this,
                      SLOT(onDoEvaluateOnMainThread(bool,bool)) );
    QObject::connect( this, SIGNAL(doValueChangeOnMainThread(KnobIPtr,int,double,ViewSpec,bool)), this,
                      SLOT(onDoValueChangeOnMainThread(KnobIPtr,int,double,ViewSpec,bool)) );
}

KnobHolder::KnobHolder(const KnobHolder& other)
: QObject()
, _imp (new KnobHolderPrivate(*other._imp))
{
    QObject::connect( this, SIGNAL( doEndChangesOnMainThread() ), this, SLOT( onDoEndChangesOnMainThreadTriggered() ) );
    QObject::connect( this, SIGNAL( doEvaluateOnMainThread(bool, bool) ), this,
                     SLOT( onDoEvaluateOnMainThread(bool, bool) ) );
    QObject::connect( this, SIGNAL( doValueChangeOnMainThread(KnobIPtr, int, double, ViewSpec, bool) ), this,
                     SLOT( onDoValueChangeOnMainThread(KnobIPtr, int, double, ViewSpec, bool) ) );
}

KnobHolder::~KnobHolder()
{
    for (U32 i = 0; i < _imp->knobs.size(); ++i) {
        KnobHelperPtr helper = boost::dynamic_pointer_cast<KnobHelper>(_imp->knobs[i]);
        assert(helper);
        if ( helper && (helper->getHolder().get() == this) ) {
            helper->_imp->holder.reset();
        }
    }
}

void
KnobHolder::addKnobToViewerUI(const KnobIPtr& knob)
{
    assert( QThread::currentThread() == qApp->thread() );
    _imp->knobsWithViewerUI.push_back(knob);
}

bool
KnobHolder::isInViewerUIKnob(const KnobIPtr& knob) const
{
    for (std::vector<KnobIWPtr>::const_iterator it = _imp->knobsWithViewerUI.begin(); it!=_imp->knobsWithViewerUI.end(); ++it) {
        KnobIPtr p = it->lock();
        if (p == knob) {
            return true;
        }
    }
    return false;
}

KnobsVec
KnobHolder::getViewerUIKnobs() const
{
    assert( QThread::currentThread() == qApp->thread() );
    KnobsVec ret;
    for (std::vector<KnobIWPtr>::const_iterator it = _imp->knobsWithViewerUI.begin(); it != _imp->knobsWithViewerUI.end(); ++it) {
        KnobIPtr k = it->lock();
        if (k) {
            ret.push_back(k);
        }
    }

    return ret;
}

void
KnobHolder::setIsInitializingKnobs(bool b)
{
    QMutexLocker k(&_imp->knobsMutex);

    _imp->isInitializingKnobs = b;
}

bool
KnobHolder::isInitializingKnobs() const
{
    QMutexLocker k(&_imp->knobsMutex);

    return _imp->isInitializingKnobs;
}

void
KnobHolder::addKnob(const KnobIPtr& k)
{
    assert( QThread::currentThread() == qApp->thread() );
    QMutexLocker kk(&_imp->knobsMutex);
    for (KnobsVec::iterator it = _imp->knobs.begin(); it != _imp->knobs.end(); ++it) {
        if (*it == k) {
            return;
        }
    }
    _imp->knobs.push_back(k);
}

void
KnobHolder::insertKnob(int index,
                       const KnobIPtr& k)
{
    if (index < 0) {
        return;
    }
    QMutexLocker kk(&_imp->knobsMutex);
    for (KnobsVec::iterator it = _imp->knobs.begin(); it != _imp->knobs.end(); ++it) {
        if (*it == k) {
            return;
        }
    }
    if ( index >= (int)_imp->knobs.size() ) {
        _imp->knobs.push_back(k);
    } else {
        KnobsVec::iterator it = _imp->knobs.begin();
        std::advance(it, index);
        _imp->knobs.insert(it, k);
    }
}

void
KnobHolder::removeKnobFromList(const KnobIConstPtr& knob)
{
    QMutexLocker kk(&_imp->knobsMutex);

    for (KnobsVec::iterator it = _imp->knobs.begin(); it != _imp->knobs.end(); ++it) {
        if (*it == knob) {
            _imp->knobs.erase(it);

            return;
        }
    }
}

void
KnobHolder::setPanelPointer(DockablePanelI* gui)
{
    assert( QThread::currentThread() == qApp->thread() );
    _imp->settingsPanel = gui;
}

void
KnobHolder::discardPanelPointer()
{
    assert( QThread::currentThread() == qApp->thread() );
    _imp->settingsPanel = 0;
}

void
KnobHolder::recreateUserKnobs(bool keepCurPageIndex)
{
    assert( QThread::currentThread() == qApp->thread() );
    if (_imp->settingsPanel) {
        _imp->settingsPanel->recreateUserKnobs(keepCurPageIndex);
        EffectInstance* isEffect = dynamic_cast<EffectInstance*>(this);
        if (isEffect) {
            isEffect->getNode()->declarePythonFields();
        }
    }
}

void
KnobHolder::recreateKnobs(bool keepCurPageIndex)
{
    assert( QThread::currentThread() == qApp->thread() );
    if (_imp->settingsPanel) {
        _imp->settingsPanel->refreshGuiForKnobsChanges(keepCurPageIndex);
        EffectInstance* isEffect = dynamic_cast<EffectInstance*>(this);
        if (isEffect) {
            isEffect->getNode()->declarePythonFields();
        }
    }
}

void
KnobHolder::deleteKnob(const KnobIPtr& knob,
                       bool alsoDeleteGui)
{
    assert( QThread::currentThread() == qApp->thread() );

    KnobsVec knobs;
    {
        QMutexLocker k(&_imp->knobsMutex);
        knobs = _imp->knobs;
    }
    KnobIPtr sharedKnob;
    for (KnobsVec::iterator it = knobs.begin(); it != knobs.end(); ++it) {
        if (*it == knob) {
            (*it)->deleteKnob();
            sharedKnob = *it;
            break;
        }
    }

    {
        QMutexLocker k(&_imp->knobsMutex);
        for (KnobsVec::iterator it2 = _imp->knobs.begin(); it2 != _imp->knobs.end(); ++it2) {
            if (*it2 == knob) {
                _imp->knobs.erase(it2);
                break;
            }
        }
    }

    if (alsoDeleteGui && _imp->settingsPanel) {
        _imp->settingsPanel->deleteKnobGui(sharedKnob);
    }
}

bool
KnobHolder::moveKnobOneStepUp(const KnobIPtr& knob)
{
    if ( !knob->isUserKnob() && !toKnobPage(knob) ) {
        return false;
    }
    KnobIPtr parent = knob->getParentKnob();
    KnobGroupPtr parentIsGrp = toKnobGroup(parent);
    KnobPagePtr parentIsPage = toKnobPage(parent);

    //the knob belongs to a group/page , change its index within the group instead
    bool moveOk = false;
    if (!parent) {
        moveOk = true;
    }
    try {
        if (parentIsGrp) {
            moveOk = parentIsGrp->moveOneStepUp(knob);
        } else if (parentIsPage) {
            moveOk = parentIsPage->moveOneStepUp(knob);
        }
    } catch (const std::exception& e) {
        qDebug() << e.what();
        assert(false);

        return false;
    }

    if (moveOk) {
        QMutexLocker k(&_imp->knobsMutex);
        int prevInPage = -1;
        if (parent) {
            for (U32 i = 0; i < _imp->knobs.size(); ++i) {
                if (_imp->knobs[i] == knob) {
                    if (prevInPage != -1) {
                        KnobIPtr tmp = _imp->knobs[prevInPage];
                        _imp->knobs[prevInPage] = _imp->knobs[i];
                        _imp->knobs[i] = tmp;
                    }
                    break;
                } else {
                    if ( _imp->knobs[i]->isUserKnob() && (_imp->knobs[i]->getParentKnob() == parent) ) {
                        prevInPage = i;
                    }
                }
            }
        } else {
            bool foundPrevPage = false;
            for (U32 i = 0; i < _imp->knobs.size(); ++i) {
                if (_imp->knobs[i] == knob) {
                    if (prevInPage != -1) {
                        KnobIPtr tmp = _imp->knobs[prevInPage];
                        _imp->knobs[prevInPage] = _imp->knobs[i];
                        _imp->knobs[i] = tmp;
                        foundPrevPage = true;
                    }
                    break;
                } else {
                    if ( !_imp->knobs[i]->getParentKnob() ) {
                        prevInPage = i;
                    }
                }
            }
            if (!foundPrevPage) {
                moveOk = false;
            }
        }
    }

    return moveOk;
} // KnobHolder::moveKnobOneStepUp

bool
KnobHolder::moveKnobOneStepDown(const KnobIPtr& knob)
{
    if ( !knob->isUserKnob() && !toKnobPage(knob) ) {
        return false;
    }
    KnobIPtr parent = knob->getParentKnob();
    KnobGroupPtr parentIsGrp = toKnobGroup(parent);
    KnobPagePtr parentIsPage = toKnobPage(parent);

    //the knob belongs to a group/page , change its index within the group instead
    bool moveOk = false;
    if (!parent) {
        moveOk = true;
    }
    try {
        if (parentIsGrp) {
            moveOk = parentIsGrp->moveOneStepDown(knob);
        } else if (parentIsPage) {
            moveOk = parentIsPage->moveOneStepDown(knob);
        }
    } catch (const std::exception& e) {
        qDebug() << e.what();
        assert(false);

        return false;
    }

    QMutexLocker k(&_imp->knobsMutex);
    int foundIndex = -1;
    for (U32 i = 0; i < _imp->knobs.size(); ++i) {
        if (_imp->knobs[i] == knob) {
            foundIndex = i;
            break;
        }
    }
    assert(foundIndex != -1);
    if (foundIndex < 0) {
        return false;
    }
    if (moveOk) {
        //The knob (or page) could be moved inside the group/page, just move it down
        if (parent) {
            for (int i = foundIndex + 1; i < (int)_imp->knobs.size(); ++i) {
                if ( _imp->knobs[i]->isUserKnob() && (_imp->knobs[i]->getParentKnob() == parent) ) {
                    KnobIPtr tmp = _imp->knobs[foundIndex];
                    _imp->knobs[foundIndex] = _imp->knobs[i];
                    _imp->knobs[i] = tmp;
                    break;
                }
            }
        } else {
            bool foundNextPage = false;
            for (int i = foundIndex + 1; i < (int)_imp->knobs.size(); ++i) {
                if ( !_imp->knobs[i]->getParentKnob() ) {
                    KnobIPtr tmp = _imp->knobs[foundIndex];
                    _imp->knobs[foundIndex] = _imp->knobs[i];
                    _imp->knobs[i] = tmp;
                    foundNextPage = true;
                    break;
                }
            }

            if (!foundNextPage) {
                moveOk = false;
            }
        }
    }

    return moveOk;
} // KnobHolder::moveKnobOneStepDown

KnobPagePtr
KnobHolder::getUserPageKnob() const
{
    {
        QMutexLocker k(&_imp->knobsMutex);
        for (KnobsVec::const_iterator it = _imp->knobs.begin(); it != _imp->knobs.end(); ++it) {
            if ( (*it)->getName() == NATRON_USER_MANAGED_KNOBS_PAGE ) {
                return toKnobPage(*it);
            }
        }
    }

    return KnobPagePtr();
}

KnobPagePtr
KnobHolder::getOrCreateUserPageKnob()
{
    KnobPagePtr ret = getUserPageKnob();

    if (ret) {
        return ret;
    }
    ret = AppManager::createKnob<KnobPage>(shared_from_this(), tr(NATRON_USER_MANAGED_KNOBS_PAGE_LABEL), 1, false);
    ret->setAsUserKnob(true);
    ret->setName(NATRON_USER_MANAGED_KNOBS_PAGE);


    EffectInstance* isEffect = dynamic_cast<EffectInstance*>(this);
    if (isEffect) {
        isEffect->getNode()->declarePythonFields();
    }

    return ret;
}

KnobIntPtr
KnobHolder::createIntKnob(const std::string& name,
                          const std::string& label,
                          int dimension,
                          bool userKnob)
{
    KnobIPtr existingKnob = getKnobByName(name);

    if (existingKnob) {
        return toKnobInt(existingKnob);
    }
    KnobIntPtr ret = AppManager::createKnob<KnobInt>(shared_from_this(), label, dimension, false);
    ret->setName(name);
    ret->setAsUserKnob(userKnob);
    /*KnobPagePtr pageknob = getOrCreateUserPageKnob();
       Q_UNUSED(pageknob);*/
    EffectInstance* isEffect = dynamic_cast<EffectInstance*>(this);
    if (isEffect && userKnob) {
        isEffect->getNode()->declarePythonFields();
    }

    return ret;
}

KnobDoublePtr
KnobHolder::createDoubleKnob(const std::string& name,
                             const std::string& label,
                             int dimension,
                             bool userKnob)
{
    KnobIPtr existingKnob = getKnobByName(name);

    if (existingKnob) {
        return toKnobDouble(existingKnob);
    }
    KnobDoublePtr ret = AppManager::createKnob<KnobDouble>(shared_from_this(), label, dimension, false);
    ret->setName(name);
    ret->setAsUserKnob(userKnob);
    /*KnobPagePtr pageknob = getOrCreateUserPageKnob();
       Q_UNUSED(pageknob);*/
    EffectInstance* isEffect = dynamic_cast<EffectInstance*>(this);
    if (isEffect && userKnob) {
        isEffect->getNode()->declarePythonFields();
    }

    return ret;
}

KnobColorPtr
KnobHolder::createColorKnob(const std::string& name,
                            const std::string& label,
                            int dimension,
                            bool userKnob)
{
    KnobIPtr existingKnob = getKnobByName(name);

    if (existingKnob) {
        return toKnobColor(existingKnob);
    }
    KnobColorPtr ret = AppManager::createKnob<KnobColor>(shared_from_this(), label, dimension, false);
    ret->setName(name);
    ret->setAsUserKnob(userKnob);
    /*KnobPagePtr pageknob = getOrCreateUserPageKnob();
       Q_UNUSED(pageknob);*/
    EffectInstance* isEffect = dynamic_cast<EffectInstance*>(this);
    if (isEffect && userKnob) {
        isEffect->getNode()->declarePythonFields();
    }

    return ret;
}

KnobBoolPtr
KnobHolder::createBoolKnob(const std::string& name,
                           const std::string& label,
                           bool userKnob)
{
    KnobIPtr existingKnob = getKnobByName(name);

    if (existingKnob) {
        return toKnobBool(existingKnob);
    }
    KnobBoolPtr ret = AppManager::createKnob<KnobBool>(shared_from_this(), label, 1, false);
    ret->setName(name);
    ret->setAsUserKnob(userKnob);
    /*KnobPagePtr pageknob = getOrCreateUserPageKnob();
       Q_UNUSED(pageknob);*/
    EffectInstance* isEffect = dynamic_cast<EffectInstance*>(this);
    if (isEffect && userKnob) {
        isEffect->getNode()->declarePythonFields();
    }

    return ret;
}

KnobChoicePtr
KnobHolder::createChoiceKnob(const std::string& name,
                             const std::string& label,
                             bool userKnob)
{
    KnobIPtr existingKnob = getKnobByName(name);

    if (existingKnob) {
        return toKnobChoice(existingKnob);
    }
    KnobChoicePtr ret = AppManager::createKnob<KnobChoice>(shared_from_this(), label, 1, false);
    ret->setName(name);
    ret->setAsUserKnob(userKnob);
    /*KnobPagePtr pageknob = getOrCreateUserPageKnob();
       Q_UNUSED(pageknob);*/
    EffectInstance* isEffect = dynamic_cast<EffectInstance*>(this);
    if (isEffect && userKnob) {
        isEffect->getNode()->declarePythonFields();
    }

    return ret;
}

KnobButtonPtr
KnobHolder::createButtonKnob(const std::string& name,
                             const std::string& label,
                             bool userKnob)
{
    KnobIPtr existingKnob = getKnobByName(name);

    if (existingKnob) {
        return toKnobButton(existingKnob);
    }
    KnobButtonPtr ret = AppManager::createKnob<KnobButton>(shared_from_this(), label, 1, false);
    ret->setName(name);
    ret->setAsUserKnob(userKnob);
    /*KnobPagePtr pageknob = getOrCreateUserPageKnob();
       Q_UNUSED(pageknob);*/
    EffectInstance* isEffect = dynamic_cast<EffectInstance*>(this);
    if (isEffect && userKnob) {
        isEffect->getNode()->declarePythonFields();
    }

    return ret;
}

KnobSeparatorPtr
KnobHolder::createSeparatorKnob(const std::string& name,
                                const std::string& label,
                                bool userKnob)
{
    KnobIPtr existingKnob = getKnobByName(name);

    if (existingKnob) {
        return toKnobSeparator(existingKnob);
    }
    KnobSeparatorPtr ret = AppManager::createKnob<KnobSeparator>(shared_from_this(), label, 1, false);
    ret->setName(name);
    ret->setAsUserKnob(userKnob);
    /*KnobPagePtr pageknob = getOrCreateUserPageKnob();
       Q_UNUSED(pageknob);*/
    EffectInstance* isEffect = dynamic_cast<EffectInstance*>(this);
    if (isEffect && userKnob) {
        isEffect->getNode()->declarePythonFields();
    }

    return ret;
}

//Type corresponds to the Type enum defined in StringParamBase in Parameter.h
KnobStringPtr
KnobHolder::createStringKnob(const std::string& name,
                             const std::string& label,
                             bool userKnob)
{
    KnobIPtr existingKnob = getKnobByName(name);

    if (existingKnob) {
        return toKnobString(existingKnob);
    }
    KnobStringPtr ret = AppManager::createKnob<KnobString>(shared_from_this(), label, 1, false);
    ret->setName(name);
    ret->setAsUserKnob(userKnob);
    /*KnobPagePtr pageknob = getOrCreateUserPageKnob();
       Q_UNUSED(pageknob);*/
    EffectInstance* isEffect = dynamic_cast<EffectInstance*>(this);
    if (isEffect && userKnob) {
        isEffect->getNode()->declarePythonFields();
    }

    return ret;
}

KnobFilePtr
KnobHolder::createFileKnob(const std::string& name,
                           const std::string& label,
                           bool userKnob)
{
    KnobIPtr existingKnob = getKnobByName(name);

    if (existingKnob) {
        return toKnobFile(existingKnob);
    }
    KnobFilePtr ret = AppManager::createKnob<KnobFile>(shared_from_this(), label, 1, false);
    ret->setName(name);
    ret->setAsUserKnob(userKnob);
    /*KnobPagePtr pageknob = getOrCreateUserPageKnob();
       Q_UNUSED(pageknob);*/
    EffectInstance* isEffect = dynamic_cast<EffectInstance*>(this);
    if (isEffect && userKnob) {
        isEffect->getNode()->declarePythonFields();
    }

    return ret;
}

KnobOutputFilePtr
KnobHolder::createOuptutFileKnob(const std::string& name,
                                 const std::string& label,
                                 bool userKnob)
{
    KnobIPtr existingKnob = getKnobByName(name);

    if (existingKnob) {
        return toKnobOutputFile(existingKnob);
    }
    KnobOutputFilePtr ret = AppManager::createKnob<KnobOutputFile>(shared_from_this(), label, 1, false);
    ret->setName(name);
    ret->setAsUserKnob(userKnob);
    /*KnobPagePtr pageknob = getOrCreateUserPageKnob();
       Q_UNUSED(pageknob);*/
    EffectInstance* isEffect = dynamic_cast<EffectInstance*>(this);
    if (isEffect && userKnob) {
        isEffect->getNode()->declarePythonFields();
    }

    return ret;
}

KnobPathPtr
KnobHolder::createPathKnob(const std::string& name,
                           const std::string& label,
                           bool userKnob)
{
    KnobIPtr existingKnob = getKnobByName(name);

    if (existingKnob) {
        return toKnobPath(existingKnob);
    }
    KnobPathPtr ret = AppManager::createKnob<KnobPath>(shared_from_this(), label, 1, false);
    ret->setName(name);
    ret->setAsUserKnob(userKnob);
    /*KnobPagePtr pageknob = getOrCreateUserPageKnob();
       Q_UNUSED(pageknob);*/
    EffectInstance* isEffect = dynamic_cast<EffectInstance*>(this);
    if (isEffect && userKnob) {
        isEffect->getNode()->declarePythonFields();
    }

    return ret;
}

KnobGroupPtr
KnobHolder::createGroupKnob(const std::string& name,
                            const std::string& label,
                            bool userKnob)
{
    KnobIPtr existingKnob = getKnobByName(name);

    if (existingKnob) {
        return toKnobGroup(existingKnob);
    }
    KnobGroupPtr ret = AppManager::createKnob<KnobGroup>(shared_from_this(), label, 1, false);
    ret->setName(name);
    ret->setAsUserKnob(userKnob);
    /*KnobPagePtr pageknob = getOrCreateUserPageKnob();
       Q_UNUSED(pageknob);*/
    EffectInstance* isEffect = dynamic_cast<EffectInstance*>(this);
    if (isEffect && userKnob) {
        isEffect->getNode()->declarePythonFields();
    }

    return ret;
}

KnobPagePtr
KnobHolder::createPageKnob(const std::string& name,
                           const std::string& label,
                           bool userKnob)
{
    KnobIPtr existingKnob = getKnobByName(name);

    if (existingKnob) {
        return toKnobPage(existingKnob);
    }
    KnobPagePtr ret = AppManager::createKnob<KnobPage>(shared_from_this(), label, 1, false);
    ret->setName(name);
    ret->setAsUserKnob(userKnob);
    /*KnobPagePtr pageknob = getOrCreateUserPageKnob();
       Q_UNUSED(pageknob);*/
    EffectInstance* isEffect = dynamic_cast<EffectInstance*>(this);
    if (isEffect && userKnob) {
        isEffect->getNode()->declarePythonFields();
    }

    return ret;
}

KnobParametricPtr
KnobHolder::createParametricKnob(const std::string& name,
                                 const std::string& label,
                                 int nbCurves,
                                 bool userKnob)
{
    KnobIPtr existingKnob = getKnobByName(name);

    if (existingKnob) {
        return toKnobParametric(existingKnob);
    }
    KnobParametricPtr ret = AppManager::createKnob<KnobParametric>(shared_from_this(), label, nbCurves, false);
    ret->setName(name);
    ret->setAsUserKnob(userKnob);
    /*KnobPagePtr pageknob = getOrCreateUserPageKnob();
       Q_UNUSED(pageknob);*/
    EffectInstance* isEffect = dynamic_cast<EffectInstance*>(this);
    if (isEffect && userKnob) {
        isEffect->getNode()->declarePythonFields();
    }

    return ret;
}

void
KnobHolder::onDoEvaluateOnMainThread(bool significant,
                                     bool refreshMetadata)
{
    assert( QThread::currentThread() == qApp->thread() );
    evaluate(significant, refreshMetadata);
}

void
KnobHolder::incrHashAndEvaluate(bool isSignificant,
                                bool refreshMetadatas)
{
    onSignificantEvaluateAboutToBeCalled(KnobIPtr());
    evaluate(isSignificant, refreshMetadatas);
}

void
KnobHolder::onDoEndChangesOnMainThreadTriggered()
{
    assert( QThread::currentThread() == qApp->thread() );
    endChanges();
}

bool
KnobHolder::endChanges(bool discardRendering)
{
    bool isMT = QThread::currentThread() == qApp->thread();

    if ( !isMT && !canHandleEvaluateOnChangeInOtherThread() ) {
        Q_EMIT doEndChangesOnMainThread();

        return true;
    }


    bool thisChangeSignificant = false;
    bool thisBracketHadChange = false;
    KnobChanges knobChanged;
    {
        QMutexLocker l(&_imp->evaluationBlockedMutex);

        knobChanged = _imp->knobChanged;
        for (KnobChanges::iterator it = knobChanged.begin(); it != knobChanged.end(); ++it) {
            if ( it->knob->getEvaluateOnChange() ) {
                thisChangeSignificant = true;
            }

            if ( !it->valueChangeBlocked && it->knob->getIsMetadataSlave() ) {
                ++_imp->nbChangesRequiringMetadataRefresh;
            }
        }
        if (thisChangeSignificant) {
            ++_imp->nbSignificantChangesDuringEvaluationBlock;
        }
        if ( !knobChanged.empty() ) {
            ++_imp->nbChangesDuringEvaluationBlock;
            thisBracketHadChange = true;
        }

        _imp->knobChanged.clear();
    }
    KnobIPtr firstKnobChanged;
    ValueChangedReasonEnum firstKnobReason = eValueChangedReasonNatronGuiEdited;
    if ( !knobChanged.empty() ) {
        firstKnobChanged = knobChanged.begin()->knob;
        firstKnobReason = knobChanged.begin()->reason;
    }
    bool isChangeDueToTimeChange = firstKnobReason == eValueChangedReasonTimeChanged;
    bool isLoadingProject = false;
    if ( getApp() ) {
        isLoadingProject = getApp()->getProject()->isLoadingProject();
    }

    // If the node is currently modifying its input, do not ask for a render
    // because at then end of the inputChanged handler, it will ask for a refresh
    // and a rebuild of the inputs tree.
    EffectInstance* isEffect = dynamic_cast<EffectInstance*>(this);
    bool duringInputChangeAction = false;
    if (isEffect) {
        NodePtr node = isEffect->getNode();
        if ( isMT && node->duringInputChangedAction() ) {
            duringInputChangeAction = true;
        }
    }


    // Increment hash only if significant
    if (thisChangeSignificant && thisBracketHadChange && !isLoadingProject && !duringInputChangeAction && !isChangeDueToTimeChange) {
        onSignificantEvaluateAboutToBeCalled(firstKnobChanged);
    }

    bool guiFrozen = firstKnobChanged ? getApp() && firstKnobChanged->getKnobGuiPointer() && firstKnobChanged->getKnobGuiPointer()->isGuiFrozenForPlayback() : false;

    // Call instanceChanged on each knob
    bool ret = false;
    for (KnobChanges::iterator it = knobChanged.begin(); it != knobChanged.end(); ++it) {
        if (it->knob && !it->valueChangeBlocked && !isLoadingProject) {
            if ( !it->originatedFromMainThread && !canHandleEvaluateOnChangeInOtherThread() ) {
                Q_EMIT doValueChangeOnMainThread(it->knob, it->originalReason, it->time, it->view, it->originatedFromMainThread);
            } else {
                ret |= onKnobValueChanged_public(it->knob, it->originalReason, it->time, it->view, it->originatedFromMainThread);
            }
        }

        it->knob->computeHasModifications();

        int dimension = -1;
        if (it->dimensionChanged.size() == 1) {
            dimension = *it->dimensionChanged.begin();
        }
        if (!guiFrozen) {
            boost::shared_ptr<KnobSignalSlotHandler> handler = it->knob->getSignalSlotHandler();
            if (handler) {
                handler->s_valueChanged(it->view, dimension, it->reason);
            }
            it->knob->checkAnimationLevel(it->view, dimension);
        }

        if ( !it->valueChangeBlocked && !it->knob->isListenersNotificationBlocked() && firstKnobReason != eValueChangedReasonTimeChanged) {
            it->knob->refreshListenersAfterValueChange(it->view, it->originalReason, dimension);
        }
    }

    int evaluationBlocked;
    bool hasHadSignificantChange = false;
    bool hasHadAnyChange = false;
    bool mustRefreshMetadatas = false;

    {
        QMutexLocker l(&_imp->evaluationBlockedMutex);
        if (_imp->evaluationBlocked > 0) {
            --_imp->evaluationBlocked;
        }
        evaluationBlocked = _imp->evaluationBlocked;
        if (evaluationBlocked == 0) {
            if (_imp->nbSignificantChangesDuringEvaluationBlock) {
                hasHadSignificantChange = true;
            }
            if (_imp->nbChangesRequiringMetadataRefresh) {
                mustRefreshMetadatas = true;
            }
            if (_imp->nbChangesDuringEvaluationBlock) {
                hasHadAnyChange = true;
            }
            _imp->nbSignificantChangesDuringEvaluationBlock = 0;
            _imp->nbChangesDuringEvaluationBlock = 0;
            _imp->nbChangesRequiringMetadataRefresh = 0;
        }
    }


    // Call getClipPreferences & render
    if ( hasHadAnyChange && !discardRendering && !isLoadingProject && !duringInputChangeAction && !isChangeDueToTimeChange && (evaluationBlocked == 0) ) {
        if (!isMT) {
            Q_EMIT doEvaluateOnMainThread(hasHadSignificantChange, mustRefreshMetadatas);
        } else {
            evaluate(hasHadSignificantChange, mustRefreshMetadatas);
        }
    }

    return ret;
} // KnobHolder::endChanges

void
KnobHolder::onDoValueChangeOnMainThread(const KnobIPtr& knob,
                                        int reason,
                                        double time,
                                        ViewSpec view,
                                        bool originatedFromMT)
{
    assert( QThread::currentThread() == qApp->thread() );
    onKnobValueChanged_public(knob, (ValueChangedReasonEnum)reason, time, view, originatedFromMT);
}

void
KnobHolder::appendValueChange(const KnobIPtr& knob,
                              int dimension,
                              bool refreshGui,
                              double time,
                              ViewSpec view,
                              ValueChangedReasonEnum originalReason,
                              ValueChangedReasonEnum reason)
{
    if ( isInitializingKnobs() ) {
        return;
    }
    {
        QMutexLocker l(&_imp->evaluationBlockedMutex);
        KnobChange* foundChange = 0;
        for (KnobChanges::iterator it = _imp->knobChanged.begin(); it != _imp->knobChanged.end(); ++it) {
            if (it->knob == knob) {
                foundChange = &*it;
                break;
            }
        }
        if (!foundChange) {
            KnobChange p;
            _imp->knobChanged.push_back(p);
            foundChange = &_imp->knobChanged.back();
        }
        assert(foundChange);

        foundChange->reason = reason;
        foundChange->originalReason = originalReason;
        foundChange->originatedFromMainThread = QThread::currentThread() == qApp->thread();
        foundChange->refreshGui |= refreshGui;
        foundChange->time = time;
        foundChange->view = view;
        foundChange->knob = knob;
        foundChange->valueChangeBlocked = knob->isValueChangesBlocked();
        if (dimension == -1) {
            for (int i = 0; i < knob->getDimension(); ++i) {
                foundChange->dimensionChanged.insert(i);
            }
        } else {
            foundChange->dimensionChanged.insert(dimension);
        }

        if ( !foundChange->valueChangeBlocked && knob->getIsMetadataSlave() ) {
            ++_imp->nbChangesRequiringMetadataRefresh;
        }

        if ( knob->getEvaluateOnChange() ) {
            ++_imp->nbSignificantChangesDuringEvaluationBlock;
        }
        ++_imp->nbChangesDuringEvaluationBlock;

        //We do not call instanceChanged now since the hash did not change!
        //Make sure to call it after

        /*if (reason == eValueChangedReasonTimeChanged) {
            return;
           }*/
    }
} // KnobHolder::appendValueChange

void
KnobHolder::beginChanges()
{
    /*
     * Start a begin/end block, actually blocking all evaluations (renders) but not value changed callback.
     */
    bool canSet = canSetValue();
    QMutexLocker l(&_imp->evaluationBlockedMutex);

    ++_imp->evaluationBlocked;
    if (_imp->evaluationBlocked == 1) {
        _imp->canCurrentlySetValue = canSet;
    }
    //std::cout <<"INCR: " << _imp->evaluationBlocked << std::endl;
}

bool
KnobHolder::isEvaluationBlocked() const
{
    QMutexLocker l(&_imp->evaluationBlockedMutex);

    return _imp->evaluationBlocked > 0;
}

bool
KnobHolder::isSetValueCurrentlyPossible() const
{
    {
        QMutexLocker l(&_imp->evaluationBlockedMutex);
        if (_imp->evaluationBlocked > 0) {
            return _imp->canCurrentlySetValue;
        }
    }

    return canSetValue();
}

void
KnobHolder::getAllExpressionDependenciesRecursive(std::set<NodePtr >& nodes) const
{
    QMutexLocker k(&_imp->knobsMutex);

    for (KnobsVec::const_iterator it = _imp->knobs.begin(); it != _imp->knobs.end(); ++it) {
        (*it)->getAllExpressionDependenciesRecursive(nodes);
    }
}

KnobHolder::MultipleParamsEditEnum
KnobHolder::getMultipleParamsEditLevel() const
{
    QMutexLocker l(&_imp->paramsEditLevelMutex);

    return _imp->paramsEditLevel;
}

void
KnobHolder::setMultipleParamsEditLevel(KnobHolder::MultipleParamsEditEnum level)
{
    QMutexLocker l(&_imp->paramsEditLevelMutex);

    if ( appPTR->isBackground() ) {
        _imp->paramsEditLevel = KnobHolder::eMultipleParamsEditOff;
    } else {
        if (level == KnobHolder::eMultipleParamsEditOff) {
            if (_imp->paramsEditRecursionLevel > 0) {
                --_imp->paramsEditRecursionLevel;
            }
            if (_imp->paramsEditRecursionLevel == 0) {
                _imp->paramsEditLevel = KnobHolder::eMultipleParamsEditOff;
            }
            endChanges();
        } else if (level == KnobHolder::eMultipleParamsEditOn) {
            _imp->paramsEditLevel = level;
        } else {
            assert(level == KnobHolder::eMultipleParamsEditOnCreateNewCommand);
            beginChanges();
            if (_imp->paramsEditLevel == KnobHolder::eMultipleParamsEditOff) {
                _imp->paramsEditLevel = KnobHolder::eMultipleParamsEditOnCreateNewCommand;
            }
            ++_imp->paramsEditRecursionLevel;
        }
    }
}

AppInstancePtr
KnobHolder::getApp() const
{
    return _imp->app.lock();
}

void
KnobHolder::initializeKnobsPublic()
{
    {
        InitializeKnobsFlag_RAII __isInitializingKnobsFlag__( shared_from_this() );
        initializeKnobs();
    }
    _imp->knobsInitialized = true;
}

void
KnobHolder::refreshAfterTimeChange(bool isPlayback,
                                   double time)
{
    assert( QThread::currentThread() == qApp->thread() );
    AppInstancePtr app = getApp();
    if ( !app || app->isGuiFrozen() ) {
        return;
    }
    for (std::size_t i = 0; i < _imp->knobs.size(); ++i) {
        _imp->knobs[i]->onTimeChanged(isPlayback, time);
    }
    refreshExtraStateAfterTimeChanged(isPlayback, time);
}

void
KnobHolder::refreshAfterTimeChangeOnlyKnobsWithTimeEvaluation(double time)
{
    assert( QThread::currentThread() == qApp->thread() );
    for (std::size_t i = 0; i < _imp->knobs.size(); ++i) {
        if ( _imp->knobs[i]->evaluateValueChangeOnTimeChange() ) {
            _imp->knobs[i]->onTimeChanged(false, time);
        }
    }
}

void
KnobHolder::refreshInstanceSpecificKnobsOnly(bool isPlayback,
                                             double time)
{
    assert( QThread::currentThread() == qApp->thread() );
    if ( !getApp() || getApp()->isGuiFrozen() ) {
        return;
    }
    for (U32 i = 0; i < _imp->knobs.size(); ++i) {
        if ( _imp->knobs[i]->isInstanceSpecific() ) {
            _imp->knobs[i]->onTimeChanged(isPlayback, time);
        }
    }
}

KnobIPtr
KnobHolder::getKnobByName(const std::string & name) const
{
    QMutexLocker k(&_imp->knobsMutex);

    for (U32 i = 0; i < _imp->knobs.size(); ++i) {
        if (_imp->knobs[i]->getName() == name) {
            return _imp->knobs[i];
        }
    }

    return KnobIPtr();
}

// Same as getKnobByName expect that if we find the caller, we skip it
KnobIPtr
KnobHolder::getOtherKnobByName(const std::string & name,
                               const KnobIConstPtr& caller) const
{
    QMutexLocker k(&_imp->knobsMutex);

    for (U32 i = 0; i < _imp->knobs.size(); ++i) {
        if (_imp->knobs[i] == caller) {
            continue;
        }
        if (_imp->knobs[i]->getName() == name) {
            return _imp->knobs[i];
        }
    }

    return KnobIPtr();
}

const std::vector< KnobIPtr > &
KnobHolder::getKnobs() const
{
    assert( QThread::currentThread() == qApp->thread() );

    return _imp->knobs;
}

std::vector< KnobIPtr >
KnobHolder::getKnobs_mt_safe() const
{
    QMutexLocker k(&_imp->knobsMutex);

    return _imp->knobs;
}

void
KnobHolder::slaveAllKnobs(const KnobHolderPtr& other,
                          bool restore)
{
    assert( QThread::currentThread() == qApp->thread() );
    if (_imp->isSlave) {
        return;
    }
    ///Call it prior to slaveTo: it will set the master pointer as pointing to other
    onAllKnobsSlaved(true, other);

    ///When loading a project, we don't need to slave all knobs here because the serialization of each knob separatly
    ///will reslave it correctly if needed
    if (!restore) {
        beginChanges();

        const KnobsVec & otherKnobs = other->getKnobs();
        const KnobsVec & thisKnobs = getKnobs();
        for (U32 i = 0; i < otherKnobs.size(); ++i) {
            if ( otherKnobs[i]->isDeclaredByPlugin() || otherKnobs[i]->isUserKnob() ) {
                KnobIPtr foundKnob;
                for (U32 j = 0; j < thisKnobs.size(); ++j) {
                    if ( thisKnobs[j]->getName() == otherKnobs[i]->getName() ) {
                        foundKnob = thisKnobs[j];
                        break;
                    }
                }
                assert(foundKnob);
                if (!foundKnob) {
                    continue;
                }
                int dims = foundKnob->getDimension();
                for (int j = 0; j < dims; ++j) {
                    foundKnob->slaveTo(j, otherKnobs[i], j);
                }
            }
        }
        endChanges();
    }
    _imp->isSlave = true;
}

bool
KnobHolder::isSlave() const
{
    return _imp->isSlave;
}

void
KnobHolder::unslaveAllKnobs()
{
    if (!_imp->isSlave) {
        return;
    }
    const KnobsVec & thisKnobs = getKnobs();
    beginChanges();
    for (U32 i = 0; i < thisKnobs.size(); ++i) {
        int dims = thisKnobs[i]->getDimension();
        for (int j = 0; j < dims; ++j) {
            if ( thisKnobs[i]->isSlave(j) ) {
                thisKnobs[i]->unSlave(j, true);
            }
        }
    }
    endChanges();
    _imp->isSlave = false;
    onAllKnobsSlaved(false, KnobHolderPtr());
}

void
KnobHolder::beginKnobsValuesChanged_public(ValueChangedReasonEnum reason)
{
    ///cannot run in another thread.
    assert( QThread::currentThread() == qApp->thread() );

    RECURSIVE_ACTION();
    beginKnobsValuesChanged(reason);
}

void
KnobHolder::endKnobsValuesChanged_public(ValueChangedReasonEnum reason)
{
    ///cannot run in another thread.
    assert( QThread::currentThread() == qApp->thread() );

    RECURSIVE_ACTION();
    endKnobsValuesChanged(reason);
}

bool
KnobHolder::onKnobValueChanged_public(const KnobIPtr& k,
                                      ValueChangedReasonEnum reason,
                                      double time,
                                      ViewSpec view,
                                      bool originatedFromMainThread)
{
    ///cannot run in another thread.
    assert( QThread::currentThread() == qApp->thread() );
    if (!_imp->knobsInitialized) {
        return false;
    }
    RECURSIVE_ACTION();

    return onKnobValueChanged(k, reason, time, view, originatedFromMainThread);
}

void
KnobHolder::checkIfRenderNeeded()
{
    ///cannot run in another thread.
    assert( QThread::currentThread() == qApp->thread() );
    if ( (getRecursionLevel() == 0) ) {
        endChanges();
    }
}

void
KnobHolder::incrementRedrawNeededCounter()
{
    {
        QMutexLocker k(&_imp->overlayRedrawStackMutex);
        ++_imp->overlayRedrawStack;
    }
}

bool
KnobHolder::checkIfOverlayRedrawNeeded()
{
    {
        QMutexLocker k(&_imp->overlayRedrawStackMutex);
        bool ret = _imp->overlayRedrawStack > 0;
        _imp->overlayRedrawStack = 0;

        return ret;
    }
}

void
KnobHolder::restoreDefaultValues()
{
    assert( QThread::currentThread() == qApp->thread() );

    aboutToRestoreDefaultValues();

    beginChanges();

    for (U32 i = 0; i < _imp->knobs.size(); ++i) {
        KnobButtonPtr isBtn = toKnobButton(_imp->knobs[i]);
        KnobSeparatorPtr isSeparator = toKnobSeparator(_imp->knobs[i]);

        ///Don't restore buttons and the node label
        if ( ( !isBtn || isBtn->getIsCheckable() ) && !isSeparator && (_imp->knobs[i]->getName() != kUserLabelKnobName) ) {
            for (int d = 0; d < _imp->knobs[i]->getDimension(); ++d) {
                _imp->knobs[i]->resetToDefaultValue(d);
            }
        }
    }
    endChanges();
}

void
KnobHolder::setKnobsFrozen(bool frozen)
{
    {
        QMutexLocker l(&_imp->knobsFrozenMutex);
        if (frozen == _imp->knobsFrozen) {
            return;
        }
        _imp->knobsFrozen = frozen;
    }
    KnobsVec knobs = getKnobs_mt_safe();

    for (U32 i = 0; i < knobs.size(); ++i) {
        knobs[i]->setIsFrozen(frozen);
    }
}

bool
KnobHolder::areKnobsFrozen() const
{
    QMutexLocker l(&_imp->knobsFrozenMutex);

    return _imp->knobsFrozen;
}

bool
KnobHolder::isDequeueingValuesSet() const
{
    {
        QMutexLocker k(&_imp->overlayRedrawStackMutex);

        return _imp->isDequeingValuesSet;
    }
}

bool
KnobHolder::dequeueValuesSet()
{
    assert( QThread::currentThread() == qApp->thread() );
    beginChanges();
    {
        QMutexLocker k(&_imp->overlayRedrawStackMutex);
        _imp->isDequeingValuesSet = true;
    }
    bool ret = false;
    for (U32 i = 0; i < _imp->knobs.size(); ++i) {
        ret |= _imp->knobs[i]->dequeueValuesSet(false);
    }
    {
        QMutexLocker k(&_imp->overlayRedrawStackMutex);
        _imp->isDequeingValuesSet = false;
    }
    endChanges();

    return ret;
}

double
KnobHolder::getCurrentTime() const
{
    return getApp() ? getApp()->getTimeLine()->currentFrame() : 0;
}

int
KnobHolder::getPageIndex(const KnobPagePtr page) const
{
    QMutexLocker k(&_imp->knobsMutex);
    int pageIndex = 0;

    for (std::size_t i = 0; i < _imp->knobs.size(); ++i) {
        KnobPagePtr ispage = toKnobPage(_imp->knobs[i]);
        if (ispage) {
            if (page == ispage) {
                return pageIndex;
            } else {
                ++pageIndex;
            }
        }
    }

    return -1;
}

bool
KnobHolder::getHasAnimation() const
{
    QMutexLocker k(&_imp->hasAnimationMutex);

    return _imp->hasAnimation;
}

void
KnobHolder::setHasAnimation(bool hasAnimation)
{
    QMutexLocker k(&_imp->hasAnimationMutex);

    _imp->hasAnimation = hasAnimation;
}

void
KnobHolder::updateHasAnimation()
{
    bool hasAnimation = false;
    {
        QMutexLocker l(&_imp->knobsMutex);

        for (KnobsVec::const_iterator it = _imp->knobs.begin(); it != _imp->knobs.end(); ++it) {
            if ( (*it)->hasAnimation() ) {
                hasAnimation = true;
                break;
            }
        }
    }
    QMutexLocker k(&_imp->hasAnimationMutex);

    _imp->hasAnimation = hasAnimation;
}

/***************************STRING ANIMATION******************************************/
void
AnimatingKnobStringHelper::cloneExtraData(const KnobIPtr& other,
                                          int /*dimension*/,
                                          int /*otherDimension*/)
{
    AnimatingKnobStringHelperPtr isAnimatedString = boost::dynamic_pointer_cast<AnimatingKnobStringHelper>(other);

    if (isAnimatedString) {
        _animation->clone( isAnimatedString->getAnimation() );
    }
}

bool
AnimatingKnobStringHelper::cloneExtraDataAndCheckIfChanged(const KnobIPtr& other,
                                                           int /*dimension*/,
                                                           int /*otherDimension*/)
{
    AnimatingKnobStringHelperPtr isAnimatedString = boost::dynamic_pointer_cast<AnimatingKnobStringHelper>(other);

    if (isAnimatedString) {
        return _animation->cloneAndCheckIfChanged( isAnimatedString->getAnimation() );
    }

    return false;
}

void
AnimatingKnobStringHelper::cloneExtraData(const KnobIPtr& other,
                                          double offset,
                                          const RangeD* range,
                                          int /*dimension*/,
                                          int /*otherDimension*/)
{
    AnimatingKnobStringHelperPtr isAnimatedString = boost::dynamic_pointer_cast<AnimatingKnobStringHelper>(other);

    if (isAnimatedString) {
        _animation->clone(isAnimatedString->getAnimation(), offset, range);
    }
}

AnimatingKnobStringHelper::AnimatingKnobStringHelper(const KnobHolderPtr& holder,
                                                     const std::string &description,
                                                     int dimension,
                                                     bool declaredByPlugin)
    : KnobStringBase(holder, description, dimension, declaredByPlugin)
    , _animation()
{
}

AnimatingKnobStringHelper::~AnimatingKnobStringHelper()
{
}

void
AnimatingKnobStringHelper::populate()
{
    KnobStringBase::populate();
    _animation.reset(new StringAnimationManager( shared_from_this() ) );
}

void
AnimatingKnobStringHelper::stringToKeyFrameValue(double time,
                                                 ViewSpec /*view*/,
                                                 const std::string & v,
                                                 double* returnValue)
{
    _animation->insertKeyFrame(time, v, returnValue);
}

void
AnimatingKnobStringHelper::stringFromInterpolatedValue(double interpolated,
                                                       ViewSpec view,
                                                       std::string* returnValue) const
{
    assert( !view.isAll() );
    Q_UNUSED(view);
    _animation->stringFromInterpolatedIndex(interpolated, returnValue);
}

void
AnimatingKnobStringHelper::animationRemoved_virtual(int /*dimension*/)
{
    _animation->clearKeyFrames();
}

void
AnimatingKnobStringHelper::keyframeRemoved_virtual(int /*dimension*/,
                                                   double time)
{
    _animation->removeKeyFrame(time);
}

std::string
AnimatingKnobStringHelper::getStringAtTime(double time,
                                           ViewSpec view,
                                           int dimension)
{
    std::string ret;

    // assert(!view.isAll());
    // assert(!view.isCurrent()); // not yet implemented
    if ( _animation->hasCustomInterp() ) {
        bool succeeded = false;
        try {
            succeeded = _animation->customInterpolation(time, &ret);
        } catch (...) {
        }

        if (!succeeded) {
            return getValue(dimension, view);
        } else {
            return ret;
        }
    }

    return ret;
}

void
AnimatingKnobStringHelper::setCustomInterpolation(customParamInterpolationV1Entry_t func,
                                                  void* ofxParamHandle)
{
    _animation->setCustomInterpolation(func, ofxParamHandle);
}

void
AnimatingKnobStringHelper::loadAnimation(const std::map<int, std::string> & keyframes)
{
    _animation->load(keyframes);
}

void
AnimatingKnobStringHelper::saveAnimation(std::map<int, std::string>* keyframes) const
{
    _animation->save(keyframes);
}

/***************************KNOB EXPLICIT TEMPLATE INSTANTIATION******************************************/


template class Knob<int>;
template class Knob<double>;
template class Knob<bool>;
template class Knob<std::string>;

NATRON_NAMESPACE_EXIT;

NATRON_NAMESPACE_USING;
#include "moc_Knob.cpp"<|MERGE_RESOLUTION|>--- conflicted
+++ resolved
@@ -2568,25 +2568,7 @@
     KnobHolderPtr holder = getHolder();
     if ( holder && holder->getApp() ) {
         if (wasValid && !valid) {
-<<<<<<< HEAD
-            bool haveOtherExprInvalid = false;
-            {
-                QMutexLocker k(&_imp->expressionMutex);
-                for (int i = 0; i < ndims; ++i) {
-                    if (i != dimension) {
-                        if ( !_imp->expressions[dimension].exprInvalid.empty() ) {
-                            haveOtherExprInvalid = true;
-                            break;
-                        }
-                    }
-                }
-            }
-            if (!haveOtherExprInvalid) {
-                holder->getApp()->addInvalidExpressionKnob( boost::const_pointer_cast<KnobI>( shared_from_this() ) );
-            }
-=======
             getHolder()->getApp()->addInvalidExpressionKnob( boost::const_pointer_cast<KnobI>( shared_from_this() ) );
->>>>>>> 844641fc
             if (_signalSlotHandler) {
                 _signalSlotHandler->s_expressionChanged(dimension);
             }
