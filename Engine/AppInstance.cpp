--- conflicted
+++ resolved
@@ -337,13 +337,9 @@
     }
 
     std::string foundPluginID = plugin->getPluginID().toStdString();
-<<<<<<< HEAD
-    if (foundPluginID != NATRON_VIEWER_ID) { // for now only the viewer can be an inspector.
+
+    if (foundPluginID != PLUGINID_NATRON_VIEWER) { // for now only the viewer can be an inspector.
         node.reset( new Node(this, group, plugin) );
-=======
-    if (foundPluginID != PLUGINID_NATRON_VIEWER) { // for now only the viewer can be an inspector.
-        node.reset( new Node(this,plugin) );
->>>>>>> 63a68540
     } else {
         node.reset( new InspectorNode(this, group, plugin) );
     }
