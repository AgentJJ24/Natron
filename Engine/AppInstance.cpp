//  Natron
/* This Source Code Form is subject to the terms of the Mozilla Public
 * License, v. 2.0. If a copy of the MPL was not distributed with this
 * file, You can obtain one at http://mozilla.org/MPL/2.0/. */
/*
 * Created by Alexandre GAUTHIER-FOICHAT on 6/1/2012.
 * contact: immarespond at gmail dot com
 *
 */

#include "AppInstance.h"

#include <list>
#include <stdexcept>

#include <QDir>
#include <QtConcurrentMap>
#include <QThreadPool>
#include <QUrl>
#include <QEventLoop>
#include <QSettings>

#include <boost/bind.hpp>

#include "Engine/Project.h"
#include "Engine/AppManager.h"
#include "Engine/Node.h"
#include "Engine/ViewerInstance.h"
#include "Engine/BlockingBackgroundRender.h"
#include "Engine/NodeSerialization.h"
#include "Engine/FileDownloader.h"
#include "Engine/Settings.h"
#include "Engine/KnobTypes.h"

using namespace Natron;

struct AppInstancePrivate
{
    boost::shared_ptr<Natron::Project> _currentProject; //< ptr to the project
    int _appID; //< the unique ID of this instance (or window)


    AppInstancePrivate(int appID,
                       AppInstance* app)
        : _currentProject( new Natron::Project(app) )
          , _appID(appID)
    {
    }
};

AppInstance::AppInstance(int appID)
    : QObject()
      , _imp( new AppInstancePrivate(appID,this) )
{
    appPTR->registerAppInstance(this);
    appPTR->setAsTopLevelInstance(appID);


    ///initialize the knobs of the project before loading anything else.
    _imp->_currentProject->initializeKnobsPublic();
}

AppInstance::~AppInstance()
{
    appPTR->removeInstance(_imp->_appID);
    QThreadPool::globalInstance()->waitForDone();

    ///Clear nodes now, not in the destructor of the project as
    ///deleting nodes might reference the project.
    _imp->_currentProject->clearNodes(false);
    _imp->_currentProject->discardAppPointer();
}

void
AppInstance::checkForNewVersion() const
{
    FileDownloader* downloader = new FileDownloader( QUrl(NATRON_LAST_VERSION_URL) );
    QObject::connect( downloader, SIGNAL( downloaded() ), this, SLOT( newVersionCheckDownloaded() ) );
    QObject::connect( downloader, SIGNAL( error() ), this, SLOT( newVersionCheckError() ) );

    ///make the call blocking
    QEventLoop loop;

    connect( downloader->getReply(), SIGNAL( finished() ), &loop, SLOT( quit() ) );
    loop.exec();
}

void
AppInstance::newVersionCheckDownloaded()
{
    FileDownloader* downloader = qobject_cast<FileDownloader*>( sender() );

    assert(downloader);
    QString data( downloader->downloadedData() );
    data = data.remove("Natron latest version: ");
    QString versionStr;
    int i = 0;
    while ( i < data.size() && data.at(i) != QChar(' ') ) {
        versionStr.push_back( data.at(i) );
        ++i;
    }
    QStringList versionDigits = versionStr.split( QChar('.') );

    ///we only understand 3 digits formed version numbers
    if (versionDigits.size() != 3) {
        return;
    }

    int major = versionDigits[0].toInt();
    int minor = versionDigits[1].toInt();
    int revision = versionDigits[2].toInt();
    int versionEncoded = NATRON_VERSION_ENCODE(major, minor, revision);
    if (versionEncoded > NATRON_VERSION_ENCODED) {
        QString text( QObject::tr("Updates for %1 are now available for download. "
                                  "You are currently using %1 version %2 - %3"
                                  ". The latest version of %1 is version ").arg(NATRON_APPLICATION_NAME).arg(NATRON_VERSION_STRING).arg(NATRON_DEVELOPMENT_STATUS) + data +
                      QObject::tr(". You can download it from") + QString("<a href='http://sourceforge.net/projects/natron/'>"
                                                                          "<font color=\"orange\">Sourceforge</a>.") );
        Natron::informationDialog( "New version",text.toStdString() );
    }
    downloader->deleteLater();
}

void
AppInstance::newVersionCheckError()
{
    ///Nothing to do,
    FileDownloader* downloader = qobject_cast<FileDownloader*>( sender() );

    assert(downloader);
    downloader->deleteLater();
}

void
AppInstance::load(const QString & projectName,
                  const std::list<RenderRequest>& writersWork)
{
    if ( (getAppID() == 0) && appPTR->getCurrentSettings()->isCheckForUpdatesEnabled() ) {
        QSettings settings(NATRON_ORGANIZATION_NAME,NATRON_APPLICATION_NAME);
        settings.beginGroup("General");
        bool checkUpdates = true;
        if ( !settings.contains("checkForUpdates") ) {
            Natron::StandardButtonEnum reply = Natron::questionDialog("Updates", "Do you want " NATRON_APPLICATION_NAME " to check for updates "
                                                                  "on launch of the application ?");
            if (reply == Natron::eStandardButtonNo) {
                checkUpdates = false;
            }
            appPTR->getCurrentSettings()->setCheckUpdatesEnabled(checkUpdates);
        }
        if (checkUpdates) {
            checkForNewVersion();
        }
    }

    ///if the app is a background project autorun and the project name is empty just throw an exception.
    if ( (appPTR->getAppType() == AppManager::eAppTypeBackgroundAutoRun ||
          appPTR->getAppType() == AppManager::eAppTypeBackgroundAutoRunLaunchedFromGui) && projectName.isEmpty() ) {
        // cannot start a background process without a file
        throw std::invalid_argument("Project file name empty");
    }
    if (appPTR->getAppType() == AppManager::eAppTypeBackgroundAutoRun ||
        appPTR->getAppType() == AppManager::eAppTypeBackgroundAutoRunLaunchedFromGui) {
        QString realProjectName = projectName;
        int lastSep = realProjectName.lastIndexOf( QDir::separator() );
        if (lastSep == -1) {
            throw std::invalid_argument("Filename has no path. It must be absolute.");
        }

        QString path = realProjectName.left(lastSep);
        if ( !path.isEmpty() && ( path.at(path.size() - 1) != QDir::separator() ) ) {
            path += QDir::separator();
        }

        QString name = realProjectName.remove(path);

        if ( !_imp->_currentProject->loadProject(path,name) ) {
            throw std::invalid_argument("Project file loading failed.");
        }
        startWritersRendering(writersWork);
    }
}


boost::shared_ptr<Natron::Node>
AppInstance::createNodeInternal(const QString & pluginID,
                                const std::string & multiInstanceParentName,
                                int majorVersion,
                                int minorVersion,
                                bool requestedByLoad,
                                const NodeSerialization & serialization,
                                bool dontLoadName,
                                int childIndex,
                                bool autoConnect,
                                double xPosHint,
                                double yPosHint,
                                bool pushUndoRedoCommand,
                                bool addToProject,
                                const QString& fixedName,
                                const CreateNodeArgs::DefaultValuesList& paramValues)
{
    boost::shared_ptr<Node> node;
    LibraryBinary* pluginBinary = 0;

    try {
        pluginBinary = appPTR->getPluginBinary(pluginID,majorVersion,minorVersion);
    } catch (const std::exception & e) {
        Natron::errorDialog( "Plugin error", std::string("Cannot load plugin executable") + ": " + e.what() );

        return node;
    }

    if (pluginID != "Viewer") { // for now only the viewer can be an inspector.
        node.reset( new Node(this,pluginBinary) );
    } else {
        node.reset( new InspectorNode(this,pluginBinary) );
    }
    
    {
        ///Furnace plug-ins don't handle using the thread pool
        if (pluginID.contains("Furnace") && appPTR->getUseThreadPool()) {
            Natron::StandardButtonEnum reply = Natron::questionDialog(tr("Warning").toStdString(),
                                                                  tr("The settings of the application are currently set to use "
                                                                     "the global thread-pool for rendering effects. The Foundry Furnace "
                                                                     "is known not to work well when this setting is checked. "
                                                                     "Would you like to turn it off ? ").toStdString());
            if (reply == Natron::eStandardButtonYes) {
                appPTR->getCurrentSettings()->setUseGlobalThreadPool(false);
            }
        }
    }
    
    
    if (addToProject) {
        //Add the node to the project before loading it so it is present when the python script that registers a variable of the name
        //of the node works
        _imp->_currentProject->addNodeToProject(node);
    }
    
    try {
        node->load(pluginID.toStdString(),multiInstanceParentName,childIndex,node, serialization,dontLoadName,fixedName,paramValues);
    } catch (const std::exception & e) {
        _imp->_currentProject->removeNodeFromProject(node);
        std::string title = std::string("Error while creating node");
        std::string message = title + " " + pluginID.toStdString() + ": " + e.what();
        qDebug() << message.c_str();
        errorDialog(title, message);

        return boost::shared_ptr<Natron::Node>();
    } catch (...) {
        _imp->_currentProject->removeNodeFromProject(node);
        std::string title = std::string("Error while creating node");
        std::string message = title + " " + pluginID.toStdString();
        qDebug() << message.c_str();
        errorDialog(title, message);

        return boost::shared_ptr<Natron::Node>();
    }


    // createNodeGui also sets the filename parameter for reader or writers
    createNodeGui(node,
                  multiInstanceParentName,
                  requestedByLoad,
                  autoConnect,
                  xPosHint,
                  yPosHint,
                  pushUndoRedoCommand);


    return node;
} // createNodeInternal

boost::shared_ptr<Natron::Node>
AppInstance::createNode(const CreateNodeArgs & args)
{
    ///use the same entry point to create backdrops.
    ///Since they are purely GUI we don't actually return a node.
    if ( args.pluginID == QString(NATRON_BACKDROP_NODE_NAME) ) {
        createBackDrop();

        return boost::shared_ptr<Natron::Node>();
    }

    return createNodeInternal(args.pluginID,
                              args.multiInstanceParentName,
                              args.majorV, args.minorV,
                              false,
                              NodeSerialization( boost::shared_ptr<Natron::Node>() ),
                              !args.fixedName.isEmpty(),
                              args.childIndex,
                              args.autoConnect,
                              args.xPosHint,args.yPosHint,
                              args.pushUndoRedoCommand,
                              args.addToProject,
                              args.fixedName,
                              args.paramValues);
}

boost::shared_ptr<Natron::Node>
AppInstance::loadNode(const LoadNodeArgs & args)
{
    return createNodeInternal(args.pluginID,
                              args.multiInstanceParentName,
                              args.majorV, args.minorV,
                              true,
                              *args.serialization,
                              args.dontLoadName,
                              -1,
                              false,
                              INT_MIN,INT_MIN,
                              false,
                              true,
                              QString(),
                              CreateNodeArgs::DefaultValuesList());
}

int
AppInstance::getAppID() const
{
    return _imp->_appID;
}

void
AppInstance::getActiveNodes(std::vector<boost::shared_ptr<Natron::Node> >* activeNodes) const
{
    const std::vector<boost::shared_ptr<Natron::Node> > nodes = _imp->_currentProject->getCurrentNodes();

    for (U32 i = 0; i < nodes.size(); ++i) {
        if ( nodes[i]->isActivated() ) {
            activeNodes->push_back(nodes[i]);
        }
    }
}

boost::shared_ptr<Natron::Node>
AppInstance::getNodeByName(const std::string & name) const
{
    return _imp->_currentProject->getNodeByName(name);
}

boost::shared_ptr<Natron::Project>
AppInstance::getProject() const
{
    return _imp->_currentProject;
}

boost::shared_ptr<TimeLine>
AppInstance::getTimeLine() const
{
    return _imp->_currentProject->getTimeLine();
}

void
AppInstance::errorDialog(const std::string & title,
                         const std::string & message) const
{
    std::cout << "ERROR: " << title + ": " << message << std::endl;
}

void
AppInstance::errorDialog(const std::string & title,const std::string & message,bool* stopAsking) const
{
    std::cout << "ERROR: " << title + ": " << message << std::endl;
    *stopAsking = false;
}

void
AppInstance::warningDialog(const std::string & title,
                           const std::string & message) const
{
    std::cout << "WARNING: " << title + ": " << message << std::endl;
}

void
AppInstance::warningDialog(const std::string & title,const std::string & message,bool* stopAsking) const
{
    std::cout << "WARNING: " << title + ": " << message << std::endl;
    *stopAsking = false;
}


void
AppInstance::informationDialog(const std::string & title,
                               const std::string & message) const
{
    std::cout << "INFO: " << title + ": " << message << std::endl;
}

void
AppInstance::informationDialog(const std::string & title,const std::string & message,bool* stopAsking) const
{
    std::cout << "INFO: " << title + ": " << message << std::endl;
    *stopAsking = false;
}


Natron::StandardButtonEnum
AppInstance::questionDialog(const std::string & title,
                            const std::string & message,
                            Natron::StandardButtons /*buttons*/,
                            Natron::StandardButtonEnum /*defaultButton*/) const
{
    std::cout << "QUESTION: " << title + ": " << message << std::endl;

    ///FIXME: maybe we could use scanf here... but we have to translat all the standard buttons to strings...i'm lazy

    ///to do this now.
    return Natron::eStandardButtonYes;
}



void
AppInstance::triggerAutoSave()
{
    _imp->_currentProject->triggerAutoSave();
}


void
AppInstance::startWritersRendering(const std::list<RenderRequest>& writers)
{
    const std::vector<boost::shared_ptr<Node> > projectNodes = _imp->_currentProject->getCurrentNodes();
    
   
    std::list<RenderWork> renderers;

    if ( !writers.empty() ) {
        for (std::list<RenderRequest>::const_iterator it = writers.begin(); it != writers.end(); ++it) {
            
            boost::shared_ptr<Node> node;
            std::string writerName =  it->writerName.toStdString();
            
            for (U32 j = 0; j < projectNodes.size(); ++j) {
                if ( projectNodes[j]->getName() == writerName) {
                    node = projectNodes[j];
                    break;
                }
            }
            if (!node) {
                std::string exc(writerName);
                exc.append(" does not belong to the project file. Please enter a valid writer name.");
                throw std::invalid_argument(exc);
            } else {
                if ( !node->isOutputNode() ) {
                    std::string exc(writerName);
                    exc.append(" is not an output node! It cannot render anything.");
                    throw std::invalid_argument(exc);
                }
                if (node->getPluginID() == "Viewer") {
                    throw std::invalid_argument("Internal issue with the project loader...viewers should have been evicted from the project.");
                }
                RenderWork w;
                w.writer = dynamic_cast<OutputEffectInstance*>( node->getLiveInstance() );
                assert(w.writer);
                w.firstFrame = it->firstFrame;
                w.lastFrame = it->lastFrame;
                renderers.push_back(w);
            }
        }
    } else {
        //start rendering for all writers found in the project
        for (U32 j = 0; j < projectNodes.size(); ++j) {
            if ( projectNodes[j]->getLiveInstance()->isWriter() ) {
                
                RenderWork w;
                w.writer = dynamic_cast<OutputEffectInstance*>( projectNodes[j]->getLiveInstance() );
                assert(w.writer);
                if (w.writer) {
                    w.writer->getFrameRange_public(w.writer->getHash(), &w.firstFrame, &w.lastFrame);
                }
                renderers.push_back(w);
            }
        }
    }
    
    startWritersRendering(renderers);
}

void
AppInstance::startWritersRendering(const std::list<RenderWork>& writers)
{
    
    if ( appPTR->isBackground() ) {
        
        //blocking call, we don't want this function to return pre-maturely, in which case it would kill the app
        QtConcurrent::blockingMap( writers,boost::bind(&AppInstance::startRenderingFullSequence,this,_1,false,QString()) );
    } else {
        
        //Take a snapshot of the graph at this time, this will be the version loaded by the process
        bool renderInSeparateProcess = appPTR->getCurrentSettings()->isRenderInSeparatedProcessEnabled();
        QString savePath = getProject()->saveProject("","RENDER_SAVE.ntp",true);

        for (std::list<RenderWork>::const_iterator it = writers.begin();it!=writers.end();++it) {
            ///Use the frame range defined by the writer GUI because we're in an interactive session
            startRenderingFullSequence(*it,renderInSeparateProcess,savePath);
        }
    }
}

void
AppInstance::startRenderingFullSequence(const RenderWork& writerWork,bool /*renderInSeparateProcess*/,const QString& /*savePath*/)
{
    BlockingBackgroundRender backgroundRender(writerWork.writer);
    int first,last;
    if (writerWork.firstFrame == INT_MIN || writerWork.lastFrame == INT_MAX) {
        writerWork.writer->getFrameRange_public(writerWork.writer->getHash(), &first, &last);
        if (first == INT_MIN || last == INT_MAX) {
            first = getTimeLine()->leftBound();
            last = getTimeLine()->rightBound();
        }
    } else {
        first = writerWork.firstFrame;
        last = writerWork.lastFrame;
    }
    
    backgroundRender.blockingRender(first,last); //< doesn't return before rendering is finished
}

void
AppInstance::clearOpenFXPluginsCaches()
{
    const std::vector<boost::shared_ptr<Node> > activeNodes = _imp->_currentProject->getCurrentNodes();

    for (U32 i = 0; i < activeNodes.size(); ++i) {
        activeNodes[i]->purgeAllInstancesCaches();
    }
}

void
AppInstance::clearAllLastRenderedImages()
{
    const std::vector<boost::shared_ptr<Node> > activeNodes = _imp->_currentProject->getCurrentNodes();

    for (U32 i = 0; i < activeNodes.size(); ++i) {
        activeNodes[i]->clearLastRenderedImage();
    }
}



void
AppInstance::quit()
{
    appPTR->quit(this);
}

Natron::ViewerColorSpaceEnum
AppInstance::getDefaultColorSpaceForBitDepth(Natron::ImageBitDepthEnum bitdepth) const
{
    return _imp->_currentProject->getDefaultColorSpaceForBitDepth(bitdepth);
}

int
AppInstance::getMainView() const
{
    return _imp->_currentProject->getProjectMainView();
}

void
AppInstance::onOCIOConfigPathChanged(const std::string& path)
{
    _imp->_currentProject->onOCIOConfigPathChanged(path,false);
}

<<<<<<< HEAD
std::size_t
AppInstance::declareCurrentAppVariable_Python(std::string& script)
{
    size_t firstLine = ensureScriptHasModuleImport(NATRON_ENGINE_PYTHON_MODULE_NAME,script);
    
    ///Now define the app variable
    std::stringstream ss;
    ss << "app = getInstance(" << getAppID() << ") \n";
    std::string toInsert = ss.str();
    script.insert(firstLine, toInsert);
    
    return firstLine + toInsert.size();
=======
double
AppInstance::getProjectFrameRate() const
{
    return _imp->_currentProject->getProjectFrameRate();
>>>>>>> 52c1da6a
}<|MERGE_RESOLUTION|>--- conflicted
+++ resolved
@@ -563,7 +563,6 @@
     _imp->_currentProject->onOCIOConfigPathChanged(path,false);
 }
 
-<<<<<<< HEAD
 std::size_t
 AppInstance::declareCurrentAppVariable_Python(std::string& script)
 {
@@ -576,10 +575,11 @@
     script.insert(firstLine, toInsert);
     
     return firstLine + toInsert.size();
-=======
+
+}
+
 double
 AppInstance::getProjectFrameRate() const
 {
     return _imp->_currentProject->getProjectFrameRate();
->>>>>>> 52c1da6a
 }