/* ***** BEGIN LICENSE BLOCK *****
 * This file is part of Natron <http://www.natron.fr/>,
 * Copyright (C) 2016 INRIA and Alexandre Gauthier-Foichat
 *
 * Natron is free software: you can redistribute it and/or modify
 * it under the terms of the GNU General Public License as published by
 * the Free Software Foundation; either version 2 of the License, or
 * (at your option) any later version.
 *
 * Natron is distributed in the hope that it will be useful,
 * but WITHOUT ANY WARRANTY; without even the implied warranty of
 * MERCHANTABILITY or FITNESS FOR A PARTICULAR PURPOSE.  See the
 * GNU General Public License for more details.
 *
 * You should have received a copy of the GNU General Public License
 * along with Natron.  If not, see <http://www.gnu.org/licenses/gpl-2.0.html>
 * ***** END LICENSE BLOCK ***** */

// ***** BEGIN PYTHON BLOCK *****
// from <https://docs.python.org/3/c-api/intro.html#include-files>:
// "Since Python may define some pre-processor definitions which affect the standard headers on some systems, you must include Python.h before any standard headers are included."
#include <Python.h>
// ***** END PYTHON BLOCK *****

#include "Node.h"

#include <limits>
#include <locale>
#include <algorithm> // min, max
#include <bitset>
#include <cassert>
#include <stdexcept>
#include <sstream> // stringstream

#include "Global/Macros.h"

#if !defined(Q_MOC_RUN) && !defined(SBK_RUN)
#include <boost/scoped_ptr.hpp>
GCC_DIAG_UNUSED_LOCAL_TYPEDEFS_OFF
// /usr/local/include/boost/bind/arg.hpp:37:9: warning: unused typedef 'boost_static_assert_typedef_37' [-Wunused-local-typedef]
#include <boost/bind.hpp>
#include <boost/algorithm/string/predicate.hpp>
#include <boost/algorithm/string/case_conv.hpp>
GCC_DIAG_UNUSED_LOCAL_TYPEDEFS_ON
#endif

#include <QtCore/QDateTime>
#include <QtCore/QDebug>
#include <QtCore/QReadWriteLock>
#include <QtCore/QCoreApplication>
#include <QtCore/QWaitCondition>
#include <QtCore/QTextStream>
#include <QtCore/QFile>
#include <QtCore/QRegExp>

#include <ofxNatron.h>

#include <SequenceParsing.h>

#include "Global/MemoryInfo.h"

#include "Engine/NodePrivate.h"
#include "Engine/AbortableRenderInfo.h"
#include "Engine/AppInstance.h"
#include "Engine/AppManager.h"
#include "Engine/Backdrop.h"
#include "Engine/Curve.h"
#include "Engine/CreateNodeArgs.h"
#include "Engine/DiskCacheNode.h"
#include "Engine/Dot.h"
#include "Engine/EffectInstance.h"
#include "Engine/Format.h"
#include "Engine/FileSystemModel.h"
#include "Engine/FStreamsSupport.h"
#include "Engine/GroupInput.h"
#include "Engine/GroupOutput.h"
#include "Engine/GenericSchedulerThreadWatcher.h"
#include "Engine/Hash64.h"
#include "Engine/Image.h"
#include "Engine/ImageParams.h"
#include "Engine/Knob.h"
#include "Engine/KnobTypes.h"
#include "Engine/KnobFile.h"
#include "Engine/OneViewNode.h"
#include "Engine/LibraryBinary.h"
#include "Engine/Log.h"
#include "Engine/Lut.h"
#include "Engine/NodeGroup.h"
#include "Engine/NodeGraphI.h"
#include "Engine/NodeGuiI.h"
#include "Engine/OfxEffectInstance.h"
#include "Engine/OfxHost.h"
#include "Engine/OpenGLViewerI.h"
#include "Engine/Plugin.h"
#include "Engine/PrecompNode.h"
#include "Engine/Project.h"
#include "Engine/ReadNode.h"
#include "Engine/RenderValuesCache.h"
#include "Engine/RotoLayer.h"
#include "Engine/RotoPaint.h"
#include "Engine/RotoStrokeItem.h"
#include "Engine/StubNode.h"
#include "Engine/Settings.h"
#include "Engine/TimeLine.h"
#include "Engine/Timer.h"
#include "Engine/TrackMarker.h"
#include "Engine/TrackerNode.h"
#include "Engine/TrackerHelper.h"
#include "Engine/TLSHolder.h"
#include "Engine/UndoCommand.h"
#include "Engine/Utils.h" // convertFromPlainText
#include "Engine/ViewIdx.h"
#include "Engine/ViewerInstance.h"
#include "Engine/ViewerNode.h"
#include "Engine/WriteNode.h"

#include "Serialization/KnobSerialization.h"
#include "Serialization/NodeSerialization.h"
#include "Serialization/NodeClipBoard.h"
#include "Serialization/SerializationIO.h"

///The flickering of edges/nodes in the nodegraph will be refreshed
///at most every...
#define NATRON_RENDER_GRAPHS_HINTS_REFRESH_RATE_SECONDS 1


NATRON_NAMESPACE_ENTER;

using std::make_pair;
using std::cout; using std::endl;
using boost::shared_ptr;



/**
 *@brief Actually converting to ARGB... but it is called BGRA by
   the texture format GL_UNSIGNED_INT_8_8_8_8_REV
 **/
static unsigned int toBGRA(unsigned char r, unsigned char g, unsigned char b, unsigned char a) WARN_UNUSED_RETURN;
unsigned int
toBGRA(unsigned char r,
       unsigned char g,
       unsigned char b,
       unsigned char a)
{
    return (a << 24) | (r << 16) | (g << 8) | b;
}

Node::Node(const AppInstancePtr& app,
           const NodeCollectionPtr& group,
           const PluginPtr& plugin)
    : QObject()
    , _imp( new NodePrivate(this, app, group, plugin) )
{
    QObject::connect( this, SIGNAL(pluginMemoryUsageChanged(qint64)), appPTR, SLOT(onNodeMemoryRegistered(qint64)) );
    QObject::connect(this, SIGNAL(refreshIdentityStateRequested()), this, SLOT(onRefreshIdentityStateRequestReceived()), Qt::QueuedConnection);

    if (plugin && QString::fromUtf8(plugin->getPluginID().c_str()).startsWith(QLatin1String("com.FXHOME.HitFilm"))) {
        _imp->requiresGLFinishBeforeRender = true;
    }
}


Node::~Node()
{
    destroyNode(true, false);
}

bool
Node::isGLFinishRequiredBeforeRender() const
{
    return _imp->requiresGLFinishBeforeRender;
}

bool
Node::isPersistent() const
{
    return _imp->isPersistent;
}


PluginPtr
Node::getPlugin() const
{
    if (isPyPlug()) {
        return _imp->pyPlugHandle.lock();
    } else {
        return _imp->plugin.lock();
    }
}

PluginPtr
Node::getPyPlugPlugin() const
{
    return _imp->pyPlugHandle.lock();
}

PluginPtr
Node::getOriginalPlugin() const
{
    return _imp->plugin.lock();
}

void
Node::setPrecompNode(const PrecompNodePtr& precomp)
{
    //QMutexLocker k(&_imp->pluginsPropMutex);
    _imp->precomp = precomp;
}

PrecompNodePtr
Node::isPartOfPrecomp() const
{
    //QMutexLocker k(&_imp->pluginsPropMutex);
    return _imp->precomp.lock();
}

static bool findAvailableName(const std::string &baseName, const NodeCollectionPtr& group, const NodePtr& node, std::string* name)
{
    *name = baseName;
    int no = 1;
    do {
        if (no > 1) {
            std::stringstream ss;
            ss << baseName;
            ss << '_';
            ss << no;
            *name = ss.str();
        }
        ++no;
    } while ( group && group->checkIfNodeNameExists(*name, node) );

    // When no == 2 the name was available
    return no == 2;
}

void
Node::initNodeNameFallbackOnPluginDefault()
{
    NodeCollectionPtr group = getGroup();
    std::string name;
    std::string pluginLabel;
    AppManager::AppTypeEnum appType = appPTR->getAppType();
    PluginPtr plugin = getPlugin();
    if ( plugin &&
        ( ( appType == AppManager::eAppTypeBackground) ||
         ( appType == AppManager::eAppTypeGui) ||
         ( appType == AppManager::eAppTypeInterpreter) ) ) {
            pluginLabel = plugin->getLabelWithoutSuffix();
        } else {
            pluginLabel = plugin->getPluginLabel();
        }
    try {
        if (group) {
            group->initNodeName(plugin->getPluginID(), pluginLabel, &name);
        } else {
            name = NATRON_PYTHON_NAMESPACE::makeNameScriptFriendly(pluginLabel);
        }
    } catch (...) {
    }

    setNameInternal(name.c_str(), false);
}

void
Node::initNodeScriptName(const SERIALIZATION_NAMESPACE::NodeSerialization* serialization, const QString& fixedName)
{
    // If the serialization is not null, we are either pasting a node or loading it from a project.
    if (!fixedName.isEmpty()) {

        NodeCollectionPtr group = getGroup();
        std::string name;
        findAvailableName(fixedName.toStdString(), group, shared_from_this(), &name);

        //This version of setScriptName will not error if the name is invalid or already taken
        setScriptName_no_error_check(name);

        setLabel(name);


    } else if (serialization) {

        if (serialization->_nodeScriptName.empty()) {
            // The serialized script name may be empty in the case we are loading from a PyPlug/Preset directly
            initNodeNameFallbackOnPluginDefault();
        } else {
            NodeCollectionPtr group = getGroup();
            std::string name;
            bool nameAvailable = findAvailableName(serialization->_nodeScriptName, group, shared_from_this(), &name);

            // This version of setScriptName will not error if the name is invalid or already taken
            setScriptName_no_error_check(name);


            // If the script name was not available, give the same script name to the label, most likely this is a copy/paste operation.
            if (!nameAvailable) {
                setLabel(name);
            } else {
                setLabel(serialization->_nodeLabel);
            }
        }

    } else {
        initNodeNameFallbackOnPluginDefault();
    }



}

void
Node::createNodeGuiInternal(const CreateNodeArgsPtr& args)
{

    // The container group UI should have been created so far
    NodePtr thisShared = shared_from_this();
    NodeCollectionPtr group = getGroup();
    NodeGraphI* graph_i = group->getNodeGraph();
    if (graph_i) {
        graph_i->createNodeGui(thisShared, *args);

        // The gui pointer is set in the constructor of NodeGui
        if (!_imp->guiPointer.lock()) {
            throw std::runtime_error(tr("Could not create GUI for node %1").arg(QString::fromUtf8(getScriptName_mt_safe().c_str())).toStdString());
        }
    }
}

void
Node::load(const CreateNodeArgsPtr& args)
{
    // Called from the main thread. MT-safe
    assert( QThread::currentThread() == qApp->thread() );

    // Cannot load twice
    assert(!_imp->effect);

    // Should this node be persistent
    _imp->isPersistent = !args->getProperty<bool>(kCreateNodeArgsPropVolatile);

    // For Readers & Writers this is a hack to enable the internal decoder/encoder node to have a pointer to the main node the user sees
    _imp->ioContainer = args->getProperty<NodePtr>(kCreateNodeArgsPropMetaNodeContainer);

    NodeCollectionPtr group = getGroup();
    assert(group);
    if (!group) {
        throw std::logic_error("Node::load no container group!");
    }

    NodePtr thisShared = shared_from_this();

    // Add the node to the group before initializing anything else
    group->addNode(thisShared);

    // Should we report errors if load fails ?
    _imp->wasCreatedSilently = args->getProperty<bool>(kCreateNodeArgsPropSilent);

    // If this is a pyplug, load its properties
    std::string pyPlugID = args->getProperty<std::string>(kCreateNodeArgsPropPyPlugID);
    if (!pyPlugID.empty()) {
        _imp->pyPlugHandle = appPTR->getPluginBinary(QString::fromUtf8(pyPlugID.c_str()), -1, -1, false);
        _imp->isPyPlug = true;
    }


    // Any serialization from project load or copy/paste ?
    SERIALIZATION_NAMESPACE::NodeSerializationPtr serialization = args->getProperty<SERIALIZATION_NAMESPACE::NodeSerializationPtr >(kCreateNodeArgsPropNodeSerialization);

    // Should we load a preset ?
    std::string presetLabel = args->getProperty<std::string>(kCreateNodeArgsPropPreset);
    if (!presetLabel.empty()) {
        // If there's a preset specified, load serialization from preset

        // Figure out the plugin to use. We cannot use getPlugin() now because the effect is not yet created
        PluginPtr plugin = _imp->pyPlugHandle.lock();
        if (!plugin) {
            plugin = _imp->plugin.lock();
        }
        const std::vector<PluginPresetDescriptor>& presets = plugin->getPresetFiles();
        for (std::vector<PluginPresetDescriptor>::const_iterator it = presets.begin(); it!=presets.end(); ++it) {
            if (it->presetLabel.toStdString() == presetLabel) {

                // We found a matching preset
                _imp->initialNodePreset = presetLabel;
                break;
            }
        }
    } else if (serialization) {
        // The serialization had a preset
        _imp->initialNodePreset = serialization->_presetInstanceLabel;
    }




    std::string argFixedName = args->getProperty<std::string>(kCreateNodeArgsPropNodeInitialName);

    PluginPtr pluginPtr = _imp->plugin.lock();

     // Get the function pointer to create the plug-in instance
    EffectBuilder createFunc = (EffectBuilder)pluginPtr->getProperty<void*>(kNatronPluginPropCreateFunc);
    assert(createFunc);
    if (!createFunc) {
        throw std::invalid_argument("Node::load: No kNatronPluginPropCreateFunc property set on plug-in!");
    }
    _imp->effect = createFunc(thisShared);
    assert(_imp->effect);
    if (!_imp->effect) {
        throw std::runtime_error(tr("Could not create instance of %1").arg(QString::fromUtf8(getPluginID().c_str())).toStdString());
    }

    // Hack for Reader/Writer node
    NodePtr ioContainer = _imp->ioContainer.lock();
    if (ioContainer) {
        ReadNodePtr isReader = ioContainer->isEffectReadNode();
        if (isReader) {
            isReader->setEmbeddedReader(thisShared);
        } else {
            WriteNodePtr isWriter = ioContainer->isEffectWriteNode();
            assert(isWriter);
            if (isWriter) {
                isWriter->setEmbeddedWriter(thisShared);
            }
        }
    }

    bool argsNoNodeGui = args->getProperty<bool>(kCreateNodeArgsPropNoNodeGUI);


    // Make sure knobs initialization does not attempt to call knobChanged or trigger a render.
    _imp->effect->beginChanges();

    // For OpenFX this calls describe & describeInContext if neede dand then creates parameters and clips
    _imp->effect->initializeDataAfterCreate();

    // Set the node name
    initNodeScriptName(serialization.get(), QString::fromUtf8(argFixedName.c_str()));

    // Set plug-in accepted bitdepths and set default metadata
    refreshAcceptedBitDepths();

    // Load inputs
    initializeInputs();

    // Create knobs
    initializeKnobs(serialization.get() != 0, !argsNoNodeGui);

    // If this node is a group and we are in gui mode, create the node graph right now before creating any other
    // subnodes (in restoreNodeToDefaultState). This is so that the nodes get a proper position
    {
        NodeGroupPtr isGroupNode = toNodeGroup(_imp->effect);
        if (isGroupNode && isGroupNode->isSubGraphUserVisible() ) {
            getApp()->createGroupGui(thisShared, *args);
        }
    }

    // Restore the node to its default state including internal node graph and such for groups
    restoreNodeToDefaultState(args);

    // if we have initial values set for Knobs in the CreateNodeArgs object, deserialize them now
    setValuesFromSerialization(*args);

    // Setup default-metadata
    _imp->effect->setDefaultMetadata();

    // For OpenFX we create the image effect now
    _imp->effect->createInstanceAction();

    // For readers, set their original frame range when creating them
    if ( !serialization && ( _imp->effect->isReader() || _imp->effect->isWriter() ) ) {
        KnobIPtr filenameKnob = getKnobByName(kOfxImageEffectFileParamName);
        if (filenameKnob) {
            onFileNameParameterChanged(filenameKnob);
        }
    }

    // Check if there is any overlay
    _imp->effect->initializeOverlayInteract();

    // Refresh render scale support
    _imp->effect->refreshRenderScaleSupport();

    // Refresh dynamic props such as tiles support, OpenGL support, multi-thread etc...
    refreshDynamicProperties();

    // Ensure the OpenGL support knob has a consistant state according to the project
    onOpenGLEnabledKnobChangedOnProject(getApp()->getProject()->isOpenGLRenderActivated());

    // Get the sub-label knob
    restoreSublabel();

    // If this plug-in create views (ReadOIIO only) then refresh them
    refreshCreatedViews();

    // Notify the container group we added this node
    group->notifyNodeActivated(thisShared);

    // Create gui if needed. For groups this will also create the GUI of all internal nodes
    // unless they are not created yet
    if (!argsNoNodeGui && !getApp()->isBackground()) {
        createNodeGuiInternal(args);
    }

    // This node is now considered created
    _imp->nodeCreated = true;
    
    // Callback to the effect notifying everything is setup.
    // Generally used by Group derivatives class to initialize internal nodes
    // unless there is a serialization that was loaded before
    _imp->effect->onEffectCreated(*args);

    // Refresh page order so that serialization does not save it if it did not change
    _imp->refreshDefaultPagesOrder();

    // Refresh knobs Viewer UI order so that serialization does not save it if it did not change
    _imp->refreshDefaultViewerKnobsOrder();

    // Refresh data that depend on inputs
    if ( !getApp()->isCreatingNodeTree() ) {
        refreshAllInputRelatedData(!serialization);
    }

    // Run the Python callback
    _imp->runOnNodeCreatedCB(!serialization);

    // If needed compute a preview for this node
    computePreviewImage( getApp()->getTimeLine()->currentFrame() );

    // Resume knobChanged calls
    _imp->effect->endChanges();
} // load

std::string
Node::getCurrentNodePresets() const
{
    QMutexLocker k(&_imp->nodePresetMutex);
    return _imp->initialNodePreset;
}


void
Node::setRenderThreadSafety(RenderSafetyEnum safety)
{
    QMutexLocker k(&_imp->pluginsPropMutex);

    _imp->currentThreadSafety = safety;
}

RenderSafetyEnum
Node::getCurrentRenderThreadSafety() const
{
    if ( !isMultiThreadingSupportEnabledForPlugin() ) {
        return eRenderSafetyInstanceSafe;
    }
    QMutexLocker k(&_imp->pluginsPropMutex);

    return _imp->currentThreadSafety;
}

void
Node::revertToPluginThreadSafety()
{
    QMutexLocker k(&_imp->pluginsPropMutex);

    _imp->currentThreadSafety = _imp->pluginSafety;
}


RenderSafetyEnum
Node::getPluginRenderThreadSafety() const
{
    QMutexLocker k(&_imp->pluginsPropMutex);
    return _imp->pluginSafety;
}

void
Node::setCurrentOpenGLRenderSupport(PluginOpenGLRenderSupport support)
{
    QMutexLocker k(&_imp->pluginsPropMutex);

    _imp->currentSupportOpenGLRender = support;
}

PluginOpenGLRenderSupport
Node::getCurrentOpenGLRenderSupport() const
{
    PluginPtr plugin = getPlugin();
    if (plugin) {
        PluginOpenGLRenderSupport pluginProp = (PluginOpenGLRenderSupport)plugin->getProperty<int>(kNatronPluginPropOpenGLSupport);
        if (pluginProp != ePluginOpenGLRenderSupportYes) {
            return pluginProp;
        }
    }

    if (!getApp()->getProject()->isGPURenderingEnabledInProject()) {
        return ePluginOpenGLRenderSupportNone;
    }

    // Ok still turned on, check the value of the opengl support knob in the Node page
    KnobChoicePtr openglSupportKnob = _imp->openglRenderingEnabledKnob.lock();
    if (openglSupportKnob) {
        int index = openglSupportKnob->getValue();
        if (index == 1) {
            return ePluginOpenGLRenderSupportNone;
        } else if (index == 2 && getApp()->isBackground()) {
            return ePluginOpenGLRenderSupportNone;
        }
    }

    // Descriptor returned that it supported OpenGL, let's see if it turned off/on in the instance the OpenGL rendering
    QMutexLocker k(&_imp->pluginsPropMutex);

    return _imp->currentSupportOpenGLRender;
}

void
Node::setCurrentSequentialRenderSupport(SequentialPreferenceEnum support)
{
    QMutexLocker k(&_imp->pluginsPropMutex);

    _imp->currentSupportSequentialRender = support;
}

SequentialPreferenceEnum
Node::getCurrentSequentialRenderSupport() const
{
    QMutexLocker k(&_imp->pluginsPropMutex);

    return _imp->currentSupportSequentialRender;
}

void
Node::setCurrentSupportTiles(bool support)
{
    QMutexLocker k(&_imp->pluginsPropMutex);

    _imp->currentSupportTiles = support;
}

bool
Node::getCurrentSupportTiles() const
{
    QMutexLocker k(&_imp->pluginsPropMutex);

    return _imp->currentSupportTiles;
}

void
Node::setCurrentCanTransform(bool support)
{
    QMutexLocker k(&_imp->pluginsPropMutex);

    _imp->currentCanTransform = support;
}

bool
Node::getCurrentCanTransform() const
{
    QMutexLocker k(&_imp->pluginsPropMutex);

    return _imp->currentCanTransform;
}

void
Node::refreshDynamicProperties()
{
    PluginOpenGLRenderSupport pluginGLSupport = ePluginOpenGLRenderSupportNone;
    PluginPtr plugin = getPlugin();
    if (plugin) {
        pluginGLSupport = (PluginOpenGLRenderSupport)plugin->getProperty<int>(kNatronPluginPropOpenGLSupport);
        if (plugin->isOpenGLEnabled() && pluginGLSupport == ePluginOpenGLRenderSupportYes) {
            // Ok the plug-in supports OpenGL, figure out now if can be turned on/off by the instance
            pluginGLSupport = _imp->effect->getCurrentOpenGLSupport();
        }
    }


    setCurrentOpenGLRenderSupport(pluginGLSupport);
    bool tilesSupported = _imp->effect->supportsTiles();
    bool multiResSupported = _imp->effect->supportsMultiResolution();
    bool canTransform = _imp->effect->getCanTransform();
    _imp->pluginSafety = _imp->effect->getCurrentRenderThreadSafety();
    setRenderThreadSafety(_imp->pluginSafety);
    setCurrentSupportTiles(multiResSupported && tilesSupported);
    setCurrentSequentialRenderSupport( _imp->effect->getSequentialPreference() );
    setCurrentCanTransform(canTransform);
}

bool
Node::isRenderScaleSupportEnabledForPlugin() const
{
    PluginPtr plugin = getPlugin();
    return plugin ? plugin->isRenderScaleEnabled() : true;
}

bool
Node::isMultiThreadingSupportEnabledForPlugin() const
{
    PluginPtr plugin = getPlugin();
    return plugin ? plugin->isMultiThreadingEnabled() : true;
}


bool
Node::isDuringPaintStrokeCreation() const
{
    // We should render only
    RotoStrokeItemPtr attachedStroke = toRotoStrokeItem(getAttachedRotoItem());
    if (!attachedStroke) {
        return false;
    }
    return attachedStroke->isCurrentlyDrawing();
}


void
Node::refreshAcceptedBitDepths()
{
    assert( QThread::currentThread() == qApp->thread() );
    _imp->supportedDepths.clear();
    _imp->effect->addSupportedBitDepth(&_imp->supportedDepths);
    if ( _imp->supportedDepths.empty() ) {
        //From the spec:
        //The default for a plugin is to have none set, the plugin must define at least one in its describe action.
        throw std::runtime_error("Plug-in does not support 8bits, 16bits or 32bits floating point image processing.");
    }

}

bool
Node::isNodeCreated() const
{
    return _imp->nodeCreated;
}

void
Node::setProcessChannelsValues(bool doR,
                               bool doG,
                               bool doB,
                               bool doA)
{
    KnobBoolPtr eR = _imp->enabledChan[0].lock();

    if (eR) {
        eR->setValue(doR);
    }
    KnobBoolPtr eG = _imp->enabledChan[1].lock();
    if (eG) {
        eG->setValue(doG);
    }
    KnobBoolPtr eB = _imp->enabledChan[2].lock();
    if (eB) {
        eB->setValue(doB);
    }
    KnobBoolPtr eA = _imp->enabledChan[3].lock();
    if (eA) {
        eA->setValue(doA);
    }
}

bool
Node::setStreamWarningInternal(StreamWarningEnum warning,
                               const QString& message)
{
    assert( QThread::currentThread() == qApp->thread() );
    std::map<Node::StreamWarningEnum, QString>::iterator found = _imp->streamWarnings.find(warning);
    if ( found == _imp->streamWarnings.end() ) {
        _imp->streamWarnings.insert( std::make_pair(warning, message) );

        return true;
    } else {
        if (found->second != message) {
            found->second = message;

            return true;
        }
    }

    return false;
}

void
Node::setStreamWarning(StreamWarningEnum warning,
                       const QString& message)
{
    if ( setStreamWarningInternal(warning, message) ) {
        Q_EMIT streamWarningsChanged();
    }
}

void
Node::setStreamWarnings(const std::map<StreamWarningEnum, QString>& warnings)
{
    bool changed = false;

    for (std::map<StreamWarningEnum, QString>::const_iterator it = warnings.begin(); it != warnings.end(); ++it) {
        changed |= setStreamWarningInternal(it->first, it->second);
    }
    if (changed) {
        Q_EMIT streamWarningsChanged();
    }
}

void
Node::clearStreamWarning(StreamWarningEnum warning)
{
    assert( QThread::currentThread() == qApp->thread() );
    std::map<Node::StreamWarningEnum, QString>::iterator found = _imp->streamWarnings.find(warning);
    if ( ( found == _imp->streamWarnings.end() ) || found->second.isEmpty() ) {
        return;
    }
    found->second.clear();
    Q_EMIT streamWarningsChanged();
}

void
Node::getStreamWarnings(std::map<StreamWarningEnum, QString>* warnings) const
{
    assert( QThread::currentThread() == qApp->thread() );
    *warnings = _imp->streamWarnings;
}



void
Node::declareTablePythonFields()
{
    KnobItemsTablePtr table = _imp->effect->getItemsTable();
    if (!table) {
        return;
    }
    if (getScriptName_mt_safe().empty()) {
        return;
    }

    table->declareItemsToPython();
}

NodeCollectionPtr
Node::getGroup() const
{
    QMutexLocker k(&_imp->groupMutex);
    return _imp->group.lock();
}


void
Node::removeAllImagesFromCache()
{
    AppInstancePtr app = getApp();

    if (!app) {
        return;
    }
    ProjectPtr proj = app->getProject();

    if ( proj->isProjectClosing() || proj->isLoadingProject() ) {
        return;
    }
    appPTR->removeAllCacheEntriesForPlugin(getPluginID());
}


void
Node::setValuesFromSerialization(const CreateNodeArgs& args)
{
    
    std::vector<std::string> params = args.getPropertyN<std::string>(kCreateNodeArgsPropNodeInitialParamValues);
    
    assert( QThread::currentThread() == qApp->thread() );
    const std::vector< KnobIPtr > & nodeKnobs = getKnobs();

    for (std::size_t i = 0; i < params.size(); ++i) {
        for (U32 j = 0; j < nodeKnobs.size(); ++j) {
            if (nodeKnobs[j]->getName() == params[i]) {
                
                KnobBoolBasePtr isBool = toKnobBoolBase(nodeKnobs[j]);
                KnobIntBasePtr isInt = toKnobIntBase(nodeKnobs[j]);
                KnobDoubleBasePtr isDbl = toKnobDoubleBase(nodeKnobs[j]);
                KnobStringBasePtr isStr = toKnobStringBase(nodeKnobs[j]);
                int nDims = nodeKnobs[j]->getNDimensions();

                std::string propName = kCreateNodeArgsPropParamValue;
                propName += "_";
                propName += params[i];
                if (isBool) {
                    std::vector<bool> v = args.getPropertyN<bool>(propName);
                    nDims = std::min((int)v.size(), nDims);
                    for (int d = 0; d < nDims; ++d) {
                        isBool->setValue(v[d]);
                    }
                } else if (isInt) {
                    std::vector<int> v = args.getPropertyN<int>(propName);
                    nDims = std::min((int)v.size(), nDims);
                    for (int d = 0; d < nDims; ++d) {
                        isInt->setValue(v[d]);
                    }
                } else if (isDbl) {
                    std::vector<double> v = args.getPropertyN<double>(propName);
                    nDims = std::min((int)v.size(), nDims);
                    for (int d = 0; d < nDims; ++d) {
                        isDbl->setValue(v[d]);
                    }
                } else if (isStr) {
                    std::vector<std::string> v = args.getPropertyN<std::string>(propName);
                    nDims = std::min((int)v.size(), nDims);
                    for (int d = 0; d < nDims; ++d) {
                        isStr->setValue(v[d]);
                    }
                }
                break;
            }
        }
    }
    
    
}



void
Node::restoreUserKnob(const KnobGroupPtr& group,
                      const KnobPagePtr& page,
                      const SERIALIZATION_NAMESPACE::SerializationObjectBase& serializationBase,
                      unsigned int recursionLevel)
{
    
    const SERIALIZATION_NAMESPACE::KnobSerialization* serialization = dynamic_cast<const SERIALIZATION_NAMESPACE::KnobSerialization*>(&serializationBase);
    const SERIALIZATION_NAMESPACE::GroupKnobSerialization* groupSerialization = dynamic_cast<const SERIALIZATION_NAMESPACE::GroupKnobSerialization*>(&serializationBase);
    assert(serialization || groupSerialization);
    if (!serialization && !groupSerialization) {
        return;
    }

    if (groupSerialization) {
        KnobIPtr found = getKnobByName(groupSerialization->_name);

        bool isPage = false;
        bool isGroup = false;
        if (groupSerialization->_typeName == KnobPage::typeNameStatic()) {
            isPage = true;
        } else if (groupSerialization->_typeName == KnobGroup::typeNameStatic()) {
            isGroup = true;
        } else {
            if (recursionLevel == 0) {
                // Recursion level is 0, so we are a page since pages all knobs must live in a page.
                // We use it because in the past we didn't serialize the typename so we could not know if this was
                // a page or a group.
                isPage = true;
            } else {
                isGroup = true;
            }
        }
        assert(isPage != isGroup);
        if (isPage) {
            KnobPagePtr page;
            if (!found) {
                page = AppManager::createKnob<KnobPage>(_imp->effect, groupSerialization->_label, 1, false);
                page->setAsUserKnob(true);
                page->setName(groupSerialization->_name);
            } else {
                page = toKnobPage(found);
            }
            if (!page) {
                return;
            }
            if (!found && _imp->isLoadingPreset) {
                _imp->presetKnobs.push_back(page);
            }
            for (std::list<boost::shared_ptr<SERIALIZATION_NAMESPACE::KnobSerializationBase> >::const_iterator it = groupSerialization->_children.begin(); it != groupSerialization->_children.end(); ++it) {
                restoreUserKnob(KnobGroupPtr(), page, **it, recursionLevel + 1);
            }

        } else if (isGroup) { //!ispage
            KnobGroupPtr grp;
            if (!found) {
                grp = AppManager::createKnob<KnobGroup>(_imp->effect, groupSerialization->_label, 1, false);
            } else {
                grp = toKnobGroup(found);

            }
            if (!grp) {
                return;
            }
            grp->setAsUserKnob(true);
            grp->setName(groupSerialization->_name);
            if (groupSerialization->_isSetAsTab) {
                grp->setAsTab();
            }
            assert(page);
            if (page) {
                page->addKnob(grp);
            }
            if (group) {
                group->addKnob(grp);
            }
            if (!found && _imp->isLoadingPreset) {
                _imp->presetKnobs.push_back(group);
            }
            grp->setValue(groupSerialization->_isOpened);
            for (std::list<boost::shared_ptr<SERIALIZATION_NAMESPACE::KnobSerializationBase> >::const_iterator it = groupSerialization->_children.begin(); it != groupSerialization->_children.end(); ++it) {
                restoreUserKnob(grp, page, **it, recursionLevel + 1);
            }
        } // ispage

    } else {



        assert(serialization->_isUserKnob);
        if (!serialization->_isUserKnob) {
            return;
        }


        bool isFile = serialization->_typeName == KnobFile::typeNameStatic();
        bool isPath = serialization->_typeName == KnobPath::typeNameStatic();
        bool isString = serialization->_typeName == KnobString::typeNameStatic();
        bool isParametric = serialization->_typeName == KnobParametric::typeNameStatic();
        bool isChoice = serialization->_typeName == KnobChoice::typeNameStatic();
        bool isDouble = serialization->_typeName == KnobDouble::typeNameStatic();
        bool isColor = serialization->_typeName == KnobColor::typeNameStatic();
        bool isInt = serialization->_typeName == KnobInt::typeNameStatic();
        bool isBool = serialization->_typeName == KnobBool::typeNameStatic();
        bool isSeparator = serialization->_typeName == KnobSeparator::typeNameStatic();
        bool isButton = serialization->_typeName == KnobButton::typeNameStatic();

        assert(isInt || isDouble || isBool || isChoice || isColor || isString || isFile || isPath || isButton || isSeparator || isParametric);

        KnobIPtr knob;
        KnobIPtr found = getKnobByName(serialization->_scriptName);
        if (found) {
            knob = found;
        } else {
            if (isInt) {
                knob = AppManager::createKnob<KnobInt>(_imp->effect, serialization->_label, serialization->_dimension, false);
            } else if (isDouble) {
                knob = AppManager::createKnob<KnobDouble>(_imp->effect, serialization->_label, serialization->_dimension, false);
            } else if (isBool) {
                knob = AppManager::createKnob<KnobBool>(_imp->effect, serialization->_label, serialization->_dimension, false);
            } else if (isChoice) {
                knob = AppManager::createKnob<KnobChoice>(_imp->effect, serialization->_label, serialization->_dimension, false);
            } else if (isColor) {
                knob = AppManager::createKnob<KnobColor>(_imp->effect, serialization->_label, serialization->_dimension, false);
            } else if (isString) {
                knob = AppManager::createKnob<KnobString>(_imp->effect, serialization->_label, serialization->_dimension, false);
            } else if (isFile) {
                knob = AppManager::createKnob<KnobFile>(_imp->effect, serialization->_label, serialization->_dimension, false);
            } else if (isPath) {
                knob = AppManager::createKnob<KnobPath>(_imp->effect, serialization->_label, serialization->_dimension, false);
            } else if (isButton) {
                knob = AppManager::createKnob<KnobButton>(_imp->effect, serialization->_label, serialization->_dimension, false);
            } else if (isSeparator) {
                knob = AppManager::createKnob<KnobSeparator>(_imp->effect, serialization->_label, serialization->_dimension, false);
            } else if (isParametric) {
                knob = AppManager::createKnob<KnobParametric>(_imp->effect, serialization->_label, serialization->_dimension, false);
            }
            if (!found && _imp->isLoadingPreset) {
                _imp->presetKnobs.push_back(knob);
            }
        } // found


        assert(knob);
        if (!knob) {
            return;
        }

        knob->fromSerialization(*serialization);

        if (group) {
            group->addKnob(knob);
        } else if (page) {
            page->addKnob(knob);
        }
    } // groupSerialization

} // restoreUserKnob

std::string
Node::getContainerGroupFullyQualifiedName() const
{
    NodeCollectionPtr collection = getGroup();
    NodeGroupPtr containerIsGroup = toNodeGroup(collection);
    if (containerIsGroup) {
        return  containerIsGroup->getNode()->getFullyQualifiedName();
    }
    return std::string();
}

void
Node::toSerialization(SERIALIZATION_NAMESPACE::SerializationObjectBase* serializationBase)
{

    SERIALIZATION_NAMESPACE::NodeSerialization* serialization = dynamic_cast<SERIALIZATION_NAMESPACE::NodeSerialization*>(serializationBase);
    assert(serialization);
    if (!serialization) {
        return;
    }

    // All this code is MT-safe as it runs in the serialization thread

    OfxEffectInstancePtr isOfxEffect = boost::dynamic_pointer_cast<OfxEffectInstance>(getEffectInstance());

    if (isOfxEffect) {
        // For OpenFX nodes, we call the sync private data action now to let a chance to the plug-in to synchronize it's
        // private data to parameters that will be saved with the project.
        isOfxEffect->syncPrivateData_other_thread();
    }


    // Check if pages ordering changed, if not do not serialize
    bool pageOrderChanged = true;
    if (serialization->_encodeType == SERIALIZATION_NAMESPACE::NodeSerialization::eNodeSerializationTypeRegular) {
        pageOrderChanged = hasPageOrderChangedSinceDefault();
    }

    bool isFullSaveMode = appPTR->getCurrentSettings()->getIsFullRecoverySaveModeEnabled();

    // Always store the sub-graph when encoding as a PyPlug
    const bool subGraphEdited = serialization->_encodeType == SERIALIZATION_NAMESPACE::NodeSerialization::eNodeSerializationTypePyPlug || isSubGraphEditedByUser();

    KnobPagePtr pyPlugPage = _imp->pyPlugPage.lock();

    KnobsVec knobs = getEffectInstance()->getKnobs_mt_safe();
    std::list<KnobIPtr > userPages;
    for (std::size_t i  = 0; i < knobs.size(); ++i) {
        KnobGroupPtr isGroup = toKnobGroup(knobs[i]);
        KnobPagePtr isPage = toKnobPage(knobs[i]);

        // For pages, check if it is a user knob, if so serialialize user knobs recursively
        if (isPage) {
            // Don t save empty pages
            if (isPage->getChildren().empty()) {
                continue;
            }

            // Save pages order if it has changed or if we are encoding a PyPlug
            if (!isPage->getIsSecret() && (pageOrderChanged || serialization->_encodeType == SERIALIZATION_NAMESPACE::NodeSerialization::eNodeSerializationTypePyPlug)) {
                serialization->_pagesIndexes.push_back( knobs[i]->getName() );
            }

            // Save user pages if they were added by the user with respect to the initial plug-in state, or if we are encoding as a PyPlug
            if ( knobs[i]->isUserKnob() && (!knobs[i]->isDeclaredByPlugin() || serialization->_encodeType == SERIALIZATION_NAMESPACE::NodeSerialization::eNodeSerializationTypePyPlug)) {
                userPages.push_back(knobs[i]);
            }
            continue;
        }

        bool hasExpr = false;
        {
            std::list<ViewIdx> views = knobs[i]->getViewsList();
            for (int d = 0; d < knobs[i]->getNDimensions(); ++d) {
                for (std::list<ViewIdx>::const_iterator itV = views.begin(); itV != views.end(); ++itV) {
                    if (!knobs[i]->getExpression(DimIdx(d), *itV).empty()) {
                        hasExpr = true;
                        break;
                    }
                    KnobDimViewKey linkData;
                    if (knobs[i]->getSharingMaster(DimIdx(d), *itV, &linkData)) {
                        hasExpr = true;
                        break;
                    }
                }
                if (hasExpr) {
                    break;
                }
            }
        }
        if (!knobs[i]->getIsPersistent() && !hasExpr) {
            // Don't serialize non persistant knobs
            continue;
        }

        if (knobs[i]->isUserKnob()) {
            // Don't serialize user knobs, its taken care of by user pages
            continue;
        }

        if (isGroup || isPage) {
            // Don't serialize these, they don't hold anything
            continue;
        }

        if (!isFullSaveMode && !knobs[i]->hasModifications() && !knobs[i]->hasDefaultValueChanged() && !hasExpr) {
            // This knob was not modified by the user, don't serialize it
            continue;
        }

        // If the knob is in the PyPlug page, only serialize if the PyPlug page is visible or if we are exporting as a
        // Pyplug
        if (pyPlugPage && pyPlugPage->getIsSecret() && knobs[i]->getTopLevelPage() == pyPlugPage && serialization->_encodeType != SERIALIZATION_NAMESPACE::NodeSerialization::eNodeSerializationTypePyPlug) {
            continue;
        }

        SERIALIZATION_NAMESPACE::KnobSerializationPtr newKnobSer( new SERIALIZATION_NAMESPACE::KnobSerialization );
        knobs[i]->toSerialization(newKnobSer.get());
        if (newKnobSer->_mustSerialize) {
            serialization->_knobsValues.push_back(newKnobSer);
        }

    }

    // Serialize user pages now
    for (std::list<KnobIPtr>::const_iterator it = userPages.begin(); it != userPages.end(); ++it) {
        boost::shared_ptr<SERIALIZATION_NAMESPACE::GroupKnobSerialization> s( new SERIALIZATION_NAMESPACE::GroupKnobSerialization );
        (*it)->toSerialization(s.get());
        serialization->_userPages.push_back(s);
    }


    serialization->_groupFullyQualifiedScriptName = getContainerGroupFullyQualifiedName();

    serialization->_nodeLabel = getLabel_mt_safe();

    serialization->_nodeScriptName = getScriptName_mt_safe();

    // When serializing as pyplug, always set in the plugin-id the original plug-in ID.
    if (serialization->_encodeType == SERIALIZATION_NAMESPACE::NodeSerialization::eNodeSerializationTypePyPlug) {
        serialization->_pluginID = getOriginalPlugin()->getPluginID();
    } else {
        serialization->_pluginID = getPluginID();
    }

    {
        QMutexLocker k(&_imp->nodePresetMutex);
        serialization->_presetInstanceLabel = _imp->initialNodePreset;
    }

    serialization->_pluginMajorVersion = getMajorVersion();

    serialization->_pluginMinorVersion = getMinorVersion();

    // Only serialize inputs for regular serialization
    if (serialization->_encodeType == SERIALIZATION_NAMESPACE::NodeSerialization::eNodeSerializationTypeRegular) {
        getInputNames(serialization->_inputs, serialization->_masks);
    }


    KnobItemsTablePtr table = _imp->effect->getItemsTable();
    if (table && table->getNumTopLevelItems() > 0) {
        serialization->_tableModel.reset(new SERIALIZATION_NAMESPACE::KnobItemsTableSerialization);
        table->toSerialization(serialization->_tableModel.get());
    }

    // For groups, serialize its children if the graph was edited
    NodeGroupPtr isGrp = isEffectNodeGroup();
    if (isGrp && subGraphEdited) {
        NodesList nodes;
        isGrp->getActiveNodes(&nodes);

        for (NodesList::iterator it = nodes.begin(); it != nodes.end(); ++it) {
            if ( (*it)->isPersistent() ) {
                
                SERIALIZATION_NAMESPACE::NodeSerializationPtr state;
                StubNodePtr isStub = toStubNode((*it)->getEffectInstance());
                if (isStub) {
                    state = isStub->getNodeSerialization();
                    if (!state) {
                        continue;
                    }
                } else {
                    state.reset( new SERIALIZATION_NAMESPACE::NodeSerialization );
                    (*it)->toSerialization(state.get());
                }
                
                serialization->_children.push_back(state);
            }
        }
    }

    // User created components
    std::list<ImageComponents> userComps;
    getUserCreatedComponents(&userComps);
    for (std::list<ImageComponents>::iterator it = userComps.begin(); it!=userComps.end(); ++it) {
        SERIALIZATION_NAMESPACE::ImageComponentsSerialization s;
        s.layerName = it->getLayerName();
        s.globalCompsName = it->getComponentsGlobalName();
        s.channelNames = it->getComponentsNames();
        serialization->_userComponents.push_back(s);
    }

    getPosition(&serialization->_nodePositionCoords[0], &serialization->_nodePositionCoords[1]);

    // Only save the size for backdrops, that's the only node where the user can resize
    if (isEffectBackdrop()) {
        getSize(&serialization->_nodeSize[0], &serialization->_nodeSize[1]);
    }

    if (hasColorChangedSinceDefault()) {
        getColor(&serialization->_nodeColor[0], &serialization->_nodeColor[1], &serialization->_nodeColor[2]);
    }
    getOverlayColor(&serialization->_overlayColor[0], &serialization->_overlayColor[1], &serialization->_overlayColor[2]);

    // Only serialize viewer UI knobs order if it has changed

    bool serializeViewerKnobs = serialization->_encodeType != SERIALIZATION_NAMESPACE::NodeSerialization::eNodeSerializationTypeRegular;
    KnobsVec viewerUIKnobs = getEffectInstance()->getViewerUIKnobs();
    if (!serializeViewerKnobs) {
        if (viewerUIKnobs.size() != _imp->defaultViewerKnobsOrder.size()) {
            std::list<std::string>::const_iterator it2 = _imp->defaultViewerKnobsOrder.begin();
            bool hasChanged = false;
            for (KnobsVec::iterator it = viewerUIKnobs.begin(); it!=viewerUIKnobs.end(); ++it, ++it2) {
                if ((*it)->getName() != *it2) {
                    hasChanged = true;
                    break;
                }
            }
            serializeViewerKnobs |= hasChanged;
        }
    }
    if (serializeViewerKnobs) {
        for (KnobsVec::iterator it = viewerUIKnobs.begin(); it!=viewerUIKnobs.end(); ++it) {
            serialization->_viewerUIKnobsOrder.push_back((*it)->getName());
        }
    }

} // Node::toSerialization

void
Node::fromSerialization(const SERIALIZATION_NAMESPACE::SerializationObjectBase& serializationBase)
{
    const SERIALIZATION_NAMESPACE::NodeSerialization* serialization = dynamic_cast<const SERIALIZATION_NAMESPACE::NodeSerialization*>(&serializationBase);
    assert(serialization);
    if (!serialization) {
        return;
    }

    // Load all knobs as well as user knobs and roto/tracking data
    loadKnobsFromSerialization(*serialization);

    // Remember the UI
    {
        QMutexLocker k(&_imp->nodeUIDataMutex);
        _imp->nodePositionCoords[0] = serialization->_nodePositionCoords[0];
        _imp->nodePositionCoords[1] = serialization->_nodePositionCoords[1];
        _imp->nodeSize[0] = serialization->_nodeSize[0];
        _imp->nodeSize[1] = serialization->_nodeSize[1];
        _imp->nodeColor[0] = serialization->_nodeColor[0];
        _imp->nodeColor[1] = serialization->_nodeColor[1];
        _imp->nodeColor[2] = serialization->_nodeColor[2];
        _imp->overlayColor[0] = serialization->_overlayColor[0];
        _imp->overlayColor[1] = serialization->_overlayColor[1];
        _imp->overlayColor[2] = serialization->_overlayColor[2];
    }

} // fromSerialization

void
Node::loadInternalNodeGraph(bool initialSetupAllowed,
                            const SERIALIZATION_NAMESPACE::NodeSerialization* projectSerialization,
                            const SERIALIZATION_NAMESPACE::NodeSerialization* pyPlugSerialization)
{
    NodeGroupPtr isGrp = isEffectNodeGroup();
    if (!isGrp) {
        return;
    }

    // Only do this when loading the node the first time
    assert(!isNodeCreated());

    {
        PluginPtr pyPlug = _imp->pyPlugHandle.lock();
        // For old PyPlugs based on Python scripts, the nodes are created by the Python script after the Group itself
        // gets created. So don't do anything
        bool isPythonScriptPyPlug = pyPlug && pyPlug->getProperty<bool>(kNatronPluginPropPyPlugIsPythonScript);
        if (isPythonScriptPyPlug) {
            return;
        }
    }

    // PyPlug serialization is only for pyplugs
    assert(!_imp->isPyPlug || pyPlugSerialization);


    // If we are creating the node in the standard way or loading a project and the internal node graph was not edited, initialize the sub-graph.
    // For a standard Group it creates the Input and Output nodes.
    if ((!projectSerialization || projectSerialization->_children.empty()) && !_imp->isPyPlug && initialSetupAllowed) {
        isGrp->setupInitialSubGraphState();
    }


    // Call the nodegroup derivative that is the only one to know what to do
    isGrp->loadSubGraph(projectSerialization, pyPlugSerialization);

    // Ensure meta-datas are propagated on the subgraph
    isGrp->forceComputeInputDependentDataOnAllTrees();


}


void
Node::loadKnobsFromSerialization(const SERIALIZATION_NAMESPACE::NodeSerialization& serialization)
{

    _imp->effect->beginChanges();
    _imp->effect->onKnobsAboutToBeLoaded(serialization);

    {
        QMutexLocker k(&_imp->createdComponentsMutex);
        for (std::list<SERIALIZATION_NAMESPACE::ImageComponentsSerialization>::const_iterator it = serialization._userComponents.begin(); it!=serialization._userComponents.end(); ++it) {
            ImageComponents s(it->layerName, it->globalCompsName, it->channelNames);
            _imp->createdComponents.push_back(s);
        }
    }
  
    {
        // Load all knobs

        for (SERIALIZATION_NAMESPACE::KnobSerializationList::const_iterator it = serialization._knobsValues.begin(); it!=serialization._knobsValues.end(); ++it) {
            KnobIPtr knob = getKnobByName((*it)->_scriptName);
            if (!knob) {
                continue;
            }
            knob->fromSerialization(**it);

        }


    }

    KnobIPtr filenameParam = getKnobByName(kOfxImageEffectFileParamName);
    if (filenameParam) {
        computeFrameRangeForReader(filenameParam, false);
    }

    // now restore the roto context if the node has a roto context
    KnobItemsTablePtr table = _imp->effect->getItemsTable();
    if (serialization._tableModel && table) {
        table->resetModel(eTableChangeReasonInternal);
        table->fromSerialization(*serialization._tableModel);
        table->declareItemsToPython();
    }

    {
        for (std::list<boost::shared_ptr<SERIALIZATION_NAMESPACE::GroupKnobSerialization> >::const_iterator it = serialization._userPages.begin(); it != serialization._userPages.end(); ++it) {
            restoreUserKnob(KnobGroupPtr(), KnobPagePtr(), **it, 0);
        }
    }

    declarePythonKnobs();

    if (!serialization._pagesIndexes.empty()) {
        setPagesOrder( serialization._pagesIndexes );
    }

    if (!serialization._viewerUIKnobsOrder.empty()) {
        KnobsVec viewerUIknobs;
        for (std::list<std::string>::const_iterator it = serialization._viewerUIKnobsOrder.begin(); it!=serialization._viewerUIKnobsOrder.end(); ++it) {
            KnobIPtr knob = getKnobByName(*it);
            if (knob) {
                viewerUIknobs.push_back(knob);
            }
        }
        _imp->effect->setViewerUIKnobs(viewerUIknobs);
    }

    // Force update of user knobs on the GUI if we are calling this in restoreNodeDefaults
    _imp->effect->recreateUserKnobs(false);

    _imp->effect->onKnobsLoaded();
    _imp->effect->endChanges();

} // loadKnobsFromSerialization

void
Node::clearPresetFlag()
{
    bool isEmpty;
    {
        QMutexLocker k(&_imp->nodePresetMutex);
        isEmpty = _imp->initialNodePreset.empty();
        _imp->initialNodePreset.clear();
    }
    if (!isEmpty) {
        Q_EMIT nodePresetsChanged();
    }
}

void
Node::loadPresets(const std::string& presetsLabel)
{

    assert(QThread::currentThread() == qApp->thread());
    {
        QMutexLocker k(&_imp->nodePresetMutex);
        _imp->initialNodePreset = presetsLabel;
    }
    restoreNodeToDefaultState(CreateNodeArgsPtr());
    Q_EMIT nodePresetsChanged();
}

void
Node::loadPresetsFromFile(const std::string& presetsFile)
{

    assert(QThread::currentThread() == qApp->thread());

    SERIALIZATION_NAMESPACE::NodeSerializationPtr serialization(new SERIALIZATION_NAMESPACE::NodeSerialization);

    // Throws on failure
    getNodeSerializationFromPresetFile(presetsFile, serialization.get());

    {
        QMutexLocker k(&_imp->nodePresetMutex);
        _imp->initialNodePreset = serialization->_presetInstanceLabel;
    }
    restoreNodeToDefaultState(CreateNodeArgsPtr());
    Q_EMIT nodePresetsChanged();
}

void
Node::getNodeSerializationFromPresetFile(const std::string& presetFile, SERIALIZATION_NAMESPACE::NodeSerialization* serialization)
{
    assert(serialization);
    FStreamsSupport::ifstream ifile;
    FStreamsSupport::open(&ifile, presetFile);
    if (!ifile || presetFile.empty()) {
        std::string message = tr("Failed to open file: ").toStdString() + presetFile;
        throw std::runtime_error(message);
    }

    if (!SERIALIZATION_NAMESPACE::read(NATRON_PRESETS_FILE_HEADER, ifile,serialization)) {
        throw std::runtime_error(tr("Failed to open %1: this file does not appear to be a presets file").arg(QString::fromUtf8(presetFile.c_str())).toStdString());
    }
}



void
Node::getNodeSerializationFromPresetName(const std::string& presetName, SERIALIZATION_NAMESPACE::NodeSerialization* serialization)
{
    PluginPtr plugin = getPlugin();
    if (!plugin) {
        throw std::invalid_argument("Invalid plug-in");
    }

    const std::vector<PluginPresetDescriptor>& presets = plugin->getPresetFiles();
    for (std::vector<PluginPresetDescriptor>::const_iterator it = presets.begin() ;it!=presets.end(); ++it) {
        if (it->presetLabel.toStdString() == presetName) {
            getNodeSerializationFromPresetFile(it->presetFilePath.toStdString(), serialization);
            assert(presetName == serialization->_presetsIdentifierLabel);
            return;
        }
    }


    std::string message = tr("Cannot find loaded preset named %1").arg(QString::fromUtf8(presetName.c_str())).toStdString();
    throw std::invalid_argument(message);
}

void
Node::loadPresetsInternal(const SERIALIZATION_NAMESPACE::NodeSerializationPtr& serialization,bool setKnobsDefault)
{
    assert(QThread::currentThread() == qApp->thread());


    loadKnobsFromSerialization(*serialization);

    if (setKnobsDefault) {
        // set non animated knobs to be their default values
        const KnobsVec& knobs = getKnobs();
        for (KnobsVec::const_iterator it = knobs.begin(); it!=knobs.end(); ++it) {
            KnobButtonPtr isBtn = toKnobButton(*it);
            KnobPagePtr isPage = toKnobPage(*it);
            KnobSeparatorPtr isSeparator = toKnobSeparator(*it);
            if ( (isBtn && !isBtn->getIsCheckable())  || isPage || isSeparator) {
                continue;
            }

            if ((*it)->getIsPersistent()) {
                KnobIntBasePtr isInt = toKnobIntBase(*it);
                KnobBoolBasePtr isBool = toKnobBoolBase(*it);
                KnobStringBasePtr isString = toKnobStringBase(*it);
                KnobDoubleBasePtr isDouble = toKnobDoubleBase(*it);
                if ((*it)->hasAnimation()) {
                    continue;
                }
                for (int d = 0; d < (*it)->getNDimensions(); ++d) {
                    if (isInt) {
                        isInt->setDefaultValue(isInt->getValue(DimIdx(d)), DimIdx(d));
                    } else if (isBool) {
                        isBool->setDefaultValue(isBool->getValue(DimIdx(d)), DimIdx(d));
                    } else if (isString) {
                        isString->setDefaultValue(isString->getValue(DimIdx(d)), DimIdx(d));
                    } else if (isDouble) {
                        isDouble->setDefaultValue(isDouble->getValue(DimIdx(d)), DimIdx(d));
                    }
                }
            }
        }
    }

} // Node::loadPresetsInternal

void
Node::exportNodeToPyPlug(const std::string& filePath)
{
    // Only groups can export to PyPlug
    if (!isEffectNodeGroup()) {
        return;
    }
    FStreamsSupport::ofstream ofile;
    FStreamsSupport::open(&ofile, filePath);
    if (!ofile || filePath.empty()) {
        std::string message = tr("Failed to open file: ").toStdString() + filePath;
        throw std::runtime_error(message);
    }

    // Perform checks before writing the file
    {
        std::string pyPlugID = _imp->pyPlugIDKnob.lock()->getValue();
        if (pyPlugID.empty()) {
            std::string message = tr("The plug-in ID cannot be empty").toStdString();
            throw std::runtime_error(message);
        }
    }
    {
        std::string pyPlugLabel = _imp->pyPlugLabelKnob.lock()->getValue();
        if (pyPlugLabel.empty()) {
            std::string message = tr("The plug-in label cannot be empty").toStdString();
            throw std::runtime_error(message);
        }
    }

    // Make sure the file paths are relative to the pyplug script directory
    std::string pyPlugDirectoryPath;
    {
        std::size_t foundSlash = filePath.find_last_of('/');
        if (foundSlash != std::string::npos) {
            pyPlugDirectoryPath = filePath.substr(0, foundSlash + 1);
        }
    }

    {
        std::string iconFilePath = _imp->pyPlugIconKnob.lock()->getValue();
        std::string path;
        std::size_t foundSlash = iconFilePath.find_last_of('/');
        if (foundSlash != std::string::npos) {
            path = iconFilePath.substr(0, foundSlash + 1);
        }
        if (!path.empty() && path != pyPlugDirectoryPath) {
            std::string message = tr("The plug-in icon file should be located in the same directory as the PyPlug script (%1)").arg(QString::fromUtf8(pyPlugDirectoryPath.c_str())).toStdString();
            throw std::runtime_error(message);
        }
    }
    {
        std::string callbacksFilePath = _imp->pyPlugExtPythonScript.lock()->getValue();
        std::string path;
        std::size_t foundSlash = callbacksFilePath.find_last_of('/');
        if (foundSlash != std::string::npos) {
            path = callbacksFilePath.substr(0, foundSlash + 1);
        }
        if (!path.empty() && path != pyPlugDirectoryPath) {
            std::string message = tr("The Python callbacks file should be located in the same directory as the PyPlug script (%1)").arg(QString::fromUtf8(pyPlugDirectoryPath.c_str())).toStdString();
            throw std::runtime_error(message);
        }
    }


    // Check that the directory where the file will be is registered in Natron search paths.
    if (!getApp()->isBackground()) {
        bool foundInPath = false;
        QStringList groupSearchPath = appPTR->getAllNonOFXPluginsPaths();
        for (QStringList::iterator it = groupSearchPath.begin(); it != groupSearchPath.end(); ++it) {
            std::string thisPath = it->toStdString();

            // pyPlugDirectoryPath ends with a separator, so ensure this one has one too
            if (!thisPath.empty() && thisPath[thisPath.size() - 1] != '/') {
                thisPath.push_back('/');
            }
            if (thisPath == pyPlugDirectoryPath) {
                foundInPath = true;
                break;
            }
        }

        if (!foundInPath) {
            QString message = tr("Directory \"%1\" is not in the plug-in search path, would you like to add it?").arg(QString::fromUtf8(pyPlugDirectoryPath.c_str()));
            StandardButtonEnum rep = Dialogs::questionDialog(tr("Plug-in path").toStdString(),
                                                             message.toStdString(), false);

            if  (rep == eStandardButtonYes) {
                appPTR->getCurrentSettings()->appendPythonGroupsPath(pyPlugDirectoryPath);
            }
        }
    }


    SERIALIZATION_NAMESPACE::NodeSerializationPtr serialization(new SERIALIZATION_NAMESPACE::NodeSerialization);
    serialization->_encodeType = SERIALIZATION_NAMESPACE::NodeSerialization::eNodeSerializationTypePyPlug;
    toSerialization(serialization.get());

    SERIALIZATION_NAMESPACE::NodeClipBoard cb;
    cb.nodes.push_back(serialization);
    
    SERIALIZATION_NAMESPACE::write(ofile, cb, NATRON_PRESETS_FILE_HEADER);
}

void
Node::exportNodeToPresets(const std::string& filePath,
                          const std::string& presetsLabel,
                          const std::string& iconFilePath,
                          int shortcutSymbol,
                          int shortcutModifiers)
{
    FStreamsSupport::ofstream ofile;
    FStreamsSupport::open(&ofile, filePath);
    if (!ofile || filePath.empty()) {
        std::string message = tr("Failed to open file: ").toStdString() + filePath;
        throw std::runtime_error(message);
    }

    // Make sure the file paths are relative to the presets script directory
    std::string pyPlugDirectoryPath;
    {
        std::size_t foundSlash = filePath.find_last_of('/');
        if (foundSlash != std::string::npos) {
            pyPlugDirectoryPath = filePath.substr(0, foundSlash + 1);
        }
    }
    {
        std::string path;
        std::size_t foundSlash = iconFilePath.find_last_of('/');
        if (foundSlash != std::string::npos) {
            path = iconFilePath.substr(0, foundSlash + 1);
        }
        if (!path.empty() && path != pyPlugDirectoryPath) {
            std::string message = tr("The preset icon file should be located in the same directory as the preset script (%1)").arg(QString::fromUtf8(pyPlugDirectoryPath.c_str())).toStdString();
            throw std::runtime_error(message);
        }
    }


    SERIALIZATION_NAMESPACE::NodeSerializationPtr serialization(new SERIALIZATION_NAMESPACE::NodeSerialization);
    serialization->_encodeType = SERIALIZATION_NAMESPACE::NodeSerialization::eNodeSerializationTypePresets;
    serialization->_presetsIdentifierLabel = presetsLabel;
    serialization->_presetsIconFilePath = iconFilePath;
    serialization->_presetShortcutSymbol = shortcutSymbol;
    serialization->_presetShortcutPresetModifiers = shortcutModifiers;

    toSerialization(serialization.get());

    SERIALIZATION_NAMESPACE::NodeClipBoard cb;
    cb.nodes.push_back(serialization);

    SERIALIZATION_NAMESPACE::write(ofile, cb, NATRON_PRESETS_FILE_HEADER);
}



void
Node::restoreNodeToDefaultState(const CreateNodeArgsPtr& args)
{
    assert(QThread::currentThread() == qApp->thread());

    FlagSetter setter(true, &_imp->restoringDefaults);

    // Make sure the instance does not receive knobChanged now
    _imp->effect->beginChanges();

    // If the node is not yet created (i.e: this is called in the load() function) then some stuff here doesn't need to be done
    bool nodeCreated = isNodeCreated();
    if (nodeCreated) {
        // Purge any cache when reseting to defaults
        _imp->effect->purgeCaches();
    }

    // Check if there is any serialization from presets/pyplug
    std::string nodePreset = getCurrentNodePresets();
    SERIALIZATION_NAMESPACE::NodeSerializationPtr presetSerialization, pyPlugSerialization, projectSerialization;
    if (args) {
        projectSerialization = args->getProperty<SERIALIZATION_NAMESPACE::NodeSerializationPtr >(kCreateNodeArgsPropNodeSerialization);
    }
    if (!nodePreset.empty()) {
        try {
            presetSerialization.reset(new SERIALIZATION_NAMESPACE::NodeSerialization);
            getNodeSerializationFromPresetName(nodePreset, presetSerialization.get());
        } catch (...) {

        }
    }

    if (_imp->isPyPlug) {
        PluginPtr pyPlugHandle = _imp->pyPlugHandle.lock();
        if (pyPlugHandle) {
            bool isPythonScriptPyPlug = pyPlugHandle->getProperty<bool>(kNatronPluginPropPyPlugIsPythonScript);
            if (!isPythonScriptPyPlug) {
                std::string filePath = pyPlugHandle->getProperty<std::string>(kNatronPluginPropPyPlugScriptAbsoluteFilePath);
                pyPlugSerialization.reset(new SERIALIZATION_NAMESPACE::NodeSerialization);
                getNodeSerializationFromPresetFile(filePath, pyPlugSerialization.get());
            }
        }
    }
    // Reset all knobs to default first, block value changes and do them all afterwards because the node state can only be restored
    // if all parameters are actually to the good value
    if (nodeCreated) {


        // Restore knob defaults
        const KnobsVec& knobs = getKnobs();
        for (KnobsVec::const_iterator it = knobs.begin(); it!=knobs.end(); ++it) {
            if (!(*it)->getIsPersistent() ) {
                continue;
            }
            (*it)->blockValueChanges();
            (*it)->unSplitAllViews();
            (*it)->resetToDefaultValue(DimSpec::all(), ViewSetSpec::all());
            (*it)->unblockValueChanges();
        }
    }


    // If this is a pyplug, load the node state (and its internal subgraph)
    if (pyPlugSerialization) {
        loadPresetsInternal(pyPlugSerialization, false);
    }

    if (presetSerialization) {

        // If any preset knob already exist, remove it
        {
            for (std::list<KnobIWPtr>::iterator it = _imp->presetKnobs.begin(); it != _imp->presetKnobs.end(); ++it) {
                KnobIPtr knob = it->lock();
                if (!knob) {
                    continue;
                }
                _imp->effect->deleteKnob(knob, true);
            }
            _imp->presetKnobs.clear();
        }

        _imp->isLoadingPreset = true;
        // Load presets from serialization if any
        loadPresetsInternal(presetSerialization, true);
        _imp->isLoadingPreset = false;
    } else {

        // Reset knob default values to their initial default value if we had a different preset before
        if (nodeCreated) {
            const KnobsVec& knobs = getKnobs();
            for (KnobsVec::const_iterator it = knobs.begin(); it!=knobs.end(); ++it) {
                KnobButtonPtr isBtn = toKnobButton(*it);
                KnobPagePtr isPage = toKnobPage(*it);
                KnobSeparatorPtr isSeparator = toKnobSeparator(*it);
                if ( (isBtn && !isBtn->getIsCheckable())  || isPage || isSeparator) {
                    continue;
                }
                if ((*it)->hasAnimation()) {
                    continue;
                }

                if ((*it)->getIsPersistent()) {
                    KnobIntBasePtr isInt = toKnobIntBase(*it);
                    KnobBoolBasePtr isBool = toKnobBoolBase(*it);
                    KnobStringBasePtr isString = toKnobStringBase(*it);
                    KnobDoubleBasePtr isDouble = toKnobDoubleBase(*it);
                    for (int d = 0; d < (*it)->getNDimensions(); ++d) {
                        if (isInt) {
                            isInt->setDefaultValue(isInt->getInitialDefaultValue(DimIdx(d)), DimIdx(d));
                        } else if (isBool) {
                            isBool->setDefaultValue(isBool->getInitialDefaultValue(DimIdx(d)), DimIdx(d));
                        } else if (isString) {
                            isString->setDefaultValue(isString->getInitialDefaultValue(DimIdx(d)), DimIdx(d));
                        } else if (isDouble) {
                            isDouble->setDefaultValue(isDouble->getInitialDefaultValue(DimIdx(d)), DimIdx(d));
                        }
                    }
                }
            }
        }
    }

    // Load serialization before loading internal nodegraph as restoring parameters of the sub-nodegraph could reference user knobs
    // on this node
    if (projectSerialization) {
        fromSerialization(*projectSerialization);
    }

    if (!nodeCreated) {
        bool initialSubGraphSetupAllowed = false;
        if (args) {
            initialSubGraphSetupAllowed = !args->getProperty<bool>(kCreateNodeArgsPropNodeGroupDisableCreateInitialNodes);
        }

        loadInternalNodeGraph(initialSubGraphSetupAllowed, projectSerialization.get(), pyPlugSerialization.get());
    }


    // If there was a serialization, we most likely removed or created user parameters, so refresh Python knobs
    declarePythonKnobs();

    if (nodeCreated) {
        // Ensure the state of the node is consistent with what the plug-in expects
        int time = getApp()->getTimeLine()->currentFrame();
        {
            const KnobsVec& knobs = getKnobs();
            for (KnobsVec::const_iterator it = knobs.begin(); it!=knobs.end(); ++it) {
                if (!(*it)->getEvaluateOnChange()) {
                    continue;
                }
                // Don't call instanceChanged action on buttons otherwise it could popup a menu for some plug-ins
                KnobButtonPtr isButton = toKnobButton(*it);
                if (isButton) {
                    continue;
                }
                _imp->effect->onKnobValueChanged_public(*it, eValueChangedReasonRestoreDefault, time, ViewIdx(0));

            }
        }
    }

    _imp->effect->endChanges();

    // Refresh hash & meta-data and trigger a render
    _imp->effect->invalidateCacheHashAndEvaluate(true, true);

} // restoreNodeToDefaultState

void
Node::restoreSublabel()
{

    KnobIPtr sublabelKnob = getKnobByName(kNatronOfxParamStringSublabelName);
    if (!sublabelKnob) {
        return;
    }
    
    // Make sure the knob is not persistent
    sublabelKnob->setIsPersistent(false);
    
    KnobStringPtr sublabelKnobIsString = toKnobString(sublabelKnob);
    _imp->ofxSubLabelKnob = sublabelKnobIsString;

    NodePtr ioContainer = getIOContainer();
    if (ioContainer) {
        ioContainer->_imp->ofxSubLabelKnob = sublabelKnobIsString;
        Q_EMIT ioContainer->nodeExtraLabelChanged();
    }
 

}

void
Node::loadKnob(const KnobIPtr & knob,
               const SERIALIZATION_NAMESPACE::KnobSerializationList & knobsValues)
{
    // Try to find a serialized value for this knob

    for (SERIALIZATION_NAMESPACE::KnobSerializationList::const_iterator it = knobsValues.begin(); it != knobsValues.end(); ++it) {
        if ( (*it)->getName() == knob->getName() ) {
            knob->fromSerialization(**it);
            break;
        }
    }

} // Node::loadKnob

bool
Node::linkToNode(const NodePtr& other)
{
    // Only link same plug-in
    if (!other || other->getPluginID() != getPluginID()) {
        return false;
    }
    const KnobsVec& knobs = getKnobs();
    for (KnobsVec::const_iterator it = knobs.begin(); it!=knobs.end(); ++it) {
        {
            KnobButtonPtr isButton = toKnobButton(*it);
            if (isButton && !isButton->getIsCheckable()) {
                // Don't link trigger buttons
                continue;
            }
        }
       
        KnobIPtr masterKnob = other->getKnobByName((*it)->getName());
        if (!masterKnob) {
            continue;
        }
        (*it)->linkTo(masterKnob);
    }
    return true;
}

void
Node::unlinkAllKnobs()
{
    const KnobsVec& knobs = getKnobs();
    for (KnobsVec::const_iterator it = knobs.begin(); it != knobs.end(); ++it) {
        (*it)->unlink(DimSpec::all(), ViewSetSpec::all(), true);
    }
}

void
Node::getLinkedNodes(std::list<std::pair<NodePtr, bool> >* nodes) const
{
    // For each knob we keep track of the master nodes we find.
    // If the number of knobs refering the node is equal to the number of knobs dimension/view pairs
    // then the node is considered a clone.
    std::map<NodePtr, int> masterNodes;
    int nVisitedKnobDimensionView = 0;
    const KnobsVec& knobs = getKnobs();

    // For Groups, since a PyPlug may have by default some parameters linked,
    // we do not count the links to internal nodes to figure out if we need to appear linked or not.
    NodeGroupPtr isNodeGroup = isEffectNodeGroup();
    NodesList groupNodes;
    if (isNodeGroup) {
        groupNodes = isNodeGroup->getNodes();
    }
    for (KnobsVec::const_iterator it = knobs.begin(); it != knobs.end(); ++it) {

        // Should we consider this knob to determine if the node is a clone or not ?
        bool countKnobAmongstVisited = true;
        {
            KnobButtonPtr isButton = toKnobButton(*it);
            if (isButton && !isButton->getIsCheckable()) {
                // Ignore trigger buttons
                countKnobAmongstVisited = false;
            }
        }

        if (!(*it)->getEvaluateOnChange()) {
            countKnobAmongstVisited = false;
        }

        int nDims = (*it)->getNDimensions();
        std::list<ViewIdx> views = (*it)->getViewsList();
        for (std::list<ViewIdx>::const_iterator it2 = views.begin(); it2 != views.end(); ++it2) {
            for (int i = 0; i < nDims; ++i) {

                if (countKnobAmongstVisited) {
                    ++nVisitedKnobDimensionView;
                }


                KnobDimViewKeySet dimViewSharedKnobs;
                (*it)->getSharedValues(DimIdx(i), *it2, &dimViewSharedKnobs);

                {
                    KnobDimViewKeySet expressionDependencies;
                    if ((*it)->getExpressionDependencies(DimIdx(i), *it2, expressionDependencies)) {

                    }
                    dimViewSharedKnobs.insert(expressionDependencies.begin(), expressionDependencies.end());
                }

                // insert all shared knobs for this dimension/view to the global sharedKnobs set
                for (KnobDimViewKeySet::const_iterator it3 = dimViewSharedKnobs.begin(); it3 != dimViewSharedKnobs.end() ;++it3) {
                    KnobIPtr sharedKnob = it3->knob.lock();
                    if (!sharedKnob) {
                        continue;
                    }

                    // Appear linked if there's at least one shared knob.
                    EffectInstancePtr sharedHolderIsEffect = toEffectInstance(sharedKnob->getHolder());
                    KnobTableItemPtr sharedHolderIsItem = toKnobTableItem(sharedKnob->getHolder());
                    if (sharedHolderIsItem) {
                        sharedHolderIsEffect = sharedHolderIsItem->getModel()->getNode()->getEffectInstance();
                    }
                    if (!sharedHolderIsEffect) {
                        continue;
                    }

                    // Increment the number of references to that node
                    NodePtr sharedNode = sharedHolderIsEffect->getNode();

                    // If the shared node is a child of this group, don't count as link
                    if (std::find(groupNodes.begin(), groupNodes.end(), sharedNode) != groupNodes.end()) {
                        continue;
                    }
                    if (sharedNode.get() != this) {
                        std::map<NodePtr, int>::iterator found = masterNodes.find(sharedNode);
                        if (found == masterNodes.end()) {
                            if (countKnobAmongstVisited) {
                                masterNodes[sharedNode] = 1;
                            } else {
                                masterNodes[sharedNode] = 0;
                            }
                        } else {
                            if (countKnobAmongstVisited) {
                                ++found->second;
                            }
                        }
                    }
                } // for all shared knobs
            } // for all dimensions
        } // for all views

    } // for all knobs

    for (std::map<NodePtr, int>::const_iterator it = masterNodes.begin(); it!=masterNodes.end(); ++it) {
        bool isCloneLink = it->second >= nVisitedKnobDimensionView;
        nodes->push_back(std::make_pair(it->first, isCloneLink));

    }

} // getLinkedNodes

void
Node::getCloneLinkedNodes(std::list<NodePtr>* clones) const
{
    std::list<std::pair<NodePtr, bool> > links;
    getLinkedNodes(&links);
    for (std::list<std::pair<NodePtr, bool> >::const_iterator it = links.begin(); it!=links.end(); ++it) {
        if (it->second) {
            clones->push_back(it->first);
        }
    }
}

void
Node::restoreKnobsLinks(const SERIALIZATION_NAMESPACE::NodeSerialization & serialization,
                        const std::list<std::pair<NodePtr, SERIALIZATION_NAMESPACE::NodeSerializationPtr > >& allCreatedNodesInGroup)
{
    ////Only called by the main-thread
    assert( QThread::currentThread() == qApp->thread() );

    // In Natron 2.1.x and older we serialized the name of the master node
    const std::string & masterNodeName = serialization._masterNodecriptName;
    if ( !masterNodeName.empty() ) {

        // In the past the script-name contained the fully qualified name , e.g: Group1.Blur1
        // This leads to issues when restoring the graph in another Group name.
        // Ensure the name is only the script-name by removing the prefix
        NodePtr masterNode;
        std::size_t foundDot = masterNodeName.find_last_of(".");
        if (foundDot != std::string::npos) {
            masterNode = getGroup()->getNodeByName(masterNodeName.substr(foundDot + 1));
        } else {
            masterNode = getGroup()->getNodeByName(masterNodeName);
        }



        if (!masterNode) {
            LogEntry::LogEntryColor c;
            if (getColor(&c.r, &c.g, &c.b)) {
                c.colorSet = true;
            }

            appPTR->writeToErrorLog_mt_safe( QString::fromUtf8(getScriptName_mt_safe().c_str() ), QDateTime::currentDateTime(),
                                            tr("Cannot restore the link between %1 and %2.")
                                            .arg( QString::fromUtf8( serialization._nodeScriptName.c_str() ) )
                                            .arg( QString::fromUtf8( masterNodeName.c_str() ) ) );
        } else {
            linkToNode( masterNode );
        }
        return;
    }


    const SERIALIZATION_NAMESPACE::KnobSerializationList & knobsValues = serialization._knobsValues;
    ///try to find a serialized value for this knob
    for (SERIALIZATION_NAMESPACE::KnobSerializationList::const_iterator it = knobsValues.begin(); it != knobsValues.end(); ++it) {
        KnobIPtr knob = getKnobByName((*it)->_scriptName);
        if (!knob) {
            continue;
        }
        try {
            knob->restoreKnobLinks(*it, allCreatedNodesInGroup);
        } catch (const std::exception& e) {
            // For stub nodes don't report errors
            if (!isEffectStubNode()) {
                LogEntry::LogEntryColor c;
                if (getColor(&c.r, &c.g, &c.b)) {
                    c.colorSet = true;
                }
                appPTR->writeToErrorLog_mt_safe(QString::fromUtf8(getScriptName_mt_safe().c_str() ), QDateTime::currentDateTime(), QString::fromUtf8(e.what()), false, c);
            }
        }
    }

    const std::list<boost::shared_ptr<SERIALIZATION_NAMESPACE::GroupKnobSerialization> >& userKnobs = serialization._userPages;
    for (std::list<boost::shared_ptr<SERIALIZATION_NAMESPACE::GroupKnobSerialization > >::const_iterator it = userKnobs.begin(); it != userKnobs.end(); ++it) {
        KnobIPtr knob = getKnobByName((*it)->_name);
        if (!knob) {
            continue;
        }
        try {
            knob->restoreKnobLinks(*it, allCreatedNodesInGroup);
        } catch (const std::exception& e) {
            LogEntry::LogEntryColor c;
            if (getColor(&c.r, &c.g, &c.b)) {
                c.colorSet = true;
            }
            appPTR->writeToErrorLog_mt_safe(QString::fromUtf8(getScriptName_mt_safe().c_str() ), QDateTime::currentDateTime(), QString::fromUtf8(e.what()), false, c);

        }
    }
}

void
Node::moveToGroup(const NodeCollectionPtr& group)
{
    NodeCollectionPtr currentGroup = getGroup();
    assert(currentGroup);

    if (currentGroup == group) {
        return;
    }


    bool settingsPanelVisible = isSettingsPanelVisible();

    // Destroy the node gui
    {
        NodeGuiIPtr oldNodeGui = getNodeGui();
        if (oldNodeGui) {
            oldNodeGui->destroyGui();
        }
        _imp->guiPointer.reset();
    }

    // Remove this node from the group
    // Hold a shared_ptr to the node to ensure one is still valid and the node does not get destroyed
    NodePtr thisShared = shared_from_this();
    currentGroup->removeNode(thisShared);



    // Remove the old Python attribute
    {
        std::string currentFullName = getFullyQualifiedName();
        deleteNodeVariableToPython(currentFullName);
    }
    std::string currentScriptName = getScriptName_mt_safe();

    {
        QMutexLocker k(&_imp->groupMutex);
        _imp->group = group;
        group->addNode(thisShared);
    }


    // Refresh the script-name, this will automatically re-declare the attribute to Python
    setScriptName(currentScriptName);
    
    // Create the new node gui
    NodeGraphI* newGraph = group->getNodeGraph();
    if (newGraph) {
        double position[2];
        getPosition(&position[0], &position[1]);
        CreateNodeArgsPtr args(CreateNodeArgs::create(getPluginID(), group));
        args->setProperty<bool>(kCreateNodeArgsPropAutoConnect, false);
        args->setProperty<bool>(kCreateNodeArgsPropAddUndoRedoCommand, false);
        args->setProperty<bool>(kCreateNodeArgsPropSettingsOpened, settingsPanelVisible);
        args->setProperty<double>(kCreateNodeArgsPropNodeInitialPosition, position[0], 0);
        args->setProperty<double>(kCreateNodeArgsPropNodeInitialPosition, position[1], 1);

        newGraph->createNodeGui(shared_from_this(), *args);
    }

} // moveToGroup

void
Node::setPagesOrder(const std::list<std::string>& pages)
{
    //re-order the pages
    std::vector<KnobIPtr> pagesOrdered(pages.size());

    KnobsVec knobs = getKnobs();
    for (KnobsVec::const_iterator it = knobs.begin(); it != knobs.end(); ++it) {
        KnobPagePtr isPage = toKnobPage(*it);
        if (!isPage) {
            continue;
        }

        // Look for it in the pages
        int i = 0;
        bool found = false;
        for (std::list<std::string>::const_iterator it2 = pages.begin(); it2 != pages.end(); ++it2, ++i) {
            if (*it2 == isPage->getName()) {
                pagesOrdered[i] = *it;
                _imp->effect->removeKnobFromList(isPage);
                isPage->setSecret(false);
                found = true;
                break;
            }
        }
        if (!found && isPage->isUserKnob()) {
            isPage->setSecret(true);
        }
    }
    int index = 0;
    for (std::vector<KnobIPtr >::iterator it =  pagesOrdered.begin(); it != pagesOrdered.end(); ++it, ++index) {
        if (*it) {
            _imp->effect->insertKnob(index, *it);
        }
    }
}

void
Node::refreshDefaultPagesOrder()
{
    _imp->refreshDefaultPagesOrder();
}


std::list<std::string>
Node::getPagesOrder() const
{
    KnobsVec knobs = _imp->effect->getKnobs_mt_safe();
    std::list<std::string> ret;

    for (KnobsVec::const_iterator it = knobs.begin(); it != knobs.end(); ++it) {
        KnobPagePtr ispage = toKnobPage(*it);
        if (ispage && !ispage->getChildren().empty() && !ispage->getIsSecret()) {
            ret.push_back( ispage->getName() );
        }
    }

    return ret;
}

bool
Node::hasPageOrderChangedSinceDefault() const
{
    std::list<std::string> pagesOrder = getPagesOrder();
    if (pagesOrder.size() != _imp->defaultPagesOrder.size()) {
        return true;
    }
    std::list<std::string>::const_iterator it2 = _imp->defaultPagesOrder.begin();
    for (std::list<std::string>::const_iterator it = pagesOrder.begin(); it!=pagesOrder.end(); ++it, ++it2) {
        if (*it != *it2) {
            return true;
        }
    }
    return false;
}

bool
Node::isRenderingPreview() const
{
    QMutexLocker l(&_imp->computingPreviewMutex);

    return _imp->computingPreview;
}

bool
Node::hasOverlay() const
{
    if (!_imp->effect) {
        return false;
    }

    NodeGuiIPtr nodeGui = getNodeGui();
    if (nodeGui) {
        if ( nodeGui->hasHostOverlay() ) {
            return true;
        }
    }

    return _imp->effect->hasOverlay();
}



bool
Node::areAllProcessingThreadsQuit() const
{
    {
        QMutexLocker locker(&_imp->mustQuitPreviewMutex);
        if (_imp->computingPreview) {
            return false;
        }
    }

    //If this effect has a RenderEngine, make sure it is finished
    OutputEffectInstancePtr isOutput = isEffectOutput();

    if (isOutput) {
        if ( isOutput->getRenderEngine()->hasThreadsAlive() ) {
            return false;
        }
    }

    TrackerNodePtr isTracker = toTrackerNode(_imp->effect);
    if (isTracker) {
        TrackerHelperPtr tracker = isTracker->getTracker();
        if ( tracker && !tracker->hasTrackerThreadQuit() ) {
            return false;
        }
    }

    return true;
}

void
Node::quitAnyProcessing_non_blocking()
{
    //If this effect has a RenderEngine, make sure it is finished
    OutputEffectInstancePtr isOutput = isEffectOutput();

    if (isOutput) {
        isOutput->getRenderEngine()->quitEngine(true);
    }

    //Returns when the preview is done computign
    _imp->abortPreview_non_blocking();

    TrackerNodePtr isTracker = toTrackerNode(_imp->effect);
    if (isTracker) {
        TrackerHelperPtr tracker = isTracker->getTracker();
        if (tracker) {
            tracker->quitTrackerThread_non_blocking();
        }
    }
}

void
Node::quitAnyProcessing_blocking(bool allowThreadsToRestart)
{


    //If this effect has a RenderEngine, make sure it is finished
    OutputEffectInstancePtr isOutput = isEffectOutput();

    if (isOutput) {
        RenderEnginePtr engine = isOutput->getRenderEngine();
        if (engine) {
            engine->quitEngine(allowThreadsToRestart);
            engine->waitForEngineToQuit_enforce_blocking();
        }
    }

    //Returns when the preview is done computign
    _imp->abortPreview_blocking(allowThreadsToRestart);

    TrackerNodePtr isTracker = toTrackerNode(_imp->effect);
    if (isTracker) {
        TrackerHelperPtr tracker = isTracker->getTracker();
        if (tracker) {
            tracker->quitTrackerThread_blocking(allowThreadsToRestart);
        }
    }
}

void
Node::abortAnyProcessing_non_blocking()
{
    OutputEffectInstancePtr isOutput = isEffectOutput();

    if (isOutput) {
        isOutput->getRenderEngine()->abortRenderingNoRestart();
    }

    TrackerNodePtr isTracker = toTrackerNode(_imp->effect);
    if (isTracker) {
        TrackerHelperPtr tracker = isTracker->getTracker();
        if (tracker) {
            tracker->abortTracking();
        }
    }

    _imp->abortPreview_non_blocking();
}

void
Node::abortAnyProcessing_blocking()
{
    OutputEffectInstancePtr isOutput = isEffectOutput();

    if (isOutput) {
        RenderEnginePtr engine = isOutput->getRenderEngine();
        assert(engine);
        engine->abortRenderingNoRestart();
        engine->waitForAbortToComplete_enforce_blocking();
    }

    TrackerNodePtr isTracker = toTrackerNode(_imp->effect);
    if (isTracker) {
        TrackerHelperPtr tracker = isTracker->getTracker();
        if (tracker) {
            tracker->abortTracking_blocking();
        }
    }
    _imp->abortPreview_blocking(false);
}



const std::vector<std::string> &
Node::getInputLabels() const
{
    assert(_imp->inputsInitialized);
    ///MT-safe as it never changes.
    ////Only called by the main-thread
    assert( QThread::currentThread() == qApp->thread() );

    return _imp->inputLabels;
}

const NodesWList &
Node::getOutputs() const
{
    ////Only called by the main-thread
    assert( QThread::currentThread() == qApp->thread() );

    return _imp->outputs;
}

void
Node::getOutputs_mt_safe(NodesWList& outputs) const
{
    QMutexLocker l(&_imp->outputsMutex);

    outputs =  _imp->outputs;
}

void
Node::getInputNames(std::map<std::string, std::string> & inputNames,
                    std::map<std::string, std::string> & maskNames) const
{
    // This is called by the serialization thread.
    // We use the inputs because we want to serialize exactly how the tree was to the user

    std::vector<std::string> inputLabels;
    InputsV inputsVec;
    {
        QMutexLocker l(&_imp->inputsLabelsMutex);
        inputLabels = _imp->inputLabels;
    }
    {
        QMutexLocker l(&_imp->inputsMutex);
        inputsVec = _imp->inputs;
    }
    assert( inputsVec.size() == inputLabels.size() );

    for (std::size_t i = 0; i < inputsVec.size(); ++i) {
        NodePtr input = inputsVec[i].lock();

        std::map<std::string, std::string>* container = 0;
        if (_imp->effect->isInputMask(i)) {
            container = &maskNames;
        } else {
            container = &inputNames;
        }
        if (input) {
            (*container)[inputLabels[i]] = input->getScriptName_mt_safe();
        } else {
            (*container)[inputLabels[i]] = std::string();
        }
    }
}

int
Node::getPreferredInputInternal(bool connected) const
{
    {
        int prefInput;
        if (_imp->effect->getDefaultInput(connected, &prefInput)) {
            return prefInput;
        }
    }
    int nInputs = getMaxInputCount();

    if (nInputs == 0) {
        return -1;
    }
    std::vector<NodePtr> inputs(nInputs);
    std::vector<std::string> inputLabels(nInputs);
    int inputA = -1;
    int inputB = -1;
    {
        // fill input labels, and if one is called "Source", return it
        // if it's "A" or "B", keep the index.
        for (int i = 0; i < nInputs; ++i) {
            std::string inputLabel = getInputLabel(i);
            //printf("%d->%s\n", i, inputLabel.c_str());
            if (inputLabel == kOfxImageEffectSimpleSourceClipName) {
                inputs[i] = getInput(i);
                if ( (connected && inputs[i]) || (!connected && !inputs[i]) ) {
                    return i;
                }
            } else if (inputLabel == "A") {
                inputA = i;
            } else if (inputLabel == "B") {
                inputB = i;
            }
        }
    }
    bool useInputA = false;
    if (!connected) {
        // For the merge node, use the preference (only when not connected)
        useInputA = appPTR->getCurrentSettings()->isMergeAutoConnectingToAInput();
    }

    ///Find an input named A
    int inputToFind = -1, foundOther = -1;
    if ( useInputA || (getPluginID() == PLUGINID_OFX_SHUFFLE) ) {
        inputToFind = inputA;
        foundOther = inputB;
    } else {
        inputToFind = inputB;
        foundOther = inputA;
    }
    if (inputToFind != -1) {
        inputs[inputToFind] = getInput(inputToFind);
        if ( (connected && inputs[inputToFind]) || (!connected && !inputs[inputToFind]) ) {
            return inputToFind;
        }
    }
    if (foundOther != -1) {
        inputs[foundOther] = getInput(foundOther);
        if ( (connected && inputs[foundOther]) || (!connected && !inputs[foundOther]) ) {
            return foundOther;
        }
    }


    for (int i = 0; i < nInputs; ++i) {
        if (!inputs[i]) {
            inputs[i] = getInput(i);
        }
    }


    ///we return the first non-optional empty input
    int firstNonOptionalEmptyInput = -1;
    std::list<int> optionalEmptyInputs;
    std::list<int> optionalEmptyMasks;

    for (int i = 0; i < nInputs; ++i) {
        if ( (connected && inputs[i]) || (!connected && !inputs[i]) ) {
            if ( !_imp->effect->isInputOptional(i) ) {
                if (firstNonOptionalEmptyInput == -1) {
                    firstNonOptionalEmptyInput = i;
                    break;
                }
            } else {
                if ( _imp->effect->isInputMask(i) ) {
                    optionalEmptyMasks.push_back(i);
                } else {
                    optionalEmptyInputs.push_back(i);
                }
            }
        }
    }


    ///Default to the first non optional empty input
    if (firstNonOptionalEmptyInput != -1) {
        return firstNonOptionalEmptyInput;
    }  else {
        if ( !optionalEmptyInputs.empty() ) {
            //We return the first optional empty input
            std::list<int>::iterator first = optionalEmptyInputs.begin();

            if ( first == optionalEmptyInputs.end() ) {
                return -1;
            } else {
                return *first;
            }
        } else if ( !optionalEmptyMasks.empty() ) {
            return optionalEmptyMasks.front();
        } else {
            return -1;
        }
    }
} // Node::getPreferredInputInternal

int
Node::getPreferredInput() const
{
    return getPreferredInputInternal(true);
}

int
Node::getPreferredInputForConnection() const
{
    return getPreferredInputInternal(false);
}

NodePtr
Node::getPreferredInputNode() const
{
    GroupInputPtr isInput = isEffectGroupInput();
    PrecompNodePtr isPrecomp = isEffectPrecompNode();

    if (isInput) {
        NodeGroupPtr isGroup = toNodeGroup(getGroup());
        assert(isGroup);
        if (!isGroup) {
            return NodePtr();
        }
        int inputNb = -1;
        std::vector<NodePtr> groupInputs;
        isGroup->getInputs(&groupInputs);
        for (std::size_t i = 0; i < groupInputs.size(); ++i) {
            if (groupInputs[i].get() == this) {
                inputNb = i;
                break;
            }
        }
        if (inputNb != -1) {
            NodePtr input = isGroup->getNode()->getInput(inputNb);

            return input;
        }
    } else if (isPrecomp) {
        return isPrecomp->getOutputNode();
    } else {
        int idx = getPreferredInput();
        if (idx != -1) {
            return getInput(idx);
        }
    }

    return NodePtr();
}

void
Node::getOutputsConnectedToThisNode(std::map<NodePtr, int>* outputs)
{
    ////Only called by the main-thread
    assert( QThread::currentThread() == qApp->thread() );

    NodePtr thisSHared = shared_from_this();
    for (NodesWList::iterator it = _imp->outputs.begin(); it != _imp->outputs.end(); ++it) {
        NodePtr output = it->lock();
        if (!output) {
            continue;
        }

        int indexOfThis = output->inputIndex(thisSHared);
        assert(indexOfThis != -1);
        if (indexOfThis >= 0) {
            outputs->insert( std::make_pair(output, indexOfThis) );
        }
    }
}

const std::string &
Node::getScriptName() const
{
    ////Only called by the main-thread
    assert( QThread::currentThread() == qApp->thread() );
    QMutexLocker l(&_imp->nameMutex);

    return _imp->scriptName;
}

std::string
Node::getScriptName_mt_safe() const
{
    QMutexLocker l(&_imp->nameMutex);

    return _imp->scriptName;
}

static void
prependGroupNameRecursive(const NodePtr& group,
                          std::string& name)
{
    name.insert(0, ".");
    name.insert( 0, group->getScriptName_mt_safe() );
    NodeCollectionPtr hasParentGroup = group->getGroup();
    NodeGroupPtr isGrp = toNodeGroup(hasParentGroup);
    if (isGrp) {
        prependGroupNameRecursive(isGrp->getNode(), name);
    }
}

std::string
Node::getFullyQualifiedNameInternal(const std::string& scriptName) const
{
    std::string ret = scriptName;


    NodeCollectionPtr hasParentGroup = getGroup();
    NodeGroupPtr isGrp = toNodeGroup(hasParentGroup);
    if (isGrp) {
        NodePtr grpNode = isGrp->getNode();
        if (grpNode) {
            prependGroupNameRecursive(grpNode, ret);
        }
    }


    return ret;
}

std::string
Node::getFullyQualifiedName() const
{
    return getFullyQualifiedNameInternal( getScriptName_mt_safe() );
}

void
Node::setLabel(const std::string& label)
{
    assert( QThread::currentThread() == qApp->thread() );

    QString curLabel;
    QString newLabel = QString::fromUtf8(label.c_str());
    {
        QMutexLocker k(&_imp->nameMutex);
        if (label == _imp->label) {
            return;
        }
        curLabel = QString::fromUtf8(_imp->label.c_str());
        _imp->label = label;
    }
    NodeCollectionPtr collection = getGroup();
    if (collection) {
        collection->notifyNodeLabelChanged( shared_from_this() );
    }
    Q_EMIT labelChanged(curLabel, newLabel );
}

const std::string&
Node::getLabel() const
{
    assert( QThread::currentThread() == qApp->thread() );
    QMutexLocker k(&_imp->nameMutex);

    return _imp->label;
}

std::string
Node::getLabel_mt_safe() const
{
    QMutexLocker k(&_imp->nameMutex);

    return _imp->label;
}

void
Node::setScriptName_no_error_check(const std::string & name)
{
    setNameInternal(name, false);
}

static void
insertDependenciesRecursive(Node* node,
                            KnobDimViewKeySet* dependencies)
{
    const KnobsVec & knobs = node->getKnobs();

    for (std::size_t i = 0; i < knobs.size(); ++i) {
        KnobDimViewKeySet dimDeps;
        knobs[i]->getListeners(dimDeps, KnobI::eListenersTypeExpression);
        for (KnobDimViewKeySet::iterator it = dimDeps.begin(); it != dimDeps.end(); ++it) {
            dependencies->insert(*it);
        }
    }

    NodeGroupPtr isGroup = node->isEffectNodeGroup();
    if (isGroup) {
        NodesList nodes = isGroup->getNodes();
        for (NodesList::iterator it = nodes.begin(); it != nodes.end(); ++it) {
            insertDependenciesRecursive(it->get(), dependencies);
        }
    }
}

void
Node::setNameInternal(const std::string& name,
                      bool throwErrors)
{
    std::string oldName = getScriptName_mt_safe();
    std::string fullOldName = getFullyQualifiedName();
    std::string newName = name;
    bool onlySpaces = true;

    for (std::size_t i = 0; i < name.size(); ++i) {
        if (name[i] != '_') {
            onlySpaces = false;
            break;
        }
    }
    if (onlySpaces) {
        QString err = tr("The name must at least contain a character");
        if (throwErrors) {
            throw std::runtime_error(err.toStdString());
        } else {
            LogEntry::LogEntryColor c;
            if (getColor(&c.r, &c.g, &c.b)) {
                c.colorSet = true;
            }
            appPTR->writeToErrorLog_mt_safe(QString::fromUtf8(getFullyQualifiedName().c_str()), QDateTime::currentDateTime(), err, false, c);
            std::cerr << err.toStdString() << std::endl;

            return;
        }
    }

    NodeCollectionPtr collection = getGroup();
    if (collection) {
        if (throwErrors) {
            try {
                collection->checkNodeName(shared_from_this(), name, false, false, &newName);
            } catch (const std::exception& e) {
                LogEntry::LogEntryColor c;
                if (getColor(&c.r, &c.g, &c.b)) {
                    c.colorSet = true;
                }
                appPTR->writeToErrorLog_mt_safe(QString::fromUtf8(getFullyQualifiedName().c_str()), QDateTime::currentDateTime(), QString::fromUtf8( e.what() ), false, c );
                std::cerr << e.what() << std::endl;

                return;
            }
        } else {
            collection->checkNodeName(shared_from_this(), name, false, false, &newName);
        }
    }


    if ( !newName.empty() ) {
        bool isAttrDefined = false;
        std::string newPotentialQualifiedName = getApp()->getAppIDString() + "." + getFullyQualifiedNameInternal(newName);
        PyObject* obj = NATRON_PYTHON_NAMESPACE::getAttrRecursive(newPotentialQualifiedName, appPTR->getMainModule(), &isAttrDefined);
        Q_UNUSED(obj);
        if (isAttrDefined) {
            std::stringstream ss;
            ss << "A Python attribute with the same name (" << newPotentialQualifiedName << ") already exists.";
            if (throwErrors) {
                throw std::runtime_error( ss.str() );
            } else {
                std::string err = ss.str();
                LogEntry::LogEntryColor c;
                if (getColor(&c.r, &c.g, &c.b)) {
                    c.colorSet = true;
                }
                appPTR->writeToErrorLog_mt_safe(QString::fromUtf8(oldName.c_str()), QDateTime::currentDateTime(), QString::fromUtf8( err.c_str() ), false, c );
                std::cerr << err << std::endl;

                return;
            }
        }
    }
    QString oldLabel;
    bool labelSet = false;
    {
        QMutexLocker l(&_imp->nameMutex);
        _imp->scriptName = newName;
        oldLabel = QString::fromUtf8(_imp->label.c_str());
        ///Set the label at the same time if the label is empty
        if ( _imp->label.empty() ) {
            _imp->label = newName;
            labelSet = true;
        }
    }
    std::string fullySpecifiedName = getFullyQualifiedName();

    if (collection) {
        if ( !oldName.empty() ) {
            if (fullOldName != fullySpecifiedName) {
                try {
                    setNodeVariableToPython(fullOldName, fullySpecifiedName);
                } catch (const std::exception& e) {
                    qDebug() << e.what();
                }
            }
        } else { //if (!oldName.empty()) {
            declareNodeVariableToPython(fullySpecifiedName);
        }

        if (_imp->nodeCreated) {
            ///For all knobs that have listeners, change in the expressions of listeners this knob script-name
            KnobDimViewKeySet dependencies;
            insertDependenciesRecursive(this, &dependencies);
            for (KnobDimViewKeySet::iterator it = dependencies.begin(); it != dependencies.end(); ++it) {
                KnobIPtr listener = it->knob.lock();
                if (!listener) {
                    continue;
                }
                listener->replaceNodeNameInExpression(it->dimension, it->view, oldName, newName);

            }
        }
    }

    QString qnewName = QString::fromUtf8( newName.c_str() );
    Q_EMIT scriptNameChanged(qnewName);
    if (labelSet) {
        Q_EMIT labelChanged(oldLabel, qnewName);
    }
} // Node::setNameInternal


void
Node::setScriptName(const std::string& name)
{
    std::string newName;

    if ( getGroup() ) {
        getGroup()->checkNodeName(shared_from_this(), name, false, true, &newName);
    } else {
        newName = name;
    }
    //We do not allow setting the script-name of output nodes because we rely on it with NatronRenderer
    if ( isEffectGroupOutput() ) {
        throw std::runtime_error( tr("Changing the script-name of an Output node is not a valid operation.").toStdString() );

        return;
    }


    setNameInternal(newName, true);
}

AppInstancePtr
Node::getApp() const
{
    return _imp->app.lock();
}

bool
Node::isActivated() const
{
    QMutexLocker l(&_imp->activatedMutex);

    return _imp->activated;
}


std::string
Node::makeInfoForInput(int inputNumber) const
{
    if ( (inputNumber < -1) || ( inputNumber >= getMaxInputCount() ) ) {
        return "";
    }
    EffectInstancePtr input;
    if (inputNumber != -1) {
        input = _imp->effect->getInput(inputNumber);
        /*if (input) {
            input = input->getNearestNonIdentity( getApp()->getTimeLine()->currentFrame() );
        }*/
    } else {
        input = _imp->effect;
    }

    if (!input) {
        return "";
    }


    ImageBitDepthEnum depth = _imp->effect->getBitDepth(inputNumber);
    double time = getApp()->getTimeLine()->currentFrame();
    std::stringstream ss;
    { // input name
        QString inputName;
        if (inputNumber != -1) {
            inputName = QString::fromUtf8( getInputLabel(inputNumber).c_str() );
        } else {
            inputName = tr("Output");
        }
        ss << "<b><font color=\"orange\">" << tr("%1:").arg(inputName).toStdString() << "</font></b><br />";
    }
    { // image format
        ss << "<b>" << tr("Image planes:").toStdString() << "</b> <font color=#c8c8c8>";
        EffectInstance::ComponentsAvailableMap availableComps;
        input->getComponentsAvailable(true, true, time, &availableComps);
        EffectInstance::ComponentsAvailableMap::iterator next = availableComps.begin();
        if ( next != availableComps.end() ) {
            ++next;
        }
        for (EffectInstance::ComponentsAvailableMap::iterator it = availableComps.begin(); it != availableComps.end(); ++it) {
            NodePtr origin = it->second.lock();
            if ( (origin.get() != this) || (inputNumber == -1) ) {
                if (origin) {
                    ss << Image::getFormatString(it->first, depth);
                    if (inputNumber != -1) {
                        ss << " " << tr("(from %1)").arg( QString::fromUtf8( origin->getLabel_mt_safe().c_str() ) ).toStdString();
                    }
                }
            }
            if ( next != availableComps.end() ) {
                if (origin) {
                    if ( (origin.get() != this) || (inputNumber == -1) ) {
                        ss << ", ";
                    }
                }
                ++next;
            }
        }
        ss << "</font><br />";
    }
    { // premult
        ImagePremultiplicationEnum premult = input->getPremult();
        QString premultStr = tr("unknown");
        switch (premult) {
        case eImagePremultiplicationOpaque:
            premultStr = tr("opaque");
            break;
        case eImagePremultiplicationPremultiplied:
            premultStr = tr("premultiplied");
            break;
        case eImagePremultiplicationUnPremultiplied:
            premultStr = tr("unpremultiplied");
            break;
        }
        ss << "<b>" << tr("Alpha premultiplication:").toStdString() << "</b> <font color=#c8c8c8>" << premultStr.toStdString() << "</font><br />";
    }
    { // par
        double par = input->getAspectRatio(-1);
        ss << "<b>" << tr("Pixel aspect ratio:").toStdString() << "</b> <font color=#c8c8c8>" << par << "</font><br />";
    }
    { // fps
        double fps = input->getFrameRate();
        ss << "<b>" << tr("Frame rate:").toStdString() << "</b> <font color=#c8c8c8>" << tr("%1fps").arg(fps).toStdString() << "</font><br />";
    }
    {
        double first = 1., last = 1.;
        input->getFrameRange_public(0, &first, &last);
        ss << "<b>" << tr("Frame range:").toStdString() << "</b> <font color=#c8c8c8>" << first << " - " << last << "</font><br />";
    }
    {
        RenderScale scale(1.);
        RectD rod;
        StatusEnum stat = input->getRegionOfDefinition_public(0,
                                                              time,
                                                              scale, ViewIdx(0), &rod);
        if (stat != eStatusFailed) {
            ss << "<b>" << tr("Region of Definition (at t=%1):").arg(time).toStdString() << "</b> <font color=#c8c8c8>";
            ss << tr("left = %1 bottom = %2 right = %3 top = %4").arg(rod.x1).arg(rod.y1).arg(rod.x2).arg(rod.y2).toStdString() << "</font><br />";
        }
    }

    return ss.str();
} // Node::makeInfoForInput

void
Node::findPluginFormatKnobs()
{
    findPluginFormatKnobs(getKnobs(), true);
}

void
Node::findRightClickMenuKnob(const KnobsVec& knobs)
{
    for (std::size_t i = 0; i < knobs.size(); ++i) {
        if (knobs[i]->getName() == kNatronOfxParamRightClickMenu) {
            KnobIPtr rightClickKnob = knobs[i];
            KnobChoicePtr isChoice = toKnobChoice(rightClickKnob);
            if (isChoice) {
                QObject::connect( isChoice.get(), SIGNAL(populated()), this, SIGNAL(rightClickMenuKnobPopulated()) );
            }
            break;
        }
    }
}

void
Node::findPluginFormatKnobs(const KnobsVec & knobs,
                            bool loadingSerialization)
{
    ///Try to find a format param and hijack it to handle it ourselves with the project's formats
    KnobIPtr formatKnob;

    for (std::size_t i = 0; i < knobs.size(); ++i) {
        if (knobs[i]->getName() == kNatronParamFormatChoice) {
            formatKnob = knobs[i];
            break;
        }
    }
    if (formatKnob) {
        KnobIPtr formatSize;
        for (std::size_t i = 0; i < knobs.size(); ++i) {
            if (knobs[i]->getName() == kNatronParamFormatSize) {
                formatSize = knobs[i];
                break;
            }
        }
        KnobIPtr formatPar;
        for (std::size_t i = 0; i < knobs.size(); ++i) {
            if (knobs[i]->getName() == kNatronParamFormatPar) {
                formatPar = knobs[i];
                break;
            }
        }
        if (formatSize && formatPar) {
            _imp->pluginFormatKnobs.formatChoice = toKnobChoice(formatKnob);
            formatSize->setEvaluateOnChange(false);
            formatPar->setEvaluateOnChange(false);
            formatSize->setSecret(true);
            formatPar->setSecret(true);
            _imp->pluginFormatKnobs.size = toKnobInt(formatSize);
            _imp->pluginFormatKnobs.par = toKnobDouble(formatPar);

            std::vector<std::string> formats;
            int defValue;
            getApp()->getProject()->getProjectFormatEntries(&formats, &defValue);
            refreshFormatParamChoice(formats, defValue, loadingSerialization);
        }
    }
}

void
Node::createNodePage(const KnobPagePtr& settingsPage)
{
    KnobBoolPtr hideInputs = AppManager::createKnob<KnobBool>(_imp->effect, tr("Hide inputs"), 1, false);

    hideInputs->setName("hideInputs");
    hideInputs->setDefaultValue(false);
    hideInputs->setAnimationEnabled(false);
    hideInputs->setAddNewLine(false);
    hideInputs->setIsPersistent(true);
    hideInputs->setEvaluateOnChange(false);
    hideInputs->setHintToolTip( tr("When checked, the input arrows of the node in the nodegraph will be hidden") );
    _imp->hideInputs = hideInputs;
    settingsPage->addKnob(hideInputs);


    KnobBoolPtr fCaching = AppManager::createKnob<KnobBool>(_imp->effect, tr("Force caching"), 1, false);
    fCaching->setName("forceCaching");
    fCaching->setDefaultValue(false);
    fCaching->setAnimationEnabled(false);
    fCaching->setAddNewLine(false);
    fCaching->setIsPersistent(true);
    fCaching->setEvaluateOnChange(false);
    fCaching->setHintToolTip( tr("When checked, the output of this node will always be kept in the RAM cache for fast access of already computed "
                                 "images.") );
    _imp->forceCaching = fCaching;
    settingsPage->addKnob(fCaching);

    KnobBoolPtr previewEnabled = AppManager::createKnob<KnobBool>(_imp->effect, tr("Preview"), 1, false);
    assert(previewEnabled);
    previewEnabled->setDefaultValue( makePreviewByDefault() );
    previewEnabled->setName(kEnablePreviewKnobName);
    previewEnabled->setAnimationEnabled(false);
    previewEnabled->setAddNewLine(false);
    previewEnabled->setIsPersistent(false);
    previewEnabled->setEvaluateOnChange(false);
    previewEnabled->setHintToolTip( tr("Whether to show a preview on the node box in the node-graph.") );
    settingsPage->addKnob(previewEnabled);
    _imp->previewEnabledKnob = previewEnabled;

    KnobBoolPtr disableNodeKnob = AppManager::createKnob<KnobBool>(_imp->effect, tr("Disable"), 1, false);
    assert(disableNodeKnob);
    disableNodeKnob->setAnimationEnabled(false);
    disableNodeKnob->setIsMetadataSlave(true);
    disableNodeKnob->setName(kDisableNodeKnobName);
    disableNodeKnob->setAddNewLine(false);
    _imp->effect->addOverlaySlaveParam(disableNodeKnob);
    disableNodeKnob->setHintToolTip( tr("When disabled, this node acts as a pass through.") );
    settingsPage->addKnob(disableNodeKnob);
    _imp->disableNodeKnob = disableNodeKnob;


    {
        KnobButtonPtr param = AppManager::createKnob<KnobButton>(_imp->effect, tr(kNatronNodeKnobKeepInAnimationModuleButtonLabel), 1, false);
        param->setName(kNatronNodeKnobKeepInAnimationModuleButton);
        param->setHintToolTip(tr(kNatronNodeKnobKeepInAnimationModuleButtonHint));
        param->setCheckable(true);
        param->setIconLabel(NATRON_IMAGES_PATH "DS_CE_Icon.png", true);
        param->setIconLabel(NATRON_IMAGES_PATH "DS_CE_Icon.png", false);
        settingsPage->addKnob(param);
        _imp->keepInAnimationModuleKnob = param;
    }

    KnobBoolPtr useFullScaleImagesWhenRenderScaleUnsupported = AppManager::createKnob<KnobBool>(_imp->effect, tr("Render high def. upstream"), 1, false);
    useFullScaleImagesWhenRenderScaleUnsupported->setAnimationEnabled(false);
    useFullScaleImagesWhenRenderScaleUnsupported->setDefaultValue(false);
    useFullScaleImagesWhenRenderScaleUnsupported->setName("highDefUpstream");
    useFullScaleImagesWhenRenderScaleUnsupported->setHintToolTip( tr("This node does not support rendering images at a scale lower than 1, it "
                                                                     "can only render high definition images. When checked this parameter controls "
                                                                     "whether the rest of the graph upstream should be rendered with a high quality too or at "
                                                                     "the most optimal resolution for the current viewer's viewport. Typically checking this "
                                                                     "means that an image will be slow to be rendered, but once rendered it will stick in the cache "
                                                                     "whichever zoom level you are using on the Viewer, whereas when unchecked it will be much "
                                                                     "faster to render but will have to be recomputed when zooming in/out in the Viewer.") );
    if ( ( isRenderScaleSupportEnabledForPlugin() ) && (getEffectInstance()->supportsRenderScaleMaybe() == EffectInstance::eSupportsYes) ) {
        useFullScaleImagesWhenRenderScaleUnsupported->setSecret(true);
    }
    settingsPage->addKnob(useFullScaleImagesWhenRenderScaleUnsupported);
    _imp->useFullScaleImagesWhenRenderScaleUnsupported = useFullScaleImagesWhenRenderScaleUnsupported;


    KnobIntPtr lifeTimeKnob = AppManager::createKnob<KnobInt>(_imp->effect, tr("Lifetime Range"), 2, false);
    assert(lifeTimeKnob);
    lifeTimeKnob->setAnimationEnabled(false);
    lifeTimeKnob->setIsMetadataSlave(true);
    lifeTimeKnob->setName(kLifeTimeNodeKnobName);
    lifeTimeKnob->setAddNewLine(false);
    lifeTimeKnob->setHintToolTip( tr("This is the frame range during which the node will be active if Enable Lifetime is checked") );
    settingsPage->addKnob(lifeTimeKnob);
    _imp->lifeTimeKnob = lifeTimeKnob;


    KnobBoolPtr enableLifetimeNodeKnob = AppManager::createKnob<KnobBool>(_imp->effect, tr("Enable Lifetime"), 1, false);
    assert(enableLifetimeNodeKnob);
    enableLifetimeNodeKnob->setAnimationEnabled(false);
    enableLifetimeNodeKnob->setDefaultValue(false);
    enableLifetimeNodeKnob->setIsMetadataSlave(true);
    enableLifetimeNodeKnob->setName(kEnableLifeTimeNodeKnobName);
    enableLifetimeNodeKnob->setHintToolTip( tr("When checked, the node is only active during the specified frame range by the Lifetime Range parameter. "
                                               "Outside of this frame range, it behaves as if the Disable parameter is checked") );
    settingsPage->addKnob(enableLifetimeNodeKnob);
    _imp->enableLifeTimeKnob = enableLifetimeNodeKnob;


    PluginOpenGLRenderSupport glSupport = ePluginOpenGLRenderSupportNone;

    PluginPtr plugin = getPlugin();
    if (plugin && plugin->isOpenGLEnabled()) {
        glSupport = (PluginOpenGLRenderSupport)plugin->getProperty<int>(kNatronPluginPropOpenGLSupport);
    }
    // The Roto node needs to have a "GPU enabled" knob to control the nodes internally
    if (glSupport != ePluginOpenGLRenderSupportNone || dynamic_cast<RotoPaint*>(_imp->effect.get())) {
        getOrCreateOpenGLEnabledKnob();
    }


    KnobStringPtr knobChangedCallback = AppManager::createKnob<KnobString>(_imp->effect, tr("After param changed callback"), 1, false);
    knobChangedCallback->setHintToolTip( tr("Set here the name of a function defined in Python which will be called for each  "
                                            "parameter change. Either define this function in the Script Editor "
                                            "or in the init.py script or even in the script of a Python group plug-in.\n"
                                            "The signature of the callback is: callback(thisParam, thisNode, thisGroup, app, userEdited) where:\n"
                                            "- thisParam: The parameter which just had its value changed\n"
                                            "- userEdited: A boolean informing whether the change was due to user interaction or "
                                            "because something internally triggered the change.\n"
                                            "- thisNode: The node holding the parameter\n"
                                            "- app: points to the current application instance\n"
                                            "- thisGroup: The group holding thisNode (only if thisNode belongs to a group)") );
    knobChangedCallback->setAnimationEnabled(false);
    knobChangedCallback->setName("onParamChanged");
    settingsPage->addKnob(knobChangedCallback);
    _imp->knobChangedCallback = knobChangedCallback;

    KnobStringPtr inputChangedCallback = AppManager::createKnob<KnobString>(_imp->effect, tr("After input changed callback"), 1, false);
    inputChangedCallback->setHintToolTip( tr("Set here the name of a function defined in Python which will be called after "
                                             "each connection is changed for the inputs of the node. "
                                             "Either define this function in the Script Editor "
                                             "or in the init.py script or even in the script of a Python group plug-in.\n"
                                             "The signature of the callback is: callback(inputIndex, thisNode, thisGroup, app):\n"
                                             "- inputIndex: the index of the input which changed, you can query the node "
                                             "connected to the input by calling the getInput(...) function.\n"
                                             "- thisNode: The node holding the parameter\n"
                                             "- app: points to the current application instance\n"
                                             "- thisGroup: The group holding thisNode (only if thisNode belongs to a group)") );

    inputChangedCallback->setAnimationEnabled(false);
    inputChangedCallback->setName("onInputChanged");
    settingsPage->addKnob(inputChangedCallback);
    _imp->inputChangedCallback = inputChangedCallback;

    NodeGroupPtr isGroup = isEffectNodeGroup();
    if (isGroup) {
        KnobStringPtr onNodeCreated = AppManager::createKnob<KnobString>(_imp->effect, tr("After Node Created"), 1, false);
        onNodeCreated->setName("afterNodeCreated");
        onNodeCreated->setHintToolTip( tr("Add here the name of a Python-defined function that will be called each time a node "
                                          "is created in the group. This will be called in addition to the After Node Created "
                                          " callback of the project for the group node and all nodes within it (not recursively).\n"
                                          "The boolean variable userEdited will be set to True if the node was created "
                                          "by the user or False otherwise (such as when loading a project, or pasting a node).\n"
                                          "The signature of the callback is: callback(thisNode, app, userEdited) where:\n"
                                          "- thisNode: the node which has just been created\n"
                                          "- userEdited: a boolean indicating whether the node was created by user interaction or from "
                                          "a script/project load/copy-paste\n"
                                          "- app: points to the current application instance.") );
        onNodeCreated->setAnimationEnabled(false);
        _imp->nodeCreatedCallback = onNodeCreated;
        settingsPage->addKnob(onNodeCreated);

        KnobStringPtr onNodeDeleted = AppManager::createKnob<KnobString>(_imp->effect, tr("Before Node Removal"), 1, false);
        onNodeDeleted->setName("beforeNodeRemoval");
        onNodeDeleted->setHintToolTip( tr("Add here the name of a Python-defined function that will be called each time a node "
                                          "is about to be deleted. This will be called in addition to the Before Node Removal "
                                          " callback of the project for the group node and all nodes within it (not recursively).\n"
                                          "This function will not be called when the project is closing.\n"
                                          "The signature of the callback is: callback(thisNode, app) where:\n"
                                          "- thisNode: the node about to be deleted\n"
                                          "- app: points to the current application instance.") );
        onNodeDeleted->setAnimationEnabled(false);
        _imp->nodeRemovalCallback = onNodeDeleted;
        settingsPage->addKnob(onNodeDeleted);
    }
    if (_imp->effect->getItemsTable()) {
        KnobStringPtr param = AppManager::createKnob<KnobString>(_imp->effect, tr("After Items Selection Changed"), 1, false);
        param->setName("afterItemsSelectionChanged");
        param->setHintToolTip( tr("Add here the name of a Python-defined function that will be called each time the "
                                  "selection in the table changes. "
                                  "The variable \"reason\" will be set to a value of type NatronEngine.Natron.TableChangeReasonEnum "
                                  "depending on where the selection was made from. If reason is "
                                  "NatronEngine.Natron.TableChangeReasonEnum.eTableChangeReasonViewer then the selection was made "
                                  "from the viewer. If reason is NatronEngine.Natron.TableChangeReasonEnum.eTableChangeReasonPanel "
                                  "then the selection was made from the settings panel. Otherwise the selection was not changed "
                                  "by the user directly and results from an internal A.P.I call.\n"
                                  "The signature of the callback is: callback(thisNode, app, deselected, selected, reason) where:\n"
                                  "- thisNode: the node holding the items table\n"
                                  "- app: points to the current application instance\n"
                                  "- deselected: a sequence of items that were removed from the selection\n"
                                  "- selected: a sequence of items that were added to the selection\n"
                                  "- reason: a value of type NatronEngine.Natron.TableChangeReasonEnum") );
        param->setAnimationEnabled(false);
        _imp->tableSelectionChangedCallback = param;
        settingsPage->addKnob(param);

    }
} // Node::createNodePage

void
Node::createInfoPage()
{
    KnobPagePtr infoPage = AppManager::createKnob<KnobPage>(_imp->effect, tr(kInfoPageParamLabel), 1, false);
    infoPage->setName(kInfoPageParamName);
    _imp->infoPage = infoPage;

    KnobStringPtr nodeInfos = AppManager::createKnob<KnobString>(_imp->effect, std::string(), 1, false);
    nodeInfos->setName("nodeInfos");
    nodeInfos->setAnimationEnabled(false);
    nodeInfos->setIsPersistent(false);
    nodeInfos->setAsMultiLine();
    nodeInfos->setAsCustomHTMLText(true);
    nodeInfos->setEvaluateOnChange(false);
    nodeInfos->setHintToolTip( tr("Input and output informations, press Refresh to update them with current values") );
    infoPage->addKnob(nodeInfos);
    _imp->nodeInfos = nodeInfos;


    KnobButtonPtr refreshInfoButton = AppManager::createKnob<KnobButton>(_imp->effect, tr("Refresh Info"), 1, false);
    refreshInfoButton->setName("refreshButton");
    refreshInfoButton->setEvaluateOnChange(false);
    infoPage->addKnob(refreshInfoButton);
    _imp->refreshInfoButton = refreshInfoButton;
}

void
Node::createPyPlugExportGroup()
{
    // Create the knobs in either page since they are hidden anyway
    KnobPagePtr mainPage;
    const KnobsVec& knobs = getKnobs();
    for (std::size_t i = 0; i < knobs.size(); ++i) {
        KnobPagePtr p = toKnobPage(knobs[i]);
        if (p) {
            mainPage = p;
            break;
        }
    }
    assert(mainPage);
    KnobGroupPtr group;
    {
        KnobGroupPtr param = AppManager::createKnob<KnobGroup>( _imp->effect, tr(kNatronNodeKnobExportPyPlugGroupLabel), 1, false );
        group = param;
        param->setName(kNatronNodeKnobExportPyPlugGroup);
        param->setEvaluateOnChange(false);
        param->setDefaultValue(false);
        param->setIsPersistent(false);
        param->setAsDialog(true);
        if (mainPage) {
            mainPage->addKnob(param);
        }
        _imp->pyPlugExportDialog = param;
    }

    {
        KnobFilePtr param = AppManager::createKnob<KnobFile>(_imp->effect, tr(kNatronNodeKnobExportDialogFilePathLabel), 1, false);
        param->setName(kNatronNodeKnobExportDialogFilePath);
        param->setDialogType(KnobFile::eKnobFileDialogTypeSaveFile);
        {
            std::vector<std::string> filters;
            filters.push_back(NATRON_PRESETS_FILE_EXT);
            param->setDialogFilters(filters);
        }
        param->setEvaluateOnChange(false);
        param->setIsPersistent(false);
        param->setHintToolTip(tr(kNatronNodeKnobExportDialogFilePathHint));
        group->addKnob(param);
        _imp->pyPlugExportDialogFile = param;
    }
    {
        KnobButtonPtr param = AppManager::createKnob<KnobButton>( _imp->effect, tr(kNatronNodeKnobExportDialogOkButtonLabel), 1, false );
        param->setName(kNatronNodeKnobExportDialogOkButton);
        param->setAddNewLine(false);
        param->setEvaluateOnChange(false);
        param->setSpacingBetweenItems(3);
        param->setIsPersistent(false);
        group->addKnob(param);
        _imp->pyPlugExportDialogOkButton = param;
    }
    {
        KnobButtonPtr param = AppManager::createKnob<KnobButton>( _imp->effect, tr(kNatronNodeKnobExportDialogCancelButtonLabel), 1, false );
        param->setName(kNatronNodeKnobExportDialogCancelButton);
        param->setEvaluateOnChange(false);
        param->setSpacingBetweenItems(3);
        param->setIsPersistent(false);
        group->addKnob(param);
        _imp->pyPlugExportDialogCancelButton = param;
    }
}

void
Node::createPyPlugPage()
{
    PluginPtr pyPlug = _imp->pyPlugHandle.lock();
    KnobPagePtr page = AppManager::createKnob<KnobPage>(_imp->effect, tr(kPyPlugPageParamLabel), 1, false);
    page->setName(kPyPlugPageParamName);
    page->setSecret(true);
    _imp->pyPlugPage = page;

    {
        KnobStringPtr param = AppManager::createKnob<KnobString>(_imp->effect, tr(kNatronNodeKnobPyPlugPluginIDLabel), 1, false);
        param->setName(kNatronNodeKnobPyPlugPluginID);
        if (pyPlug) {
            param->setValue(pyPlug->getPluginID());
        }
        param->setEvaluateOnChange(false);
        param->setHintToolTip(tr(kNatronNodeKnobPyPlugPluginIDHint));
        page->addKnob(param);
        _imp->pyPlugIDKnob = param;
    }
    {
        KnobStringPtr param = AppManager::createKnob<KnobString>(_imp->effect, tr(kNatronNodeKnobPyPlugPluginLabelLabel), 1, false);
        param->setName(kNatronNodeKnobPyPlugPluginLabel);
        if (pyPlug) {
            param->setValue(pyPlug->getPluginLabel());
        }
        param->setEvaluateOnChange(false);
        param->setHintToolTip( tr(kNatronNodeKnobPyPlugPluginLabelHint));
        page->addKnob(param);
        _imp->pyPlugLabelKnob = param;
    }
    {
        KnobStringPtr param = AppManager::createKnob<KnobString>(_imp->effect, tr(kNatronNodeKnobPyPlugPluginGroupingLabel), 1, false);
        param->setName(kNatronNodeKnobPyPlugPluginGrouping);
        if (pyPlug) {
            param->setValue(pyPlug->getGroupingString());
        } else {
            param->setValue("PyPlugs");
        }
        param->setEvaluateOnChange(false);
        param->setHintToolTip( tr(kNatronNodeKnobPyPlugPluginGroupingHint));
        page->addKnob(param);
        _imp->pyPlugGroupingKnob = param;
    }
    {
        KnobStringPtr param = AppManager::createKnob<KnobString>(_imp->effect, tr(kNatronNodeKnobPyPlugPluginDescriptionLabel), 1, false);
        param->setName(kNatronNodeKnobPyPlugPluginDescription);
        param->setEvaluateOnChange(false);
        param->setAsMultiLine();
        if (pyPlug) {
            param->setValue(pyPlug->getProperty<std::string>(kNatronPluginPropDescription));
        }
        param->setHintToolTip( tr(kNatronNodeKnobPyPlugPluginDescriptionHint));
        param->setAddNewLine(false);
        page->addKnob(param);
        _imp->pyPlugDescKnob = param;
    }
    {
        KnobBoolPtr param = AppManager::createKnob<KnobBool>(_imp->effect, tr(kNatronNodeKnobPyPlugPluginDescriptionIsMarkdownLabel), 1, false);
        param->setName(kNatronNodeKnobPyPlugPluginDescriptionIsMarkdown);
        param->setEvaluateOnChange(false);
        if (pyPlug) {
            param->setValue(pyPlug->getProperty<bool>(kNatronPluginPropDescriptionIsMarkdown));
        }
        param->setHintToolTip( tr(kNatronNodeKnobPyPlugPluginDescriptionIsMarkdownHint));
        page->addKnob(param);
        _imp->pyPlugDescIsMarkdownKnob = param;
    }
    {
        KnobIntPtr param = AppManager::createKnob<KnobInt>(_imp->effect, tr(kNatronNodeKnobPyPlugPluginVersionLabel), 2, false);
        param->setName(kNatronNodeKnobPyPlugPluginVersion);
        param->setEvaluateOnChange(false);
        param->setDimensionName(DimIdx(0), "Major");
        param->setDimensionName(DimIdx(1), "Minor");
        if (pyPlug) {
            param->setValue((int)pyPlug->getProperty<unsigned int>(kNatronPluginPropVersion, 0));
            param->setValue((int)pyPlug->getProperty<unsigned int>(kNatronPluginPropVersion, 1), ViewSetSpec::all(), DimSpec(1));
        }
        param->setHintToolTip( tr(kNatronNodeKnobPyPlugPluginVersionHint));
        page->addKnob(param);
        _imp->pyPlugVersionKnob = param;
    }
    {
        KnobIntPtr param = AppManager::createKnob<KnobInt>(_imp->effect, tr(kNatronNodeKnobPyPlugPluginShortcutLabel), 2, false);
        param->setName(kNatronNodeKnobPyPlugPluginShortcut);
        param->setEvaluateOnChange(false);
        param->setAsShortcutKnob(true);
        if (pyPlug) {
            param->setValue(pyPlug->getProperty<int>(kNatronPluginPropShortcut, 0));
            param->setValue(pyPlug->getProperty<int>(kNatronPluginPropShortcut, 1), ViewSetSpec::all(), DimSpec(1));
        }
        param->setHintToolTip( tr(kNatronNodeKnobPyPlugPluginShortcutHint));
        page->addKnob(param);
        _imp->pyPlugShortcutKnob = param;
    }
    {
        KnobFilePtr param = AppManager::createKnob<KnobFile>(_imp->effect, tr(kNatronNodeKnobPyPlugPluginCallbacksPythonScriptLabel), 1, false);
        param->setName(kNatronNodeKnobPyPlugPluginCallbacksPythonScript);
        param->setEvaluateOnChange(false);
        if (pyPlug) {
            param->setValue(pyPlug->getProperty<std::string>(kNatronPluginPropPyPlugExtScriptFile));
        }
        param->setHintToolTip( tr(kNatronNodeKnobPyPlugPluginCallbacksPythonScriptHint));
        page->addKnob(param);
        _imp->pyPlugExtPythonScript = param;
    }
    {
        KnobFilePtr param = AppManager::createKnob<KnobFile>(_imp->effect, tr(kNatronNodeKnobPyPlugPluginIconFileLabel), 1, false);
        param->setName(kNatronNodeKnobPyPlugPluginIconFile);
        param->setEvaluateOnChange(false);
        if (pyPlug) {
            param->setValue(pyPlug->getProperty<std::string>(kNatronPluginPropIconFilePath));
        }
        param->setHintToolTip( tr(kNatronNodeKnobPyPlugPluginIconFileHint));
        page->addKnob(param);
        _imp->pyPlugIconKnob = param;
    }

    {
        KnobButtonPtr param = AppManager::createKnob<KnobButton>(_imp->effect, tr(kNatronNodeKnobExportPyPlugButtonLabel), 1, false);
        param->setName(kNatronNodeKnobExportPyPlugButton);
        param->setEvaluateOnChange(false);
        param->setHintToolTip( tr("Click to export this group to a PyPlug file (.%1)").arg(QLatin1String(NATRON_PRESETS_FILE_EXT)));
        page->addKnob(param);
        _imp->pyPlugExportButtonKnob = param;
    }


}

void
Node::createPythonPage()
{
    KnobPagePtr pythonPage = AppManager::createKnob<KnobPage>(_imp->effect, tr("Python"), 1, false);
    KnobStringPtr beforeFrameRender =  AppManager::createKnob<KnobString>(_imp->effect, tr("Before frame render"), 1, false);

    beforeFrameRender->setName("beforeFrameRender");
    beforeFrameRender->setAnimationEnabled(false);
    beforeFrameRender->setHintToolTip( tr("Add here the name of a Python defined function that will be called before rendering "
                                          "any frame.\n "
                                          "The signature of the callback is: callback(frame, thisNode, app) where:\n"
                                          "- frame: the frame to be rendered\n"
                                          "- thisNode: points to the writer node\n"
                                          "- app: points to the current application instance") );
    pythonPage->addKnob(beforeFrameRender);
    _imp->beforeFrameRender = beforeFrameRender;

    KnobStringPtr beforeRender =  AppManager::createKnob<KnobString>(_imp->effect, tr("Before render"), 1, false);
    beforeRender->setName("beforeRender");
    beforeRender->setAnimationEnabled(false);
    beforeRender->setHintToolTip( tr("Add here the name of a Python defined function that will be called once when "
                                     "starting rendering.\n "
                                     "The signature of the callback is: callback(thisNode, app) where:\n"
                                     "- thisNode: points to the writer node\n"
                                     "- app: points to the current application instance") );
    pythonPage->addKnob(beforeRender);
    _imp->beforeRender = beforeRender;

    KnobStringPtr afterFrameRender =  AppManager::createKnob<KnobString>(_imp->effect, tr("After frame render"), 1, false);
    afterFrameRender->setName("afterFrameRender");
    afterFrameRender->setAnimationEnabled(false);
    afterFrameRender->setHintToolTip( tr("Add here the name of a Python defined function that will be called after rendering "
                                         "any frame.\n "
                                         "The signature of the callback is: callback(frame, thisNode, app) where:\n"
                                         "- frame: the frame that has been rendered\n"
                                         "- thisNode: points to the writer node\n"
                                         "- app: points to the current application instance") );
    pythonPage->addKnob(afterFrameRender);
    _imp->afterFrameRender = afterFrameRender;

    KnobStringPtr afterRender =  AppManager::createKnob<KnobString>(_imp->effect, tr("After render"), 1, false);
    afterRender->setName("afterRender");
    afterRender->setAnimationEnabled(false);
    afterRender->setHintToolTip( tr("Add here the name of a Python defined function that will be called once when the rendering "
                                    "is finished.\n "
                                    "The signature of the callback is: callback(aborted, thisNode, app) where:\n"
                                    "- aborted: True if the render ended because it was aborted, False upon completion\n"
                                    "- thisNode: points to the writer node\n"
                                    "- app: points to the current application instance") );
    pythonPage->addKnob(afterRender);
    _imp->afterRender = afterRender;
} // Node::createPythonPage

KnobDoublePtr
Node::getOrCreateHostMixKnob(const KnobPagePtr& mainPage)
{
    KnobDoublePtr mixKnob = _imp->mixWithSource.lock();
    if (!mixKnob) {
        mixKnob = AppManager::createKnob<KnobDouble>(_imp->effect, tr(kHostMixingKnobLabel));
        mixKnob->setName(kHostMixingKnobName);
        mixKnob->setDeclaredByPlugin(false);
        mixKnob->setHintToolTip( tr(kHostMixingKnobHint) );
        mixKnob->setRange(0., 1.);
        mixKnob->setDefaultValue(1.);
        if (mainPage) {
            mainPage->addKnob(mixKnob);
        }
        _imp->mixWithSource = mixKnob;
    }

    return mixKnob;
}

bool
Node::isKeepInAnimationModuleButtonDown() const
{
    KnobButtonPtr b = _imp->keepInAnimationModuleKnob.lock();
    if (!b) {
        return false;
    }
    return b->getValue();
}

void
Node::createMaskSelectors(const std::vector<std::pair<bool, bool> >& hasMaskChannelSelector,
                          const std::vector<std::string>& inputLabels,
                          const KnobPagePtr& mainPage,
                          bool addNewLineOnLastMask,
                          KnobIPtr* lastKnobCreated)
{
    assert( hasMaskChannelSelector.size() == inputLabels.size() );

    for (std::size_t i = 0; i < hasMaskChannelSelector.size(); ++i) {
        if (!hasMaskChannelSelector[i].first) {
            continue;
        }


        MaskSelector sel;
        KnobBoolPtr enabled = AppManager::createKnob<KnobBool>(_imp->effect, inputLabels[i], 1, false);

        enabled->setDefaultValue(false);
        enabled->setAddNewLine(false);
        if (hasMaskChannelSelector[i].second) {
            std::string enableMaskName(std::string(kEnableMaskKnobName) + "_" + inputLabels[i]);
            enabled->setName(enableMaskName);
            enabled->setHintToolTip( tr("Enable the mask to come from the channel named by the choice parameter on the right. "
                                        "Turning this off will act as though the mask was disconnected.") );
        } else {
            std::string enableMaskName(std::string(kEnableInputKnobName) + "_" + inputLabels[i]);
            enabled->setName(enableMaskName);
            enabled->setHintToolTip( tr("Enable the image to come from the channel named by the choice parameter on the right. "
                                        "Turning this off will act as though the input was disconnected.") );
        }
        enabled->setAnimationEnabled(false);
        if (mainPage) {
            mainPage->addKnob(enabled);
        }


        sel.enabled = enabled;

        KnobChoicePtr channel = AppManager::createKnob<KnobChoice>(_imp->effect, std::string(), 1, false);
        std::vector<std::string> choices;
        choices.push_back("None");

        const ImageComponents& rgba = ImageComponents::getRGBAComponents();
        const std::string& rgbaCompname = rgba.getComponentsGlobalName();
        const std::vector<std::string>& rgbaChannels = rgba.getComponentsNames();
        for (std::size_t c = 0; c < rgbaChannels.size(); ++c) {
            std::string option = rgbaCompname + '.' + rgbaChannels[c];
            choices.push_back(option);
        }

        channel->populateChoices(choices);
        channel->setDefaultValue(choices.size() - 1);
        channel->setAnimationEnabled(false);
        channel->setHintToolTip( tr("Use this channel from the original input to mix the output with the original input. "
                                    "Setting this to None is the same as disconnecting the input.") );
        if (hasMaskChannelSelector[i].second) {
            std::string channelMaskName(std::string(kMaskChannelKnobName) + "_" + inputLabels[i]);
            channel->setName(channelMaskName);
        } else {
            std::string channelMaskName(std::string(kInputChannelKnobName) + "_" + inputLabels[i]);
            channel->setName(channelMaskName);
        }
        sel.channel = channel;
        if (mainPage) {
            mainPage->addKnob(channel);
        }

        //Make sure the first default param in the vector is MaskInvert

        if (!addNewLineOnLastMask) {
            //If there is a MaskInvert parameter, make it on the same line as the Mask channel parameter
            channel->setAddNewLine(false);
        }
        if (!*lastKnobCreated) {
            *lastKnobCreated = enabled;
        }

        _imp->maskSelectors[i] = sel;
    } // for (int i = 0; i < inputsCount; ++i) {
} // Node::createMaskSelectors


KnobPagePtr
Node::getOrCreateMainPage()
{
    const KnobsVec & knobs = _imp->effect->getKnobs();
    KnobPagePtr mainPage;

    for (std::size_t i = 0; i < knobs.size(); ++i) {
        KnobPagePtr p = toKnobPage(knobs[i]);
        if ( p && (p->getName() != kInfoPageParamName) &&
             (p->getName() != kNodePageParamName) ) {
            mainPage = p;
            break;
        }
    }
    if (!mainPage) {
        mainPage = AppManager::createKnob<KnobPage>( _imp->effect, tr("Settings") );
    }

    return mainPage;
}

void
Node::createLabelKnob(const KnobPagePtr& settingsPage,
                      const std::string& label)
{
    KnobStringPtr nodeLabel = AppManager::createKnob<KnobString>(_imp->effect, label, 1, false);

    assert(nodeLabel);
    nodeLabel->setName(kUserLabelKnobName);
    nodeLabel->setAnimationEnabled(false);
    nodeLabel->setEvaluateOnChange(false);
    nodeLabel->setAsMultiLine();
    nodeLabel->setUsesRichText(true);
    nodeLabel->setHintToolTip( tr("This label gets appended to the node name on the node graph.") );
    settingsPage->addKnob(nodeLabel);
    _imp->nodeLabelKnob = nodeLabel;
}

void
Node::findOrCreateChannelEnabled()
{
    //Try to find R,G,B,A parameters on the plug-in, if found, use them, otherwise create them
    static const std::string channelLabels[4] = {kNatronOfxParamProcessRLabel, kNatronOfxParamProcessGLabel, kNatronOfxParamProcessBLabel, kNatronOfxParamProcessALabel};
    static const std::string channelNames[4] = {kNatronOfxParamProcessR, kNatronOfxParamProcessG, kNatronOfxParamProcessB, kNatronOfxParamProcessA};
    static const std::string channelHints[4] = {kNatronOfxParamProcessRHint, kNatronOfxParamProcessGHint, kNatronOfxParamProcessBHint, kNatronOfxParamProcessAHint};
    KnobBoolPtr foundEnabled[4];
    const KnobsVec & knobs = _imp->effect->getKnobs();

    for (int i = 0; i < 4; ++i) {
        KnobBoolPtr enabled;
        for (std::size_t j = 0; j < knobs.size(); ++j) {
            if (knobs[j]->getOriginalName() == channelNames[i]) {
                foundEnabled[i] = toKnobBool(knobs[j]);
                break;
            }
        }
    }

    bool foundAll = foundEnabled[0] && foundEnabled[1] && foundEnabled[2] && foundEnabled[3];
    bool isWriter = _imp->effect->isWriter();

    KnobPagePtr mainPage;
    if (foundAll) {
        for (int i = 0; i < 4; ++i) {
            // Writers already have their checkboxes places correctly
            if (!isWriter) {
                if (!mainPage) {
                    mainPage = getOrCreateMainPage();
                }
                if (foundEnabled[i]->getParentKnob() == mainPage) {
                    //foundEnabled[i]->setAddNewLine(i == 3);
                    mainPage->removeKnob(foundEnabled[i]);
                    mainPage->insertKnob(i, foundEnabled[i]);
                }
            }
            _imp->enabledChan[i] = foundEnabled[i];
        }
    }

    bool pluginDefaultPref[4];
    _imp->hostChannelSelectorEnabled = _imp->effect->isHostChannelSelectorSupported(&pluginDefaultPref[0], &pluginDefaultPref[1], &pluginDefaultPref[2], &pluginDefaultPref[3]);


    if (_imp->hostChannelSelectorEnabled) {
        if (foundAll) {
            std::cerr << getScriptName_mt_safe() << ": WARNING: property " << kNatronOfxImageEffectPropChannelSelector << " is different of " << kOfxImageComponentNone << " but uses its own checkboxes" << std::endl;
        } else {
            if (!mainPage) {
                mainPage = getOrCreateMainPage();
            }

            //Create the selectors
            for (int i = 0; i < 4; ++i) {
                foundEnabled[i] =  AppManager::createKnob<KnobBool>(_imp->effect, channelLabels[i], 1, false);
                foundEnabled[i]->setName(channelNames[i]);
                foundEnabled[i]->setAnimationEnabled(false);
                foundEnabled[i]->setAddNewLine(i == 3);
                foundEnabled[i]->setDefaultValue(pluginDefaultPref[i]);
                foundEnabled[i]->setHintToolTip(channelHints[i]);
                mainPage->insertKnob(i, foundEnabled[i]);
                _imp->enabledChan[i] = foundEnabled[i];
            }
            foundAll = true;
        }
    }
    if ( !isWriter && foundAll && !getApp()->isBackground() ) {
        if (!mainPage) {
            mainPage = getOrCreateMainPage();
        }
        _imp->enabledChan[3].lock()->setAddNewLine(false);
        KnobStringPtr premultWarning = AppManager::createKnob<KnobString>(_imp->effect, std::string(), 1, false);
        premultWarning->setName("premultWarningKnob");
        premultWarning->setIconLabel("dialog-warning");
        premultWarning->setSecret(true);
        premultWarning->setAsLabel();
        premultWarning->setEvaluateOnChange(false);
        premultWarning->setIsPersistent(false);
        premultWarning->setHintToolTip( tr("The alpha checkbox is checked and the RGB "
                                           "channels in output are alpha-premultiplied. Any of the unchecked RGB channel "
                                           "may be incorrect because the alpha channel changed but their value did not. "
                                           "To fix this, either check all RGB channels (or uncheck alpha) or unpremultiply the "
                                           "input image first.").toStdString() );
        mainPage->insertKnob(4, premultWarning);
        _imp->premultWarning = premultWarning;
    }
} // Node::findOrCreateChannelEnabled

void
Node::createChannelSelectors(const std::vector<std::pair<bool, bool> >& hasMaskChannelSelector,
                             const std::vector<std::string>& inputLabels,
                             const KnobPagePtr& mainPage,
                             KnobIPtr* lastKnobBeforeAdvancedOption)
{
    ///Create input layer selectors
    for (std::size_t i = 0; i < inputLabels.size(); ++i) {
        if (!hasMaskChannelSelector[i].first) {
            _imp->createChannelSelector(i, inputLabels[i], false, mainPage, lastKnobBeforeAdvancedOption);
        }
    }
    ///Create output layer selectors
    _imp->createChannelSelector(-1, "Output", true, mainPage, lastKnobBeforeAdvancedOption);
}

void
Node::initializeDefaultKnobs(bool loadingSerialization, bool hasGUI)
{
    //Readers and Writers don't have default knobs since these knobs are on the ReadNode/WriteNode itself
    NodePtr ioContainer = getIOContainer();

    //Add the "Node" page
    KnobPagePtr settingsPage = AppManager::checkIfKnobExistsWithNameOrCreate<KnobPage>(_imp->effect, kNodePageParamName, tr(kNodePageParamLabel));
    settingsPage->setDeclaredByPlugin(false);

    //Create the "Label" knob
    BackdropPtr isBackdropNode = isEffectBackdrop();
    QString labelKnobLabel = isBackdropNode ? tr("Name label") : tr("Label");
    createLabelKnob( settingsPage, labelKnobLabel.toStdString() );

    if (isBackdropNode || isEffectStubNode()) {
        //backdrops just have a label
        return;
    }


    ///find in all knobs a page param to set this param into
    const KnobsVec & knobs = _imp->effect->getKnobs();

    findPluginFormatKnobs(knobs, loadingSerialization);
    findRightClickMenuKnob(knobs);

    KnobPagePtr mainPage;


    // Scan all inputs to find masks and get inputs labels
    //Pair hasMaskChannelSelector, isMask
    int inputsCount = getMaxInputCount();
    std::vector<std::pair<bool, bool> > hasMaskChannelSelector(inputsCount);
    std::vector<std::string> inputLabels(inputsCount);
    for (int i = 0; i < inputsCount; ++i) {
        inputLabels[i] = _imp->effect->getInputLabel(i);

        assert( i < (int)_imp->inputsComponents.size() );
        const std::list<ImageComponents>& inputSupportedComps = _imp->inputsComponents[i];
        bool isMask = _imp->effect->isInputMask(i);
        bool supportsOnlyAlpha = inputSupportedComps.size() == 1 && inputSupportedComps.front().getNumComponents() == 1;

        hasMaskChannelSelector[i].first = false;
        hasMaskChannelSelector[i].second = isMask;

        if ( isMask || supportsOnlyAlpha ) {
            hasMaskChannelSelector[i].first = true;
            if (!mainPage) {
                mainPage = getOrCreateMainPage();
            }
        }
    }


    // Create the Output Layer choice if needed plus input layers selectors
    KnobIPtr lastKnobBeforeAdvancedOption;
    bool requiresLayerShuffle = _imp->effect->getCreateChannelSelectorKnob();
    if (requiresLayerShuffle) {
        if (!mainPage) {
            mainPage = getOrCreateMainPage();
        }
        createChannelSelectors(hasMaskChannelSelector, inputLabels, mainPage, &lastKnobBeforeAdvancedOption);
    }


    findOrCreateChannelEnabled();

    ///Find in the plug-in the Mask/Mix related parameter to re-order them so it is consistent across nodes
    std::vector<std::pair<std::string, KnobIPtr > > foundPluginDefaultKnobsToReorder;
    foundPluginDefaultKnobsToReorder.push_back( std::make_pair( kOfxMaskInvertParamName, KnobIPtr() ) );
    foundPluginDefaultKnobsToReorder.push_back( std::make_pair( kOfxMixParamName, KnobIPtr() ) );
    ///Insert auto-added knobs before mask invert if found
    for (std::size_t i = 0; i < knobs.size(); ++i) {
        for (std::size_t j = 0; j < foundPluginDefaultKnobsToReorder.size(); ++j) {
            if (knobs[i]->getName() == foundPluginDefaultKnobsToReorder[j].first) {
                foundPluginDefaultKnobsToReorder[j].second = knobs[i];
            }

        }
    }



    assert(foundPluginDefaultKnobsToReorder.size() > 0 && foundPluginDefaultKnobsToReorder[0].first == kOfxMaskInvertParamName);

    createMaskSelectors(hasMaskChannelSelector, inputLabels, mainPage, !foundPluginDefaultKnobsToReorder[0].second.get(), &lastKnobBeforeAdvancedOption);


    //Create the host mix if needed
    if ( _imp->effect->isHostMixingEnabled() ) {
        if (!mainPage) {
            mainPage = getOrCreateMainPage();
        }
        getOrCreateHostMixKnob(mainPage);
    }


    /*
     * Reposition the MaskInvert and Mix parameters declared by the plug-in
     */

    for (std::size_t i = 0; i < foundPluginDefaultKnobsToReorder.size(); ++i) {
        if (foundPluginDefaultKnobsToReorder[i].second) {
            if (!mainPage) {
                mainPage = getOrCreateMainPage();
            }
            if (foundPluginDefaultKnobsToReorder[i].second->getParentKnob() == mainPage) {
                mainPage->removeKnob( foundPluginDefaultKnobsToReorder[i].second);
                mainPage->addKnob(foundPluginDefaultKnobsToReorder[i].second);
            }
        }
    }


    if (lastKnobBeforeAdvancedOption && mainPage) {
        
        KnobsVec mainPageChildren = mainPage->getChildren();
        int i = 0;
        for (KnobsVec::iterator it = mainPageChildren.begin(); it != mainPageChildren.end(); ++it, ++i) {
            if (*it == lastKnobBeforeAdvancedOption) {
                if (i > 0) {
                    int j = i - 1;
                    KnobsVec::iterator prev = it;
                    --prev;

                    while (j >= 0 && (*prev)->getIsSecret()) {
                        --j;
                        --prev;
                    }

                    if ( j >= 0 && !toKnobSeparator(*prev) ) {
                        KnobSeparatorPtr sep = AppManager::createKnob<KnobSeparator>(_imp->effect, std::string(), 1, false);
                        sep->setName("advancedSep");
                        mainPage->insertKnob(i, sep);
                    }
                }

                break;
            }
        }
    }


    createNodePage(settingsPage);

    NodeGroupPtr isGrpNode = isEffectNodeGroup();
    if (!isGrpNode && !isBackdropNode) {
        createInfoPage();
    } else if (isGrpNode) {
        if (isGrpNode->isSubGraphPersistent()) {
            createPyPlugPage();

            if (hasGUI) {
                createPyPlugExportGroup();
            }

            {
                KnobButtonPtr param = AppManager::createKnob<KnobButton>(_imp->effect, tr(kNatronNodeKnobConvertToGroupButtonLabel), 1, false);
                param->setName(kNatronNodeKnobConvertToGroupButton);
                param->setEvaluateOnChange(false);
                param->setHintToolTip( tr("Converts this node to a Group: the internal node-graph and the user parameters will become editable") );
                settingsPage->addKnob(param);
                _imp->pyPlugConvertToGroupButtonKnob = param;
            }
        }
    }



    if (_imp->effect->isWriter()
        && !ioContainer) {
        //Create a frame step parameter for writers, and control it in OutputSchedulerThread.cpp

        if (!mainPage) {
            mainPage = getOrCreateMainPage();
        }

        KnobButtonPtr renderButton = AppManager::createKnob<KnobButton>(_imp->effect, tr("Render"), 1, false);
        renderButton->setHintToolTip( tr("Starts rendering the specified frame range.") );
        renderButton->setAsRenderButton();
        renderButton->setName("startRender");
        renderButton->setEvaluateOnChange(false);
        _imp->renderButton = renderButton;
        mainPage->addKnob(renderButton);

        createPythonPage();
    }
} // Node::initializeDefaultKnobs

void
Node::initializeKnobs(bool loadingSerialization, bool hasGUI)
{
    ////Only called by the main-thread


    _imp->effect->beginChanges();

    assert( QThread::currentThread() == qApp->thread() );

    InitializeKnobsFlag_RAII __isInitializingKnobsFlag__(getEffectInstance());

    //Initialize plug-in knobs
    _imp->effect->initializeKnobsPublic();

    if ( _imp->effect->getMakeSettingsPanel() ) {
        //initialize default knobs added by Natron
        initializeDefaultKnobs(loadingSerialization, hasGUI);
    }

    declarePythonKnobs();

    KnobItemsTablePtr table = _imp->effect->getItemsTable();
    if (table) {
        table->declareItemsToPython();
    }
    
    _imp->effect->endChanges();

    Q_EMIT knobsInitialized();
} // initializeKnobs



int
Node::getFrameStepKnobValue() const
{
    KnobIPtr knob = getKnobByName(kNatronWriteParamFrameStep);
    if (!knob) {
        return 1;
    }
    KnobIntPtr k = toKnobInt(knob);

    if (!k) {
        return 1;
    } else {
        int v = k->getValue();

        return std::max(1, v);
    }
}

bool
Node::handleFormatKnob(const KnobIPtr& knob)
{
    KnobChoicePtr choice = _imp->pluginFormatKnobs.formatChoice.lock();

    if (!choice) {
        return false;
    }

    if (knob != choice) {
        return false;
    }
    if (choice->getIsSecret()) {
        return true;
    }
    int curIndex = choice->getValue();
    Format f;
    if ( !getApp()->getProject()->getProjectFormatAtIndex(curIndex, &f) ) {
        assert(false);

        return true;
    }

    KnobIntPtr size = _imp->pluginFormatKnobs.size.lock();
    KnobDoublePtr par = _imp->pluginFormatKnobs.par.lock();
    assert(size && par);

    _imp->effect->beginChanges();
    size->blockValueChanges();
    std::vector<int> values(2);
    values[0] = f.width();
    values[1] = f.height();
    size->setValueAcrossDimensions(values);
    size->unblockValueChanges();
    par->blockValueChanges();
    par->setValue( f.getPixelAspectRatio() );
    par->unblockValueChanges();

    _imp->effect->endChanges();

    return true;
}

void
Node::refreshFormatParamChoice(const std::vector<std::string>& entries,
                               int defValue,
                               bool loadingProject)
{
    KnobChoicePtr choice = _imp->pluginFormatKnobs.formatChoice.lock();

    if (!choice) {
        return;
    }
    int curIndex = choice->getValue();
    choice->populateChoices(entries);
    choice->beginChanges();

    choice->setDefaultValueWithoutApplying(defValue);
    // We don't want to serialize the default value even if it changed, because it will be restored by the project
    choice->setCurrentDefaultValueAsInitialValue();

    if (!loadingProject) {
        //changedKnob was not called because we are initializing knobs
        handleFormatKnob(choice);
    } else {
        if ( curIndex < (int)entries.size() ) {
            choice->setValue(curIndex);
        }
    }

    choice->endChanges();
}

void
Node::refreshPreviewsAfterProjectLoad()
{
    computePreviewImage( getApp()->getTimeLine()->currentFrame() );
    Q_EMIT s_refreshPreviewsAfterProjectLoadRequested();
}

QString
Node::makeDocumentation(bool genHTML) const
{
    QString ret;
    QString markdown;
    QTextStream ts(&ret);
    QTextStream ms(&markdown);

    QString pluginID, pluginLabel, pluginDescription, pluginIcon;
    int majorVersion = getMajorVersion();
    int minorVersion = getMinorVersion();
    std::vector<std::string> pluginGroup;
    bool pluginDescriptionIsMarkdown = false;
    QVector<QStringList> inputs;
    QVector<QStringList> items;

    {
<<<<<<< HEAD
        PluginPtr plugin = getPlugin();
        assert(plugin);

        pluginID = QString::fromUtf8(plugin->getPluginID().c_str());
        pluginLabel =  QString::fromUtf8( Plugin::makeLabelWithoutSuffix( plugin->getPluginLabel() ).c_str());
        pluginDescription =  QString::fromUtf8( plugin->getProperty<std::string>(kNatronPluginPropDescription).c_str() );
        pluginIcon = QString::fromUtf8(plugin->getProperty<std::string>(kNatronPluginPropIconFilePath).c_str());
        pluginGroup = plugin->getPropertyN<std::string>(kNatronPluginPropGrouping);
        pluginDescriptionIsMarkdown = plugin->getProperty<bool>(kNatronPluginPropDescriptionIsMarkdown);
=======
        QMutexLocker k(&_imp->pyPluginInfoMutex);
        if (_imp->pyPlugInfo.isPyPlug) {
            pluginID = QString::fromUtf8( _imp->pyPlugInfo.pyPlugID.c_str() );
            pluginLabel =  QString::fromUtf8( _imp->pyPlugInfo.pyPlugLabel.c_str() );
            pluginDescription = QString::fromUtf8( _imp->pyPlugInfo.pyPlugDesc.c_str() );
            pluginIcon = QString::fromUtf8( _imp->pyPlugInfo.pyPlugIconFilePath.c_str() );
            for (std::list<std::string>::const_iterator it = _imp->pyPlugInfo.pyPlugGrouping.begin() ; it != _imp->pyPlugInfo.pyPlugGrouping.end(); ++it) {
                pluginGroup.push_back(QString::fromUtf8(it->c_str()));
            }
        } else {
            pluginID = _imp->plugin->getPluginID();
            pluginLabel =  Plugin::makeLabelWithoutSuffix( _imp->plugin->getPluginLabel() );
            pluginDescription =  QString::fromUtf8( _imp->effect->getPluginDescription().c_str() );
            pluginIcon = _imp->plugin->getIconFilePath();
            pluginGroup = _imp->plugin->getGrouping();
            pluginDescriptionIsMarkdown = _imp->effect->isPluginDescriptionInMarkdown();
        }
>>>>>>> cecd3791

        for (int i = 0; i < _imp->effect->getMaxInputCount(); ++i) {
            QStringList input;
            QString optional = _imp->effect->isInputOptional(i) ? tr("Yes") : tr("No");
            input << QString::fromStdString( _imp->effect->getInputLabel(i) ) << QString::fromStdString( _imp->effect->getInputHint(i) ) << optional;
            inputs.push_back(input);

            // Don't show more than doc for 4 inputs otherwise it will just clutter the page
            if (i == 3) {
                break;
            }
        }
    }

    // check for plugin icon
    QString pluginIconUrl;
    if ( !pluginIcon.isEmpty() ) {
        QFile iconFile(pluginIcon);
        if ( iconFile.exists() ) {
            if (genHTML) {
                pluginIconUrl.append( QString::fromUtf8("/LOCAL_FILE/") );
                pluginIconUrl.append(pluginIcon);
                pluginIconUrl.replace( QString::fromUtf8("\\"), QString::fromUtf8("/") );
            } else {
                pluginIconUrl.append(pluginID);
                pluginIconUrl.append(QString::fromUtf8(".png"));
            }
        }
    }

    // check for extra markdown file
    QString extraMarkdown;
    QString pluginMD = pluginIcon;
    pluginMD.replace( QString::fromUtf8(".png"), QString::fromUtf8(".md") );
    QFile pluginMarkdownFile(pluginMD);
    if ( pluginMarkdownFile.exists() ) {
        if ( pluginMarkdownFile.open(QIODevice::ReadOnly | QIODevice::Text) ) {
            extraMarkdown = QString::fromUtf8( pluginMarkdownFile.readAll() );
            pluginMarkdownFile.close();
        }
    }

    // generate knobs info
    KnobsVec knobs = getEffectInstance()->getKnobs_mt_safe();
    for (KnobsVec::const_iterator it = knobs.begin(); it != knobs.end(); ++it) {

        if ( (*it)->getIsSecret() ) {
            continue;
        }

        if ( !(*it)->isDeclaredByPlugin() && !( isPyPlug() && (*it)->isUserKnob() ) ) {
            continue;
        }

        QString knobScriptName = QString::fromUtf8( (*it)->getName().c_str() );
        QString knobLabel = QString::fromUtf8( (*it)->getLabel().c_str() );
        QString knobHint = QString::fromUtf8( (*it)->getHintToolTip().c_str() );

        if ( knobScriptName.startsWith( QString::fromUtf8("NatronOfxParam") ) || knobScriptName == QString::fromUtf8("exportAsPyPlug") ) {
            continue;
        }

        QString defValuesStr, knobType;
        std::vector<std::pair<QString, QString> > dimsDefaultValueStr;
        KnobIntPtr isInt = toKnobInt(*it);
        KnobChoicePtr isChoice = toKnobChoice(*it);
        KnobBoolPtr isBool = toKnobBool(*it);
        KnobDoublePtr isDbl = toKnobDouble(*it);
        KnobStringPtr isString = toKnobString(*it);
        KnobSeparatorPtr isSep = toKnobSeparator(*it);
        KnobButtonPtr isBtn = toKnobButton(*it);
        KnobParametricPtr isParametric = toKnobParametric(*it);
        KnobGroupPtr isGroup = toKnobGroup(*it);
        KnobPagePtr isPage = toKnobPage(*it);
        KnobColorPtr isColor = toKnobColor(*it);

        if (isInt) {
            knobType = tr("Integer");
        } else if (isChoice) {
            knobType = tr("Choice");
        } else if (isBool) {
            knobType = tr("Boolean");
        } else if (isDbl) {
            knobType = tr("Double");
        } else if (isString) {
            knobType = tr("String");
        } else if (isSep) {
            knobType = tr("Seperator");
        } else if (isBtn) {
            knobType = tr("Button");
        } else if (isParametric) {
            knobType = tr("Parametric");
        } else if (isGroup) {
            knobType = tr("Group");
        } else if (isPage) {
            knobType = tr("Page");
        } else if (isColor) {
            knobType = tr("Color");
        } else {
            knobType = tr("N/A");
        }

        if (!isGroup && !isPage) {
            for (int i = 0; i < (*it)->getNDimensions(); ++i) {
                QString valueStr;

                if (!isBtn && !isSep && !isParametric) {
                    if (isChoice) {
                        int index = isChoice->getDefaultValue(DimIdx(i));
                        std::vector<std::string> entries = isChoice->getEntries();
                        if ( (index >= 0) && ( index < (int)entries.size() ) ) {
                            valueStr = QString::fromUtf8( entries[index].c_str() );
                        }
                        std::vector<std::string> entriesHelp = isChoice->getEntriesHelp();
                        if ( entries.size() == entriesHelp.size() ) {
                            knobHint.append( QString::fromUtf8("\n\n") );
                            for (size_t i = 0; i < entries.size(); i++) {
                                QString entry = QString::fromUtf8( entries[i].c_str() );
                                QString entryHelp = QString::fromUtf8( entriesHelp[i].c_str() );
                                if (!entry.isEmpty() && !entryHelp.isEmpty() ) {
                                    knobHint.append( QString::fromUtf8("**%1**: %2\n").arg(entry).arg(entryHelp) );
                                }
                            }
                        }
                    } else if (isInt) {
                        valueStr = QString::number( isInt->getDefaultValue(DimIdx(i)) );
                    } else if (isDbl) {
                        valueStr = QString::number( isDbl->getDefaultValue(DimIdx(i)) );
                    } else if (isBool) {
                        valueStr = isBool->getDefaultValue(DimIdx(i)) ? tr("On") : tr("Off");
                    } else if (isString) {
                        valueStr = QString::fromUtf8( isString->getDefaultValue(DimIdx(i)).c_str() );
                    } else if (isColor) {
                        valueStr = QString::number( isColor->getDefaultValue(DimIdx(i)) );
                    }
                }

                dimsDefaultValueStr.push_back( std::make_pair(QString::fromUtf8( (*it)->getDimensionName(DimIdx(i)).c_str() ), valueStr) );
            }

            for (std::size_t i = 0; i < dimsDefaultValueStr.size(); ++i) {
                if ( !dimsDefaultValueStr[i].second.isEmpty() ) {
                    if (dimsDefaultValueStr.size() > 1) {
                        defValuesStr.append(dimsDefaultValueStr[i].first);
                        defValuesStr.append( QString::fromUtf8(": ") );
                    }
                    defValuesStr.append(dimsDefaultValueStr[i].second);
                    if (i < dimsDefaultValueStr.size() - 1) {
                        defValuesStr.append( QString::fromUtf8(" ") );
                    }
                }
            }
            if ( defValuesStr.isEmpty() ) {
                defValuesStr = tr("N/A");
            }
        }

        if (!isPage && !isSep && !isGroup) {
            QStringList row;
            row << knobLabel << knobScriptName << knobType << defValuesStr << knobHint;
            items.append(row);
        }
    } // for (KnobsVec::const_iterator it = knobs.begin(); it!=knobs.end(); ++it) {


    // generate plugin info
    ms << pluginLabel << "\n==========\n\n";
    if (!pluginIconUrl.isEmpty()) {
        ms << "![](" << pluginIconUrl << ")\n\n";
    }
    ms << tr("*This documentation is for version %2.%3 of %1.*").arg(pluginLabel).arg(majorVersion).arg(minorVersion) << "\n\n";

    if (!pluginDescriptionIsMarkdown) {
        if (genHTML) {
            pluginDescription = NATRON_NAMESPACE::convertFromPlainText(pluginDescription, NATRON_NAMESPACE::WhiteSpaceNormal);

            // replace URLs with links
            QRegExp re( QString::fromUtf8("((http|ftp|https)://([\\w_-]+(?:(?:\\.[\\w_-]+)+))([\\w.,@?^=%&:/~+#-]*[\\w@?^=%&/~+#-])?)") );
            pluginDescription.replace( re, QString::fromUtf8("<a href=\"\\1\">\\1</a>") );
        } else {
            pluginDescription.replace( QString::fromUtf8("\n"), QString::fromUtf8("\n\n") );
        }
    }

    ms << pluginDescription << "\n\n";

    // create markdown table
    ms << tr("Inputs") << "\n----------\n\n";
    ms << tr("Input") << " | " << tr("Description") << " | " << tr("Optional") << "\n";
    ms << "--- | --- | ---\n";
    if (inputs.size() > 0) {
        Q_FOREACH(const QStringList &input, inputs) {
            QString inputName = input.at(0);
            inputName.replace(QString::fromUtf8("\n"),QString::fromUtf8("<br />"));
            if (inputName.isEmpty()) {
                inputName = QString::fromUtf8("&nbsp;");
            }

            QString inputDesc = input.at(1);
            inputDesc.replace(QString::fromUtf8("\n"),QString::fromUtf8("<br />"));
            if (inputDesc.isEmpty()) {
                inputDesc = QString::fromUtf8("&nbsp;");
            }

            QString inputOpt = input.at(2);
            if (inputOpt.isEmpty()) {
                inputOpt = QString::fromUtf8("&nbsp;");
            }

            ms << inputName << " | " << inputDesc << " | " << inputOpt << "\n";
        }
    }
    ms << tr("Controls") << "\n----------\n\n";
    ms << tr("Label (UI Name)") << " | " << tr("Script-Name") << " | " <<tr("Type") << " | " << tr("Default-Value") << " | " << tr("Function") << "\n";
    ms << "--- | --- | --- | --- | ---\n";
    if (items.size() > 0) {
        Q_FOREACH(const QStringList &item, items) {
            QString itemLabel = item.at(0);
            itemLabel.replace(QString::fromUtf8("\n"),QString::fromUtf8("<br />"));
            if (itemLabel.isEmpty()) {
                itemLabel = QString::fromUtf8("&nbsp;");
            }

            QString itemScript = item.at(1);
            itemScript.replace(QString::fromUtf8("\n"),QString::fromUtf8("<br />"));
            if (itemScript.isEmpty()) {
                itemScript = QString::fromUtf8("&nbsp;");
            }

            QString itemType = item.at(2);
            if (itemType.isEmpty()) {
                itemType = QString::fromUtf8("&nbsp;");
            }

            QString itemDefault = item.at(3);
            itemDefault.replace(QString::fromUtf8("\n"),QString::fromUtf8("<br />"));
            if (itemDefault.isEmpty()) {
                itemDefault = QString::fromUtf8("&nbsp;");
            }

            QString itemFunction = item.at(4);
            itemFunction.replace(QString::fromUtf8("\n"),QString::fromUtf8("<br />"));
            if (itemFunction.isEmpty()) {
                itemFunction = QString::fromUtf8("&nbsp;");
            }

            ms << itemLabel << " | " << itemScript << " | " << itemType << " | " << itemDefault << " | " << itemFunction << "\n";
        }
    }

    // add extra markdown if available
    if ( !extraMarkdown.isEmpty() ) {
        ms << "\n\n";
        ms << extraMarkdown;
    }

    // output
    if (genHTML) {
        ts << "<!DOCTYPE HTML PUBLIC \"-//W3C//DTD HTML 4.01 Transitional//EN\" \"http://www.w3.org/TR/html4/loose.dtd\">";
        ts << "<html><head>";
        ts << "<title>" << pluginLabel << " - NATRON_DOCUMENTATION</title>";
        ts << "<link rel=\"stylesheet\" href=\"_static/default.css\" type=\"text/css\" /><link rel=\"stylesheet\" href=\"_static/style.css\" type=\"text/css\" /><script type=\"text/javascript\" src=\"_static/jquery.js\"></script><script type=\"text/javascript\" src=\"_static/dropdown.js\"></script>";
        ts << "</head><body>";
        ts << "<div class=\"related\"><h3>" << tr("Navigation") << "</h3><ul>";
        ts << "<li><a href=\"/index.html\">NATRON_DOCUMENTATION</a> &raquo;</li>";
        ts << "<li><a href=\"/_group.html\">" << tr("Reference Guide") << "</a> &raquo;</li>";
        if ( !pluginGroup.empty() ) {
            const QString group = QString::fromUtf8(pluginGroup[0].c_str());
            if (!group.isEmpty()) {
                ts << "<li><a href=\"/_group.html?id=" << group << "\">" << group << "</a> &raquo;</li>";
            }
        }
        ts << "</ul></div>";
        ts << "<div class=\"document\"><div class=\"documentwrapper\"><div class=\"body\"><div class=\"section\">";
        QString html = Markdown::convert2html(markdown);
        ts << Markdown::fixNodeHTML(html);
        ts << "</div></div></div><div class=\"clearer\"></div></div><div class=\"footer\"></div></body></html>";
    } else {
        ts << markdown;
    }

    return ret;
} // Node::makeDocumentation

bool
Node::isForceCachingEnabled() const
{
    KnobBoolPtr b = _imp->forceCaching.lock();

    return b ? b->getValue() : false;
}

void
Node::setForceCachingEnabled(bool value)
{
    KnobBoolPtr b = _imp->forceCaching.lock();
    if (!b) {
        return;
    }
    b->setValue(value);
}

void
Node::onSetSupportRenderScaleMaybeSet(int support)
{
    if ( (EffectInstance::SupportsEnum)support == EffectInstance::eSupportsYes ) {
        KnobBoolPtr b = _imp->useFullScaleImagesWhenRenderScaleUnsupported.lock();
        if (b) {
            b->setSecret(true);
        }
    }
}

bool
Node::useScaleOneImagesWhenRenderScaleSupportIsDisabled() const
{
    KnobBoolPtr b =  _imp->useFullScaleImagesWhenRenderScaleUnsupported.lock();

    return b ? b->getValue() : false;
}

void
Node::beginEditKnobs()
{
    _imp->effect->beginEditKnobs();
}


EffectInstancePtr
Node::getEffectInstance() const
{
    ///Thread safe as it never changes
    return _imp->effect;
}

void
Node::hasViewersConnectedInternal(std::list<ViewerInstancePtr >* viewers,
                                 std::list<const Node*>* markedNodes) const
{

    if (std::find(markedNodes->begin(), markedNodes->end(), this) != markedNodes->end()) {
        return;
    }

    markedNodes->push_back(this);
    ViewerInstancePtr thisViewer = toViewerInstance( _imp->effect);

    if (thisViewer) {
        viewers->push_back(thisViewer);
    } else {
        NodesList outputs;
        getOutputsWithGroupRedirection(outputs);

        for (NodesList::iterator it = outputs.begin(); it != outputs.end(); ++it) {
            assert(*it);
            (*it)->hasViewersConnectedInternal(viewers, markedNodes);
        }
    }
}

void
Node::hasOutputNodesConnectedInternal(std::list<OutputEffectInstancePtr >* writers,
                                     std::list<const Node*>* markedNodes) const
{
    if (std::find(markedNodes->begin(), markedNodes->end(), this) != markedNodes->end()) {
        return;
    }

    markedNodes->push_back(this);

    OutputEffectInstancePtr thisWriter = boost::dynamic_pointer_cast<OutputEffectInstance>(_imp->effect);

    if ( thisWriter && thisWriter->isOutput() && !dynamic_cast<GroupOutput*>(thisWriter.get()) ) {
        writers->push_back(thisWriter);
    } else {
        NodesList outputs;
        getOutputsWithGroupRedirection(outputs);

        for (NodesList::iterator it = outputs.begin(); it != outputs.end(); ++it) {
            assert(*it);
            (*it)->hasOutputNodesConnectedInternal(writers, markedNodes);
        }
    }
}

void
Node::hasOutputNodesConnected(std::list<OutputEffectInstancePtr >* writers) const
{
    std::list<const Node*> m;
    hasOutputNodesConnectedInternal(writers, &m);
}

void
Node::hasViewersConnected(std::list<ViewerInstancePtr >* viewers) const
{

    std::list<const Node*> m;
    hasViewersConnectedInternal(viewers, &m);

}

/**
 * @brief Resolves links of the graph in the case of containers (that do not do any rendering but only contain nodes inside)
 * so that algorithms that cycle the tree from bottom to top
 * properly visit all nodes in the correct order
 **/
static NodePtr
applyNodeRedirectionsUpstream(const NodePtr& node)
{
    if (!node) {
        return node;
    }
    NodeGroupPtr isGrp = node->isEffectNodeGroup();
    if (isGrp) {
        //The node is a group, instead jump directly to the output node input of the  group
        return applyNodeRedirectionsUpstream(isGrp->getOutputNodeInput());
    }

    PrecompNodePtr isPrecomp = node->isEffectPrecompNode();
    if (isPrecomp) {
        //The node is a precomp, instead jump directly to the output node of the precomp
        return applyNodeRedirectionsUpstream(isPrecomp->getOutputNode());
    }

    GroupInputPtr isInput = node->isEffectGroupInput();
    if (isInput) {
        //The node is a group input,  jump to the corresponding input of the group
        NodeCollectionPtr collection = node->getGroup();
        assert(collection);
        isGrp = toNodeGroup(collection);
        if (isGrp) {
            return applyNodeRedirectionsUpstream(isGrp->getRealInputForInput(node));
        }
    }

    return node;
}

/**
 * @brief Resolves links of the graph in the case of containers (that do not do any rendering but only contain nodes inside)
 * so that algorithms that cycle the tree from top to bottom
 * properly visit all nodes in the correct order. Note that one node may translate to several nodes since multiple nodes
 * may be connected to the same node.
 **/
static void
applyNodeRedirectionsDownstream(int recurseCounter,
                                const NodePtr& node,
                                NodesList& translated)
{
    NodeGroupPtr isGrp = node->isEffectNodeGroup();

    if (isGrp) {
        //The node is a group, meaning it should not be taken into account, instead jump directly to the input nodes output of the group
        NodesList inputNodes;
        isGrp->getInputsOutputs(&inputNodes);
        for (NodesList::iterator it2 = inputNodes.begin(); it2 != inputNodes.end(); ++it2) {
            //Call recursively on them
            applyNodeRedirectionsDownstream(recurseCounter + 1, *it2, translated);
        }

        return;
    }

    GroupOutputPtr isOutput = node->isEffectGroupOutput();
    if (isOutput) {
        //The node is the output of a group, its outputs are the outputs of the group
        NodeCollectionPtr collection = isOutput->getNode()->getGroup();
        if (!collection) {
            return;
        }
        isGrp = toNodeGroup(collection);
        if (isGrp) {
            NodesWList groupOutputs;

            NodePtr grpNode = isGrp->getNode();
            if (grpNode) {
                grpNode->getOutputs_mt_safe(groupOutputs);
            }

            for (NodesWList::iterator it2 = groupOutputs.begin(); it2 != groupOutputs.end(); ++it2) {
                //Call recursively on them
                NodePtr output = it2->lock();
                if (output) {
                    applyNodeRedirectionsDownstream(recurseCounter + 1, output, translated);
                }
            }
        }

        return;
    }

    PrecompNodePtr isInPrecomp = node->isPartOfPrecomp();
    if ( isInPrecomp && (isInPrecomp->getOutputNode() == node) ) {
        //This node is the output of the precomp, its outputs are the outputs of the precomp node
        NodesWList groupOutputs;

        isInPrecomp->getNode()->getOutputs_mt_safe(groupOutputs);

        for (NodesWList::iterator it2 = groupOutputs.begin(); it2 != groupOutputs.end(); ++it2) {
            //Call recursively on them
            NodePtr output = it2->lock();
            if (output) {
                applyNodeRedirectionsDownstream(recurseCounter + 1, output, translated);
            }
        }

        return;
    }

    //Base case: return this node
    if (recurseCounter > 0) {
        translated.push_back(node);
    }
} // applyNodeRedirectionsDownstream

void
Node::getOutputsWithGroupRedirection(NodesList& outputs) const
{
    NodesList redirections;
    NodePtr thisShared = boost::const_pointer_cast<Node>( shared_from_this() );

    applyNodeRedirectionsDownstream(0, thisShared, redirections);
    if ( !redirections.empty() ) {
        outputs.insert( outputs.begin(), redirections.begin(), redirections.end() );
    } else {
        QMutexLocker l(&_imp->outputsMutex);
        for (NodesWList::const_iterator it = _imp->outputs.begin(); it != _imp->outputs.end(); ++it) {
            NodePtr output = it->lock();
            if (output) {
                outputs.push_back(output);
            }
        }
    }
}


int
Node::getMajorVersion() const
{

    PluginPtr plugin = getPlugin();
    if (!plugin) {
        return 0;
    }

    return (int)plugin->getProperty<unsigned int>(kNatronPluginPropVersion, 0);
}

int
Node::getMinorVersion() const
{
    ///Thread safe as it never changes
    PluginPtr plugin = getPlugin();
    if (!plugin) {
        return 0;
    }

    return (int)plugin->getProperty<unsigned int>(kNatronPluginPropVersion, 1);
}

void
Node::initializeInputs()
{
    ////Only called by the main-thread
    assert( QThread::currentThread() == qApp->thread() );
    const int inputCount = getMaxInputCount();
    InputsV oldInputs;
    {
        QMutexLocker k(&_imp->inputsLabelsMutex);
        _imp->inputLabels.resize(inputCount);
        _imp->inputHints.resize(inputCount);
        for (int i = 0; i < inputCount; ++i) {
            _imp->inputLabels[i] = _imp->effect->getInputLabel(i);
            _imp->inputHints[i] = _imp->effect->getInputHint(i);
        }
    }
    {
        QMutexLocker l(&_imp->lastRenderStartedMutex);
        _imp->inputIsRenderingCounter.resize(inputCount);
    }
    {
        QMutexLocker l(&_imp->inputsMutex);
        oldInputs = _imp->inputs;

        std::vector<bool> oldInputsVisibility = _imp->inputsVisibility;
        _imp->inputIsRenderingCounter.resize(inputCount);
        _imp->inputs.resize(inputCount);
        _imp->inputsVisibility.resize(inputCount);
        ///if we added inputs, just set to NULL the new inputs, and add their label to the labels map
        for (int i = 0; i < inputCount; ++i) {
            if ( i < (int)oldInputs.size() ) {
                _imp->inputs[i] = oldInputs[i];
            } else {
                _imp->inputs[i].reset();
            }
            if (i < (int) oldInputsVisibility.size()) {
                _imp->inputsVisibility[i] = oldInputsVisibility[i];
            } else {
                _imp->inputsVisibility[i] = true;
            }
        }


        ///Set the components the plug-in accepts
        _imp->inputsComponents.resize(inputCount);
        for (int i = 0; i < inputCount; ++i) {
            _imp->inputsComponents[i].clear();
            if ( _imp->effect->isInputMask(i) ) {
                //Force alpha for masks
                _imp->inputsComponents[i].push_back( ImageComponents::getAlphaComponents() );
            } else {
                _imp->effect->addAcceptedComponents(i, &_imp->inputsComponents[i]);
            }
        }
        _imp->outputComponents.clear();
        _imp->effect->addAcceptedComponents(-1, &_imp->outputComponents);
    }
    _imp->inputsInitialized = true;

    Q_EMIT inputsInitialized();
} // Node::initializeInputs

NodePtr
Node::getInput(int index) const
{
    return getInputInternal(true, index);
}

NodePtr
Node::getInputInternal(bool useGroupRedirections,
                       int index) const
{
    if (!_imp->inputsInitialized) {
        qDebug() << "Node::getInput(): inputs not initialized";
    }

    // If we are on a render thread check if the value is cached already or cache it
    RenderValuesCachePtr renderCache;
    {
        EffectInstancePtr effect = getEffectInstance();
        if (!effect) {
            return NodePtr();
        }
        RenderValuesCachePtr renderCache = effect->getRenderValuesCacheTLS();
        if (renderCache) {
            NodePtr input;
            bool wasCached;
            wasCached = renderCache->getCachedInput(index, &input);
            if (wasCached) {
                return input;
            }
        }
    }

    QMutexLocker l(&_imp->inputsMutex);
    if ( ( index >= (int)_imp->inputs.size() ) || (index < 0) ) {
        return NodePtr();
    }

    NodePtr ret =  _imp->inputs[index].lock();
    if (ret && useGroupRedirections) {
        ret = applyNodeRedirectionsUpstream(ret);
    }
    if (renderCache) {
        renderCache->setCachedInput(index, ret);
    }
    return ret;
}

NodePtr
Node::getRealInput(int index) const
{
    return getInputInternal(false, index);
}

int
Node::getInputIndex(const NodeConstPtr& node) const
{
    QMutexLocker l(&_imp->inputsMutex);

    for (U32 i = 0; i < _imp->inputs.size(); ++i) {
        if (_imp->inputs[i].lock() == node) {
            return i;
        }
    }

    return -1;
}

const std::vector<NodeWPtr > &
Node::getInputs() const
{
    ////Only called by the main-thread
    assert( QThread::currentThread() == qApp->thread() );
    assert(_imp->inputsInitialized);
    return _imp->inputs;
}


std::vector<NodeWPtr >
Node::getInputs_copy() const
{
    assert(_imp->inputsInitialized);

    QMutexLocker l(&_imp->inputsMutex);

    return _imp->inputs;
}

std::string
Node::getInputLabel(int inputNb) const
{
    assert(_imp->inputsInitialized);

    QMutexLocker l(&_imp->inputsLabelsMutex);
    if ( (inputNb < 0) || ( inputNb >= (int)_imp->inputLabels.size() ) ) {
        throw std::invalid_argument("Index out of range");
    }

    return _imp->inputLabels[inputNb];
}

std::string
Node::getInputHint(int inputNb) const
{
    assert(_imp->inputsInitialized);

    QMutexLocker l(&_imp->inputsLabelsMutex);
    if ( (inputNb < 0) || ( inputNb >= (int)_imp->inputHints.size() ) ) {
        throw std::invalid_argument("Index out of range");
    }

    return _imp->inputHints[inputNb];
}

void
Node::setInputLabel(int inputNb, const std::string& label)
{
    {
        QMutexLocker l(&_imp->inputsLabelsMutex);
        if ( (inputNb < 0) || ( inputNb >= (int)_imp->inputLabels.size() ) ) {
            throw std::invalid_argument("Index out of range");
        }
        _imp->inputLabels[inputNb] = label;
    }
    std::map<int, MaskSelector>::iterator foundMask = _imp->maskSelectors.find(inputNb);
    if (foundMask != _imp->maskSelectors.end()) {
        foundMask->second.channel.lock()->setLabel(label);
    }

    std::map<int, ChannelSelector>::iterator foundChannel = _imp->channelsSelectors.find(inputNb);
    if (foundChannel != _imp->channelsSelectors.end()) {
        foundChannel->second.layer.lock()->setLabel(label + std::string(" Layer"));
    }

    Q_EMIT inputEdgeLabelChanged(inputNb, QString::fromUtf8(label.c_str()));
}

void
Node::setInputHint(int inputNb, const std::string& hint)
{
    {
        QMutexLocker l(&_imp->inputsLabelsMutex);
        if ( (inputNb < 0) || ( inputNb >= (int)_imp->inputHints.size() ) ) {
            throw std::invalid_argument("Index out of range");
        }
        _imp->inputHints[inputNb] = hint;
    }
}

bool
Node::isInputVisible(int inputNb) const
{
    QMutexLocker k(&_imp->inputsMutex);
    if (inputNb >= 0 && inputNb < (int)_imp->inputsVisibility.size()) {
        return _imp->inputsVisibility[inputNb];
    } else {
        throw std::invalid_argument("Index out of range");
    }
    return false;
}

void
Node::setInputVisible(int inputNb, bool visible)
{
    {
        QMutexLocker k(&_imp->inputsMutex);
        if (inputNb >= 0 && inputNb < (int)_imp->inputsVisibility.size()) {
            _imp->inputsVisibility[inputNb] = visible;
        } else {
            throw std::invalid_argument("Index out of range");
        }
    }
    Q_EMIT inputVisibilityChanged(inputNb);
}


int
Node::getInputNumberFromLabel(const std::string& inputLabel) const
{
    if (inputLabel.empty()) {
        return -1;
    }
    assert(_imp->inputsInitialized);
    QMutexLocker l(&_imp->inputsLabelsMutex);
    for (U32 i = 0; i < _imp->inputLabels.size(); ++i) {
        if (_imp->inputLabels[i] == inputLabel) {
            return i;
        }
    }

    return -1;
}

bool
Node::isInputConnected(int inputNb) const
{
    assert(_imp->inputsInitialized);

    return getInput(inputNb) != NULL;
}

bool
Node::hasInputConnected() const
{
    assert(_imp->inputsInitialized);

    QMutexLocker l(&_imp->inputsMutex);
    for (U32 i = 0; i < _imp->inputs.size(); ++i) {
        if ( _imp->inputs[i].lock() ) {
            return true;
        }
    }


    return false;
}

bool
Node::hasMandatoryInputDisconnected() const
{
    QMutexLocker l(&_imp->inputsMutex);

    for (U32 i = 0; i < _imp->inputs.size(); ++i) {
        if ( !_imp->inputs[i].lock() && !_imp->effect->isInputOptional(i) ) {
            return true;
        }
    }

    return false;
}

bool
Node::hasAllInputsConnected() const
{
    QMutexLocker l(&_imp->inputsMutex);

    for (U32 i = 0; i < _imp->inputs.size(); ++i) {
        if ( !_imp->inputs[i].lock() ) {
            return false;
        }
    }

    return true;
}

bool
Node::hasOutputConnected() const
{
    ////Only called by the main-thread

    if ( isOutputNode() ) {
        return true;
    }
    if ( QThread::currentThread() == qApp->thread() ) {
        if (_imp->outputs.size() > 0) {
            return true;
        }
    } else {
        QMutexLocker l(&_imp->outputsMutex);
        if (_imp->outputs.size() > 0) {
            return true;
        }
    }

    return false;
}

bool
Node::checkIfConnectingInputIsOk(const NodePtr& input) const
{
    ////Only called by the main-thread
    assert( QThread::currentThread() == qApp->thread() );
    if (!input || input.get() == this) {
        return false;
    }
    bool found = input->isNodeUpstream(shared_from_this());
    return !found;
}

bool
Node::isNodeUpstreamInternal(const NodeConstPtr& input, std::list<const Node*>& markedNodes) const
{
    if (!input) {
        return false;
    }

    if (std::find(markedNodes.begin(), markedNodes.end(), this) != markedNodes.end()) {
        return false;
    }

    markedNodes.push_back(this);

    // No need to lock inputs is only written to by the main-thread
    for (std::size_t i = 0; i  < _imp->inputs.size(); ++i) {
        if (_imp->inputs[i].lock() == input) {
            return true;
        }
    }

    for (std::size_t i = 0; i  < _imp->inputs.size(); ++i) {
        NodePtr in = _imp->inputs[i].lock();
        if (in) {
            if (in->isNodeUpstreamInternal(input, markedNodes)) {
                return true;
            }
        }
    }
    return false;
}

bool
Node::isNodeUpstream(const NodeConstPtr& input) const
{
    ////Only called by the main-thread
    assert( QThread::currentThread() == qApp->thread() );
    std::list<const Node*> markedNodes;
    return isNodeUpstreamInternal(input, markedNodes);
}


static Node::CanConnectInputReturnValue
checkCanConnectNoMultiRes(const Node* output,
                          const NodePtr& input)
{
    //http://openfx.sourceforge.net/Documentation/1.3/ofxProgrammingReference.html#kOfxImageEffectPropSupportsMultiResolution
    //Check that the input has the same RoD that another input and that its rod is set to 0,0
    RenderScale scale(1.);
    RectD rod;
    StatusEnum stat = input->getEffectInstance()->getRegionOfDefinition_public(0,
                                                                               output->getApp()->getTimeLine()->currentFrame(),
                                                                               scale,
                                                                               ViewIdx(0),
                                                                               &rod);

    if ( (stat == eStatusFailed) && !rod.isNull() ) {
        return Node::eCanConnectInput_givenNodeNotConnectable;
    }
    if ( (rod.x1 != 0) || (rod.y1 != 0) ) {
        return Node::eCanConnectInput_multiResNotSupported;
    }

    // Commented-out: Some Furnace plug-ins from The Foundry (e.g F_Steadiness) are not supporting multi-resolution but actually produce an output
    // with a RoD different from the input

    /*RectD outputRod;
       stat = output->getEffectInstance()->getRegionOfDefinition_public(output->getCacheID(), output->getApp()->getTimeLine()->currentFrame(), scale, ViewIdx(0), &outputRod);
       Q_UNUSED(stat);

       if ( !outputRod.isNull() && (rod != outputRod) ) {
        return Node::eCanConnectInput_multiResNotSupported;
       }*/

    for (int i = 0; i < output->getMaxInputCount(); ++i) {
        NodePtr inputNode = output->getInput(i);
        if (inputNode) {
            RectD inputRod;
            stat = inputNode->getEffectInstance()->getRegionOfDefinition_public(0,
                                                                                output->getApp()->getTimeLine()->currentFrame(),
                                                                                scale,
                                                                                ViewIdx(0),
                                                                                &inputRod);
            if ( (stat == eStatusFailed) && !inputRod.isNull() ) {
                return Node::eCanConnectInput_givenNodeNotConnectable;
            }
            if (inputRod != rod) {
                return Node::eCanConnectInput_multiResNotSupported;
            }
        }
    }

    return Node::eCanConnectInput_ok;
}

Node::CanConnectInputReturnValue
Node::canConnectInput(const NodePtr& input,
                      int inputNumber) const
{
    ///No-one is allowed to connect to the other node
    if ( !input || !input->canOthersConnectToThisNode() ) {
        return eCanConnectInput_givenNodeNotConnectable;
    }

    ///Check for invalid index
    {
        QMutexLocker l(&_imp->inputsMutex);
        if ( (inputNumber < 0) || ( inputNumber >= (int)_imp->inputs.size() ) ) {
            return eCanConnectInput_indexOutOfRange;
        }
        if ( _imp->inputs[inputNumber].lock() ) {
            return eCanConnectInput_inputAlreadyConnected;
        }
    }

    NodeGroupPtr isGrp = input->isEffectNodeGroup();
    if ( isGrp && !isGrp->getOutputNode() ) {
        return eCanConnectInput_groupHasNoOutput;
    }


    ///Applying this connection would create cycles in the graph
    if ( !checkIfConnectingInputIsOk( input ) ) {
        return eCanConnectInput_graphCycles;
    }


    if ( !_imp->effect->supportsMultiResolution() ) {
        CanConnectInputReturnValue ret = checkCanConnectNoMultiRes(this, input);
        if (ret != eCanConnectInput_ok) {
            return ret;
        }
    }

    {
        ///Check for invalid pixel aspect ratio if the node doesn't support multiple clip PARs

        double inputPAR = input->getEffectInstance()->getAspectRatio(-1);
        double inputFPS = input->getEffectInstance()->getFrameRate();
        QMutexLocker l(&_imp->inputsMutex);

        for (InputsV::const_iterator it = _imp->inputs.begin(); it != _imp->inputs.end(); ++it) {
            NodePtr node = it->lock();
            if (node) {
                if ( !_imp->effect->supportsMultipleClipPARs() ) {
                    if (node->getEffectInstance()->getAspectRatio(-1) != inputPAR) {
                        return eCanConnectInput_differentPars;
                    }
                }

                if (std::abs(node->getEffectInstance()->getFrameRate() - inputFPS) > 0.01) {
                    return eCanConnectInput_differentFPS;
                }
            }
        }
    }

    return eCanConnectInput_ok;
} // Node::canConnectInput

bool
Node::connectInput(const NodePtr & input, int inputNumber)
{

    assert(_imp->inputsInitialized);

    if (!input) {
        return false;
    }


    return replaceInputInternal(input, inputNumber, true);
} // Node::connectInput


bool
Node::replaceInputInternal(const NodePtr& input, int inputNumber, bool failIfExisting)
{
    assert(_imp->inputsInitialized);

    ///Check for cycles: they are forbidden in the graph
    if ( input && !checkIfConnectingInputIsOk( input ) ) {
        return false;
    }


    ///For effects that do not support multi-resolution, make sure the input effect is correct
    ///otherwise the rendering might crash
    if ( input && !_imp->effect->supportsMultiResolution() ) {
        CanConnectInputReturnValue ret = checkCanConnectNoMultiRes(this, input);
        if (ret != eCanConnectInput_ok) {
            return false;
        }
    }

    {
        ///Check for invalid index
        QMutexLocker l(&_imp->inputsMutex);
        if ( (inputNumber < 0) || ( inputNumber > (int)_imp->inputs.size() ) ) {
            return false;
        }
    }


    bool destroyed;
    {
        QMutexLocker k(&_imp->isBeingDestroyedMutex);
        destroyed = _imp->isBeingDestroyed;
    }

    NodePtr curIn;
    {
        QMutexLocker l(&_imp->inputsMutex);
        ///Set the input

        curIn = _imp->inputs[inputNumber].lock();

        if (failIfExisting && curIn) {
            return false;
        }

        if (curIn == input) {
            // Nothing changed
            return true;
        }

        if (curIn) {
            QObject::connect( curIn.get(), SIGNAL(labelChanged(QString,QString)), this, SLOT(onInputLabelChanged(QString,QString)), Qt::UniqueConnection );
            curIn->disconnectOutput(this);
        }
        if (input) {
            _imp->inputs[inputNumber] = input;
            input->connectOutput(shared_from_this() );
        } else {
            _imp->inputs[inputNumber].reset();
        }
    }

    if (!destroyed) {
        _imp->effect->abortAnyEvaluation();
    }


    if (destroyed) {
        // Don't do more if the node is destroyed because we would run code that is not needed on the node.
        return true;
    }

    // Make the application recheck expressions, they may now be valid again.
    getApp()->recheckInvalidExpressions();

    ///Get notified when the input name has changed
    if (input) {
        QObject::connect( input.get(), SIGNAL(labelChanged(QString,QString)), this, SLOT(onInputLabelChanged(QString, QString)),Qt::UniqueConnection );
    }

    // Notify the GUI
    Q_EMIT inputChanged(inputNumber);

    beginInputEdition();

    // Call the instance changed action with a reason clip changed
    onInputChanged(inputNumber, curIn, input);

    // Notify cache
    _imp->effect->invalidateHashCache();

    // Run Python callback
    std::string inputChangedCB = getInputChangedCallback();
    if ( !inputChangedCB.empty() ) {
        _imp->runInputChangedCallback(inputNumber, inputChangedCB);
    }

    endInputEdition(true);

    return true;
}

bool
Node::swapInput(const NodePtr& input,
                   int inputNumber)
{

    return replaceInputInternal(input, inputNumber, false);
} // Node::replaceInput

void
Node::switchInput0And1()
{
    assert(_imp->inputsInitialized);
    int maxInputs = getMaxInputCount();
    if (maxInputs < 2) {
        return;
    }
    ///get the first input number to switch
    int inputAIndex = -1;
    for (int i = 0; i < maxInputs; ++i) {
        if ( !_imp->effect->isInputMask(i) ) {
            inputAIndex = i;
            break;
        }
    }

    ///There's only a mask ??
    if (inputAIndex == -1) {
        return;
    }

    ///get the second input number to switch
    int inputBIndex = -1;
    int firstMaskInput = -1;
    for (int j = 0; j < maxInputs; ++j) {
        if (j == inputAIndex) {
            continue;
        }
        if ( !_imp->effect->isInputMask(j) ) {
            inputBIndex = j;
            break;
        } else {
            firstMaskInput = j;
        }
    }
    if (inputBIndex == -1) {
        ///if there's a mask use it as input B for the switch
        if (firstMaskInput != -1) {
            inputBIndex = firstMaskInput;
        }
    }

    _imp->effect->abortAnyEvaluation();

    NodePtr input0, input1;

    {
        QMutexLocker l(&_imp->inputsMutex);
        assert( inputAIndex < (int)_imp->inputs.size() && inputBIndex < (int)_imp->inputs.size() );

        input0 = _imp->inputs[inputAIndex].lock();
        input1 = _imp->inputs[inputBIndex].lock();
        _imp->inputs[inputAIndex] = _imp->inputs[inputBIndex];
        _imp->inputs[inputBIndex] = input0;


    }
    Q_EMIT inputChanged(inputAIndex);
    Q_EMIT inputChanged(inputBIndex);

    beginInputEdition();
    onInputChanged(inputAIndex, input0, input1);
    onInputChanged(inputBIndex, input1, input0);


    // Notify cache
    _imp->effect->invalidateHashCache();



    std::string inputChangedCB = getInputChangedCallback();
    if ( !inputChangedCB.empty() ) {
        _imp->runInputChangedCallback(inputAIndex, inputChangedCB);
        _imp->runInputChangedCallback(inputBIndex, inputChangedCB);
    }


    endInputEdition(true);
} // switchInput0And1

void
Node::onInputLabelChanged(const QString& /*oldName*/, const QString & newName)
{
    assert( QThread::currentThread() == qApp->thread() );
    assert(_imp->inputsInitialized);
    Node* inp = dynamic_cast<Node*>( sender() );
    assert(inp);
    if (!inp) {
        // coverity[dead_error_line]
        return;
    }
    int inputNb = -1;
    ///No need to lock, inputs is only written to by the mainthread

    for (U32 i = 0; i < _imp->inputs.size(); ++i) {
        if (_imp->inputs[i].lock().get() == inp) {
            inputNb = i;
            break;
        }
    }

    if (inputNb != -1) {
        Q_EMIT inputLabelChanged(inputNb, newName);
    }
}

void
Node::connectOutput(const NodePtr& output)
{
    assert(output);

    {
        QMutexLocker l(&_imp->outputsMutex);
        _imp->outputs.push_back(output);
    }
    Q_EMIT outputsChanged();
}

bool
Node::disconnectInput(int inputNumber)
{
    assert(_imp->inputsInitialized);
    return replaceInputInternal(NodePtr(), inputNumber, false);
} // Node::disconnectInput


bool
Node::disconnectInput(const NodePtr& input)
{
    int found = -1;
    NodePtr inputShared;
    {
        QMutexLocker l(&_imp->inputsMutex);
        for (std::size_t i = 0; i < _imp->inputs.size(); ++i) {
            NodePtr curInput = _imp->inputs[i].lock();
            if (curInput == input) {
                inputShared = curInput;
                found = (int)i;
                break;
            }
        }

    }
    if (found != -1) {
        return replaceInputInternal(NodePtr(), found, false);
    }
    return false;

} // Node::disconnectInput

int
Node::disconnectOutput(const Node* output)
{
    assert(output);
    int ret = -1;
    {
        QMutexLocker l(&_imp->outputsMutex);
        int ret = 0;
        for (NodesWList::iterator it = _imp->outputs.begin(); it != _imp->outputs.end(); ++it, ++ret) {
            if (it->lock().get() == output) {
                _imp->outputs.erase(it);
                break;
            }
        }
    }

    //Will just refresh the gui
    Q_EMIT outputsChanged();

    return ret;
}

int
Node::inputIndex(const NodePtr& n) const
{
    if (!n) {
        return -1;
    }

    ///Only called by the main-thread
    assert( QThread::currentThread() == qApp->thread() );
    assert(_imp->inputsInitialized);

    ///No need to lock this is only called by the main-thread
    for (std::size_t i = 0; i < _imp->inputs.size(); ++i) {
        if (_imp->inputs[i].lock() == n) {
            return i;
        }
    }


    return -1;
}

void
Node::clearLastRenderedImage()
{
    {
        QMutexLocker k(&_imp->lastRenderedImageMutex);
        _imp->lastRenderedImage.reset();
    }
    _imp->effect->clearLastRenderedImage();
}

void
Node::setLastRenderedImage(const ImagePtr& lastRenderedImage)
{

    ImagePtr curLastRenderedImage;
    {
        QMutexLocker k(&_imp->lastRenderedImageMutex);
        curLastRenderedImage = _imp->lastRenderedImage;
        _imp->lastRenderedImage = lastRenderedImage;
    }
    // Ensure it is not destroyed while under the mutex, this could lead to a deadlock if the OpenGL context
    // switches during the texture destruction.
    curLastRenderedImage.reset();
}

ImagePtr
Node::getLastRenderedImage() const
{
    {
        QMutexLocker k(&_imp->lastRenderedImageMutex);
        return _imp->lastRenderedImage;
    }
}

void
Node::deactivate(const std::list< NodePtr > & outputsToDisconnect,
                 bool disconnectAll,
                 bool reconnect,
                 bool hideGui,
                 bool triggerRender,
                 bool unslaveKnobs)
{

    if ( !_imp->effect || !isActivated() ) {
        return;
    }
    //first tell the gui to clear any persistent message linked to this node
    clearPersistentMessage(false);



    bool beingDestroyed;
    {
        QMutexLocker k(&_imp->isBeingDestroyedMutex);
        beingDestroyed = _imp->isBeingDestroyed;
    }


    ///kill any thread it could have started
    ///Commented-out: If we were to undo the deactivate we don't want all threads to be
    ///exited, just exit them when the effect is really deleted instead
    //quitAnyProcessing();
    if (!beingDestroyed) {
        _imp->effect->abortAnyEvaluation(false /*keepOldestRender*/);
        _imp->abortPreview_non_blocking();
    }

    NodeCollectionPtr parentCol = getGroup();


    if (unslaveKnobs) {
        ///For all knobs that have listeners, invalidate expressions
        NodeGroupPtr isParentGroup = toNodeGroup(parentCol);

        KnobDimViewKeySet globalListenersSet;
        KnobsVec knobs = _imp->effect->getKnobs_mt_safe();
        for (U32 i = 0; i < knobs.size(); ++i) {
            KnobDimViewKeySet listeners;
            knobs[i]->getListeners(listeners, KnobI::eListenersTypeExpression);
            globalListenersSet.insert(listeners.begin(), listeners.end());
        }
        for (KnobDimViewKeySet::iterator it = globalListenersSet.begin(); it != globalListenersSet.end(); ++it) {
            KnobIPtr listener = it->knob.lock();
            if (!listener) {
                continue;
            }
            KnobHolderPtr holder = listener->getHolder();
            if (!holder) {
                continue;
            }
            if ( ( holder == _imp->effect ) || (holder == isParentGroup) ) {
                continue;
            }

            EffectInstancePtr isEffect = toEffectInstance(holder);
            if (!isEffect) {
                continue;
            }

            NodePtr effectNode = isEffect->getNode();
            if (!effectNode) {
                continue;
            }
            NodeCollectionPtr effectParent = effectNode->getGroup();
            if (!effectParent) {
                continue;
            }
            NodeGroupPtr isEffectParentGroup = toNodeGroup(effectParent);
            if ( isEffectParentGroup && (isEffectParentGroup == _imp->effect) ) {
                continue;
            }
            std::string hasExpr = listener->getExpression(it->dimension, it->view);
            if ( !hasExpr.empty() ) {
                std::stringstream ss;
                ss << tr("Missing node ").toStdString();
                ss << getFullyQualifiedName();
                ss << ' ';
                ss << tr("in expression.").toStdString();
                listener->setExpressionInvalid( it->dimension, it->view, false, ss.str() );
            }

        }

    }

    ///if the node has 1 non-optional input, attempt to connect the outputs to the input of the current node
    ///this node is the node the outputs should attempt to connect to
    NodePtr inputToConnectTo;
    NodePtr firstOptionalInput;
    int firstNonOptionalInput = -1;
    if (reconnect) {
        bool hasOnlyOneInputConnected = false;

        ///No need to lock inputs is only written to by the mainthread
        for (std::size_t i = 0; i < _imp->inputs.size(); ++i) {
            NodePtr input = _imp->inputs[i].lock();
            if (input) {
                if ( !_imp->effect->isInputOptional(i) ) {
                    if (firstNonOptionalInput == -1) {
                        firstNonOptionalInput = i;
                        hasOnlyOneInputConnected = true;
                    } else {
                        hasOnlyOneInputConnected = false;
                    }
                } else if (!firstOptionalInput) {
                    firstOptionalInput = input;
                    if (hasOnlyOneInputConnected) {
                        hasOnlyOneInputConnected = false;
                    } else {
                        hasOnlyOneInputConnected = true;
                    }
                }
            }
        }

        if (hasOnlyOneInputConnected) {
            if (firstNonOptionalInput != -1) {
                inputToConnectTo = getRealInput(firstNonOptionalInput);
            } else if (firstOptionalInput) {
                inputToConnectTo = firstOptionalInput;
            }
        }
    }
    /*Removing this node from the output of all inputs*/
    _imp->deactivatedState.clear();


    std::vector<NodePtr > inputsQueueCopy;


    if (hideGui) {
        for (std::size_t i = 0; i < _imp->inputs.size(); ++i) {
            NodePtr input = _imp->inputs[i].lock();
            if (input) {
                input->disconnectOutput(this);
            }
        }
    }


    ///For each output node we remember that the output node  had its input number inputNb connected
    ///to this node
    NodesWList outputsQueueCopy;
    {
        QMutexLocker l(&_imp->outputsMutex);
        outputsQueueCopy = _imp->outputs;
    }


    for (NodesWList::iterator it = outputsQueueCopy.begin(); it != outputsQueueCopy.end(); ++it) {
        NodePtr output = it->lock();
        if (!output) {
            continue;
        }
        bool dc = false;
        if (disconnectAll) {
            dc = true;
        } else {
            for (NodesList::const_iterator found = outputsToDisconnect.begin(); found != outputsToDisconnect.end(); ++found) {
                if (*found == output) {
                    dc = true;
                    break;
                }
            }
        }
        if (dc) {
            int inputNb = output->getInputIndex(shared_from_this());
            if (inputNb != -1) {
                _imp->deactivatedState.insert( make_pair(*it, inputNb) );

                output->replaceInputInternal(inputToConnectTo, inputNb, false);

            }
        }
    }

    // If the effect was doing OpenGL rendering and had context(s) bound, dettach them.
    _imp->effect->dettachAllOpenGLContexts();


    ///Free all memory used by the plug-in.

    ///COMMENTED-OUT: Don't do this, the node may still be rendering here since the abort call is not blocking.
    ///_imp->effect->clearPluginMemoryChunks();
    clearLastRenderedImage();

    if (parentCol && !beingDestroyed) {
        parentCol->notifyNodeDeactivated( shared_from_this() );
    }

    if (hideGui && !beingDestroyed) {
        Q_EMIT deactivated(triggerRender);
    }
    {
        QMutexLocker l(&_imp->activatedMutex);
        _imp->activated = false;
    }


    ///If the node is a group, deactivate all nodes within the group
    NodeGroupPtr isGrp = isEffectNodeGroup();
    if (isGrp) {
        isGrp->setIsDeactivatingGroup(true);
        NodesList nodes = isGrp->getNodes();
        for (NodesList::iterator it = nodes.begin(); it != nodes.end(); ++it) {
            (*it)->deactivate(std::list< NodePtr >(), false, false, true, false);
        }
        isGrp->setIsDeactivatingGroup(false);
    }


    AppInstancePtr app = getApp();
    if ( app && !app->getProject()->isProjectClosing() ) {
        _imp->runOnNodeDeleteCB();
    }

    deleteNodeVariableToPython( getFullyQualifiedName() );
} // deactivate

void
Node::activate(const std::list< NodePtr > & outputsToRestore,
               bool restoreAll,
               bool triggerRender)
{
    ///Only called by the main-thread
    assert( QThread::currentThread() == qApp->thread() );
    if ( !_imp->effect || isActivated() ) {
        return;
    }


    ///No need to lock, inputs is only written to by the main-thread
    NodePtr thisShared = shared_from_this();

    ///for all inputs, reconnect their output to this node
    for (std::size_t i = 0; i < _imp->inputs.size(); ++i) {
        NodePtr input = _imp->inputs[i].lock();
        if (input) {
            input->connectOutput(thisShared);
        }
    }


    ///Restore all outputs that was connected to this node
    for (std::map<NodeWPtr, int >::iterator it = _imp->deactivatedState.begin();
         it != _imp->deactivatedState.end(); ++it) {
        NodePtr output = it->first.lock();
        if (!output) {
            continue;
        }

        bool restore = false;
        if (restoreAll) {
            restore = true;
        } else {
            for (NodesList::const_iterator found = outputsToRestore.begin(); found != outputsToRestore.end(); ++found) {
                if (*found == output) {
                    restore = true;
                    break;
                }
            }
        }

        if (restore) {
            ///before connecting the outputs to this node, disconnect any link that has been made
            ///between the outputs by the user. This should normally never happen as the undo/redo
            ///stack follow always the same order.
            NodePtr outputHasInput = output->getInput(it->second);
            if (outputHasInput) {
                bool ok = getApp()->getProject()->disconnectNodes(outputHasInput, output);
                assert(ok);
                Q_UNUSED(ok);
            }

            ///and connect the output to this node
            output->connectInput(thisShared, it->second);
        }
    }

    {
        QMutexLocker l(&_imp->activatedMutex);
        _imp->activated = true; //< flag it true before notifying the GUI because the gui rely on this flag (espcially the Viewer)
    }

    NodeCollectionPtr group = getGroup();
    if (group) {
        group->notifyNodeActivated( shared_from_this() );
    }
    Q_EMIT activated(triggerRender);


    declareAllPythonAttributes();
    getApp()->recheckInvalidExpressions();


    ///If the node is a group, activate all nodes within the group first
    NodeGroupPtr isGrp = isEffectNodeGroup();
    if (isGrp) {
        isGrp->setIsActivatingGroup(true);
        NodesList nodes = isGrp->getNodes();
        for (NodesList::iterator it = nodes.begin(); it != nodes.end(); ++it) {
            (*it)->activate(std::list< NodePtr >(), false, false);
        }
        isGrp->setIsActivatingGroup(false);
    }


    _imp->runOnNodeCreatedCB(true);
} // activate

class NodeDestroyNodeInternalArgs
    : public GenericWatcherCallerArgs
{
public:

    bool autoReconnect;

    NodeDestroyNodeInternalArgs()
        : GenericWatcherCallerArgs()
        , autoReconnect(false)
    {}

    virtual ~NodeDestroyNodeInternalArgs() {}
};

void
Node::onProcessingQuitInDestroyNodeInternal(int taskID,
                                            const WatcherCallerArgsPtr& args)
{
    assert(_imp->renderWatcher);
    assert(taskID == (int)NodeRenderWatcher::eBlockingTaskQuitAnyProcessing);
    Q_UNUSED(taskID);
    assert(args);
    NodeDestroyNodeInternalArgs* thisArgs = dynamic_cast<NodeDestroyNodeInternalArgs*>( args.get() );
    assert(thisArgs);
    doDestroyNodeInternalEnd(thisArgs ? thisArgs->autoReconnect : false);
    _imp->renderWatcher.reset();
}

void
Node::doDestroyNodeInternalEnd(bool autoReconnect)
{
    //if (doDeactivate) {
        deactivate(NodesList(),
                   true,
                   autoReconnect,
                   true,
                   false);
    //}

    {
        NodeGuiIPtr guiPtr = _imp->guiPointer.lock();
        if (guiPtr) {
            guiPtr->destroyGui();
        }
    }

    ///If its a group, clear its nodes
    NodeGroupPtr isGrp = isEffectNodeGroup();
    if (isGrp) {
        isGrp->clearNodesBlocking();
    }


    ///Quit any rendering
    {
        OutputEffectInstancePtr isOutput = isEffectOutput();
        if (isOutput) {
            isOutput->getRenderEngine()->quitEngine(true);
        }
    }
    ///Remove all images in the cache associated to this node
    ///This will not remove from the disk cache if the project is closing
    removeAllImagesFromCache();

    AppInstancePtr app = getApp();
    if (app) {
        app->recheckInvalidExpressions();
    }

    ///Remove the Python node
    deleteNodeVariableToPython( getFullyQualifiedName() );


    ///Kill the effect
    if (_imp->effect) {
        _imp->effect->clearPluginMemoryChunks();
    }

    ///If inside the group, remove it from the group
    ///the use_count() after the call to removeNode should be 2 and should be the shared_ptr held by the caller and the
    ///thisShared ptr

    NodeCollectionPtr thisGroup = getGroup();
    if ( thisGroup ) {
        thisGroup->removeNode(this);
    }

    _imp->effect.reset();


} // doDestroyNodeInternalEnd

void
Node::destroyNode(bool blockingDestroy,
                          bool autoReconnect)

{
    if (!_imp->effect) {
        return;
    }

    {
        QMutexLocker k(&_imp->activatedMutex);
        _imp->isBeingDestroyed = true;
    }

    bool allProcessingQuit = areAllProcessingThreadsQuit();
    if (allProcessingQuit || blockingDestroy) {
        if (!allProcessingQuit) {
            quitAnyProcessing_blocking(false);
        }
        doDestroyNodeInternalEnd(false);
    } else {
        NodeGroupPtr isGrp = isEffectNodeGroup();

        NodesList nodesToWatch;
        nodesToWatch.push_back( shared_from_this() );
        if (isGrp) {
            isGrp->getNodes_recursive(nodesToWatch, false);
        }
        _imp->renderWatcher.reset( new NodeRenderWatcher(nodesToWatch) );
        QObject::connect( _imp->renderWatcher.get(), SIGNAL(taskFinished(int,WatcherCallerArgsPtr)), this, SLOT(onProcessingQuitInDestroyNodeInternal(int,WatcherCallerArgsPtr)) );
        boost::shared_ptr<NodeDestroyNodeInternalArgs> args( new NodeDestroyNodeInternalArgs() );
        args->autoReconnect = autoReconnect;
        _imp->renderWatcher->scheduleBlockingTask(NodeRenderWatcher::eBlockingTaskQuitAnyProcessing, args);
    }
} // Node::destroyNodeInternal

KnobIPtr
Node::getKnobByName(const std::string & name) const
{
    ///MT-safe, never changes
    if (!_imp->effect) {
        return KnobIPtr();
    }

    return _imp->effect->getKnobByName(name);
}

NATRON_NAMESPACE_ANONYMOUS_ENTER

///output is always RGBA with alpha = 255
template<typename PIX, int maxValue, int srcNComps>
void
renderPreview(const Image & srcImg,
              int *dstWidth,
              int *dstHeight,
              bool convertToSrgb,
              unsigned int* dstPixels)
{
    ///recompute it after the rescaling
    const RectI & srcBounds = srcImg.getBounds();
    double yZoomFactor = *dstHeight / (double)srcBounds.height();
    double xZoomFactor = *dstWidth / (double)srcBounds.width();
    double zoomFactor;

    if (xZoomFactor < yZoomFactor) {
        zoomFactor = xZoomFactor;
        *dstHeight = srcBounds.height() * zoomFactor;
    } else {
        zoomFactor = yZoomFactor;
        *dstWidth = srcBounds.width() * zoomFactor;
    }

    Image::ReadAccess acc = srcImg.getReadRights();


    for (int i = 0; i < *dstHeight; ++i) {
        double y = (i - *dstHeight / 2.) / zoomFactor + (srcBounds.y1 + srcBounds.y2) / 2.;
        int yi = std::floor(y + 0.5);
        U32 *dst_pixels = dstPixels + *dstWidth * (*dstHeight - 1 - i);
        const PIX* src_pixels = (const PIX*)acc.pixelAt(srcBounds.x1, yi);
        if (!src_pixels) {
            // out of bounds
            for (int j = 0; j < *dstWidth; ++j) {
#ifndef __NATRON_WIN32__
                dst_pixels[j] = toBGRA(0, 0, 0, 0);
#else
                dst_pixels[j] = toBGRA(0, 0, 0, 255);
#endif
            }
        } else {
            for (int j = 0; j < *dstWidth; ++j) {
                // bilinear interpolation is pointless when downscaling a lot, and this is a preview anyway.
                // just use nearest neighbor
                double x = (j - *dstWidth / 2.) / zoomFactor + (srcBounds.x1 + srcBounds.x2) / 2.;
                int xi = std::floor(x + 0.5) - srcBounds.x1;     // round to nearest
                if ( (xi < 0) || ( xi >= (srcBounds.x2 - srcBounds.x1) ) ) {
#ifndef __NATRON_WIN32__
                    dst_pixels[j] = toBGRA(0, 0, 0, 0);
#else
                    dst_pixels[j] = toBGRA(0, 0, 0, 255);
#endif
                } else {
                    float rFilt = src_pixels[xi * srcNComps] / (float)maxValue;
                    float gFilt = srcNComps < 2 ? 0 : src_pixels[xi * srcNComps + 1] / (float)maxValue;
                    float bFilt = srcNComps < 3 ? 0 : src_pixels[xi * srcNComps + 2] / (float)maxValue;
                    if (srcNComps == 1) {
                        gFilt = bFilt = rFilt;
                    }
                    int r = Color::floatToInt<256>(convertToSrgb ? Color::to_func_srgb(rFilt) : rFilt);
                    int g = Color::floatToInt<256>(convertToSrgb ? Color::to_func_srgb(gFilt) : gFilt);
                    int b = Color::floatToInt<256>(convertToSrgb ? Color::to_func_srgb(bFilt) : bFilt);
                    dst_pixels[j] = toBGRA(r, g, b, 255);
                }
            }
        }
    }
}     // renderPreview

///output is always RGBA with alpha = 255
template<typename PIX, int maxValue>
void
renderPreviewForDepth(const Image & srcImg,
                      int elemCount,
                      int *dstWidth,
                      int *dstHeight,
                      bool convertToSrgb,
                      unsigned int* dstPixels)
{
    switch (elemCount) {
    case 0:

        return;
    case 1:
        renderPreview<PIX, maxValue, 1>(srcImg, dstWidth, dstHeight, convertToSrgb, dstPixels);
        break;
    case 2:
        renderPreview<PIX, maxValue, 2>(srcImg, dstWidth, dstHeight, convertToSrgb, dstPixels);
        break;
    case 3:
        renderPreview<PIX, maxValue, 3>(srcImg, dstWidth, dstHeight, convertToSrgb, dstPixels);
        break;
    case 4:
        renderPreview<PIX, maxValue, 4>(srcImg, dstWidth, dstHeight, convertToSrgb, dstPixels);
        break;
    default:
        break;
    }
}     // renderPreviewForDepth

NATRON_NAMESPACE_ANONYMOUS_EXIT


bool
Node::makePreviewImage(SequenceTime time,
                       int *width,
                       int *height,
                       unsigned int* buf)
{
    if (!isNodeCreated()) {
        return false;
    }


    {
        QMutexLocker k(&_imp->isBeingDestroyedMutex);
        if (_imp->isBeingDestroyed) {
            return false;
        }
    }

    if ( _imp->checkForExitPreview() ) {
        return false;
    }


    /// prevent 2 previews to occur at the same time since there's only 1 preview instance
    ComputingPreviewSetter_RAII computingPreviewRAII( _imp.get() );

    EffectInstancePtr effect;
    NodeGroupPtr isGroup = isEffectNodeGroup();
    if (isGroup) {
        NodePtr outputNode = isGroup->getOutputNodeInput();
        if (outputNode) {
            return outputNode->makePreviewImage(time, width, height, buf);
        }
        return false;
    } else {
        effect = _imp->effect;
    }

    if (!effect) {
        return false;
    }

    effect->clearPersistentMessage(false);


    const double par = effect->getAspectRatio(-1);


    NodePtr thisNode = shared_from_this();


    {
        AbortableRenderInfoPtr abortInfo = AbortableRenderInfo::create(true, 0);
        const bool isRenderUserInteraction = true;
        const bool isSequentialRender = false;
        AbortableThread* isAbortable = dynamic_cast<AbortableThread*>( QThread::currentThread() );
        if (isAbortable) {
            isAbortable->setAbortInfo( isRenderUserInteraction, abortInfo, thisNode->getEffectInstance() );
        }


        ParallelRenderArgsSetter::CtorArgsPtr tlsArgs(new ParallelRenderArgsSetter::CtorArgs);
        tlsArgs->time = time;
        tlsArgs->view = ViewIdx(0);
        tlsArgs->isRenderUserInteraction = isRenderUserInteraction;
        tlsArgs->isSequential = isSequentialRender;
        tlsArgs->abortInfo = abortInfo;
        tlsArgs->treeRoot = thisNode;
        tlsArgs->textureIndex = 0;
        tlsArgs->timeline = getApp()->getTimeLine();
        tlsArgs->activeRotoDrawableItem = RotoDrawableItemPtr();
        tlsArgs->isAnalysis = false;
        tlsArgs->draftMode = true;
        tlsArgs->stats = RenderStatsPtr();

        boost::shared_ptr<ParallelRenderArgsSetter> frameRenderArgs;
        try {
            frameRenderArgs = ParallelRenderArgsSetter::create(tlsArgs);
        } catch (...) {
            return false;
        }


        RenderScale scale(1.);
        RectD rod;
        StatusEnum stat = effect->getRegionOfDefinition_public(0, time, scale, ViewIdx(0), &rod);
        if ( (stat == eStatusFailed) || rod.isNull() ) {
            return false;
        }
        assert( !rod.isNull() );

        double yZoomFactor = (double)*height / (double)rod.height();
        double xZoomFactor = (double)*width / (double)rod.width();
        double closestPowerOf2X = xZoomFactor >= 1 ? 1 : std::pow( 2, -std::ceil( std::log(xZoomFactor) / std::log(2.) ) );
        double closestPowerOf2Y = yZoomFactor >= 1 ? 1 : std::pow( 2, -std::ceil( std::log(yZoomFactor) / std::log(2.) ) );
        int closestPowerOf2 = std::max(closestPowerOf2X, closestPowerOf2Y);
        unsigned int mipMapLevel = std::min(std::log( (double)closestPowerOf2 ) / std::log(2.), 5.);
        scale.x = Image::getScaleFromMipMapLevel(mipMapLevel);
        scale.y = scale.x;


        RectI renderWindow;
        rod.toPixelEnclosing(mipMapLevel, par, &renderWindow);

        stat = frameRenderArgs->optimizeRoI(mipMapLevel, rod);
        if (stat == eStatusFailed) {
            return false;
        }

        std::list<ImageComponents> requestedComps;
        ImageBitDepthEnum depth = effect->getBitDepth(-1);
        requestedComps.push_back( effect->getComponents(-1) );


        // Exceptions are caught because the program can run without a preview,
        // but any exception in renderROI is probably fatal.
        std::map<ImageComponents, ImagePtr> planes;
        try {
            boost::scoped_ptr<EffectInstance::RenderRoIArgs> renderArgs( new EffectInstance::RenderRoIArgs(time,
                                                                                                           scale,
                                                                                                           mipMapLevel,
                                                                                                           ViewIdx(0), //< preview only renders view 0 (left)
                                                                                                           false,
                                                                                                           renderWindow,
                                                                                                           requestedComps, //< preview is always rgb...
                                                                                                           depth,
                                                                                                           false,
                                                                                                           effect,
                                                                                                           eStorageModeRAM /*returnStorage*/,
                                                                                                           time /*callerRenderTime*/) );
            RenderRoIRetCode retCode;
            retCode = effect->renderRoI(*renderArgs, &planes);
            if (retCode != eRenderRoIRetCodeOk) {
                return false;
            }
        } catch (...) {
            return false;
        }

        if ( planes.empty() ) {
            return false;
        }

        const ImagePtr& img = planes.begin()->second;
        const ImageComponents& components = img->getComponents();
        int elemCount = components.getNumComponents();

        ///we convert only when input is Linear.
        //Rec709 and srGB is acceptable for preview
        bool convertToSrgb = getApp()->getDefaultColorSpaceForBitDepth( img->getBitDepth() ) == eViewerColorSpaceLinear;

        switch ( img->getBitDepth() ) {
        case eImageBitDepthByte: {
            renderPreviewForDepth<unsigned char, 255>(*img, elemCount, width, height, convertToSrgb, buf);
            break;
        }
        case eImageBitDepthShort: {
            renderPreviewForDepth<unsigned short, 65535>(*img, elemCount, width, height, convertToSrgb, buf);
            break;
        }
        case eImageBitDepthHalf:
            break;
        case eImageBitDepthFloat: {
            renderPreviewForDepth<float, 1>(*img, elemCount, width, height, convertToSrgb, buf);
            break;
        }
        case eImageBitDepthNone:
            break;
        }
    } // ParallelRenderArgsSetter

    ///Exit of the thread
    appPTR->getAppTLS()->cleanupTLSForThread();

    return true;
} // makePreviewImage

bool
Node::isInputNode() const
{
    ///MT-safe, never changes
    return _imp->effect->isGenerator();
}

bool
Node::isOutputNode() const
{   ///MT-safe, never changes
    return _imp->effect->isOutput();
}

bool
Node::isOpenFXNode() const
{
    ///MT-safe, never changes
    return _imp->effect->isOpenFX();
}


/**
 * @brief Returns true if the node is a rotopaint node
 **/
bool
Node::isRotoPaintingNode() const
{
    return _imp->effect ? _imp->effect->isRotoPaintNode() : false;
}

ViewerNodePtr
Node::isEffectViewerNode() const
{
    return toViewerNode(_imp->effect);
}

ViewerInstancePtr
Node::isEffectViewerInstance() const
{
    return toViewerInstance(_imp->effect);
}

NodeGroupPtr
Node::isEffectNodeGroup() const
{
    return toNodeGroup(_imp->effect);
}

StubNodePtr
Node::isEffectStubNode() const
{
    return toStubNode(_imp->effect);
}


PrecompNodePtr
Node::isEffectPrecompNode() const
{
    return toPrecompNode(_imp->effect);
}

OutputEffectInstancePtr
Node::isEffectOutput() const
{
    return toOutputEffectInstance(_imp->effect);
}

GroupInputPtr
Node::isEffectGroupInput() const
{
    return toGroupInput(_imp->effect);
}

GroupOutputPtr
Node::isEffectGroupOutput() const
{
    return toGroupOutput(_imp->effect);
}

ReadNodePtr
Node::isEffectReadNode() const
{
    return toReadNode(_imp->effect);
}

WriteNodePtr
Node::isEffectWriteNode() const
{
    return toWriteNode(_imp->effect);
}

BackdropPtr
Node::isEffectBackdrop() const
{
    return toBackdrop(_imp->effect);
}

OneViewNodePtr
Node::isEffectOneViewNode() const
{
    return toOneViewNode(_imp->effect);
}


const KnobsVec &
Node::getKnobs() const
{
    ///MT-safe from EffectInstance::getKnobs()
    return _imp->effect->getKnobs();
}

void
Node::setKnobsFrozen(bool frozen)
{
    ///MT-safe from EffectInstance::setKnobsFrozen
    _imp->effect->setKnobsFrozen(frozen);

    QMutexLocker l(&_imp->inputsMutex);
    for (std::size_t i = 0; i < _imp->inputs.size(); ++i) {
        NodePtr input = _imp->inputs[i].lock();
        if (input) {
            input->setKnobsFrozen(frozen);
        }
    }
}

std::string
Node::getPluginIconFilePath() const
{
    PluginPtr plugin = getPlugin();
    if (!plugin) {
        return std::string();
    }

    std::string resourcesPath = plugin->getProperty<std::string>(kNatronPluginPropResourcesPath);
    std::string filename = plugin->getProperty<std::string>(kNatronPluginPropIconFilePath);
    if (filename.empty()) {
        return filename;
    }
    return resourcesPath + filename;
}

bool
Node::isPyPlug() const
{
    if (!_imp->isPyPlug) {
        return false;
    }
    NodeGroupPtr isGrp = toNodeGroup(_imp->effect);
    if (!isGrp) {
        return false;
    }
    return !isGrp->isSubGraphEditedByUser();
}

std::string
Node::getPluginID() const
{
    PluginPtr plugin = getPlugin();
    if (!plugin) {
        return std::string();
    }

    return plugin->getPluginID();
}

std::string
Node::getPluginLabel() const
{
    PluginPtr plugin = getPlugin();
    if (!plugin) {
        return std::string();
    }
    return plugin->getPluginLabel();
}

std::string
Node::getPluginResourcesPath() const
{
    PluginPtr plugin = getPlugin();
    if (!plugin) {
        return std::string();
    }
    return plugin->getProperty<std::string>(kNatronPluginPropResourcesPath);
}

std::string
Node::getPluginDescription() const
{
    PluginPtr plugin = getPlugin();
    if (!plugin) {
        return std::string();
    }
    return plugin->getProperty<std::string>(kNatronPluginPropDescription);
}

void
Node::getPluginGrouping(std::vector<std::string>* grouping) const
{
    PluginPtr plugin = getPlugin();
    if (!plugin) {
        return;
    }
    *grouping = plugin->getPropertyN<std::string>(kNatronPluginPropGrouping);
}


int
Node::getMaxInputCount() const
{
    ///MT-safe, never changes
    assert(_imp->effect);

    return _imp->effect->getMaxInputCount();
}

static std::string removeTrailingDigits(const std::string& str)
{
    if (str.empty()) {
        return std::string();
    }
    std::size_t i = str.size() - 1;
    while (i > 0 && std::isdigit(str[i])) {
        --i;
    }

    if (i == 0) {
        // Name only consists of digits
        return std::string();
    }

    return str.substr(0, i + 1);
}

bool
Node::isEntitledForInspectorInputsStyle() const
{

    // Find the number of inputs that share the same basename

    int nInputsWithSameBasename = 0;

    std::string baseInputName;

    // We need a boolean here because the baseInputName may be empty in the case input names only contain numbers
    bool baseInputNameSet = false;

    int maxInputs = getMaxInputCount();
    for (int i = 0; i < maxInputs; ++i) {
        if (!baseInputNameSet) {
            baseInputName = removeTrailingDigits(getInputLabel(i));
            baseInputNameSet = true;
            nInputsWithSameBasename = 1;
        } else {
            std::string thisBaseName = removeTrailingDigits(getInputLabel(i));
            if (thisBaseName == baseInputName) {
                ++nInputsWithSameBasename;
            }
        }

    }
    return maxInputs > 4 && nInputsWithSameBasename >= 4;
}

bool
Node::makePreviewByDefault() const
{
    ///MT-safe, never changes
    assert(_imp->effect);

    return _imp->effect->makePreviewByDefault();
}

void
Node::togglePreview()
{
    ///MT-safe from Knob
    KnobBoolPtr b = _imp->previewEnabledKnob.lock();
    if (!b) {
        return;
    }
    b->setValue( !b->getValue() );
}

bool
Node::isPreviewEnabled() const
{
    ///MT-safe from EffectInstance
    KnobBoolPtr b = _imp->previewEnabledKnob.lock();
    if (!b) {
        return false;
    }

    return b->getValue();
}

bool
Node::aborted() const
{
    ///MT-safe from EffectInstance
    assert(_imp->effect);

    return _imp->effect->aborted();
}

bool
Node::message(MessageTypeEnum type,
              const std::string & content) const
{
    ///If the node was aborted, don't transmit any message because we could cause a deadlock
    if ( _imp->effect->aborted() || (!_imp->nodeCreated && _imp->wasCreatedSilently) || _imp->restoringDefaults) {
        return false;
    }

    // See https://github.com/MrKepzie/Natron/issues/1313
    // Messages posted from a separate thread should be logged and not show a pop-up
    if ( QThread::currentThread() != qApp->thread() ) {

        LogEntry::LogEntryColor c;
        if (getColor(&c.r, &c.g, &c.b)) {
            c.colorSet = true;
        }
        appPTR->writeToErrorLog_mt_safe(QString::fromUtf8( getLabel_mt_safe().c_str() ), QDateTime::currentDateTime(), QString::fromUtf8( content.c_str() ), false, c);
        if (type == eMessageTypeError) {
            appPTR->showErrorLog();
        }
        return true;
    }

    NodePtr ioContainer = getIOContainer();
    if (ioContainer) {
        ioContainer->message(type, content);
        return true;
    }
    // Some nodes may be hidden from the user but may still report errors (such that the group is in fact hidden to the user)
    if ( !isPersistent() && getGroup() ) {
        NodeGroup* isGroup = dynamic_cast<NodeGroup*>( getGroup().get() );
        if (isGroup) {
            isGroup->message(type, content);
        }
    }

    switch (type) {
    case eMessageTypeInfo:
        Dialogs::informationDialog(getLabel_mt_safe(), content);

        return true;
    case eMessageTypeWarning:
        Dialogs::warningDialog(getLabel_mt_safe(), content);

        return true;
    case eMessageTypeError:
        Dialogs::errorDialog(getLabel_mt_safe(), content);

        return true;
    case eMessageTypeQuestion:

        return Dialogs::questionDialog(getLabel_mt_safe(), content, false) == eStandardButtonYes;
    default:

        return false;
    }
}

void
Node::setPersistentMessage(MessageTypeEnum type,
                           const std::string & content)
{
    if (!_imp->nodeCreated && _imp->wasCreatedSilently) {
        return;
    }

    if ( !appPTR->isBackground() ) {
        //if the message is just an information, display a popup instead.
        NodePtr ioContainer = getIOContainer();
        if (ioContainer) {
            ioContainer->setPersistentMessage(type, content);

            return;
        }
        // Some nodes may be hidden from the user but may still report errors (such that the group is in fact hidden to the user)
        if ( !isPersistent() && getGroup() ) {
            NodeGroupPtr isGroup = toNodeGroup(getGroup());
            if (isGroup) {
                isGroup->setPersistentMessage(type, content);
            }
        }

        if (type == eMessageTypeInfo) {
            message(type, content);

            return;
        }

        {
            QMutexLocker k(&_imp->persistentMessageMutex);
            QString mess = QString::fromUtf8( content.c_str() );
            if (mess == _imp->persistentMessage) {
                return;
            }
            _imp->persistentMessageType = (int)type;
            _imp->persistentMessage = mess;
        }
        Q_EMIT persistentMessageChanged();
    } else {
        std::cout << "Persistent message: " << content << std::endl;
    }
}

bool
Node::hasPersistentMessage() const
{
    QMutexLocker k(&_imp->persistentMessageMutex);

    return !_imp->persistentMessage.isEmpty();
}

void
Node::getPersistentMessage(QString* message,
                           int* type,
                           bool prefixLabelAndType) const
{
    QMutexLocker k(&_imp->persistentMessageMutex);

    *type = _imp->persistentMessageType;

    if ( prefixLabelAndType && !_imp->persistentMessage.isEmpty() ) {
        message->append( QString::fromUtf8( getLabel_mt_safe().c_str() ) );
        if (*type == eMessageTypeError) {
            message->append( QString::fromUtf8(" error: ") );
        } else if (*type == eMessageTypeWarning) {
            message->append( QString::fromUtf8(" warning: ") );
        }
    }
    message->append(_imp->persistentMessage);
}

void
Node::clearPersistentMessageRecursive(std::list<NodePtr>& markedNodes)
{
    if ( std::find(markedNodes.begin(), markedNodes.end(), shared_from_this()) != markedNodes.end() ) {
        return;
    }
    markedNodes.push_back(shared_from_this());
    clearPersistentMessageInternal();

    int nInputs = getMaxInputCount();
    ///No need to lock, inputs is only written to by the main-thread
    for (int i = 0; i < nInputs; ++i) {
        NodePtr input = getInput(i);
        if (input) {
            input->clearPersistentMessageRecursive(markedNodes);
        }
    }
}

void
Node::clearPersistentMessageInternal()
{
    bool changed;
    {
        QMutexLocker k(&_imp->persistentMessageMutex);
        changed = !_imp->persistentMessage.isEmpty();
        if (changed) {
            _imp->persistentMessage.clear();
        }
    }

    if (changed) {
        Q_EMIT persistentMessageChanged();
    }
}

void
Node::clearPersistentMessage(bool recurse)
{
    AppInstancePtr app = getApp();

    if (!app) {
        return;
    }
    if ( app->isBackground() ) {
        return;
    }
    if (recurse) {
        std::list<NodePtr> markedNodes;
        clearPersistentMessageRecursive(markedNodes);
    } else {
        clearPersistentMessageInternal();
    }
}

void
Node::purgeAllInstancesCaches()
{
    ///Only called by the main-thread
    assert( QThread::currentThread() == qApp->thread() );
    assert(_imp->effect);
    _imp->effect->purgeCaches();
}

bool
Node::notifyInputNIsRendering(int inputNb)
{
    if ( !getApp() || getApp()->isGuiFrozen() ) {
        return false;
    }

    timeval now;


    gettimeofday(&now, 0);

    QMutexLocker l(&_imp->lastRenderStartedMutex);
    double t =  now.tv_sec  - _imp->lastInputNRenderStartedSlotCallTime.tv_sec +
               (now.tv_usec - _imp->lastInputNRenderStartedSlotCallTime.tv_usec) * 1e-6f;

    assert( inputNb >= 0 && inputNb < (int)_imp->inputIsRenderingCounter.size() );

    if ( (t > NATRON_RENDER_GRAPHS_HINTS_REFRESH_RATE_SECONDS) || (_imp->inputIsRenderingCounter[inputNb] == 0) ) {
        _imp->lastInputNRenderStartedSlotCallTime = now;
        ++_imp->inputIsRenderingCounter[inputNb];

        l.unlock();

        Q_EMIT inputNIsRendering(inputNb);

        return true;
    }

    return false;
}

void
Node::notifyInputNIsFinishedRendering(int inputNb)
{
    {
        QMutexLocker l(&_imp->lastRenderStartedMutex);
        assert( inputNb >= 0 && inputNb < (int)_imp->inputIsRenderingCounter.size() );
        --_imp->inputIsRenderingCounter[inputNb];
    }
    Q_EMIT inputNIsFinishedRendering(inputNb);
}

bool
Node::notifyRenderingStarted()
{
    if ( !getApp() || getApp()->isGuiFrozen() ) {
        return false;
    }

    timeval now;

    gettimeofday(&now, 0);


    QMutexLocker l(&_imp->lastRenderStartedMutex);
    double t =  now.tv_sec  - _imp->lastRenderStartedSlotCallTime.tv_sec +
               (now.tv_usec - _imp->lastRenderStartedSlotCallTime.tv_usec) * 1e-6f;

    if ( (t > NATRON_RENDER_GRAPHS_HINTS_REFRESH_RATE_SECONDS) || (_imp->renderStartedCounter == 0) ) {
        _imp->lastRenderStartedSlotCallTime = now;
        ++_imp->renderStartedCounter;


        l.unlock();

        Q_EMIT renderingStarted();

        return true;
    }

    return false;
}

void
Node::notifyRenderingEnded()
{
    {
        QMutexLocker l(&_imp->lastRenderStartedMutex);
        --_imp->renderStartedCounter;
    }
    Q_EMIT renderingEnded();
}

int
Node::getIsInputNRenderingCounter(int inputNb) const
{
    QMutexLocker l(&_imp->lastRenderStartedMutex);

    assert( inputNb >= 0 && inputNb < (int)_imp->inputIsRenderingCounter.size() );

    return _imp->inputIsRenderingCounter[inputNb];
}

int
Node::getIsNodeRenderingCounter() const
{
    QMutexLocker l(&_imp->lastRenderStartedMutex);

    return _imp->renderStartedCounter;
}

void
Node::setOutputFilesForWriter(const std::string & pattern)
{
    assert(_imp->effect);
    _imp->effect->setOutputFilesForWriter(pattern);
}

void
Node::registerPluginMemory(size_t nBytes)
{
    {
        QMutexLocker l(&_imp->memoryUsedMutex);
        _imp->pluginInstanceMemoryUsed += nBytes;
    }
    Q_EMIT pluginMemoryUsageChanged(nBytes);
}

void
Node::unregisterPluginMemory(size_t nBytes)
{
    {
        QMutexLocker l(&_imp->memoryUsedMutex);
        _imp->pluginInstanceMemoryUsed -= nBytes;
    }
    Q_EMIT pluginMemoryUsageChanged(-nBytes);
}

QMutex &
Node::getRenderInstancesSharedMutex()
{
    return _imp->renderInstancesSharedMutex;
}

static void
refreshPreviewsRecursivelyUpstreamInternal(double time,
                                           const NodePtr& node,
                                           std::list<NodePtr>& marked)
{
    if ( std::find(marked.begin(), marked.end(), node) != marked.end() ) {
        return;
    }

    if ( node->isPreviewEnabled() ) {
        node->refreshPreviewImage( time );
    }

    marked.push_back(node);

    std::vector<NodeWPtr > inputs = node->getInputs_copy();

    for (std::size_t i = 0; i < inputs.size(); ++i) {
        NodePtr input = inputs[i].lock();
        if (input) {
            input->refreshPreviewsRecursivelyUpstream(time);
        }
    }
}

void
Node::refreshPreviewsRecursivelyUpstream(double time)
{
    std::list<NodePtr> marked;

    refreshPreviewsRecursivelyUpstreamInternal(time, shared_from_this(), marked);
}

static void
refreshPreviewsRecursivelyDownstreamInternal(double time,
                                             const NodePtr& node,
                                             std::list<NodePtr>& marked)
{
    if ( std::find(marked.begin(), marked.end(), node) != marked.end() ) {
        return;
    }

    if ( node->isPreviewEnabled() ) {
        node->refreshPreviewImage( time );
    }

    marked.push_back(node);

    NodesList outputs;
    node->getOutputsWithGroupRedirection(outputs);
    for (NodesList::const_iterator it = outputs.begin(); it != outputs.end(); ++it) {
        (*it)->refreshPreviewsRecursivelyDownstream(time);
    }
}

void
Node::refreshPreviewsRecursivelyDownstream(double time)
{
    if ( !getNodeGui() ) {
        return;
    }
    std::list<NodePtr> marked;
    refreshPreviewsRecursivelyDownstreamInternal(time, shared_from_this(), marked);
}


NodePtr
Node::getIOContainer() const
{
    return _imp->ioContainer.lock();
}

bool
Node::isSupportedComponent(int inputNb,
                           const ImageComponents& comp) const
{
    QMutexLocker l(&_imp->inputsMutex);

    if (inputNb >= 0) {
        assert( inputNb < (int)_imp->inputsComponents.size() );
        std::list<ImageComponents>::const_iterator found =
            std::find(_imp->inputsComponents[inputNb].begin(), _imp->inputsComponents[inputNb].end(), comp);

        return found != _imp->inputsComponents[inputNb].end();
    } else {
        assert(inputNb == -1);
        std::list<ImageComponents>::const_iterator found =
            std::find(_imp->outputComponents.begin(), _imp->outputComponents.end(), comp);

        return found != _imp->outputComponents.end();
    }
}

ImageComponents
Node::findClosestInList(const ImageComponents& comp,
                        const std::list<ImageComponents> &components,
                        bool multiPlanar)
{
    if ( components.empty() ) {
        return ImageComponents::getNoneComponents();
    }
    std::list<ImageComponents>::const_iterator closestComp = components.end();
    for (std::list<ImageComponents>::const_iterator it = components.begin(); it != components.end(); ++it) {
        if ( closestComp == components.end() ) {
            if ( multiPlanar && ( it->getNumComponents() == comp.getNumComponents() ) ) {
                return comp;
            }
            closestComp = it;
        } else {
            if ( it->getNumComponents() == comp.getNumComponents() ) {
                if (multiPlanar) {
                    return comp;
                }
                closestComp = it;
                break;
            } else {
                int diff = it->getNumComponents() - comp.getNumComponents();
                int diffSoFar = closestComp->getNumComponents() - comp.getNumComponents();
                if ( (diff > 0) && (diff < diffSoFar) ) {
                    closestComp = it;
                }
            }
        }
    }
    if ( closestComp == components.end() ) {
        return ImageComponents::getNoneComponents();
    }

    return *closestComp;
}

ImageComponents
Node::findClosestSupportedComponents(int inputNb,
                                     const ImageComponents& comp) const
{
    std::list<ImageComponents> comps;
    {
        QMutexLocker l(&_imp->inputsMutex);

        if (inputNb >= 0) {
            assert( inputNb < (int)_imp->inputsComponents.size() );
            comps = _imp->inputsComponents[inputNb];
        } else {
            assert(inputNb == -1);
            comps = _imp->outputComponents;
        }
    }

    return findClosestInList( comp, comps, _imp->effect->isMultiPlanar() );
}

int
Node::isMaskChannelKnob(const KnobIConstPtr& knob) const
{
    for (std::map<int, MaskSelector >::const_iterator it = _imp->maskSelectors.begin(); it != _imp->maskSelectors.end(); ++it) {
        if (it->second.channel.lock() == knob) {
            return it->first;
        }
    }

    return -1;
}

bool
Node::isMaskEnabled(int inputNb) const
{
    std::map<int, MaskSelector >::const_iterator it = _imp->maskSelectors.find(inputNb);

    if ( it != _imp->maskSelectors.end() ) {
        return it->second.enabled.lock()->getValue();
    } else {
        return true;
    }
}

void
Node::lock(const ImagePtr & image)
{
    QMutexLocker l(&_imp->imagesBeingRenderedMutex);
    std::list<ImagePtr >::iterator it =
        std::find(_imp->imagesBeingRendered.begin(), _imp->imagesBeingRendered.end(), image);

    while ( it != _imp->imagesBeingRendered.end() ) {
        _imp->imageBeingRenderedCond.wait(&_imp->imagesBeingRenderedMutex);
        it = std::find(_imp->imagesBeingRendered.begin(), _imp->imagesBeingRendered.end(), image);
    }
    ///Okay the image is not used by any other thread, claim that we want to use it
    assert( it == _imp->imagesBeingRendered.end() );
    _imp->imagesBeingRendered.push_back(image);
}

bool
Node::tryLock(const ImagePtr & image)
{
    QMutexLocker l(&_imp->imagesBeingRenderedMutex);
    std::list<ImagePtr >::iterator it =
        std::find(_imp->imagesBeingRendered.begin(), _imp->imagesBeingRendered.end(), image);

    if ( it != _imp->imagesBeingRendered.end() ) {
        return false;
    }
    ///Okay the image is not used by any other thread, claim that we want to use it
    assert( it == _imp->imagesBeingRendered.end() );
    _imp->imagesBeingRendered.push_back(image);

    return true;
}

void
Node::unlock(const ImagePtr & image)
{
    QMutexLocker l(&_imp->imagesBeingRenderedMutex);
    std::list<ImagePtr >::iterator it =
        std::find(_imp->imagesBeingRendered.begin(), _imp->imagesBeingRendered.end(), image);

    ///The image must exist, otherwise this is a bug
    assert( it != _imp->imagesBeingRendered.end() );
    _imp->imagesBeingRendered.erase(it);
    ///Notify all waiting threads that we're finished
    _imp->imageBeingRenderedCond.wakeAll();
}

ImagePtr
Node::getImageBeingRendered(double time,
                            unsigned int mipMapLevel,
                            ViewIdx view)
{
    QMutexLocker l(&_imp->imagesBeingRenderedMutex);

    for (std::list<ImagePtr >::iterator it = _imp->imagesBeingRendered.begin();
         it != _imp->imagesBeingRendered.end(); ++it) {
        const ImageKey &key = (*it)->getKey();
        if ( (key._view == view) && ( (*it)->getMipMapLevel() == mipMapLevel ) && (key._time == time) ) {
            return *it;
        }
    }

    return ImagePtr();
}

void
Node::beginInputEdition()
{
    assert( QThread::currentThread() == qApp->thread() );
    ++_imp->inputModifiedRecursion;
}

void
Node::endInputEdition(bool triggerRender)
{
    assert( QThread::currentThread() == qApp->thread() );
    if (_imp->inputModifiedRecursion > 0) {
        --_imp->inputModifiedRecursion;
    }

    if (!_imp->inputModifiedRecursion) {
        bool hasChanged = !_imp->inputsModified.empty();
        _imp->inputsModified.clear();

        if (hasChanged) {
            // When creating a node tree, the refresh is done on all the tree when done
            if ( !getApp()->isCreatingNodeTree() ) {
                forceRefreshAllInputRelatedData();
            }
            refreshDynamicProperties();
        }

        triggerRender = triggerRender && hasChanged;

        if (triggerRender) {
            std::list<ViewerInstancePtr> viewers;
            hasViewersConnected(&viewers);
            for (std::list<ViewerInstancePtr>::iterator it2 = viewers.begin(); it2 != viewers.end(); ++it2) {
                (*it2)->renderCurrentFrame(true);
            }
        }
    }
}

void
Node::onInputChanged(int inputNb, const NodePtr& oldNode, const NodePtr& newNode)
{
    if ( getApp()->getProject()->isProjectClosing() ) {
        return;
    }
    assert( QThread::currentThread() == qApp->thread() );

    bool mustCallEndInputEdition = _imp->inputModifiedRecursion == 0;
    if (mustCallEndInputEdition) {
        beginInputEdition();
    }

    refreshMaskEnabledNess(inputNb);


    ///Don't do clip preferences while loading a project, they will be refreshed globally once the project is loaded.
    _imp->effect->onInputChanged(inputNb, oldNode, newNode);
    _imp->inputsModified.insert(inputNb);

    // If the effect has render clones, kill them as the plug-in might have changed its internal state
    _imp->effect->clearRenderInstances();

    //A knob value might have changed recursively, redraw  any overlay
    if ( !_imp->effect->isDequeueingValuesSet() &&
        ( _imp->effect->getRecursionLevel() == 0) && _imp->effect->checkIfOverlayRedrawNeeded() ) {
        _imp->effect->redrawOverlayInteract();
    }


    /*
     If this is a group, also notify the output nodes of the GroupInput node inside the Group corresponding to
     the this inputNb
     */
    NodeGroupPtr isGroup = isEffectNodeGroup();
    if (isGroup) {
        std::vector<NodePtr> groupInputs;
        isGroup->getInputs(&groupInputs);
        if ( (inputNb >= 0) && ( inputNb < (int)groupInputs.size() ) && groupInputs[inputNb] ) {
            std::map<NodePtr, int> inputOutputs;
            groupInputs[inputNb]->getOutputsConnectedToThisNode(&inputOutputs);
            for (std::map<NodePtr, int> ::iterator it = inputOutputs.begin(); it != inputOutputs.end(); ++it) {
                NodePtr inputNode = it->first->getInput(it->second);
                it->first->onInputChanged(it->second, inputNode, inputNode);
            }
        }
    }

    /*
       If this is an output node, notify the Group output nodes that their input have changed.
     */
    GroupOutputPtr isGroupOutput = isEffectGroupOutput();
    if (isGroupOutput) {
        NodeGroupPtr containerGroup = toNodeGroup( isGroupOutput->getNode()->getGroup() );
        if (containerGroup) {
            std::map<NodePtr, int> groupOutputs;
            containerGroup->getNode()->getOutputsConnectedToThisNode(&groupOutputs);
            for (std::map<NodePtr, int> ::iterator it = groupOutputs.begin(); it != groupOutputs.end(); ++it) {
                NodePtr inputNode = it->first->getInput(it->second);
                it->first->onInputChanged(it->second, inputNode, inputNode);
            }
        }
    }

    /*
     * If this node is the output of a pre-comp, notify the precomp output nodes that their input have changed
     */
    PrecompNodePtr isInPrecomp = isPartOfPrecomp();
    if ( isInPrecomp && (isInPrecomp->getOutputNode().get() == this) ) {
        std::map<NodePtr, int> inputOutputs;
        isInPrecomp->getNode()->getOutputsConnectedToThisNode(&inputOutputs);
        for (std::map<NodePtr, int> ::iterator it = inputOutputs.begin(); it != inputOutputs.end(); ++it) {
            NodePtr inputNode = it->first->getInput(it->second);
            it->first->onInputChanged(it->second, inputNode, inputNode);
        }
    }

    if (mustCallEndInputEdition) {
        endInputEdition(true);
    }
} // Node::onInputChanged


bool
Node::duringInputChangedAction() const
{
    assert( QThread::currentThread() == qApp->thread() );

    return _imp->inputModifiedRecursion > 0;
}

void
Node::onFileNameParameterChanged(const KnobIPtr& fileKnob)
{
    if ( _imp->effect->isReader() ) {
        computeFrameRangeForReader(fileKnob, true);

        ///Refresh the preview automatically if the filename changed

        ///union the project frame range if not locked with the reader frame range
        bool isLocked = getApp()->getProject()->isFrameRangeLocked();
        if (!isLocked) {
            double leftBound = INT_MIN, rightBound = INT_MAX;
            _imp->effect->getFrameRange_public(0, &leftBound, &rightBound);

            if ( (leftBound != INT_MIN) && (rightBound != INT_MAX) ) {
                if ( getGroup() || getIOContainer() ) {
                    getApp()->getProject()->unionFrameRangeWith(leftBound, rightBound);
                }
            }
        }
    } else if ( _imp->effect->isWriter() ) {
        KnobFilePtr isFile = toKnobFile(fileKnob);
        KnobStringPtr sublabel = _imp->ofxSubLabelKnob.lock();
        if (isFile && sublabel) {

            std::string pattern = isFile->getValue();
            if (sublabel) {
                std::size_t foundSlash = pattern.find_last_of("/");
                if (foundSlash != std::string::npos) {
                    pattern = pattern.substr(foundSlash + 1);
                }

                sublabel->setValue(pattern);
            }
        }

        /*
           Check if the filename param has a %V in it, in which case make sure to hide the Views parameter
         */
        if (isFile) {
            std::string pattern = isFile->getValue();
            std::size_t foundViewPattern = pattern.find_first_of("%v");
            if (foundViewPattern == std::string::npos) {
                foundViewPattern = pattern.find_first_of("%V");
            }
            if (foundViewPattern != std::string::npos) {
                //We found view pattern
                KnobIPtr viewsKnob = getKnobByName(kWriteOIIOParamViewsSelector);
                if (viewsKnob) {
                    KnobChoicePtr viewsSelector = toKnobChoice(viewsKnob);
                    if (viewsSelector) {
                        viewsSelector->setSecret(true);
                    }
                }
            }
        }
    }
} // Node::onFileNameParameterChanged

void
Node::getOriginalFrameRangeForReader(const std::string& pluginID,
                                     const std::string& canonicalFileName,
                                     int* firstFrame,
                                     int* lastFrame)
{
    if (pluginID == PLUGINID_OFX_READFFMPEG) {
        ///If the plug-in is a video, only ffmpeg may know how many frames there are
        *firstFrame = INT_MIN;
        *lastFrame = INT_MAX;
    } else {
        SequenceParsing::SequenceFromPattern seq;
        FileSystemModel::filesListFromPattern(canonicalFileName, &seq);
        if ( seq.empty() || (seq.size() == 1) ) {
            *firstFrame = 1;
            *lastFrame = 1;
        } else if (seq.size() > 1) {
            *firstFrame = seq.begin()->first;
            *lastFrame = seq.rbegin()->first;
        }
    }
}

void
Node::computeFrameRangeForReader(const KnobIPtr& fileKnob, bool setFrameRange)
{
    /*
       We compute the original frame range of the sequence for the plug-in
       because the plug-in does not have access to the exact original pattern
       hence may not exactly end-up with the same file sequence as what the user
       selected from the file dialog.
     */
    ReadNodePtr isReadNode = isEffectReadNode();
    std::string pluginID;

    if (isReadNode) {
        NodePtr embeddedPlugin = isReadNode->getEmbeddedReader();
        if (embeddedPlugin) {
            pluginID = embeddedPlugin->getPluginID();
        }
    } else {
        pluginID = getPluginID();
    }

    int leftBound = INT_MIN;
    int rightBound = INT_MAX;
    ///Set the originalFrameRange parameter of the reader if it has one.
    KnobIntPtr originalFrameRangeKnob = toKnobInt(getKnobByName(kReaderParamNameOriginalFrameRange));
    KnobIntPtr firstFrameKnob = toKnobInt(getKnobByName(kReaderParamNameFirstFrame));
    KnobIntPtr lastFrameKnob = toKnobInt(getKnobByName(kReaderParamNameLastFrame));
    if (originalFrameRangeKnob) {
        if (originalFrameRangeKnob->getNDimensions() == 2){
            KnobFilePtr isFile = toKnobFile(fileKnob);
            assert(isFile);
            if (!isFile) {
                throw std::logic_error("Node::computeFrameRangeForReader");
            }

            if (pluginID == PLUGINID_OFX_READFFMPEG) {
                ///If the plug-in is a video, only ffmpeg may know how many frames there are
                std::vector<int> frameRange(2);
                frameRange[0] = INT_MIN;
                frameRange[1] = INT_MAX;
                originalFrameRangeKnob->setValueAcrossDimensions(frameRange);
            } else {
                std::string pattern = isFile->getRawFileName();
                getApp()->getProject()->canonicalizePath(pattern);
                SequenceParsing::SequenceFromPattern seq;
                FileSystemModel::filesListFromPattern(pattern, &seq);
                if ( seq.empty() || (seq.size() == 1) ) {
                    leftBound = 1;
                    rightBound = 1;
                } else if (seq.size() > 1) {
                    leftBound = seq.begin()->first;
                    rightBound = seq.rbegin()->first;
                }
                std::vector<int> frameRange(2);
                frameRange[0] = leftBound;
                frameRange[1] = rightBound;
                originalFrameRangeKnob->setValueAcrossDimensions(frameRange);

                if (setFrameRange) {
                    if (firstFrameKnob) {
                        firstFrameKnob->setValue(leftBound);
                        firstFrameKnob->setRange(leftBound, rightBound);
                    }
                    if (lastFrameKnob) {
                        lastFrameKnob->setValue(rightBound);
                        lastFrameKnob->setRange(leftBound, rightBound);
                    }
                }
            }
        }
    }

}

bool
Node::canHandleRenderScaleForOverlays() const
{
    return _imp->effect->canHandleRenderScaleForOverlays();
}

bool
Node::shouldDrawOverlay(double time, ViewIdx view) const
{
    if ( !hasOverlay() ) {
        return false;
    }

    if (!_imp->isPersistent) {
        return false;
    }

    if ( !isActivated() ) {
        return false;
    }

    if ( isNodeDisabledForFrame(time, view) ) {
        return false;
    }

    if ( !isEffectViewerNode() && !isSettingsPanelVisible() ) {
        return false;
    }

    if ( isSettingsPanelMinimized() ) {
        return false;
    }


    return true;
}

void
Node::drawHostOverlay(double time,
                      const RenderScale& renderScale,
                      ViewIdx view)
{
    NodeGuiIPtr nodeGui = getNodeGui();

    if (nodeGui) {
        nodeGui->drawHostOverlay(time, renderScale, view);
    }
}

bool
Node::onOverlayPenDownDefault(double time,
                              const RenderScale& renderScale,
                              ViewIdx view,
                              const QPointF & viewportPos,
                              const QPointF & pos,
                              double pressure)
{
    NodeGuiIPtr nodeGui = getNodeGui();

    if (nodeGui) {
        return nodeGui->onOverlayPenDownDefault(time, renderScale, view, viewportPos, pos, pressure);
    }

    return false;
}

bool
Node::onOverlayPenDoubleClickedDefault(double time,
                                       const RenderScale& renderScale,
                                       ViewIdx view,
                                       const QPointF & viewportPos,
                                       const QPointF & pos)
{
    NodeGuiIPtr nodeGui = getNodeGui();

    if (nodeGui) {
        return nodeGui->onOverlayPenDoubleClickedDefault(time, renderScale, view, viewportPos, pos);
    }

    return false;
}

bool
Node::onOverlayPenMotionDefault(double time,
                                const RenderScale& renderScale,
                                ViewIdx view,
                                const QPointF & viewportPos,
                                const QPointF & pos,
                                double pressure)
{
    NodeGuiIPtr nodeGui = getNodeGui();

    if (nodeGui) {
        return nodeGui->onOverlayPenMotionDefault(time, renderScale, view, viewportPos, pos, pressure);
    }

    return false;
}

bool
Node::onOverlayPenUpDefault(double time,
                            const RenderScale& renderScale,
                            ViewIdx view,
                            const QPointF & viewportPos,
                            const QPointF & pos,
                            double pressure)
{
    NodeGuiIPtr nodeGui = getNodeGui();

    if (nodeGui) {
        return nodeGui->onOverlayPenUpDefault(time, renderScale, view, viewportPos, pos, pressure);
    }

    return false;
}

bool
Node::onOverlayKeyDownDefault(double time,
                              const RenderScale& renderScale,
                              ViewIdx view,
                              Key key,
                              KeyboardModifiers modifiers)
{
    NodeGuiIPtr nodeGui = getNodeGui();

    if (nodeGui) {
        return nodeGui->onOverlayKeyDownDefault(time, renderScale, view, key, modifiers);
    }

    return false;
}

bool
Node::onOverlayKeyUpDefault(double time,
                            const RenderScale& renderScale,
                            ViewIdx view,
                            Key key,
                            KeyboardModifiers modifiers)
{
    NodeGuiIPtr nodeGui = getNodeGui();

    if (nodeGui) {
        return nodeGui->onOverlayKeyUpDefault(time, renderScale, view, key, modifiers);
    }

    return false;
}

bool
Node::onOverlayKeyRepeatDefault(double time,
                                const RenderScale& renderScale,
                                ViewIdx view,
                                Key key,
                                KeyboardModifiers modifiers)
{
    NodeGuiIPtr nodeGui = getNodeGui();

    if (nodeGui) {
        return nodeGui->onOverlayKeyRepeatDefault(time, renderScale, view, key, modifiers);
    }

    return false;
}

bool
Node::onOverlayFocusGainedDefault(double time,
                                  const RenderScale& renderScale,
                                  ViewIdx view)
{
    NodeGuiIPtr nodeGui = getNodeGui();

    if (nodeGui) {
        return nodeGui->onOverlayFocusGainedDefault(time, renderScale, view);
    }

    return false;
}

bool
Node::onOverlayFocusLostDefault(double time,
                                const RenderScale& renderScale,
                                ViewIdx view)
{
    NodeGuiIPtr nodeGui = getNodeGui();

    if (nodeGui) {
        return nodeGui->onOverlayFocusLostDefault(time, renderScale, view);
    }

    return false;
}

void
Node::removePositionHostOverlay(const KnobIPtr& knob)
{
    NodeGuiIPtr nodeGui = getNodeGui();

    if (nodeGui) {
        nodeGui->removePositionHostOverlay(knob);
    }
}

void
Node::addPositionInteract(const KnobDoublePtr& position,
                          const KnobBoolPtr& interactive)
{
    assert( QThread::currentThread() == qApp->thread() );
    if ( appPTR->isBackground() ) {
        return;
    }

    boost::shared_ptr<HostOverlayKnobsPosition> knobs( new HostOverlayKnobsPosition() );
    knobs->addKnob(position, HostOverlayKnobsPosition::eKnobsEnumerationPosition);
    if (interactive) {
        knobs->addKnob(interactive, HostOverlayKnobsPosition::eKnobsEnumerationInteractive);
    }
    NodeGuiIPtr nodeGui = getNodeGui();
    if (!nodeGui) {
        _imp->nativeOverlays.push_back(knobs);
    } else {
        nodeGui->addDefaultInteract(knobs);
    }
}

void
Node::addTransformInteract(const KnobDoublePtr& translate,
                           const KnobDoublePtr& scale,
                           const KnobBoolPtr& scaleUniform,
                           const KnobDoublePtr& rotate,
                           const KnobDoublePtr& skewX,
                           const KnobDoublePtr& skewY,
                           const KnobChoicePtr& skewOrder,
                           const KnobDoublePtr& center,
                           const KnobBoolPtr& invert,
                           const KnobBoolPtr& interactive)
{
    assert( QThread::currentThread() == qApp->thread() );
    if ( appPTR->isBackground() ) {
        return;
    }

    boost::shared_ptr<HostOverlayKnobsTransform> knobs( new HostOverlayKnobsTransform() );
    knobs->addKnob(translate, HostOverlayKnobsTransform::eKnobsEnumerationTranslate);
    knobs->addKnob(scale, HostOverlayKnobsTransform::eKnobsEnumerationScale);
    knobs->addKnob(scaleUniform, HostOverlayKnobsTransform::eKnobsEnumerationUniform);
    knobs->addKnob(rotate, HostOverlayKnobsTransform::eKnobsEnumerationRotate);
    knobs->addKnob(center, HostOverlayKnobsTransform::eKnobsEnumerationCenter);
    knobs->addKnob(skewX, HostOverlayKnobsTransform::eKnobsEnumerationSkewx);
    knobs->addKnob(skewY, HostOverlayKnobsTransform::eKnobsEnumerationSkewy);
    knobs->addKnob(skewOrder, HostOverlayKnobsTransform::eKnobsEnumerationSkewOrder);
    if (invert) {
        knobs->addKnob(invert, HostOverlayKnobsTransform::eKnobsEnumerationInvert);
    }
    if (interactive) {
        knobs->addKnob(interactive, HostOverlayKnobsTransform::eKnobsEnumerationInteractive);
    }
    NodeGuiIPtr nodeGui = getNodeGui();
    if (!nodeGui) {
        _imp->nativeOverlays.push_back(knobs);
    } else {
        nodeGui->addDefaultInteract(knobs);
    }
}

void
Node::addCornerPinInteract(const KnobDoublePtr& from1,
                           const KnobDoublePtr& from2,
                           const KnobDoublePtr& from3,
                           const KnobDoublePtr& from4,
                           const KnobDoublePtr& to1,
                           const KnobDoublePtr& to2,
                           const KnobDoublePtr& to3,
                           const KnobDoublePtr& to4,
                           const KnobBoolPtr& enable1,
                           const KnobBoolPtr& enable2,
                           const KnobBoolPtr& enable3,
                           const KnobBoolPtr& enable4,
                           const KnobChoicePtr& overlayPoints,
                           const KnobBoolPtr& invert,
                           const KnobBoolPtr& interactive)
{
    assert( QThread::currentThread() == qApp->thread() );
    if ( appPTR->isBackground() ) {
        return;
    }
    boost::shared_ptr<HostOverlayKnobsCornerPin> knobs( new HostOverlayKnobsCornerPin() );
    knobs->addKnob(from1, HostOverlayKnobsCornerPin::eKnobsEnumerationFrom1);
    knobs->addKnob(from2, HostOverlayKnobsCornerPin::eKnobsEnumerationFrom2);
    knobs->addKnob(from3, HostOverlayKnobsCornerPin::eKnobsEnumerationFrom3);
    knobs->addKnob(from4, HostOverlayKnobsCornerPin::eKnobsEnumerationFrom4);

    knobs->addKnob(to1, HostOverlayKnobsCornerPin::eKnobsEnumerationTo1);
    knobs->addKnob(to2, HostOverlayKnobsCornerPin::eKnobsEnumerationTo2);
    knobs->addKnob(to3, HostOverlayKnobsCornerPin::eKnobsEnumerationTo3);
    knobs->addKnob(to4, HostOverlayKnobsCornerPin::eKnobsEnumerationTo4);

    knobs->addKnob(enable1, HostOverlayKnobsCornerPin::eKnobsEnumerationEnable1);
    knobs->addKnob(enable2, HostOverlayKnobsCornerPin::eKnobsEnumerationEnable2);
    knobs->addKnob(enable3, HostOverlayKnobsCornerPin::eKnobsEnumerationEnable3);
    knobs->addKnob(enable4, HostOverlayKnobsCornerPin::eKnobsEnumerationEnable4);

    knobs->addKnob(overlayPoints, HostOverlayKnobsCornerPin::eKnobsEnumerationOverlayPoints);

    if (invert) {
        knobs->addKnob(invert, HostOverlayKnobsCornerPin::eKnobsEnumerationInvert);
    }
    if (interactive) {
        knobs->addKnob(interactive, HostOverlayKnobsCornerPin::eKnobsEnumerationInteractive);
    }
    NodeGuiIPtr nodeGui = getNodeGui();
    if (!nodeGui) {
        _imp->nativeOverlays.push_back(knobs);
    } else {
        nodeGui->addDefaultInteract(knobs);
    }
}

void
Node::initializeHostOverlays()
{
    NodeGuiIPtr nodeGui = getNodeGui();

    if (!nodeGui) {
        return;
    }
    for (std::list<HostOverlayKnobsPtr> ::iterator it = _imp->nativeOverlays.begin(); it != _imp->nativeOverlays.end(); ++it) {
        nodeGui->addDefaultInteract(*it);
    }
    _imp->nativeOverlays.clear();
}


bool
Node::isSubGraphEditedByUser() const
{
    
    NodeGroupPtr isGroup = isEffectNodeGroup();
    if (!isGroup) {
        return false;
    }
    return isGroup->isSubGraphEditedByUser();
}



bool
Node::hasHostOverlayForParam(const KnobIConstPtr& knob) const
{
    NodeGuiIPtr nodeGui = getNodeGui();

    if ( nodeGui && nodeGui->hasHostOverlayForParam(knob) ) {
        return true;
    }

    return false;
}

bool
Node::hasHostOverlay() const
{
    NodeGuiIPtr nodeGui = getNodeGui();

    if ( nodeGui && nodeGui->hasHostOverlay() ) {
        return true;
    }

    return false;
}

void
Node::pushUndoCommand(const UndoCommandPtr& command)
{
    NodeGuiIPtr nodeGui = getNodeGui();

    if (nodeGui) {
        nodeGui->pushUndoCommand(command);
    } else {
        command->redo();
    }
}

void
Node::setCurrentCursor(CursorEnum defaultCursor)
{
    NodeGuiIPtr nodeGui = getNodeGui();

    if (nodeGui) {
        nodeGui->setCurrentCursor(defaultCursor);
    }
}

bool
Node::setCurrentCursor(const QString& customCursorFilePath)
{
    NodeGuiIPtr nodeGui = getNodeGui();

    if (nodeGui) {
        return nodeGui->setCurrentCursor(customCursorFilePath);
    }

    return false;
}

void
Node::setCurrentViewportForHostOverlays(OverlaySupport* viewPort)
{
    NodeGuiIPtr nodeGui = getNodeGui();

    if ( nodeGui && nodeGui->hasHostOverlay() ) {
        nodeGui->setCurrentViewportForHostOverlays(viewPort);
    }
}

const std::vector<std::string>&
Node::getCreatedViews() const
{
    assert( QThread::currentThread() == qApp->thread() );

    return _imp->createdViews;
}

void
Node::refreshCreatedViews()
{
    KnobIPtr knob = getKnobByName(kReadOIIOAvailableViewsKnobName);

    if (knob) {
        refreshCreatedViews(knob);
    }
}

void
Node::refreshCreatedViews(const KnobIPtr& knob)
{
    assert( QThread::currentThread() == qApp->thread() );

    KnobStringPtr availableViewsKnob = toKnobString(knob);
    if (!availableViewsKnob) {
        return;
    }
    QString value = QString::fromUtf8( availableViewsKnob->getValue().c_str() );
    QStringList views = value.split( QLatin1Char(',') );

    bool isSingleView = views.size() == 1 && views.front().compare(QString::fromUtf8("Main"), Qt::CaseInsensitive) == 0;

    _imp->createdViews.clear();

    const std::vector<std::string>& projectViews = getApp()->getProject()->getProjectViewNames();
    QStringList qProjectViews;
    for (std::size_t i = 0; i < projectViews.size(); ++i) {
        qProjectViews.push_back( QString::fromUtf8( projectViews[i].c_str() ) );
    }

    QStringList missingViews;
    if (!isSingleView) {
        for (QStringList::Iterator it = views.begin(); it != views.end(); ++it) {
            if ( !qProjectViews.contains(*it, Qt::CaseInsensitive) && !it->isEmpty() ) {
                missingViews.push_back(*it);
            }
            _imp->createdViews.push_back( it->toStdString() );
        }
    }

    if ( !missingViews.isEmpty() ) {
        KnobIPtr fileKnob = getKnobByName(kOfxImageEffectFileParamName);
        KnobFilePtr inputFileKnob = toKnobFile(fileKnob);
        if (inputFileKnob) {
            std::string filename = inputFileKnob->getValue();
            std::stringstream ss;
            for (int i = 0; i < missingViews.size(); ++i) {
                ss << missingViews[i].toStdString();
                if (i < missingViews.size() - 1) {
                    ss << ", ";
                }
            }
            ss << std::endl;
            ss << std::endl;
            ss << tr("These views are in %1 but do not exist in the project.\nWould you like to create them?").arg( QString::fromUtf8( filename.c_str() ) ).toStdString();
            std::string question  = ss.str();
            StandardButtonEnum rep = Dialogs::questionDialog(tr("Views available").toStdString(), question, false, StandardButtons(eStandardButtonYes | eStandardButtonNo), eStandardButtonYes);
            if (rep == eStandardButtonYes) {
                std::vector<std::string> viewsToCreate;
                for (QStringList::Iterator it = missingViews.begin(); it != missingViews.end(); ++it) {
                    viewsToCreate.push_back( it->toStdString() );
                }
                getApp()->getProject()->createProjectViews(viewsToCreate);
            }
        }
    }

    Q_EMIT availableViewsChanged();
} // Node::refreshCreatedViews

bool
Node::getHideInputsKnobValue() const
{
    KnobBoolPtr k = _imp->hideInputs.lock();

    if (!k) {
        return false;
    }

    return k->getValue();
}

void
Node::setHideInputsKnobValue(bool hidden)
{
    KnobBoolPtr k = _imp->hideInputs.lock();

    if (!k) {
        return;
    }
    k->setValue(hidden);
}

void
Node::onRefreshIdentityStateRequestReceived()
{
    if ( !_imp->guiPointer.lock() ) {
        return;
    }

    assert( QThread::currentThread() == qApp->thread() );
    int refreshStateCount;
    {
        QMutexLocker k(&_imp->refreshIdentityStateRequestsCountMutex);
        refreshStateCount = _imp->refreshIdentityStateRequestsCount;
        _imp->refreshIdentityStateRequestsCount = 0;
    }
    if ( (refreshStateCount == 0) || !_imp->effect ) {
        //was already processed
        return;
    }

    ProjectPtr project = getApp()->getProject();
    if (project->isLoadingProject()) {
        return;
    }
    double time = project->currentFrame();
    RenderScale scale(1.);
    double inputTime = 0;
    U64 hash = 0;
    bool viewAware =  _imp->effect->isViewAware();
    int nViews = !viewAware ? 1 : project->getProjectViewsCount();

    RectI format = _imp->effect->getOutputFormat();

    //The one view node might report it is identity, but we do not want it to display it


    bool isIdentity = false;
    int inputNb = -1;
    OneViewNodePtr isOneView = isEffectOneViewNode();
    if (!isOneView) {
        for (int i = 0; i < nViews; ++i) {
            int identityInputNb = -1;
            ViewIdx identityView;
            bool isViewIdentity = _imp->effect->isIdentity_public(true, hash, time, scale, format, ViewIdx(i), &inputTime, &identityView, &identityInputNb);
            if ( (i > 0) && ( (isViewIdentity != isIdentity) || (identityInputNb != inputNb) || (identityView.value() != i) ) ) {
                isIdentity = false;
                inputNb = -1;
                break;
            }
            isIdentity |= isViewIdentity;
            inputNb = identityInputNb;
            if (!isIdentity) {
                break;
            }
        }
    }

    //Check for consistency across views or then say the effect is not identity since the UI cannot display 2 different states
    //depending on the view


    NodeGuiIPtr nodeUi = _imp->guiPointer.lock();
    if (nodeUi) {
        nodeUi->onIdentityStateChanged(isIdentity ? inputNb : -1);
    }
} // Node::onRefreshIdentityStateRequestReceived

void
Node::refreshIdentityState()
{


    //Post a new request
    {
        QMutexLocker k(&_imp->refreshIdentityStateRequestsCountMutex);
        ++_imp->refreshIdentityStateRequestsCount;
    }
    Q_EMIT refreshIdentityStateRequested();
}

KnobStringPtr
Node::getExtraLabelKnob() const
{
    return _imp->nodeLabelKnob.lock();
}

KnobStringPtr
Node::getOFXSubLabelKnob() const
{
    return _imp->ofxSubLabelKnob.lock();
}

/*
   This is called AFTER the instanceChanged action has been called on the plug-in
 */
bool
Node::onEffectKnobValueChanged(const KnobIPtr& what,
                               ValueChangedReasonEnum reason)
{
    if (!what) {
        return false;
    }
    for (std::map<int, MaskSelector >::iterator it = _imp->maskSelectors.begin(); it != _imp->maskSelectors.end(); ++it) {
        if (it->second.channel.lock() == what) {
            _imp->onMaskSelectorChanged(it->first, it->second);
            break;
        }
    }

    bool ret = true;
    if ( what == _imp->previewEnabledKnob.lock() ) {
        if (reason == eValueChangedReasonUserEdited ) {
            Q_EMIT previewKnobToggled();
        }
    } else if ( what == _imp->renderButton.lock() ) {
        if ( getEffectInstance()->isWriter() ) {
            /*if this is a button and it is a render button,we're safe to assume the plug-ins wants to start rendering.*/
            AppInstance::RenderWork w;
            w.writer = isEffectOutput();
            w.firstFrame = INT_MIN;
            w.lastFrame = INT_MAX;
            w.frameStep = INT_MIN;
            w.useRenderStats = getApp()->isRenderStatsActionChecked();
            std::list<AppInstance::RenderWork> works;
            works.push_back(w);
            getApp()->renderWritersNonBlocking(works);
        }
    } else if (what == _imp->disableNodeKnob.lock()) {
        Q_EMIT disabledKnobToggled( _imp->disableNodeKnob.lock()->getValue() );
    } else if ( what == _imp->nodeLabelKnob.lock() || what == _imp->ofxSubLabelKnob.lock() ) {
        Q_EMIT nodeExtraLabelChanged();
    } else if ( what == _imp->hideInputs.lock() ) {
        Q_EMIT hideInputsKnobChanged( _imp->hideInputs.lock()->getValue() );
    } else if ( _imp->effect->isReader() && (what->getName() == kReadOIIOAvailableViewsKnobName) ) {
        refreshCreatedViews(what);
    } else if ( what == _imp->refreshInfoButton.lock() ||
                (what == _imp->infoPage.lock() && reason == eValueChangedReasonUserEdited) ) {
        std::stringstream ssinfo;
        int maxinputs = getMaxInputCount();
        for (int i = 0; i < maxinputs; ++i) {
            std::string inputInfo = makeInfoForInput(i);
            if ( !inputInfo.empty() ) {
                ssinfo << inputInfo << "<br />";
            }
        }
        std::string outputInfo = makeInfoForInput(-1);
        ssinfo << outputInfo << "<br />";
        ssinfo << "<b>" << tr("Supports tiles:").toStdString() << "</b> <font color=#c8c8c8>";
        ssinfo << ( getCurrentSupportTiles() ? tr("Yes") : tr("No") ).toStdString() << "</font><br />";
        if (_imp->effect) {
            ssinfo << "<b>" << tr("Supports multiresolution:").toStdString() << "</b> <font color=#c8c8c8>";
            ssinfo << ( _imp->effect->supportsMultiResolution() ? tr("Yes") : tr("No") ).toStdString() << "</font><br />";
            ssinfo << "<b>" << tr("Supports renderscale:").toStdString() << "</b> <font color=#c8c8c8>";
            switch ( _imp->effect->supportsRenderScaleMaybe() ) {
                case EffectInstance::eSupportsMaybe:
                    ssinfo << tr("Maybe").toStdString();
                    break;

                case EffectInstance::eSupportsNo:
                    ssinfo << tr("No").toStdString();
                    break;

                case EffectInstance::eSupportsYes:
                    ssinfo << tr("Yes").toStdString();
                    break;
            }
            ssinfo << "</font><br />";
            ssinfo << "<b>" << tr("Supports multiple clip PARs:").toStdString() << "</b> <font color=#c8c8c8>";
            ssinfo << ( _imp->effect->supportsMultipleClipPARs() ? tr("Yes") : tr("No") ).toStdString() << "</font><br />";
            ssinfo << "<b>" << tr("Supports multiple clip depths:").toStdString() << "</b> <font color=#c8c8c8>";
            ssinfo << ( _imp->effect->supportsMultipleClipDepths() ? tr("Yes") : tr("No") ).toStdString() << "</font><br />";
        }
        ssinfo << "<b>" << tr("Render thread safety:").toStdString() << "</b> <font color=#c8c8c8>";
        switch ( getCurrentRenderThreadSafety() ) {
            case eRenderSafetyUnsafe:
                ssinfo << tr("Unsafe").toStdString();
                break;

            case eRenderSafetyInstanceSafe:
                ssinfo << tr("Safe").toStdString();
                break;

            case eRenderSafetyFullySafe:
                ssinfo << tr("Fully safe").toStdString();
                break;

            case eRenderSafetyFullySafeFrame:
                ssinfo << tr("Fully safe frame").toStdString();
                break;
        }
        ssinfo << "</font><br />";
        ssinfo << "<b>" << tr("OpenGL Rendering Support:").toStdString() << "</b>: <font color=#c8c8c8>";
        PluginOpenGLRenderSupport glSupport = getCurrentOpenGLRenderSupport();
        switch (glSupport) {
            case ePluginOpenGLRenderSupportNone:
                ssinfo << tr("No").toStdString();
                break;
            case ePluginOpenGLRenderSupportNeeded:
                ssinfo << tr("Yes but CPU rendering is not supported").toStdString();
                break;
            case ePluginOpenGLRenderSupportYes:
                ssinfo << tr("Yes").toStdString();
                break;
            default:
                break;
        }
        ssinfo << "</font>";
        _imp->nodeInfos.lock()->setValue( ssinfo.str() );
    } else if ( what == _imp->openglRenderingEnabledKnob.lock() ) {
        bool enabled = true;
        int thisKnobIndex = _imp->openglRenderingEnabledKnob.lock()->getValue();
        if (thisKnobIndex == 1 || (thisKnobIndex == 2 && getApp()->isBackground())) {
            enabled = false;
        }
        if (enabled) {
            // Check value on project now
            if (!getApp()->getProject()->isOpenGLRenderActivated()) {
                enabled = false;
            }
        }
        _imp->effect->onEnableOpenGLKnobValueChanged(enabled);
    } else if (what == _imp->processAllLayersKnob.lock()) {

        std::map<int, ChannelSelector>::iterator foundOutput = _imp->channelsSelectors.find(-1);
        if (foundOutput != _imp->channelsSelectors.end()) {
            _imp->onLayerChanged(true);
        }
    } else if (what == _imp->pyPlugExportButtonKnob.lock() && reason != eValueChangedReasonRestoreDefault) {
        // Trigger a knob changed action on the group
        KnobGroupPtr k = _imp->pyPlugExportDialog.lock();
        if (k) {
            k->setValue(!k->getValue());
        }
    } else if (what == _imp->pyPlugConvertToGroupButtonKnob.lock() && reason != eValueChangedReasonRestoreDefault) {
        NodeGroupPtr isGroup = isEffectNodeGroup();
        if (isGroup) {
            isGroup->setSubGraphEditedByUser(true);
        }
    } else if (what == _imp->pyPlugExportDialogOkButton.lock() && reason == eValueChangedReasonUserEdited) {
        try {
            exportNodeToPyPlug(_imp->pyPlugExportDialogFile.lock()->getValue());
        } catch (const std::exception& e) {
            Dialogs::errorDialog(tr("Export").toStdString(), e.what());
        }
        _imp->pyPlugExportDialog.lock()->setValue(false);
    } else if (what == _imp->pyPlugExportDialogCancelButton.lock()) {
        _imp->pyPlugExportDialog.lock()->setValue(false);
    } else if (what == _imp->keepInAnimationModuleKnob.lock()) {
        Q_EMIT keepInAnimationModuleKnobChanged();
    } else {
        ret = false;
    }

    if (!ret) {
        KnobGroupPtr isGroup = toKnobGroup(what);
        if ( isGroup && isGroup->getIsDialog() && reason == eValueChangedReasonUserEdited) {
            NodeGuiIPtr gui = getNodeGui();
            if (gui) {
                gui->showGroupKnobAsDialog(isGroup);
                ret = true;
            }
        }
    }

    if (!ret) {
        for (std::map<int, ChannelSelector>::iterator it = _imp->channelsSelectors.begin(); it != _imp->channelsSelectors.end(); ++it) {
            if (it->second.layer.lock() == what) {
                _imp->onLayerChanged(it->first == -1);
                ret = true;
                break;
            }
        }
    }

    if (!ret) {
        for (int i = 0; i < 4; ++i) {
            KnobBoolPtr enabled = _imp->enabledChan[i].lock();
            if (!enabled) {
                break;
            }
            if (enabled == what) {
                checkForPremultWarningAndCheckboxes();
                ret = true;
                Q_EMIT enabledChannelCheckboxChanged();
                break;
            }
        }
    }

    if (!ret) {
        GroupInputPtr isInput = isEffectGroupInput();
        if (isInput) {
            if ( (what->getName() == kNatronGroupInputIsOptionalParamName)
                 || ( what->getName() == kNatronGroupInputIsMaskParamName) ) {
                NodeCollectionPtr col = isInput->getNode()->getGroup();
                assert(col);
                NodeGroupPtr isGrp = toNodeGroup(col);
                assert(isGrp);
                if (isGrp) {
                    ///Refresh input arrows of the node to reflect the state
                    isGrp->getNode()->initializeInputs();
                    ret = true;
                }
            }
        }
    }

    return ret;
} // Node::onEffectKnobValueChanged

KnobChoicePtr
Node::getOrCreateOpenGLEnabledKnob() const
{
    KnobChoicePtr openglRenderingKnob = _imp->openglRenderingEnabledKnob.lock();
    if (openglRenderingKnob) {
        return openglRenderingKnob;
    }
    openglRenderingKnob = AppManager::checkIfKnobExistsWithNameOrCreate<KnobChoice>(_imp->effect, "enableGPURendering", tr("GPU Rendering"));
    openglRenderingKnob->setDeclaredByPlugin(false);
    assert(openglRenderingKnob);
    openglRenderingKnob->setAnimationEnabled(false);
    {
        std::vector<std::string> entries;
        std::vector<std::string> helps;
        entries.push_back("Enabled");
        helps.push_back( tr("If a plug-in support GPU rendering, prefer rendering using the GPU if possible.").toStdString() );
        entries.push_back("Disabled");
        helps.push_back( tr("Disable GPU rendering for all plug-ins.").toStdString() );
        entries.push_back("Disabled if background");
        helps.push_back( tr("Disable GPU rendering when rendering with NatronRenderer but not in GUI mode.").toStdString() );
        openglRenderingKnob->populateChoices(entries, helps);
    }

    openglRenderingKnob->setHintToolTip( tr("Select when to activate GPU rendering for this node. Note that if the GPU Rendering parameter in the Project settings is set to disabled then GPU rendering will not be activated regardless of that value.") );

    KnobPagePtr settingsPageKnob = AppManager::checkIfKnobExistsWithNameOrCreate<KnobPage>(_imp->effect, kNodePageParamName, tr(kNodePageParamLabel));
    settingsPageKnob->addKnob(openglRenderingKnob);
    _imp->openglRenderingEnabledKnob = openglRenderingKnob;

    return openglRenderingKnob;
}

void
Node::onOpenGLEnabledKnobChangedOnProject(bool activated)
{
    bool enabled = activated;
    KnobChoicePtr k = _imp->openglRenderingEnabledKnob.lock();
    if (enabled) {
        if (k) {
            k->setEnabled(true);
            int thisKnobIndex = k->getValue();
            if (thisKnobIndex == 1 || (thisKnobIndex == 2 && getApp()->isBackground())) {
                enabled = false;
            }
        }
    } else {
        if (k) {
            k->setEnabled(true);
        }
    }
    _imp->effect->onEnableOpenGLKnobValueChanged(enabled);
    
}

KnobChoicePtr
Node::getLayerChoiceKnob(int inputNb) const
{
    std::map<int, ChannelSelector>::iterator found = _imp->channelsSelectors.find(inputNb);

    if ( found == _imp->channelsSelectors.end() ) {
        return KnobChoicePtr();
    }
    return found->second.layer.lock();
}

void
Node::refreshLayersSelectorsVisibility()
{

    KnobBoolPtr processAllKnob = _imp->processAllLayersKnob.lock();
    if (!processAllKnob) {
        return;
    }
    bool outputIsAll = processAllKnob->getValue();

    // Disable all input selectors as it doesn't make sense to edit them whilst output is All

    ImageComponents mainInputComps, outputComps;

    int mainInputIndex = getPreferredInput();

    for (std::map<int, ChannelSelector>::iterator it = _imp->channelsSelectors.begin(); it != _imp->channelsSelectors.end(); ++it) {
        if (it->first >= 0) {
            NodePtr inp = getInput(it->first);
            bool mustBeSecret = !inp.get() || outputIsAll;
            KnobChoicePtr layerKnob = it->second.layer.lock();
            layerKnob->setSecret(mustBeSecret);

            if (mainInputIndex != -1 && mainInputIndex == it->first) {
                // This is the main-input
                mainInputComps = _imp->getSelectedLayerInternal(it->first, it->second);
            }

        } else {
            it->second.layer.lock()->setSecret(outputIsAll);
            outputComps = _imp->getSelectedLayerInternal(it->first, it->second);
        }
    }


    // Refresh RGBA checkbox visibility
    KnobBoolPtr enabledChan[4];
    bool hasRGBACheckboxes = false;
    for (int i = 0; i < 4; ++i) {
        enabledChan[i] = _imp->enabledChan[i].lock();
        hasRGBACheckboxes |= (bool)enabledChan[i];
    }
    if (hasRGBACheckboxes) {
        if (outputIsAll) {
            for (int i = 0; i < 4; ++i) {
                enabledChan[i]->setSecret(true);
            }
        } else {
            refreshEnabledKnobsLabel(mainInputComps, outputComps);
        }
    }
}


void
Node::refreshEnabledKnobsLabel(const ImageComponents& mainInputComps, const ImageComponents& outputComps)
{
    KnobBoolPtr enabledChan[4];
    bool hasRGBACheckboxes = false;
    for (int i = 0; i < 4; ++i) {
        enabledChan[i] = _imp->enabledChan[i].lock();
        hasRGBACheckboxes |= (bool)enabledChan[i];
    }
    if (!hasRGBACheckboxes) {
        return;
    }

    // We display the number of channels that the output layer can have
    int nOutputComps = outputComps.getNumComponents();

    // But we name the channels by the name of the input layer
    const std::vector<std::string>& inputChannelNames = mainInputComps.getComponentsNames();
    const std::vector<std::string>& outputChannelNames = outputComps.getComponentsNames();

    switch (nOutputComps) {
    case 1: {
        for (int i = 0; i < 3; ++i) {
            enabledChan[i]->setSecret(true);
        }
        enabledChan[3]->setSecret(false);
        std::string channelName;
        if (inputChannelNames.size() == 1) {
            channelName = inputChannelNames[0];
        } else if (inputChannelNames.size() == 4) {
            channelName = inputChannelNames[3];
        } else {
            channelName = outputChannelNames[0];
        }
        enabledChan[3]->setLabel(channelName);

        break;
    }
    case 2: {
        for (int i = 2; i < 4; ++i) {
            enabledChan[i]->setSecret(true);
        }
        for (int i = 0; i < 2; ++i) {
            enabledChan[i]->setSecret(false);
            if ((int)inputChannelNames.size() > i) {
                enabledChan[i]->setLabel(inputChannelNames[i]);
            } else {
                enabledChan[i]->setLabel(outputChannelNames[i]);
            }

        }
        break;
    }
    case 3: {
        for (int i = 3; i < 4; ++i) {
            enabledChan[i]->setSecret(true);
        }
        for (int i = 0; i < 3; ++i) {
            enabledChan[i]->setSecret(false);
            if ((int)inputChannelNames.size() > i) {
                enabledChan[i]->setLabel(inputChannelNames[i]);
            } else {
                enabledChan[i]->setLabel(outputChannelNames[i]);
            }
        }
        break;
    }
    case 4: {
        for (int i = 0; i < 4; ++i) {
            enabledChan[i]->setSecret(false);
            if ((int)inputChannelNames.size() > i) {
                enabledChan[i]->setLabel(inputChannelNames[i]);
            } else {
                enabledChan[i]->setLabel(outputChannelNames[i]);
            }
        }
        break;
    }

    case 0:
    default: {
        for (int i = 0; i < 4; ++i) {
            enabledChan[i]->setSecret(true);
        }
        break;
    }
    } // switch
} // Node::refreshEnabledKnobsLabel



bool
Node::isPluginUsingHostChannelSelectors() const
{
    return _imp->hostChannelSelectorEnabled;
}

bool
Node::getProcessChannel(int channelIndex) const
{
    if (!isPluginUsingHostChannelSelectors()) {
        return true;
    }
    assert(channelIndex >= 0 && channelIndex < 4);
    KnobBoolPtr k = _imp->enabledChan[channelIndex].lock();
    if (k) {
        return k->getValue();
    }

    return true;
}

KnobBoolPtr
Node::getProcessChannelKnob(int channelIndex) const
{
    assert(channelIndex >= 0 && channelIndex < 4);
    return _imp->enabledChan[channelIndex].lock();
}

bool
Node::getSelectedLayer(int inputNb,
                       std::bitset<4> *processChannels,
                       bool* isAll,
                       ImageComponents* layer) const
{


    std::map<int, ChannelSelector>::const_iterator foundSelector = _imp->channelsSelectors.find(inputNb);
    NodePtr maskInput;
    int chanIndex = getMaskChannel(inputNb, layer, &maskInput);
    bool hasChannelSelector = true;
    if (chanIndex != -1) {
        *isAll = false;
        Q_UNUSED(chanIndex);
        if (processChannels) {
            (*processChannels)[0] = true;
            (*processChannels)[1] = true;
            (*processChannels)[2] = true;
            (*processChannels)[3] = true;
        }

        return true;
    } else {
        if ( foundSelector == _imp->channelsSelectors.end() ) {
            //Fetch in input what the user has set for the output
            foundSelector = _imp->channelsSelectors.find(-1);
        }
        if ( foundSelector == _imp->channelsSelectors.end() ) {
            hasChannelSelector = false;
        }
    }

    // Check if it is all choice
    KnobBoolPtr processAllKnob = _imp->processAllLayersKnob.lock();
    *isAll = false;
    if (processAllKnob) {
        *isAll = processAllKnob->getValue();
    }
    if (!*isAll && foundSelector != _imp->channelsSelectors.end()) {
        *layer = _imp->getSelectedLayerInternal(inputNb, foundSelector->second);
    }

    if (processChannels) {
        if (_imp->hostChannelSelectorEnabled &&  _imp->enabledChan[0].lock() ) {
            (*processChannels)[0] = _imp->enabledChan[0].lock()->getValue();
            (*processChannels)[1] = _imp->enabledChan[1].lock()->getValue();
            (*processChannels)[2] = _imp->enabledChan[2].lock()->getValue();
            (*processChannels)[3] = _imp->enabledChan[3].lock()->getValue();
        } else {
            (*processChannels)[0] = true;
            (*processChannels)[1] = true;
            (*processChannels)[2] = true;
            (*processChannels)[3] = true;
        }
    }
    return hasChannelSelector;
}

bool
Node::hasAtLeastOneChannelToProcess() const
{
    std::map<int, ChannelSelector>::const_iterator foundSelector = _imp->channelsSelectors.find(-1);

    if ( foundSelector == _imp->channelsSelectors.end() ) {
        return true;
    }
    if ( _imp->enabledChan[0].lock() ) {
        std::bitset<4> processChannels;
        processChannels[0] = _imp->enabledChan[0].lock()->getValue();
        processChannels[1] = _imp->enabledChan[1].lock()->getValue();
        processChannels[2] = _imp->enabledChan[2].lock()->getValue();
        processChannels[3] = _imp->enabledChan[3].lock()->getValue();
        if (!processChannels[0] && !processChannels[1] && !processChannels[2] && !processChannels[3]) {
            return false;
        }
    }

    return true;
}

KnobBoolPtr
Node::getDisabledKnob() const
{
    return _imp->disableNodeKnob.lock();
}

bool
Node::isLifetimeActivated(int *firstFrame,
                          int *lastFrame) const
{
    KnobBoolPtr enableLifetimeKnob = _imp->enableLifeTimeKnob.lock();

    if (!enableLifetimeKnob) {
        return false;
    }
    if ( !enableLifetimeKnob->getValue() ) {
        return false;
    }
    KnobIntPtr lifetimeKnob = _imp->lifeTimeKnob.lock();
    *firstFrame = lifetimeKnob->getValue(DimIdx(0));
    *lastFrame = lifetimeKnob->getValue(DimIdx(1));

    return true;
}

KnobBoolPtr
Node::getLifeTimeEnabledKnob() const
{
    return _imp->enableLifeTimeKnob.lock();
}

KnobIntPtr
Node::getLifeTimeKnob() const
{
    return _imp->lifeTimeKnob.lock();
}

bool
Node::isNodeDisabledForFrame(double time, ViewIdx view) const
{
    // Check disabled knob
    KnobBoolPtr b = _imp->disableNodeKnob.lock();
    if (b && b->getValueAtTime(time, DimIdx(0), view)) {
        return true;
    }

    NodeGroupPtr isContainerGrp = toNodeGroup( getGroup() );

    // If within a group, check the group's disabled knob
    if (isContainerGrp) {
        if (isContainerGrp->getNode()->isNodeDisabledForFrame(time, view)) {
            return true;
        }
    }

    // If an internal IO node, check the main meta-node disabled knob
    NodePtr ioContainer = getIOContainer();
    if (ioContainer) {
        return ioContainer->isNodeDisabledForFrame(time, view);
    }

    RotoDrawableItemPtr attachedItem = getAttachedRotoItem();
    if (attachedItem && !attachedItem->isActivated(time, view)) {
        return true;
    }

    // Check lifetime
    int lifeTimeFirst, lifeTimeEnd;
    bool lifeTimeEnabled = isLifetimeActivated(&lifeTimeFirst, &lifeTimeEnd);
    bool enabled = ( !lifeTimeEnabled || (time >= lifeTimeFirst && time <= lifeTimeEnd) );
    return !enabled;
} // isNodeDisabledForFrame

bool
Node::getDisabledKnobValue() const
{
    // Check disabled knob
    KnobBoolPtr b = _imp->disableNodeKnob.lock();
    if (b && b->getValue()) {
        return true;
    }

    NodeGroupPtr isContainerGrp = toNodeGroup( getGroup() );

    // If within a group, check the group's disabled knob
    if (isContainerGrp) {
        if (isContainerGrp->getNode()->getDisabledKnobValue()) {
            return true;
        }
    }

    // If an internal IO node, check the main meta-node disabled knob
    NodePtr ioContainer = getIOContainer();
    if (ioContainer) {
        return ioContainer->getDisabledKnobValue();
    }


    int lifeTimeFirst, lifeTimeEnd;
    bool lifeTimeEnabled = isLifetimeActivated(&lifeTimeFirst, &lifeTimeEnd);
    double curFrame = _imp->effect->getCurrentTime();
    bool enabled = ( !lifeTimeEnabled || (curFrame >= lifeTimeFirst && curFrame <= lifeTimeEnd) );

    return !enabled;
}

void
Node::setNodeDisabled(bool disabled)
{
    KnobBoolPtr b = _imp->disableNodeKnob.lock();

    if (b) {
        b->setValue(disabled);
    }
}


ImageBitDepthEnum
Node::getClosestSupportedBitDepth(ImageBitDepthEnum depth)
{
    bool foundShort = false;
    bool foundByte = false;

    for (std::list<ImageBitDepthEnum>::const_iterator it = _imp->supportedDepths.begin(); it != _imp->supportedDepths.end(); ++it) {
        if (*it == depth) {
            return depth;
        } else if (*it == eImageBitDepthFloat) {
            return eImageBitDepthFloat;
        } else if (*it == eImageBitDepthShort) {
            foundShort = true;
        } else if (*it == eImageBitDepthByte) {
            foundByte = true;
        }
    }
    if (foundShort) {
        return eImageBitDepthShort;
    } else if (foundByte) {
        return eImageBitDepthByte;
    } else {
        ///The plug-in doesn't support any bitdepth, the program shouldn't even have reached here.
        assert(false);

        return eImageBitDepthNone;
    }
}

ImageBitDepthEnum
Node::getBestSupportedBitDepth() const
{
    bool foundShort = false;
    bool foundByte = false;

    for (std::list<ImageBitDepthEnum>::const_iterator it = _imp->supportedDepths.begin(); it != _imp->supportedDepths.end(); ++it) {
        switch (*it) {
        case eImageBitDepthByte:
            foundByte = true;
            break;

        case eImageBitDepthShort:
            foundShort = true;
            break;

        case eImageBitDepthHalf:
            break;

        case eImageBitDepthFloat:

            return eImageBitDepthFloat;

        case eImageBitDepthNone:
            break;
        }
    }

    if (foundShort) {
        return eImageBitDepthShort;
    } else if (foundByte) {
        return eImageBitDepthByte;
    } else {
        ///The plug-in doesn't support any bitdepth, the program shouldn't even have reached here.
        assert(false);

        return eImageBitDepthNone;
    }
}

bool
Node::isSupportedBitDepth(ImageBitDepthEnum depth) const
{
    return std::find(_imp->supportedDepths.begin(), _imp->supportedDepths.end(), depth) != _imp->supportedDepths.end();
}

std::string
Node::getNodeExtraLabel() const
{
    KnobStringPtr s = _imp->nodeLabelKnob.lock();

    if (s) {
        return s->getValue();
    } else {
        return std::string();
    }
}

bool
Node::hasSequentialOnlyNodeUpstream(std::string & nodeName) const
{
    ///Just take into account sequentiallity for writers
    if ( (_imp->effect->getSequentialPreference() == eSequentialPreferenceOnlySequential) && _imp->effect->isWriter() ) {
        nodeName = getScriptName_mt_safe();

        return true;
    } else {
        QMutexLocker l(&_imp->inputsMutex);

        for (InputsV::iterator it = _imp->inputs.begin(); it != _imp->inputs.end(); ++it) {
            NodePtr input = it->lock();
            if ( input && input->hasSequentialOnlyNodeUpstream(nodeName) && input->getEffectInstance()->isWriter() ) {
                nodeName = input->getScriptName_mt_safe();

                return true;
            }
        }

        return false;
    }
}


bool
Node::isBackdropNode() const
{
    return getPluginID() == PLUGINID_NATRON_BACKDROP;
}

void
Node::updateEffectSubLabelKnob(const QString & name)
{
    if (!_imp->effect) {
        return;
    }
    KnobStringPtr strKnob = _imp->ofxSubLabelKnob.lock();
    if (strKnob) {
        strKnob->setValue( name.toStdString() );
    }
}

bool
Node::canOthersConnectToThisNode() const
{
    if ( isEffectBackdrop() ) {
        return false;
    } else if ( isEffectGroupOutput() ) {
        return false;
    } else if ( _imp->effect->isWriter() && (_imp->effect->getSequentialPreference() == eSequentialPreferenceOnlySequential) ) {
        return false;
    }
    ///In debug mode only allow connections to Writer nodes
# ifdef DEBUG
    return !isEffectViewerInstance();
# else // !DEBUG
    return !isEffectViewerInstance() /* && !_imp->effect->isWriter()*/;
# endif // !DEBUG
}



static void
addIdentityNodesRecursively(NodeConstPtr caller,
                            NodeConstPtr node,
                            double time,
                            ViewIdx view,
                            std::list<NodeConstPtr>* outputs,
                            std::list<NodeConstPtr>* markedNodes)
{
    if ( std::find(markedNodes->begin(), markedNodes->end(), node) != markedNodes->end() ) {
        return;
    }

    markedNodes->push_back(node);


    if (caller != node) {
        ParallelRenderArgsPtr inputFrameArgs = node->getEffectInstance()->getParallelRenderArgsTLS();
        const FrameViewRequest* request = 0;
        bool isIdentity = false;
        if (inputFrameArgs && inputFrameArgs->request) {
            request = inputFrameArgs->request->getFrameViewRequest(time, view);
            if (request) {
                isIdentity = request->identityInputNb != -1;
            }
        }

        if (!request) {
            /*
               Very unlikely that there's no request pass. But we still check
             */
            RenderScale scale(1.);
            double inputTimeId;
            ViewIdx identityView;
            int inputNbId;
            U64 renderHash = 0;


            RectI format = node->getEffectInstance()->getOutputFormat();

            isIdentity = node->getEffectInstance()->isIdentity_public(true, renderHash, time, scale, format, view, &inputTimeId, &identityView, &inputNbId);
        }


        if (!isIdentity) {
            outputs->push_back(node);

            return;
        }
    }

    ///Append outputs of this node instead
    NodesWList nodeOutputs;
    node->getOutputs_mt_safe(nodeOutputs);
    NodesWList outputsToAdd;
    for (NodesWList::iterator it = nodeOutputs.begin(); it != nodeOutputs.end(); ++it) {
        NodePtr output = it->lock();
        if (!output) {
            continue;
        }
        GroupOutputPtr isGroupOutput = output->isEffectGroupOutput();
        //If the node is an output node, add all the outputs of the group node instead
        if (isGroupOutput) {
            NodeCollectionPtr collection = output->getGroup();
            assert(collection);
            NodeGroupPtr isGrp = toNodeGroup(collection);
            if (isGrp) {
                NodesWList groupOutputs;
                isGrp->getNode()->getOutputs_mt_safe(groupOutputs);
                for (NodesWList::iterator it2 = groupOutputs.begin(); it2 != groupOutputs.end(); ++it2) {
                    outputsToAdd.push_back(*it2);
                }
            }
        }

        //If the node is a group, add all its inputs
        NodeGroupPtr isGrp = output->isEffectNodeGroup();
        if (isGrp) {
            NodesList inputOutputs;
            isGrp->getInputsOutputs(&inputOutputs);
            for (NodesList::iterator it2 = inputOutputs.begin(); it2 != inputOutputs.end(); ++it2) {
                outputsToAdd.push_back(*it2);
            }

        }

    }
    nodeOutputs.insert( nodeOutputs.end(), outputsToAdd.begin(), outputsToAdd.end() );
    for (NodesWList::iterator it = nodeOutputs.begin(); it != nodeOutputs.end(); ++it) {
        NodePtr node = it->lock();
        if (node) {
            addIdentityNodesRecursively(caller, node, time, view, outputs, markedNodes);
        }
    }
} // addIdentityNodesRecursively

bool
Node::shouldCacheOutput(bool isFrameVaryingOrAnimated,
                        double time,
                        ViewIdx view,
                        int /*visitsCount*/) const
{
    /*
     * Here is a list of reasons when caching is enabled for a node:
     * - It is references multiple times below in the graph
     * - Its single output has its settings panel opened,  meaning the user is actively editing the output
     * - The force caching parameter in the "Node" tab is checked
     * - The aggressive caching preference of Natron is checked
     * - We are in a recursive action (such as an analysis)
     * - The plug-in does temporal clip access
     * - Preview image is enabled (and Natron is not running in background)
     * - The node is a direct input of a viewer, this is to overcome linear graphs where all nodes would not be cached
     * - The node is not frame varying, meaning it will always produce the same image at any time
     * - The node is a roto node and it is being edited
     * - The node does not support tiles
     */

    std::list<NodeConstPtr> outputs;
    {
        std::list<NodeConstPtr> markedNodes;
        NodeConstPtr thisShared = shared_from_this();
        addIdentityNodesRecursively(thisShared, thisShared, time, view, &outputs, &markedNodes);
    }
    std::size_t sz = outputs.size();

    if (sz > 1) {
        ///The node is referenced multiple times below, cache it
        return true;
    } else {
        if (sz == 1) {
            NodeConstPtr output = outputs.front();
            ViewerNodePtr isViewer = output->isEffectViewerNode();
            if (isViewer) {

                if (isViewer->getCurrentAInput().get() == this ||
                    isViewer->getCurrentBInput().get() == this) {
                    ///The node is a direct input of the viewer. Cache it because it is likely the user will make

                    ///changes to the viewer that will need this image.
                    return true;
                }
            }

            RotoPaintPtr isRoto = toRotoPaint( output->getEffectInstance() );
            if (isRoto) {
                // THe roto internally makes multiple references to the input so cache it
                return true;
            }

            if (!isFrameVaryingOrAnimated) {
                //This image never changes, cache it once.
                return true;
            }
            if ( output->isSettingsPanelVisible() ) {
                //Output node has panel opened, meaning the user is likely to be heavily editing

                //that output node, hence requesting this node a lot. Cache it.
                return true;
            }
            if ( _imp->effect->doesTemporalClipAccess() ) {
                //Very heavy to compute since many frames are fetched upstream. Cache it.
                return true;
            }
            if ( !_imp->effect->supportsTiles() ) {
                //No tiles, image is going to be produced fully, cache it to prevent multiple access

                //with different RoIs
                return true;
            }
            if (_imp->effect->getRecursionLevel() > 0) {
                //We are in a call from getImage() and the image needs to be computed, so likely in an

                //analysis pass. Cache it because the image is likely to get asked for severla times.
                return true;
            }
            if ( isForceCachingEnabled() ) {
                //Users wants it cached
                return true;
            }
            NodeGroupPtr parentIsGroup = toNodeGroup( getGroup() );
            if ( parentIsGroup && parentIsGroup->getNode()->isForceCachingEnabled() && (parentIsGroup->getOutputNodeInput().get() == this) ) {
                //if the parent node is a group and it has its force caching enabled, cache the output of the Group Output's node input.
                return true;
            }

            if ( appPTR->isAggressiveCachingEnabled() ) {
                ///Users wants all nodes cached
                return true;
            }

            if ( isPreviewEnabled() && !appPTR->isBackground() ) {
                ///The node has a preview, meaning the image will be computed several times between previews & actual renders. Cache it.
                return true;
            }

            if ( isDuringPaintStrokeCreation() ) {
                // When painting we must always cache 
                return true;
            }

            RotoDrawableItemPtr attachedStroke = _imp->paintStroke.lock();
            if ( attachedStroke && attachedStroke->getModel()->getNode()->isSettingsPanelVisible() ) {
                ///Internal RotoPaint tree and the Roto node has its settings panel opened, cache it.
                return true;
            }
        } else {
            // outputs == 0, never cache, unless explicitly set or rotopaint internal node
            RotoDrawableItemPtr attachedStroke = _imp->paintStroke.lock();

            return isForceCachingEnabled() || appPTR->isAggressiveCachingEnabled() ||
                   ( attachedStroke && attachedStroke->getModel()->getNode()->isSettingsPanelVisible() );
        }
    }

    return false;
} // Node::shouldCacheOutput


bool
Node::refreshMaskEnabledNess(int inputNb)
{
    std::map<int, MaskSelector>::iterator found = _imp->maskSelectors.find(inputNb);
    NodePtr inp = getInput(inputNb);
    bool changed = false;

    if ( found != _imp->maskSelectors.end() ) {
        KnobBoolPtr enabled = found->second.enabled.lock();
        assert(enabled);
        bool curValue = enabled->getValue();
        bool newValue = inp ? true : false;
        changed = curValue != newValue;
        if (changed) {
            enabled->setValue(newValue);
        }
    }

    return changed;
}

bool
Node::refreshDraftFlagInternal(const std::vector<NodeWPtr >& inputs)
{
    bool hasDraftInput = false;

    for (std::size_t i = 0; i < inputs.size(); ++i) {
        NodePtr input = inputs[i].lock();
        if (input) {
            hasDraftInput |= input->isDraftModeUsed();
        }
    }
    hasDraftInput |= _imp->effect->supportsRenderQuality();
    bool changed;
    {
        QMutexLocker k(&_imp->pluginsPropMutex);
        changed = _imp->draftModeUsed != hasDraftInput;
        _imp->draftModeUsed = hasDraftInput;
    }

    return changed;
}

void
Node::refreshAllInputRelatedData(bool canChangeValues)
{
    refreshAllInputRelatedData( canChangeValues, getInputs_copy() );
}

bool
Node::refreshAllInputRelatedData(bool /*canChangeValues*/,
                                 const std::vector<NodeWPtr >& inputs)
{
    assert( QThread::currentThread() == qApp->thread() );
    RefreshingInputData_RAII _refreshingflag( _imp.get() );
    bool hasChanged = false;
    hasChanged |= refreshDraftFlagInternal(inputs);

    ///if all non optional clips are connected, call getClipPrefs
    ///The clip preferences action is never called until all non optional clips have been attached to the plugin.
    /// EDIT: we allow calling getClipPreferences even if some non optional clip is not connected so that layer menus get properly created
    const bool canCallRefreshMetaData = true; // = !hasMandatoryInputDisconnected();

    if (canCallRefreshMetaData) {


        double time = (double)getApp()->getTimeLine()->currentFrame();
        RenderScale scaleOne(1.);
        ///Render scale support might not have been set already because getRegionOfDefinition could have failed until all non optional inputs were connected
        if (_imp->effect->supportsRenderScaleMaybe() == EffectInstance::eSupportsMaybe) {
            RectD rod;
            StatusEnum stat = _imp->effect->getRegionOfDefinition(time, scaleOne, ViewIdx(0), &rod);
            if (stat != eStatusFailed) {
                RenderScale scale(0.5);
                stat = _imp->effect->getRegionOfDefinition(time, scale, ViewIdx(0), &rod);
                if (stat != eStatusFailed) {
                    _imp->effect->setSupportsRenderScaleMaybe(EffectInstance::eSupportsYes);
                } else {
                    _imp->effect->setSupportsRenderScaleMaybe(EffectInstance::eSupportsNo);
                }
            }
        }
        hasChanged |= _imp->effect->refreshMetaDatas_public(false);
    }

    hasChanged |= refreshChannelSelectors();

    refreshIdentityState();

    {
        QMutexLocker k(&_imp->pluginsPropMutex);
        _imp->mustComputeInputRelatedData = false;
    }

    return hasChanged;
} // Node::refreshAllInputRelatedData

bool
Node::refreshInputRelatedDataInternal(bool domarking, std::set<NodePtr>& markedNodes)
{
    {
        QMutexLocker k(&_imp->pluginsPropMutex);
        if (!_imp->mustComputeInputRelatedData) {
            //We didn't change
            return false;
        }
    }

    if (domarking) {
        std::set<NodePtr>::iterator found = markedNodes.find(shared_from_this());

        if ( found != markedNodes.end() ) {
            return false;
        }
    }

    ///Check if inputs must be refreshed first

    int maxInputs = getMaxInputCount();
    std::vector<NodeWPtr > inputsCopy(maxInputs);
    for (int i = 0; i < maxInputs; ++i) {
        NodePtr input = getInput(i);
        inputsCopy[i] = input;
        if ( input && input->isInputRelatedDataDirty() ) {
            input->refreshInputRelatedDataInternal(true, markedNodes);
        }
    }

    if (domarking) {
        markedNodes.insert(shared_from_this());
    }

    bool hasChanged = refreshAllInputRelatedData(false, inputsCopy);

    return hasChanged;
}

bool
Node::isInputRelatedDataDirty() const
{
    QMutexLocker k(&_imp->pluginsPropMutex);

    return _imp->mustComputeInputRelatedData;
}

void
Node::forceRefreshAllInputRelatedData()
{
    markInputRelatedDataDirtyRecursive();

    NodeGroupPtr isGroup = isEffectNodeGroup();
    if (isGroup) {
        NodesList inputs;
        isGroup->getInputsOutputs(&inputs);
        for (NodesList::iterator it = inputs.begin(); it != inputs.end(); ++it) {
            if ( (*it) ) {
                (*it)->refreshInputRelatedDataRecursive();
            }
        }
    } else {
        refreshInputRelatedDataRecursive();
    }
}

void
Node::markAllInputRelatedDataDirty()
{
    {
        QMutexLocker k(&_imp->pluginsPropMutex);
        _imp->mustComputeInputRelatedData = true;
    }
}

void
Node::markInputRelatedDataDirtyRecursiveInternal(std::list<NodePtr>& markedNodes,
                                                 bool recurse)
{
    std::list<NodePtr>::iterator found = std::find(markedNodes.begin(), markedNodes.end(), shared_from_this());

    if ( found != markedNodes.end() ) {
        return;
    }
    markAllInputRelatedDataDirty();
    markedNodes.push_back(shared_from_this());
    if (recurse) {
        NodesList outputs;
        getOutputsWithGroupRedirection(outputs);
        for (NodesList::const_iterator it = outputs.begin(); it != outputs.end(); ++it) {
            (*it)->markInputRelatedDataDirtyRecursiveInternal( markedNodes, true );
        }
    }
}

void
Node::markInputRelatedDataDirtyRecursive()
{
    std::list<NodePtr> marked;

    markInputRelatedDataDirtyRecursiveInternal(marked, true);
}

void
Node::refreshInputRelatedDataRecursiveInternal(std::set<NodePtr>& markedNodes)
{
    if ( getApp()->isCreatingNodeTree() ) {
        return;
    }
    std::set<NodePtr>::iterator found = markedNodes.find(shared_from_this());

    if ( found != markedNodes.end() ) {
        return;
    }

    markedNodes.insert(shared_from_this());
    refreshInputRelatedDataInternal(false, markedNodes);

    ///Now notify outputs we have changed
    NodesList outputs;
    getOutputsWithGroupRedirection(outputs);
    for (NodesList::const_iterator it = outputs.begin(); it != outputs.end(); ++it) {
        (*it)->refreshInputRelatedDataRecursiveInternal( markedNodes );
    }
}

void
Node::refreshInputRelatedDataRecursive()
{

    std::set<NodePtr> markedNodes;

    refreshInputRelatedDataRecursiveInternal(markedNodes);
}

bool
Node::isDraftModeUsed() const
{
    QMutexLocker k(&_imp->pluginsPropMutex);

    return _imp->draftModeUsed;
}

void
Node::setPosition(double x,
                  double y)
{
    NodeGuiIPtr gui = _imp->guiPointer.lock();

    if (gui) {
        gui->setPosition(x, y);
    } else {
        onNodeUIPositionChanged(x,y);
    }
}

void
Node::getPosition(double *x,
                  double *y) const
{
    QMutexLocker k(&_imp->nodeUIDataMutex);
    *x = _imp->nodePositionCoords[0];
    *y = _imp->nodePositionCoords[1];
}

void
Node::onNodeUIPositionChanged(double x, double y)
{
    QMutexLocker k(&_imp->nodeUIDataMutex);
    _imp->nodePositionCoords[0] = x;
    _imp->nodePositionCoords[1] = y;
}

void
Node::onNodeUISizeChanged(double w,
              double h)
{
    QMutexLocker k(&_imp->nodeUIDataMutex);
    _imp->nodeSize[0] = w;
    _imp->nodeSize[1] = h;
}


void
Node::setSize(double w,
              double h)
{
    NodeGuiIPtr gui = _imp->guiPointer.lock();

    if (gui) {
        gui->setSize(w, h);
    } else {
        onNodeUISizeChanged(w,h);
    }
}


void
Node::getSize(double* w,
              double* h) const
{
    QMutexLocker k(&_imp->nodeUIDataMutex);
    *w = _imp->nodeSize[0];
    *h = _imp->nodeSize[1];
}

bool
Node::getColor(double* r,
               double *g,
               double* b) const
{
    QMutexLocker k(&_imp->nodeUIDataMutex);
    *r = _imp->nodeColor[0];
    *g = _imp->nodeColor[1];
    *b = _imp->nodeColor[2];
    return true;
}

void
Node::getDefaultColor(double* r, double *g, double* b) const
{
    std::vector<std::string> grouping;
    getPluginGrouping(&grouping);
    std::string majGroup = grouping.empty() ? "" : grouping.front();
    float defR, defG, defB;

    SettingsPtr settings = appPTR->getCurrentSettings();

    if ( _imp->effect->isReader() ) {
        settings->getReaderColor(&defR, &defG, &defB);
    } else if ( _imp->effect->isWriter() ) {
        settings->getWriterColor(&defR, &defG, &defB);
    } else if ( _imp->effect->isGenerator() ) {
        settings->getGeneratorColor(&defR, &defG, &defB);
    } else if (majGroup == PLUGIN_GROUP_COLOR) {
        settings->getColorGroupColor(&defR, &defG, &defB);
    } else if (majGroup == PLUGIN_GROUP_FILTER) {
        settings->getFilterGroupColor(&defR, &defG, &defB);
    } else if (majGroup == PLUGIN_GROUP_CHANNEL) {
        settings->getChannelGroupColor(&defR, &defG, &defB);
    } else if (majGroup == PLUGIN_GROUP_KEYER) {
        settings->getKeyerGroupColor(&defR, &defG, &defB);
    } else if (majGroup == PLUGIN_GROUP_MERGE) {
        settings->getMergeGroupColor(&defR, &defG, &defB);
    } else if (majGroup == PLUGIN_GROUP_PAINT) {
        settings->getDrawGroupColor(&defR, &defG, &defB);
    } else if (majGroup == PLUGIN_GROUP_TIME) {
        settings->getTimeGroupColor(&defR, &defG, &defB);
    } else if (majGroup == PLUGIN_GROUP_TRANSFORM) {
        settings->getTransformGroupColor(&defR, &defG, &defB);
    } else if (majGroup == PLUGIN_GROUP_MULTIVIEW) {
        settings->getViewsGroupColor(&defR, &defG, &defB);
    } else if (majGroup == PLUGIN_GROUP_DEEP) {
        settings->getDeepGroupColor(&defR, &defG, &defB);
    } else if (dynamic_cast<Backdrop*>(_imp->effect.get())) {
        settings->getDefaultBackdropColor(&defR, &defG, &defB);
    } else {
        settings->getDefaultNodeColor(&defR, &defG, &defB);
    }
    *r = defR;
    *g = defG;
    *b = defB;

}

bool
Node::hasColorChangedSinceDefault() const
{
    double defR, defG, defB;
    getDefaultColor(&defR, &defG, &defB);
    if ( (std::abs(_imp->nodeColor[0] - defR) > 0.01) || (std::abs(_imp->nodeColor[1] - defG) > 0.01) || (std::abs(_imp->nodeColor[2] - defB) > 0.01) ) {
        return true;
    }

    return false;
}

void
Node::onNodeUIColorChanged(double r,
                           double g,
                           double b)
{
    QMutexLocker k(&_imp->nodeUIDataMutex);
    _imp->nodeColor[0] = r;
    _imp->nodeColor[1] = g;
    _imp->nodeColor[2] = b;

}


void
Node::setColor(double r,
               double g,
               double b)
{
    NodeGuiIPtr gui = _imp->guiPointer.lock();

    if (gui) {
        gui->setColor(r, g, b);
    } else {
        onNodeUIColorChanged(r,g,b);
    }
}

bool
Node::getOverlayColor(double* r,
                      double *g,
                      double* b) const
{
    NodeGuiIPtr node_ui = getNodeGui();
    if (node_ui && node_ui->isOverlayLocked()) {
        *r = 0.5;
        *g = 0.5;
        *b = 0.5;
        return true;
    }

    double tmpColor[3];
    {
        QMutexLocker k(&_imp->nodeUIDataMutex);
        tmpColor[0] = _imp->overlayColor[0];
        tmpColor[1] = _imp->overlayColor[1];
        tmpColor[2] = _imp->overlayColor[2];
    }
    if (tmpColor[0] == -1 && tmpColor[1] == -1 && tmpColor[2] == -1) {
        // No overlay color
        return false;
    }
    *r = tmpColor[0];
    *g = tmpColor[1];
    *b = tmpColor[2];

    return true;
}

void
Node::onNodeUISelectionChanged(bool isSelected)
{
    QMutexLocker k(&_imp->nodeUIDataMutex);
    _imp->nodeIsSelected = isSelected;
}

bool
Node::getNodeIsSelected() const
{
    QMutexLocker k(&_imp->nodeUIDataMutex);
    return _imp->nodeIsSelected;
}

void
Node::onNodeUIOverlayColorChanged(double r,
                           double g,
                           double b)
{
    QMutexLocker k(&_imp->nodeUIDataMutex);
    _imp->overlayColor[0] = r;
    _imp->overlayColor[1] = g;
    _imp->overlayColor[2] = b;

}

void
Node::setOverlayColor(double r, double g, double b)
{
    NodeGuiIPtr gui = _imp->guiPointer.lock();

    if (gui) {
        gui->setOverlayColor(r, g, b);
    } else {
        onNodeUIOverlayColorChanged(r,g,b);
    }
}


void
Node::setNodeGuiPointer(const NodeGuiIPtr& gui)
{
    assert( !_imp->guiPointer.lock() );
    assert( QThread::currentThread() == qApp->thread() );
    _imp->guiPointer = gui;
}

NodeGuiIPtr
Node::getNodeGui() const
{
    return _imp->guiPointer.lock();
}

bool
Node::isUserSelected() const
{
    NodeGuiIPtr gui = _imp->guiPointer.lock();

    if (!gui) {
        return false;
    }

    return gui->isUserSelected();
}

bool
Node::isSettingsPanelMinimized() const
{
    NodeGuiIPtr gui = _imp->guiPointer.lock();

    if (!gui) {
        return false;
    }

    return gui->isSettingsPanelMinimized();
}

bool
Node::isSettingsPanelVisibleInternal(std::set<NodeConstPtr>& recursionList) const
{
    NodeGuiIPtr gui = _imp->guiPointer.lock();

    if (!gui) {
        return false;
    }

    NodeConstPtr thisShared = shared_from_this();
    if ( recursionList.find(thisShared) != recursionList.end() ) {
        return false;
    }
    recursionList.insert(thisShared);

    return gui->isSettingsPanelVisible();
}

bool
Node::isSettingsPanelVisible() const
{
    std::set<NodeConstPtr> tmplist;

    return isSettingsPanelVisibleInternal(tmplist);
}

void
Node::attachRotoItem(const RotoDrawableItemPtr& stroke)
{
    assert( QThread::currentThread() == qApp->thread() );
    _imp->paintStroke = stroke;
    setProcessChannelsValues(true, true, true, true);
}

RotoDrawableItemPtr
Node::getOriginalAttachedItem() const
{
    return _imp->paintStroke.lock();
}

RotoDrawableItemPtr
Node::getAttachedRotoItem() const
{
    EffectInstancePtr effect = getEffectInstance();
    if (!effect) {
        return RotoDrawableItemPtr();
    }
    RotoDrawableItemPtr thisItem = _imp->paintStroke.lock();
    if (!thisItem) {
        return thisItem;
    }
    // On a render thread, use the local thread copy
    ParallelRenderArgsPtr tls = effect->getParallelRenderArgsTLS();
    if (tls && thisItem->isRenderCloneNeeded()) {
        return thisItem->getCachedDrawable(tls->abortInfo.lock());
    }
    return thisItem;
}

void
Node::declareNodeVariableToPython(const std::string& nodeName)
{
#ifdef NATRON_RUN_WITHOUT_PYTHON

    return;
#endif
    if (getScriptName_mt_safe().empty()) {
        return;
    }


    PythonGILLocker pgl;
    PyObject* mainModule = appPTR->getMainModule();
    assert(mainModule);

    std::string appID = getApp()->getAppIDString();
    std::string nodeFullName = appID + "." + nodeName;
    bool alreadyDefined = false;
    PyObject* nodeObj = NATRON_PYTHON_NAMESPACE::getAttrRecursive(nodeFullName, mainModule, &alreadyDefined);
    assert(nodeObj);
    Q_UNUSED(nodeObj);

    if (!alreadyDefined) {
        std::stringstream ss;
        ss << nodeFullName << " = " << appID << ".getNode(\"" << nodeName << "\")\n";
#ifdef DEBUG
        ss << "if not " << nodeFullName << ":\n";
        ss << "    print \"[BUG]: " << nodeFullName << " does not exist!\"";
#endif
        std::string script = ss.str();
        std::string output;
        std::string err;
        if ( !appPTR->isBackground() ) {
            getApp()->printAutoDeclaredVariable(script);
        }
        if ( !NATRON_PYTHON_NAMESPACE::interpretPythonScript(script, &err, &output) ) {
            qDebug() << err.c_str();
        }
    }
}

void
Node::setNodeVariableToPython(const std::string& oldName,
                              const std::string& newName)
{
#ifdef NATRON_RUN_WITHOUT_PYTHON

    return;
#endif
    if (getScriptName_mt_safe().empty()) {
        return;
    }
    QString appID = QString::fromUtf8( getApp()->getAppIDString().c_str() );
    QString str = QString( appID + QString::fromUtf8(".%1 = ") + appID + QString::fromUtf8(".%2\ndel ") + appID + QString::fromUtf8(".%2\n") ).arg( QString::fromUtf8( newName.c_str() ) ).arg( QString::fromUtf8( oldName.c_str() ) );
    std::string script = str.toStdString();
    std::string err;
    if ( !appPTR->isBackground() ) {
        getApp()->printAutoDeclaredVariable(script);
    }
    if ( !NATRON_PYTHON_NAMESPACE::interpretPythonScript(script, &err, 0) ) {
        qDebug() << err.c_str();
    }
}

void
Node::deleteNodeVariableToPython(const std::string& nodeName)
{
#ifdef NATRON_RUN_WITHOUT_PYTHON

    return;
#endif
   if (getScriptName_mt_safe().empty()) {
        return;
    }

    AppInstancePtr app = getApp();
    if (!app) {
        return;
    }
    QString appID = QString::fromUtf8( getApp()->getAppIDString().c_str() );
    std::string nodeFullName = appID.toStdString() + "." + nodeName;
    bool alreadyDefined = false;
    PyObject* nodeObj = NATRON_PYTHON_NAMESPACE::getAttrRecursive(nodeFullName, appPTR->getMainModule(), &alreadyDefined);
    assert(nodeObj);
    Q_UNUSED(nodeObj);
    if (alreadyDefined) {
        std::string script = "del " + nodeFullName;
        std::string err;
        if ( !appPTR->isBackground() ) {
            getApp()->printAutoDeclaredVariable(script);
        }
        if ( !NATRON_PYTHON_NAMESPACE::interpretPythonScript(script, &err, 0) ) {
            qDebug() << err.c_str();
        }
    }
}

void
Node::declarePythonKnobs()
{
#ifdef NATRON_RUN_WITHOUT_PYTHON

    return;
#endif
    if (getScriptName_mt_safe().empty()) {
        return;
    }
    PythonGILLocker pgl;

    if ( !getGroup() ) {
        return;
    }

    std::locale locale;
    std::string nodeName;
    if (getIOContainer()) {
        nodeName = getIOContainer()->getFullyQualifiedName();
    } else {
        nodeName = getFullyQualifiedName();
    }
    std::string appID = getApp()->getAppIDString();
    bool alreadyDefined = false;
    std::string nodeFullName = appID + "." + nodeName;
    PyObject* nodeObj = NATRON_PYTHON_NAMESPACE::getAttrRecursive(nodeFullName, NATRON_PYTHON_NAMESPACE::getMainModule(), &alreadyDefined);
    assert(nodeObj);
    Q_UNUSED(nodeObj);
    if (!alreadyDefined) {
        qDebug() << QString::fromUtf8("declarePythonKnobs(): attribute ") + QString::fromUtf8( nodeFullName.c_str() ) + QString::fromUtf8(" is not defined");
        throw std::logic_error(std::string("declarePythonKnobs(): attribute ") + nodeFullName + " is not defined");
    }


    std::stringstream ss;
#ifdef DEBUG
    ss << "if not " << nodeFullName << ":\n";
    ss << "    print \"[BUG]: " << nodeFullName << " is not defined!\"\n";
#endif
    const KnobsVec& knobs = getKnobs();
    for (U32 i = 0; i < knobs.size(); ++i) {
        const std::string& knobName = knobs[i]->getName();
        if ( !knobName.empty() && (knobName.find(" ") == std::string::npos) && !std::isdigit(knobName[0], locale) ) {
            if ( PyObject_HasAttrString( nodeObj, knobName.c_str() ) ) {
                continue;
            }
            ss << nodeFullName <<  "." << knobName << " = ";
            ss << nodeFullName << ".getParam(\"" << knobName << "\")\n";
        }
    }

    std::string script = ss.str();
    if ( !script.empty() ) {
        if ( !appPTR->isBackground() ) {
            getApp()->printAutoDeclaredVariable(script);
        }
        std::string err;
        std::string output;
        if ( !NATRON_PYTHON_NAMESPACE::interpretPythonScript(script, &err, &output) ) {
            qDebug() << err.c_str();
        }
    }
} // Node::declarePythonFields

void
Node::removeParameterFromPython(const std::string& parameterName)
{
#ifdef NATRON_RUN_WITHOUT_PYTHON

    return;
#endif
    if (getScriptName_mt_safe().empty()) {
        return;
    }
    PythonGILLocker pgl;
    std::string appID = getApp()->getAppIDString();
    std::string nodeName;
    if (getIOContainer()) {
        nodeName = getIOContainer()->getFullyQualifiedName();
    } else {
        nodeName = getFullyQualifiedName();
    }
    std::string nodeFullName = appID + "." + nodeName;
    bool alreadyDefined = false;
    PyObject* nodeObj = NATRON_PYTHON_NAMESPACE::getAttrRecursive(nodeFullName, NATRON_PYTHON_NAMESPACE::getMainModule(), &alreadyDefined);
    assert(nodeObj);
    Q_UNUSED(nodeObj);
    if (!alreadyDefined) {
        qDebug() << QString::fromUtf8("removeParameterFromPython(): attribute ") + QString::fromUtf8( nodeFullName.c_str() ) + QString::fromUtf8(" is not defined");
        throw std::logic_error(std::string("removeParameterFromPython(): attribute ") + nodeFullName + " is not defined");
    }
    assert( PyObject_HasAttrString( nodeObj, parameterName.c_str() ) );
    std::string script = "del " + nodeFullName + "." + parameterName;
    if ( !appPTR->isBackground() ) {
        getApp()->printAutoDeclaredVariable(script);
    }
    std::string err;
    if ( !NATRON_PYTHON_NAMESPACE::interpretPythonScript(script, &err, 0) ) {
        qDebug() << err.c_str();
    }
}

void
Node::declareAllPythonAttributes()
{
#ifdef NATRON_RUN_WITHOUT_PYTHON

    return;
#endif
    try {
        declareNodeVariableToPython( getFullyQualifiedName() );
        declarePythonKnobs();
        declareTablePythonFields();
    } catch (const std::exception& e) {
        qDebug() << e.what();
    }
}

void
Node::runChangedParamCallback(const KnobIPtr& k, bool userEdited)
{
    std::string cb = getKnobChangedCallback();
    if (!cb.empty()) {
        _imp->runChangedParamCallback(cb, k, userEdited);
    }
}

std::string
Node::getKnobChangedCallback() const
{
    KnobStringPtr s = _imp->knobChangedCallback.lock();

    return s ? s->getValue() : std::string();
}

std::string
Node::getInputChangedCallback() const
{
    KnobStringPtr s = _imp->inputChangedCallback.lock();

    return s ? s->getValue() : std::string();
}


std::string
Node::getBeforeRenderCallback() const
{
    KnobStringPtr s = _imp->beforeRender.lock();

    return s ? s->getValue() : std::string();
}

std::string
Node::getBeforeFrameRenderCallback() const
{
    KnobStringPtr s = _imp->beforeFrameRender.lock();

    return s ? s->getValue() : std::string();
}

std::string
Node::getAfterRenderCallback() const
{
    KnobStringPtr s = _imp->afterRender.lock();

    return s ? s->getValue() : std::string();
}

std::string
Node::getAfterFrameRenderCallback() const
{
    KnobStringPtr s = _imp->afterFrameRender.lock();

    return s ? s->getValue() : std::string();
}

std::string
Node::getAfterNodeCreatedCallback() const
{
    KnobStringPtr s = _imp->nodeCreatedCallback.lock();

    return s ? s->getValue() : std::string();
}

std::string
Node::getBeforeNodeRemovalCallback() const
{
    KnobStringPtr s = _imp->nodeRemovalCallback.lock();

    return s ? s->getValue() : std::string();
}

void
Node::runAfterTableItemsSelectionChangedCallback(const std::list<KnobTableItemPtr>& deselected, const std::list<KnobTableItemPtr>& selected, TableChangeReasonEnum reason)
{
    KnobStringPtr s = _imp->tableSelectionChangedCallback.lock();
    if (!s) {
        return;
    }
    _imp->runAfterItemsSelectionChangedCallback(s->getValue(), deselected, selected, reason);
}

void
Node::runInputChangedCallback(int index)
{
    std::string cb = getInputChangedCallback();

    if ( !cb.empty() ) {
        _imp->runInputChangedCallback(index, cb);
    }
}

KnobChoicePtr
Node::getChannelSelectorKnob(int inputNb) const
{
    std::map<int, ChannelSelector>::const_iterator found = _imp->channelsSelectors.find(inputNb);

    if ( found == _imp->channelsSelectors.end() ) {
        if (inputNb == -1) {
            ///The effect might be multi-planar and supply its own
            KnobIPtr knob = getKnobByName(kNatronOfxParamOutputChannels);
            if (!knob) {
                return KnobChoicePtr();
            }

            return toKnobChoice(knob);
        }

        return KnobChoicePtr();
    }

    return found->second.layer.lock();
}

KnobBoolPtr
Node::getProcessAllLayersKnob() const
{
    return _imp->processAllLayersKnob.lock();
}

void
Node::checkForPremultWarningAndCheckboxes()
{
    if ( isOutputNode() || _imp->effect->isGenerator() || _imp->effect->isReader() ) {
        return;
    }
    KnobBoolPtr chans[4];
    KnobStringPtr premultWarn = _imp->premultWarning.lock();
    if (!premultWarn) {
        return;
    }
    NodePtr prefInput = getPreferredInputNode();

    //Do not display a warning for Roto paint
    if ( !prefInput || _imp->effect->isRotoPaintNode() ) {
        //No input, do not warn
        premultWarn->setSecret(true);

        return;
    }
    for (int i = 0; i < 4; ++i) {
        chans[i] = _imp->enabledChan[i].lock();

        //No checkboxes
        if (!chans[i]) {
            premultWarn->setSecret(true);

            return;
        }

        //not RGBA
        if ( chans[i]->getIsSecret() ) {
            return;
        }
    }

    ImagePremultiplicationEnum premult = _imp->effect->getPremult();

    //not premult
    if (premult != eImagePremultiplicationPremultiplied) {
        premultWarn->setSecret(true);

        return;
    }

    bool checked[4];
    checked[3] = chans[3]->getValue();

    //alpha unchecked
    if (!checked[3]) {
        premultWarn->setSecret(true);

        return;
    }
    for (int i = 0; i < 3; ++i) {
        checked[i] = chans[i]->getValue();
        if (!checked[i]) {
            premultWarn->setSecret(false);

            return;
        }
    }

    //RGB checked
    premultWarn->setSecret(true);
} // Node::checkForPremultWarningAndCheckboxes

static void
parseLayerString(const std::string& encoded,
                 bool* isColor)
{
    if ( (encoded == kNatronRGBAPlaneUserName) ||
         ( encoded == kNatronRGBPlaneUserName) ||
         ( encoded == kNatronAlphaPlaneUserName) ) {
        *isColor = true;
    } else {
        *isColor = false;
    }
}

static bool
parseMaskChannelString(const std::string& encodedChannel,
                       std::string* nodeName,
                       std::string* layerName,
                       std::string* channelName,
                       bool *isColor)
{
    std::size_t foundLastDot = encodedChannel.find_last_of('.');

    if (foundLastDot == std::string::npos) {
        *isColor = false;
        if (encodedChannel == "None") {
            *layerName = "None";

            return true;
        }

        return false;
    }
    *channelName = encodedChannel.substr(foundLastDot + 1);

    std::string baseName = encodedChannel.substr(0, foundLastDot);
    std::size_t foundPrevDot = baseName.find_first_of('.');
    if (foundPrevDot != std::string::npos) {
        //Remove the node name
        *layerName = baseName.substr(foundPrevDot + 1);
        *nodeName = baseName.substr(0, foundPrevDot);
    } else {
        *layerName = baseName;
        nodeName->clear();
    }
    *isColor = *layerName == kNatronRGBAComponentsName || *layerName == kNatronRGBComponentsName || *layerName == kNatronAlphaComponentsName;

    return true;
}

class MergeMaskChannelData
    : public KnobChoiceMergeEntriesData
{
public:

    std::string bNode, bLayer, bChannel;
    bool isColor;
    bool dataSet;

    MergeMaskChannelData()
        : KnobChoiceMergeEntriesData()
        , isColor(false)
        , dataSet(false)
    {
    }

    virtual void clear()
    {
        dataSet = false;
        bNode.clear();
        bLayer.clear();
        bChannel.clear();
    }

    virtual ~MergeMaskChannelData()
    {
    }
};

static bool
maskChannelEqualityFunctorInternal(const std::string& aLayer,
                                   const std::string& aChannel,
                                   const std::string& bLayer,
                                   const std::string& bChannel,
                                   bool aIsColor,
                                   bool bIsColor)
{
    if ( aChannel.empty() && bChannel.empty() ) {
        // None choice
        return aLayer == bLayer;
    } else if (aChannel != bChannel) {
        return false;
    } else {
        // Same channel, check layer
        if (aLayer == bLayer) {
            return true;
        } else if (aIsColor && bIsColor) {
            return true;
        }
    }

    return false;
}

static bool
maskChannelEqualityFunctor(const std::string& a,
                           const std::string& b,
                           KnobChoiceMergeEntriesData* data)
{
    MergeMaskChannelData* mergeData = dynamic_cast<MergeMaskChannelData*>(data);

    assert(mergeData);
    if (!mergeData) {
        return false;
    }
    std::string aNode, aLayer, aChannel;
    bool aIsColor;
    parseMaskChannelString(a, &aNode, &aLayer, &aChannel, &aIsColor);
    if (!mergeData->dataSet) {
        parseMaskChannelString(b, &mergeData->bNode, &mergeData->bLayer, &mergeData->bChannel, &mergeData->isColor);
        mergeData->dataSet = true;
    }

    return maskChannelEqualityFunctorInternal(aLayer, aChannel, mergeData->bLayer, mergeData->bChannel, aIsColor, mergeData->isColor);
}

class MergeLayerData
    : public KnobChoiceMergeEntriesData
{
public:

    bool isColor;
    bool dataSet;

    MergeLayerData()
        : KnobChoiceMergeEntriesData()
        , isColor(false)
        , dataSet(false)
    {
    }

    virtual void clear()
    {
        dataSet = false;
    }

    virtual ~MergeLayerData()
    {
    }
};

static bool
layerEqualityFunctor(const std::string& a,
                     const std::string& b,
                     KnobChoiceMergeEntriesData* data)
{
    MergeLayerData* mergeData = dynamic_cast<MergeLayerData*>(data);

    assert(mergeData);
    if (!mergeData) {
        return false;
    }
    bool aIsColor;
    parseLayerString(a, &aIsColor);
    if (!mergeData->dataSet) {
        parseLayerString(b, &mergeData->isColor);
        mergeData->dataSet = true;
    }
    if (aIsColor && mergeData->isColor) {
        return true;
    } else if (a == b) {
        return true;
    }

    return false;
}

static bool isRedComponent(const std::string& a) {
    std::string str = a;
    boost::to_lower(str);
    return str == "red" || str == "r";
}

static bool isGreenComponent(const std::string& a) {
    std::string str = a;
    boost::to_lower(str);
    return str == "green" || str == "g";
}

static bool isBlueComponent(const std::string& a) {
    std::string str = a;
    boost::to_lower(str);
    return str == "blue" || str == "b";
}

static bool isAlphaComponent(const std::string& a) {
    std::string str = a;
    boost::to_lower(str);
    return str == "alpha" || str == "a";
}

static bool channelNamesEqualFunctor(const std::string& a, const std::string& b)
{
    if (isRedComponent(a) && isRedComponent(b)) {
        return true;
    } else if (isGreenComponent(a) && isGreenComponent(b)) {
        return true;
    } else if (isBlueComponent(a) && isBlueComponent(b)) {
        return true;
    } else if (isAlphaComponent(a) && isAlphaComponent(b)) {
        return true;
    }
    return false;
}

int
Node::getMaskChannel(int inputNb,
                     ImageComponents* comps,
                     NodePtr* maskInput) const
{
    *comps = ImageComponents::getNoneComponents();
    maskInput->reset();
    std::map<int, MaskSelector >::const_iterator it = _imp->maskSelectors.find(inputNb);

    if ( it != _imp->maskSelectors.end() ) {
        std::string maskEncoded =  it->second.channel.lock()->getActiveEntryText();
        std::string nodeName, layerName, channelName;
        bool isColor;
        bool ok = parseMaskChannelString(maskEncoded, &nodeName, &layerName, &channelName, &isColor);

        if ( !ok || (layerName == "None") ) {
            return -1;
        } else {
            QMutexLocker locker(&it->second.compsMutex);
            for (std::size_t i = 0; i < it->second.compsAvailable.size(); ++i) {
                if ( (it->second.compsAvailable[i].first.getLayerName() == layerName) ||
                     ( isColor && it->second.compsAvailable[i].first.isColorPlane() ) ) {
                    const std::vector<std::string>& channels = it->second.compsAvailable[i].first.getComponentsNames();
                    for (std::size_t j = 0; j < channels.size(); ++j) {
                        if (channelNamesEqualFunctor(channels[j], channelName)) {
                            *comps = it->second.compsAvailable[i].first;
                            *maskInput = it->second.compsAvailable[i].second.lock();

                            return j;
                        }
                    }
                }
            }
        }
        //Default to alpha
        // *comps = ImageComponents::getAlphaComponents();
        //return 0;
    }

    return -1;
}

bool
Node::refreshChannelSelectors()
{
    if ( !isNodeCreated() ) {
        return false;
    }
    _imp->effect->setComponentsAvailableDirty(true);

    double time = getApp()->getTimeLine()->currentFrame();
    bool hasChanged = false;
    for (std::map<int, ChannelSelector>::iterator it = _imp->channelsSelectors.begin(); it != _imp->channelsSelectors.end(); ++it) {
        NodePtr node;
        if (it->first == -1) {
            node = shared_from_this();
        } else {
            node = getInput(it->first);
        }

        KnobChoicePtr layerKnob = it->second.layer.lock();

        // The Output Layer menu has a All choice, input layers menus have a None choice.
        std::vector<std::string> choices;
        if (it->first >= 0) {
            choices.push_back("None");
        }
        int gotColor = -1;
        ImageComponents colorComp;

        //
        // These are default layers that we always display in the layer selector.
        // If one of them is found in the clip preferences, we set the default value to it.
        //
        std::map<std::string, int > defaultLayers;
        {
            std::vector<std::string> projectLayers = getApp()->getProject()->getProjectDefaultLayerNames();
            for (std::size_t i = 0; i < projectLayers.size(); ++i) {
                defaultLayers[projectLayers[i]] = -1;
            }
        }


        // We may not have an input
        if (node) {
            // Get the components available on the node
            EffectInstance::ComponentsAvailableMap compsAvailable;
            node->getEffectInstance()->getComponentsAvailable(it->first != -1, true, time, &compsAvailable);
            {
                QMutexLocker k(&it->second.compsMutex);
                it->second.compsAvailable = compsAvailable;
            }
            for (EffectInstance::ComponentsAvailableMap::iterator it2 = compsAvailable.begin(); it2 != compsAvailable.end(); ++it2) {
                // Insert the color plane second in the menu
                if ( it2->first.isColorPlane() ) {
                    int numComp = it2->first.getNumComponents();
                    colorComp = it2->first;

                    assert(choices.size() > 0);
                    std::vector<std::string>::iterator pos = choices.begin();
                    ++pos; // bypass the "None" choice
                    gotColor = 1;


                    std::string colorCompName;
                    if (numComp == 1) {
                        colorCompName = kNatronAlphaPlaneUserName;
                    } else if (numComp == 3) {
                        colorCompName = kNatronRGBPlaneUserName;
                    } else if (numComp == 4) {
                        colorCompName = kNatronRGBAPlaneUserName;
                    } else {
                        assert(false);
                    }
                    choices.insert(pos, colorCompName);


                    // Increment all default indexes since we inserted color in the list
                    for (std::map<std::string, int >::iterator it = defaultLayers.begin(); it != defaultLayers.end(); ++it) {
                        if (it->second != -1) {
                            ++it->second;
                        }
                    }
                } else {
                    std::string choiceName = ImageComponents::mapNatronInternalPlaneNameToUserFriendlyPlaneName( it2->first.getLayerName() );
                    std::map<std::string, int>::iterator foundDefaultLayer = defaultLayers.find( it2->first.getLayerName() );
                    if ( foundDefaultLayer != defaultLayers.end() ) {
                        foundDefaultLayer->second = choices.size() - 1;
                    }


                    choices.push_back(choiceName);
                }
            }
        } // if (node) {

        // If we did not find the color plane, insert it since it is the unique mandatory plane.
        if (gotColor == -1) {
            assert(choices.size() > 0);
            std::vector<std::string>::iterator pos = choices.begin();
            ++pos;
            gotColor = 1;
            Q_UNUSED(gotColor);
            ///Increment all default indexes
            for (std::map<std::string, int>::iterator it = defaultLayers.begin(); it != defaultLayers.end(); ++it) {
                if (it->second != -1) {
                    ++it->second;
                }
            }
            colorComp = ImageComponents::getRGBAComponents();
            choices.insert(pos, kNatronRGBAPlaneUserName);
        }

        // Insert default layers
        for (std::map<std::string, int>::iterator itl = defaultLayers.begin(); itl != defaultLayers.end(); ++itl) {
            if (itl->second == -1) {
                std::string choiceName = ImageComponents::mapNatronInternalPlaneNameToUserFriendlyPlaneName(itl->first);
                choices.push_back(choiceName);
            }
        }

        const std::vector<std::string> currentLayerEntries = layerKnob->getEntries();
        const std::string curLayer_FriendlyName = layerKnob->getActiveEntryText();
        const std::string curLayer = ImageComponents::mapUserFriendlyPlaneNameToNatronInternalPlaneName(curLayer_FriendlyName);


        {
            MergeLayerData tmpData;
            bool menuChanged = layerKnob->populateChoices(choices, std::vector<std::string>(), layerEqualityFunctor, &tmpData);
            if (menuChanged) {
                hasChanged = true;
                s_outputLayerChanged();
            }
        }
    } // for (std::map<int,ChannelSelector>::iterator it = _imp->channelsSelectors.begin(); it != _imp->channelsSelectors.end(); ++it) {

    NodePtr prefInputNode;
    if ( !_imp->maskSelectors.empty() ) {
        int prefInputNb = getPreferredInput();
        if (prefInputNb != -1) {
            prefInputNode = getInput(prefInputNb);
        }
    }

    for (std::map<int, MaskSelector>::iterator it = _imp->maskSelectors.begin(); it != _imp->maskSelectors.end(); ++it) {
        NodePtr node;
        if (it->first == -1) {
            node = shared_from_this();
        } else {
            node = getInput(it->first);
        }


        std::vector<std::string> choices;
        choices.push_back("None");

        //Get the mask input components
        EffectInstance::ComponentsAvailableMap compsAvailable;
        std::list<EffectInstancePtr> markedNodes;
        if (node) {
            node->getEffectInstance()->getComponentsAvailable(true, true, time, &compsAvailable, &markedNodes);
        }

        //Also get the node's preferred input (the "main" input) components
        EffectInstance::ComponentsAvailableMap prefInputAvailComps;

        if (prefInputNode) {
            prefInputNode->getEffectInstance()->getComponentsAvailable(true, true, time, &prefInputAvailComps, &markedNodes);

            //Merge the 2 components available maps, but preferring channels coming from the Mask input
            for (EffectInstance::ComponentsAvailableMap::iterator it = prefInputAvailComps.begin(); it != prefInputAvailComps.end(); ++it) {
                //If the component is already present in the 'comps' map, only add it if we are the preferred input
                EffectInstance::ComponentsAvailableMap::iterator colorMatch = compsAvailable.end();
                bool found = false;
                for (EffectInstance::ComponentsAvailableMap::iterator it2 = compsAvailable.begin(); it2 != compsAvailable.end(); ++it2) {
                    if (it2->first == it->first) {
                        found = true;
                        break;
                    } else if ( it2->first.isColorPlane() ) {
                        colorMatch = it2;
                    }
                }
                if (!found) {
                    if ( ( colorMatch != compsAvailable.end() ) && it->first.isColorPlane() ) {
                        //we found another color components type, skip
                        continue;
                    } else {
                        compsAvailable.insert(*it);
                    }
                }
            }
        } // if (prefInputNode)


        std::vector<std::pair<ImageComponents, NodeWPtr > > compsOrdered;
        ImageComponents gotColor;
        NodePtr nodeGotColor;
        for (EffectInstance::ComponentsAvailableMap::iterator comp = compsAvailable.begin(); comp != compsAvailable.end(); ++comp) {
            if ( comp->first.isColorPlane() ) {
                //compsOrdered.insert(compsOrdered.begin(), std::make_pair(comp->first,comp->second));
                gotColor = comp->first;
                nodeGotColor = comp->second.lock();
            } else {
                compsOrdered.push_back(*comp);
            }
        }


        {
            QMutexLocker k(&it->second.compsMutex);
            it->second.compsAvailable = compsOrdered;

            // Add the components available for the color plane, but only retain RGBA in the channel selector.
            // We do this because by default the channel selector has RGBA but when input is RGB it will complain that Alpha is not available.
            if (gotColor) {
                it->second.compsAvailable.push_back( std::make_pair(gotColor, nodeGotColor) );
            }
        }

        for (std::vector<std::pair<ImageComponents, NodeWPtr > >::iterator it2 = compsOrdered.begin(); it2 != compsOrdered.end(); ++it2) {
            const std::vector<std::string>& channels = it2->first.getComponentsNames();
            bool isColor = it2->first.isColorPlane();
            const std::string& layerName = isColor ? it2->first.getComponentsGlobalName() : it2->first.getLayerName();
            NodePtr providerNode = it2->second.lock();
            std::string nodeName;
            if (providerNode) {
                nodeName = providerNode->getScriptName_mt_safe();
            }

            for (std::size_t i = 0; i < channels.size(); ++i) {
                std::string option;
                if (!isColor) {
                    option += nodeName;
                    if ( !nodeName.empty() ) {
                        option += '.';
                    }
                }
                option += layerName;
                if ( !layerName.empty() ) {
                    option += '.';
                }
                option += channels[i];
                choices.push_back(option);
            }
        }


        {
            std::vector<std::string>::iterator pos = choices.begin();
            ++pos;

            const ImageComponents& rgba = ImageComponents::getRGBAComponents();
            const std::string& rgbaCompname = rgba.getComponentsGlobalName();
            const std::vector<std::string>& rgbaChannels = rgba.getComponentsNames();
            std::vector<std::string> rgbaOptions;
            for (std::size_t i = 0; i < rgbaChannels.size(); ++i) {
                std::string option = rgbaCompname + '.' + rgbaChannels[i];
                rgbaOptions.push_back(option);
            }
            choices.insert( pos, rgbaOptions.begin(), rgbaOptions.end() );
        }

        KnobChoicePtr channelKnob = it->second.channel.lock();
        const std::vector<std::string> currentLayerEntries = channelKnob->getEntries();
        const std::string curChannelEncoded = channelKnob->getActiveEntryText();

        // This will merge previous channels with new channels available while retaining previously existing channels.
        {
            MergeMaskChannelData tmpData;
            hasChanged |= channelKnob->populateChoices(choices, std::vector<std::string>(), maskChannelEqualityFunctor, &tmpData);
        }
    }
    return hasChanged;
} // Node::refreshChannelSelectors()

bool
Node::addUserComponents(const ImageComponents& comps)
{
    ///The node has node channel selector, don't allow adding a custom plane.
    KnobIPtr outputLayerKnob = getKnobByName(kNatronOfxParamOutputChannels);

    if (_imp->channelsSelectors.empty() && !outputLayerKnob) {
        return false;
    }

    if (!outputLayerKnob) {
        //The effect does not have kNatronOfxParamOutputChannels but maybe the selector provided by Natron
        std::map<int, ChannelSelector>::iterator found = _imp->channelsSelectors.find(-1);
        if ( found == _imp->channelsSelectors.end() ) {
            return false;
        }
        outputLayerKnob = found->second.layer.lock();
    }

    {
        QMutexLocker k(&_imp->createdComponentsMutex);
        for (std::list<ImageComponents>::iterator it = _imp->createdComponents.begin(); it != _imp->createdComponents.end(); ++it) {
            if ( it->getLayerName() == comps.getLayerName() ) {
                return false;
            }
        }

        _imp->createdComponents.push_back(comps);
    }
    if (!_imp->isRefreshingInputRelatedData) {
        ///Clip preferences have changed
        RenderScale s(1.);
        getEffectInstance()->refreshMetaDatas_public(true);
    }
    {
        ///Set the selector to the new channel
        KnobChoicePtr layerChoice = toKnobChoice(outputLayerKnob);
        if (layerChoice) {
            layerChoice->setValueFromLabel(comps.getLayerName());
        }
    }

    return true;
}

void
Node::getUserCreatedComponents(std::list<ImageComponents>* comps)
{
    QMutexLocker k(&_imp->createdComponentsMutex);

    *comps = _imp->createdComponents;
}

double
Node::getHostMixingValue(double time,
                         ViewIdx view) const
{
    KnobDoublePtr mix = _imp->mixWithSource.lock();

    return mix ? mix->getValueAtTime(time, DimIdx(0), view) : 1.;
}

RenderRoIRetCode
Node::renderFrame(const double time,
                  const ViewIdx view,
                  const unsigned int mipMapLevel,
                  const bool isPlayback,
                  const RectI* roiParam,
                  const std::list<ImageComponents>& layersToRender,
                  std::map<ImageComponents, ImagePtr> *planes)
{
    assert(planes);
    if (!planes) {
        return eRenderRoIRetCodeFailed;
    }
    if (layersToRender.empty()) {
        return eRenderRoIRetCodeOk;
    }

    // Create a render ID
    AbortableRenderInfoPtr abortInfo = AbortableRenderInfo::create(false, 0);

    const bool isRenderUserInteraction = !isPlayback;
    const bool isSequentialRender = isPlayback;

    // If abortable thread, set abort info on the thread, to make the render abortable faster
    AbortableThread* isAbortable = dynamic_cast<AbortableThread*>( QThread::currentThread() );
    if (isAbortable) {
        isAbortable->setAbortInfo( isRenderUserInteraction, abortInfo, getEffectInstance() );
    }

    // Setup frame TLS on the node tree required to render
    ParallelRenderArgsSetter::CtorArgsPtr tlsArgs(new ParallelRenderArgsSetter::CtorArgs);
    tlsArgs->time = time;
    tlsArgs->view = view;
    tlsArgs->isRenderUserInteraction = isRenderUserInteraction;
    tlsArgs->isSequential = isSequentialRender;
    tlsArgs->abortInfo = abortInfo;
    tlsArgs->treeRoot = shared_from_this();
    tlsArgs->textureIndex = 0;
    tlsArgs->timeline = getApp()->getTimeLine();
    tlsArgs->activeRotoDrawableItem = RotoDrawableItemPtr();
    tlsArgs->isAnalysis = !isPlayback;
    tlsArgs->draftMode = true;
    tlsArgs->stats = RenderStatsPtr();
    boost::shared_ptr<ParallelRenderArgsSetter> frameRenderArgs;
    try {
        frameRenderArgs = ParallelRenderArgsSetter::create(tlsArgs);
    } catch (...) {
        return eRenderRoIRetCodeFailed;
    }

    RenderScale scale;
    scale.x = scale.y = Image::getScaleFromMipMapLevel(mipMapLevel);

    double par = _imp->effect->getAspectRatio(-1);
    RectD rod;
    {
        StatusEnum stat = _imp->effect->getRegionOfDefinition_public(0, time, scale, ViewIdx(0), &rod);
        if (stat == eStatusFailed) {
            return eRenderRoIRetCodeFailed;
        }
    }

    // If there's a supplied RoI, use it otherwise fallback on RoD
    RectD canonicalRoi;
    if (roiParam) {
        roiParam->toCanonical(mipMapLevel, par, rod, &canonicalRoi);
    } else {
        canonicalRoi = rod;
    }

    // optimize RoI on the tree
    if (frameRenderArgs->optimizeRoI(mipMapLevel, canonicalRoi) != eStatusOK) {
        return eRenderRoIRetCodeFailed;
    }

    RectI roi;
    canonicalRoi.toPixelEnclosing(mipMapLevel, par, &roi);

    EffectInstance::RenderRoIArgs args( time,
                                       scale,
                                       mipMapLevel, //mipmaplevel
                                       view,
                                       false,
                                       roi,
                                       layersToRender,
                                       eImageBitDepthFloat,
                                       false,
                                       _imp->effect,
                                       eStorageModeRAM /*returnOpenGlTex*/,
                                       time);
    RenderRoIRetCode stat = eRenderRoIRetCodeFailed;
    try {
        stat = _imp->effect->renderRoI(args, planes);
    } catch (const std::exception& /*e*/) {

    }
    appPTR->getAppTLS()->cleanupTLSForThread();

    return stat;
}

NATRON_NAMESPACE_EXIT;

NATRON_NAMESPACE_USING;
#include "moc_Node.cpp"<|MERGE_RESOLUTION|>--- conflicted
+++ resolved
@@ -4262,7 +4262,6 @@
     QVector<QStringList> items;
 
     {
-<<<<<<< HEAD
         PluginPtr plugin = getPlugin();
         assert(plugin);
 
@@ -4272,25 +4271,7 @@
         pluginIcon = QString::fromUtf8(plugin->getProperty<std::string>(kNatronPluginPropIconFilePath).c_str());
         pluginGroup = plugin->getPropertyN<std::string>(kNatronPluginPropGrouping);
         pluginDescriptionIsMarkdown = plugin->getProperty<bool>(kNatronPluginPropDescriptionIsMarkdown);
-=======
-        QMutexLocker k(&_imp->pyPluginInfoMutex);
-        if (_imp->pyPlugInfo.isPyPlug) {
-            pluginID = QString::fromUtf8( _imp->pyPlugInfo.pyPlugID.c_str() );
-            pluginLabel =  QString::fromUtf8( _imp->pyPlugInfo.pyPlugLabel.c_str() );
-            pluginDescription = QString::fromUtf8( _imp->pyPlugInfo.pyPlugDesc.c_str() );
-            pluginIcon = QString::fromUtf8( _imp->pyPlugInfo.pyPlugIconFilePath.c_str() );
-            for (std::list<std::string>::const_iterator it = _imp->pyPlugInfo.pyPlugGrouping.begin() ; it != _imp->pyPlugInfo.pyPlugGrouping.end(); ++it) {
-                pluginGroup.push_back(QString::fromUtf8(it->c_str()));
-            }
-        } else {
-            pluginID = _imp->plugin->getPluginID();
-            pluginLabel =  Plugin::makeLabelWithoutSuffix( _imp->plugin->getPluginLabel() );
-            pluginDescription =  QString::fromUtf8( _imp->effect->getPluginDescription().c_str() );
-            pluginIcon = _imp->plugin->getIconFilePath();
-            pluginGroup = _imp->plugin->getGrouping();
-            pluginDescriptionIsMarkdown = _imp->effect->isPluginDescriptionInMarkdown();
-        }
->>>>>>> cecd3791
+
 
         for (int i = 0; i < _imp->effect->getMaxInputCount(); ++i) {
             QStringList input;
