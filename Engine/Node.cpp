--- conflicted
+++ resolved
@@ -348,13 +348,9 @@
         fetchParentMultiInstancePointer();
     }
     
-    
-<<<<<<< HEAD
-    
-=======
+
     int renderScaleSupportPreference = appPTR->getCurrentSettings()->getRenderScaleSupportPreference(pluginID);
 
->>>>>>> 5c1c2b06
     std::pair<bool,EffectBuilder> func = _imp->plugin->findFunction<EffectBuilder>("BuildEffect");
     bool isFileDialogPreviewReader = fixedName.contains("Natron_File_Dialog_Preview_Provider_Reader");
     if (func.first) {
@@ -1895,6 +1891,10 @@
         std::list<KnobI*> listeners;
         knobs[i]->getListeners(listeners);
         for (std::list<KnobI*>::iterator it = listeners.begin(); it != listeners.end(); ++it) {
+            
+            if ((*it)->getHolder() == _imp->liveInstance) {
+                continue;
+            }
             for (int dim = 0; dim < (*it)->getDimension(); ++dim) {
                 std::pair<int, boost::shared_ptr<KnobI> > master = (*it)->getMaster(dim);
                 if (master.second == knobs[i]) {
