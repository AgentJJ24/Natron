--- conflicted
+++ resolved
@@ -2836,12 +2836,8 @@
     if ( !newName.empty() ) {
         bool isAttrDefined = false;
         std::string newPotentialQualifiedName = getApp()->getAppIDString() + "." + getFullyQualifiedNameInternal(newName);
-<<<<<<< HEAD
-        (void)NATRON_PYTHON_NAMESPACE::getAttrRecursive(newPotentialQualifiedName, appPTR->getMainModule(), &isAttrDefined);
-=======
-        PyObject* obj = Python::getAttrRecursive(newPotentialQualifiedName, appPTR->getMainModule(), &isAttrDefined);
+        PyObject* obj = NATRON_PYTHON_NAMESPACE::getAttrRecursive(newPotentialQualifiedName, appPTR->getMainModule(), &isAttrDefined);
         Q_UNUSED(obj);
->>>>>>> 251cdd4e
         if (isAttrDefined) {
             std::stringstream ss;
             ss << "A Python attribute with the same name (" << newPotentialQualifiedName << ") already exists.";
@@ -9534,7 +9530,7 @@
     QString appID = QString::fromUtf8( getApp()->getAppIDString().c_str() );
     std::string nodeFullName = appID.toStdString() + "." + nodeName;
     bool alreadyDefined = false;
-    PyObject* nodeObj = Python::getAttrRecursive(nodeFullName, appPTR->getMainModule(), &alreadyDefined);
+    PyObject* nodeObj = NATRON_PYTHON_NAMESPACE::getAttrRecursive(nodeFullName, appPTR->getMainModule(), &alreadyDefined);
     assert(nodeObj);
     Q_UNUSED(nodeObj);
     if (alreadyDefined) {
