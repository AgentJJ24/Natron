--- conflicted
+++ resolved
@@ -101,22 +101,13 @@
      **/
     void clearNodesBlocking();
     void clearNodesNonBlocking();
-<<<<<<< HEAD
-=======
-
->>>>>>> bb22bbe2
+
 private:
 
     void clearNodesInternal(bool blocking);
 
 public:
-<<<<<<< HEAD
-
-
-
-
-=======
->>>>>>> bb22bbe2
+
 
     /**
      * @brief Set the name of the node to be a unique node name within the collection. MT-safe.
@@ -306,7 +297,7 @@
 
 private:
     void quitAnyProcessingInternal(bool blocking);
-<<<<<<< HEAD
+
     void recomputeFrameRangeForAllReadersInternal(int* firstFrame,
                                                   int* lastFrame,
                                                   bool setFrameRange);
@@ -314,8 +305,7 @@
                              const NodePtr& upperLevelGroupNode,
                              const QString& upperLevelGroupName,
                              QTextStream& ts);
-=======
->>>>>>> bb22bbe2
+
 
 private:
     boost::scoped_ptr<NodeCollectionPrivate> _imp;
