--- conflicted
+++ resolved
@@ -423,20 +423,13 @@
             QMutexLocker locker(&_lock);
             std::pair<hash_type,CachedValue> evictedFromMemory = _memoryCache.evict();
             while (evictedFromMemory.second.entry) {
-                
                 ///move back the entry on disk if it can be store on disk
                 if (evictedFromMemory.second.entry->isStoredOnDisk()) {
-                    
                     evictedFromMemory.second.entry->deallocate();
                     /*insert it back into the disk portion */
                     
                     /*before that we need to clear the disk cache if it exceeds the maximum size allowed*/
-<<<<<<< HEAD
                     while (_diskCacheSize + evictedFromMemory.second.entry->size() >= _maximumCacheSize) {
-=======
-                    while ((_diskCacheSize + (qint64)evictedFromMemory.second._entry->size()) >= _maximumCacheSize) {
->>>>>>> 940d2c94
-                        
                         std::pair<hash_type,CachedValue> evictedFromDisk = _diskCache.evict();
                         //if the cache couldn't evict that means all entries are used somewhere and we shall not remove them!
                         //we'll let the user of these entries purge the extra entries left in the cache later on
@@ -444,14 +437,13 @@
                             break;
                         }
                         ///Erase the file from the disk if we reach the limit.
-                        evictedFromDisk.second._entry->removeAnyBackingFile();
-
+                        evictedFromDisk.second.entry->removeAnyBackingFile();
                     }
                     
                     /*update the disk cache size*/
                     CacheIterator existingDiskCacheEntry = _diskCache(evictedFromMemory.second.entry->getHashKey());
                     /*if the entry doesn't exist on the disk cache,make a new list and insert it*/
-                    if(existingDiskCacheEntry == _diskCache.end()){
+                    if (existingDiskCacheEntry == _diskCache.end()) {
                         _diskCache.insert(evictedFromMemory.second.entry->getHashKey(),evictedFromMemory.second);
                     }
                     
@@ -466,7 +458,7 @@
             }
         }
 
-        void clearExceedingEntries(){
+        void clearExceedingEntries() {
             QMutexLocker locker(&_lock);
             while (_memoryCacheSize >= _maximumInMemorySize) {
                 if (!tryEvictEntry()) {
@@ -756,11 +748,7 @@
         void sealEntry(const CachedValue& entry) const {
             assert(!_lock.tryLock()); // must be locked
             /*If the cache size exceeds the maximum size allowed, try to make some space*/
-<<<<<<< HEAD
             while (_memoryCacheSize+entry.entry->size() >= _maximumInMemorySize) {
-=======
-            while ((_memoryCacheSize+(qint64)entry._entry->size()) >= _maximumInMemorySize) {
->>>>>>> 940d2c94
                 if (!tryEvictEntry()) {
                     break;
                 }
@@ -793,12 +781,7 @@
                 /*insert it back into the disk portion */
 
                 /*before that we need to clear the disk cache if it exceeds the maximum size allowed*/
-<<<<<<< HEAD
                 while ((_diskCacheSize + _memoryCacheSize + evicted.second.entry->size()) >= _maximumCacheSize) {
-=======
-                while ((_diskCacheSize + _memoryCacheSize + (qint64)evicted.second._entry->size()) >= _maximumCacheSize) {
->>>>>>> 940d2c94
-
                     std::pair<hash_type,CachedValue> evictedFromDisk = _diskCache.evict();
                     //if the cache couldn't evict that means all entries are used somewhere and we shall not remove them!
                     //we'll let the user of these entries purge the extra entries left in the cache later on
