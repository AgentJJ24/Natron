--- conflicted
+++ resolved
@@ -444,13 +444,8 @@
 {
     // note: the order for parameter types is the same as in ofxParam.h
     OFX::Host::Param::Instance* instance = NULL;
-<<<<<<< HEAD
     KnobIPtr knob;
-    bool paramShouldBePersistant = true;
-=======
-    KnobPtr knob;
     bool paramShouldBePersistent = true;
->>>>>>> 96f745ea
     bool secretByDefault = descriptor.getSecret();
     bool enabledByDefault = descriptor.getEnabled();
 
