/*
 Copyright Disney Enterprises, Inc.  All rights reserved.

 Licensed under the Apache License, Version 2.0 (the "License");
 you may not use this file except in compliance with the License
 and the following modification to it: Section 6 Trademarks.
 deleted and replaced with:

 6. Trademarks. This License does not grant permission to use the
 trade names, trademarks, service marks, or product names of the
 Licensor and its affiliates, except as required for reproducing
 the content of the NOTICE file.

 You may obtain a copy of the License at
 http://www.apache.org/licenses/LICENSE-2.0
*/

//#define SEEXPR_USE_SSE

#include "Noise.h"

#include <iostream>
#ifdef SEEXPR_USE_SSE
#include <smmintrin.h>
#endif
#include <cmath>
<<<<<<< HEAD
#include <cstdint>

#ifndef  SEEXPR_USE_SSE
#include <boost/math/special_functions/round.hpp> // std::round appeared in C++11
#endif

=======
#if !defined(Q_MOC_RUN) && !defined(SBK_RUN)
#include <boost/cstdint.hpp>
#endif
>>>>>>> 9462a3d8
#include "Global/Macros.h"

namespace {
#include "NoiseTables.h"
}

using std::uint32_t;

NATRON_NAMESPACE_ENTER

inline double floorSSE(double val) {
#ifdef SEEXPR_USE_SSE
    return _mm_cvtsd_f64(_mm_floor_sd(_mm_set_sd(0.0), _mm_set_sd(val)));
#else
    return std::floor(val);
#endif
}

inline double roundSSE(double val) {
#ifdef  SEEXPR_USE_SSE
    return _mm_cvtsd_f64(_mm_round_sd(_mm_set_sd(0.0), _mm_set_sd(val), _MM_FROUND_TO_NEAREST_INT));
#else
    return boost::math::round(val);
#endif
}

//! This is the Quintic interpolant from Perlin's Improved Noise Paper
double s_curve(double t) { return t * t * t * (t * (6 * t - 15) + 10); }

//! Does a hash reduce to a character
template <int d>
unsigned char hashReduceChar(int index[d]) {
    uint32_t seed = 0;
    // blend with seed (constants from Numerical Recipes, attrib. from Knuth)
    for (int k = 0; k < d; k++) {
        static const uint32_t M = 1664525, C = 1013904223;
        seed = seed * M + index[k] + C;
    }
    // tempering (from Matsumoto)
    seed ^= (seed >> 11);
    seed ^= (seed << 7) & 0x9d2c5680UL;
    seed ^= (seed << 15) & 0xefc60000UL;
    seed ^= (seed >> 18);
    // compute one byte by mixing third and first bytes
    return (((seed & 0xff0000) >> 4) + (seed & 0xff)) & 0xff;
}

//! Does a hash reduce to an integer
template <int d>
uint32_t hashReduce(uint32_t index[d]) {
    union {
        uint32_t i;
        unsigned char c[4];
    } u1, u2;
    // blend with seed (constants from Numerical Recipes, attrib. from Knuth)
    u1.i = 0;
    for (int k = 0; k < d; k++) {
        static const uint32_t M = 1664525, C = 1013904223;
        u1.i = u1.i * M + index[k] + C;
    }
    // tempering (from Matsumoto)
    u1.i ^= (u1.i >> 11);
    u1.i ^= (u1.i << 7) & 0x9d2c5680U;
    u1.i ^= (u1.i << 15) & 0xefc60000U;
    u1.i ^= (u1.i >> 18);
    // permute bytes (shares perlin noise permutation table)
    u2.c[3] = p[u1.c[0]];
    u2.c[2] = p[u1.c[1] + u2.c[3]];
    u2.c[1] = p[u1.c[2] + u2.c[2]];
    u2.c[0] = p[u1.c[3] + u2.c[1]];

    return u2.i;
}

//! Noise with d_in dimensional domain, 1 dimensional abcissa
template <int d, class T, bool periodic>
T noiseHelper(const T* X, const int* period = 0) {
    // find lattice index
    T weights[2][d];  // lower and upper weights
    int index[d];
    for (int k = 0; k < d; k++) {
        T f = floorSSE(X[k]);
        index[k] = (int)f;
        if (periodic) {
            index[k] %= period[k];
            if (index[k] < 0) index[k] += period[k];
        }
        weights[0][k] = X[k] - f;
        weights[1][k] = weights[0][k] - 1;  // dist to cell with index one above
    }
    // compute function values propagated from zero from each node
    int num = 1 << d;
    T vals[num];
    for (int dummy = 0; dummy < num; dummy++) {
        int latticeIndex[d];
        int offset[d];
        for (int k = 0; k < d; k++) {
            offset[k] = ((dummy & (1 << k)) != 0);
            latticeIndex[k] = index[k] + offset[k];
        }
        // hash to get representative gradient vector
        int lookup = hashReduceChar<d>(latticeIndex);
        T val = 0;
        for (int k = 0; k < d; k++) {
            double grad = NOISE_TABLES<d>::g[lookup][k];
            double weight = weights[offset[k]][k];
            val += grad * weight;
        }
        vals[dummy] = val;
    }
    // compute linear interpolation coefficients
    T alphas[d];
    for (int k = 0; k < d; k++) alphas[k] = s_curve(weights[0][k]);
    // perform multilinear interpolation (i.e. linear, bilinear, trilinear, quadralinear)
    for (int newd = d - 1; newd >= 0; newd--) {
        int newnum = 1 << newd;
        int k = (d - newd - 1);
        T alpha = alphas[k];
        T beta = T(1) - alphas[k];
        for (int dummy = 0; dummy < newnum; dummy++) {
            int index = dummy * (1 << (d - newd));
            int otherIndex = index + (1 << k);
            // T alpha=s_curve(weights[0][k]);
            vals[index] = beta * vals[index] + alpha * vals[otherIndex];
        }
    }
    // return reduced version
    return vals[0];
}




//! Computes cellular noise (non-interpolated piecewise constant cell random values)
template <int d_in, int d_out, class T>
void CellNoise(const T* in, T* out) {
    uint32_t index[d_in];
    int dim = 0;
    for (int k = 0; k < d_in; k++) index[k] = uint32_t(floorSSE(in[k]));
    while (1) {
        out[dim] = hashReduce<d_in>(index) * (1.0 / 0xffffffffu);
        if (++dim >= d_out) break;
        for (int k = 0; k < d_in; k++) index[k] += 1000;
    }
}

//! Noise with d_in dimensional domain, d_out dimensional abcissa
template <int d_in, int d_out, class T>
void Noise(const T* in, T* out) {
    T P[d_in];
    for (int i = 0; i < d_in; i++) P[i] = in[i];

    int i = 0;
    while (1) {
        out[i] = noiseHelper<d_in, T, false>(P);
        if (++i >= d_out) break;
        for (int k = 0; k < d_out; k++) P[k] += (T)1000;
    }
}

//! Periodic Noise with d_in dimensional domain, d_out dimensional abcissa
template <int d_in, int d_out, class T>
void PNoise(const T* in, const int* period, T* out) {
    T P[d_in];
    for (int i = 0; i < d_in; i++) P[i] = in[i];

    int i = 0;
    while (1) {
        out[i] = noiseHelper<d_in, T, true>(P, period);
        if (++i >= d_out) break;
        for (int k = 0; k < d_out; k++) P[k] += (T)1000;
    }
}

//! Noise with d_in dimensional domain, d_out dimensional abcissa
//! If turbulence is true then Perlin's turbulence is computed
template <int d_in, int d_out, bool turbulence, class T>
void FBM(const T* in, T* out, int octaves, T lacunarity, T gain) {
    T P[d_in];
    for (int i = 0; i < d_in; i++) P[i] = in[i];

    T scale = 1;
    for (int k = 0; k < d_out; k++) out[k] = 0;
    int octave = 0;
    while (1) {
        T localResult[d_out];
        Noise<d_in, d_out>(P, localResult);
        if (turbulence)
            for (int k = 0; k < d_out; k++) out[k] += fabs(localResult[k]) * scale;
        else
            for (int k = 0; k < d_out; k++) out[k] += localResult[k] * scale;
        if (++octave >= octaves) break;
        scale *= gain;
        for (int k = 0; k < d_in; k++) {
            P[k] *= lacunarity;
            P[k] += (T)1234;
        }
    }
}

// Explicit instantiations
template void CellNoise<3, 1, double>(const double*, double*);
template void CellNoise<3, 3, double>(const double*, double*);
template void Noise<1, 1, double>(const double*, double*);
template void Noise<2, 1, double>(const double*, double*);
template void Noise<3, 1, double>(const double*, double*);
template void PNoise<3, 1, double>(const double*, const int*, double*);
template void Noise<4, 1, double>(const double*, double*);
template void Noise<3, 3, double>(const double*, double*);
template void Noise<4, 3, double>(const double*, double*);
template void FBM<3, 1, false, double>(const double*, double*, int, double, double);
template void FBM<3, 1, true, double>(const double*, double*, int, double, double);
template void FBM<3, 3, false, double>(const double*, double*, int, double, double);
template void FBM<3, 3, true, double>(const double*, double*, int, double, double);
template void FBM<4, 1, false, double>(const double*, double*, int, double, double);
template void FBM<4, 3, false, double>(const double*, double*, int, double, double);
NATRON_NAMESPACE_EXIT

#ifdef MAINTEST
int main(int argc, char* argv[]) {
    typedef double T;
    T sum = 0;
    for (int i = 0; i < 10000000; i++) {
        T foo[3] = {.3, .3, .3};
        // for(int k=0;k<3;k++) foo[k]=(double)rand()/double(RAND_MAX)*100.;
        sum += SeExpr2::noiseHelper<3, T, false>(foo);
    }
}
#endif<|MERGE_RESOLUTION|>--- conflicted
+++ resolved
@@ -24,25 +24,21 @@
 #include <smmintrin.h>
 #endif
 #include <cmath>
-<<<<<<< HEAD
-#include <cstdint>
 
 #ifndef  SEEXPR_USE_SSE
 #include <boost/math/special_functions/round.hpp> // std::round appeared in C++11
 #endif
-
-=======
 #if !defined(Q_MOC_RUN) && !defined(SBK_RUN)
 #include <boost/cstdint.hpp>
 #endif
->>>>>>> 9462a3d8
+
 #include "Global/Macros.h"
 
 namespace {
 #include "NoiseTables.h"
 }
 
-using std::uint32_t;
+using boost::uint32_t;
 
 NATRON_NAMESPACE_ENTER
 
