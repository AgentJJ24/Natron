--- conflicted
+++ resolved
@@ -211,25 +211,15 @@
     {
     }
 
-<<<<<<< HEAD
-=======
-    void setClipTLS(ViewIdx view,
-                    unsigned int mipmapLevel,
-                    const ImagePlaneDesc& components);
-    void invalidateClipTLS();
->>>>>>> 8128e21d
 
     //returns the index of this clip if it is an input clip, otherwise -1.
     int getInputNb() const WARN_UNUSED_RETURN;
 
     EffectInstancePtr getAssociatedNode() const WARN_UNUSED_RETURN;
 
-<<<<<<< HEAD
-public:
-
-
-=======
->>>>>>> 8128e21d
+public:
+
+
     /**
      * @brief Converts Natron components to OpenFX components.
      **/
@@ -240,18 +230,6 @@
     static ImageFieldingOrderEnum ofxFieldingToNatronFielding(const std::string& fielding);
     static const std::string& natronsFieldingToOfxFielding(ImageFieldingOrderEnum fielding);
 
-<<<<<<< HEAD
-=======
-        //Used to determine the plane to render in a call to getOutputImageInternal()
-        ImagePlaneDesc clipComponents;
-
-        RenderActionData()
-            : imagesBeingRendered()
-            , clipComponents()
-        {
-        }
-    };
->>>>>>> 8128e21d
 
     //These are per-clip thread-local data
     struct ClipTLSData
@@ -305,12 +283,9 @@
                                OFX::Host::ImageEffect::Texture** texture);
 
 private:
-<<<<<<< HEAD
 
     friend struct OfxClipInstancePrivate;
-=======
-    friend class OfxClipInstancePrivate;
->>>>>>> 8128e21d
+
     boost::scoped_ptr<OfxClipInstancePrivate> _imp;
 };
 
