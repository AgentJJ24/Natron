//  Powiter
//
/* This Source Code Form is subject to the terms of the Mozilla Public
 * License, v. 2.0. If a copy of the MPL was not distributed with this
 * file, You can obtain one at http://mozilla.org/MPL/2.0/. */
/*
 *Created by Alexandre GAUTHIER-FOICHAT on 6/1/2012.
 *contact: immarespond at gmail dot com
 *
 */

#ifndef POWITER_ENGINE_OFXNODE_H_
#define POWITER_ENGINE_OFXNODE_H_

#include <map>
#include <string>
#include <QtCore/QMutex>
#include <QtCore/QString>
#include <QtCore/QObject>
//ofx
#include "ofxhImageEffect.h"

#include "Engine/Node.h"

//ours
class Tab_Knob;
class QHBoxLayout;
class QImage;

<<<<<<< HEAD
// FIXME: OFX::Host::ImageEffect::Instance should be a member
class OfxNode : public QObject,public Node,public OFX::Host::ImageEffect::Instance
=======
class OfxNode : public QObject,public OutputNode,public OFX::Host::ImageEffect::Instance
>>>>>>> 2b3012e8
{
    Q_OBJECT
    
    
    QMutex _lock; // lock used in engine(...) function
    std::map<std::string,OFX::Host::Param::Instance*> _params; // used to re-create parenting between params
    Tab_Knob* _tabKnob; // for nuke tab extension: it creates all Group param as a tab
    QHBoxLayout* _lastKnobLayoutWithNoNewLine; // for nuke layout hint extension
    bool _firstTime; //used in engine(...) to operate once per frame
    bool _isOutput;
    int _currentFrame; // valid only when _isOutput is true
    std::pair<int,int> _frameRange; // valid only when _isOutput is true
    QImage* _preview;
    bool _canHavePreview;
        
public:
    OfxNode(OFX::Host::ImageEffect::ImageEffectPlugin* plugin,
            OFX::Host::ImageEffect::Descriptor         &other,
            const std::string  &context);
    
    virtual ~OfxNode(){}
    


    ///////////////////////////
    // Powiter::Node methods //
    ///////////////////////////

    virtual bool isInputNode() OVERRIDE;
    
    virtual bool isOutputNode() OVERRIDE;
    
    /*Returns the clips count minus the output clip*/
    virtual int maximumInputs() OVERRIDE;
    
    virtual int minimumInputs() OVERRIDE;
    
    virtual bool cacheData() OVERRIDE {return false;}
    
    virtual std::string className() OVERRIDE;
    
    virtual std::string description() OVERRIDE {return "";}
    
    virtual std::string setInputLabel (int inputNb) OVERRIDE;
    
    virtual bool isOpenFXNode() const OVERRIDE {return true;}
    
    static ChannelSet ofxComponentsToPowiterChannels(const std::string& comp);
    
    virtual ChannelSet supportedComponents() OVERRIDE;
    
    virtual bool _validate(bool) OVERRIDE;
    
    virtual void engine(int y,int offset,int range,ChannelSet channels,Row* out) OVERRIDE;


    
    //////////////////////////////////////////////
    // OFX::Host::ImageEffect::Instance methods //
    //////////////////////////////////////////////

    /// get default output fielding. This is passed into the clip prefs action
    /// and  might be mapped (if the host allows such a thing)
    virtual const std::string &getDefaultOutputFielding() const OVERRIDE {
        static const std::string v(kOfxImageFieldNone);
        return v;
    }
    
    /// make a clip
    virtual OFX::Host::ImageEffect::ClipInstance* newClipInstance(OFX::Host::ImageEffect::Instance* plugin,
                                          OFX::Host::ImageEffect::ClipDescriptor* descriptor,
                                                                  int index) OVERRIDE;

    virtual OfxStatus vmessage(const char* type,
                               const char* id,
                               const char* format,
                               va_list args) OVERRIDE;
    
    //
    // live parameters
    //
    
    // The size of the current project in canonical coordinates.
    // The size of a project is a sub set of the kOfxImageEffectPropProjectExtent. For example a
    // project may be a PAL SD project, but only be a letter-box within that. The project size is
    // the size of this sub window.
    virtual void getProjectSize(double& xSize, double& ySize) const{
        xSize = _info->getDisplayWindow().w();
        ySize = _info->getDisplayWindow().h();
    }
    
    // The offset of the current project in canonical coordinates.
    // The offset is related to the kOfxImageEffectPropProjectSize and is the offset from the origin
    // of the project 'subwindow'. For example for a PAL SD project that is in letterbox form, the
    // project offset is the offset to the bottom left hand corner of the letter box. The project
    // offset is in canonical coordinates.
    virtual void getProjectOffset(double& xOffset, double& yOffset) const{
        xOffset = _info->x();
        yOffset = _info->y();
    }
    
    // The extent of the current project in canonical coordinates.
    // The extent is the size of the 'output' for the current project. See ProjectCoordinateSystems
    // for more infomation on the project extent. The extent is in canonical coordinates and only
    // returns the top right position, as the extent is always rooted at 0,0. For example a PAL SD
    // project would have an extent of 768, 576.
    virtual void getProjectExtent(double& xSize, double& ySize) const {
        xSize = _info->w();
        ySize = _info->h();
    }
    
    // The pixel aspect ratio of the current project
    virtual double getProjectPixelAspectRatio() const {
        return _info->getDisplayWindow().pixel_aspect();
    }
    
    // The duration of the effect
    // This contains the duration of the plug-in effect, in frames.
    virtual double getEffectDuration() const {return 1.0;}
    
    // For an instance, this is the frame rate of the project the effect is in.
    virtual double getFrameRate() const {return 25.0;}
    
    /// This is called whenever a param is changed by the plugin so that
    /// the recursive instanceChangedAction will be fed the correct frame
    virtual double getFrameRecursive() const {return 0.0;}
    
    /// This is called whenever a param is changed by the plugin so that
    /// the recursive instanceChangedAction will be fed the correct
    /// renderScale
    virtual void getRenderScaleRecursive(double &x, double &y) const{
        x = y = 1.0;
    }

    virtual OFX::Host::Param::Instance* newParam(const std::string& name, OFX::Host::Param::Descriptor& Descriptor);
    
    
    /// Triggered when the plug-in calls OfxParameterSuiteV1::paramEditBegin
    ///
    /// Client host code needs to implement this
    virtual OfxStatus editBegin(const std::string& name);
    
    /// Triggered when the plug-in calls OfxParameterSuiteV1::paramEditEnd
    ///
    /// Client host code needs to implement this
    virtual OfxStatus editEnd();
    
    ////////////////////////////////////////////////////////////////////////////////
    ////////////////////////////////////////////////////////////////////////////////
    ////////////////////////////////////////////////////////////////////////////////
    ////////////////////////////////////////////////////////////////////////////////
    ////////////////////////////////////////////////////////////////////////////////
    // overridden for Progress::ProgressI
    
    /// Start doing progress.
    virtual void progressStart(const std::string &message);
    
    /// finish yer progress
    virtual void progressEnd();
    
    /// set the progress to some level of completion, returns
    /// false if you should abandon processing, true to continue
    virtual bool progressUpdate(double t);
    
    ////////////////////////////////////////////////////////////////////////////////
    ////////////////////////////////////////////////////////////////////////////////
    ////////////////////////////////////////////////////////////////////////////////
    ////////////////////////////////////////////////////////////////////////////////
    ////////////////////////////////////////////////////////////////////////////////
    // overridden for TimeLine::TimeLineI
    
    /// get the current time on the timeline. This is not necessarily the same
    /// time as being passed to an action (eg render)
    virtual double timeLineGetTime();
    
    /// set the timeline to a specific time
    virtual void timeLineGotoTime(double t);
    
    /// get the first and last times available on the effect's timeline
    virtual void timeLineGetBounds(double &t1, double &t2);

    //
    // END of OFX::Host::ImageEffect::Instance methods
    //



    

    bool isInputOptional(int inpubNb);

    void setAsOutputNode() {_isOutput = true;}

    bool hasPreviewImage() const {return _preview!=NULL;}

    bool canHavePreviewImage() const {return _canHavePreview;}

    void setCanHavePreviewImage() {_canHavePreview = true;}

    QImage* getPreview() const {return _preview;}

    int firstFrame(){return _frameRange.first;}

    int lastFrame(){return _frameRange.second;}

    void incrementCurrentFrame() {++_currentFrame;}

    void setCurrentFrameToStart(){_currentFrame = _frameRange.first;}

    void setCurrentFrame(int f){
        if(f >= _frameRange.first && f <= _frameRange.second)
            _currentFrame = f;
    }

    /*Useful only when _isOutput is true*/
    int currentFrame() const {return _currentFrame;}

    void setTabKnob(Tab_Knob* k){_tabKnob = k;}
    
    Tab_Knob* getTabKnob() const {return _tabKnob;}
    
    void setLastKnobLayoutWithNoNewLine(QHBoxLayout* layout){_lastKnobLayoutWithNoNewLine = layout;}
    
    QHBoxLayout* getLastKnobLayoutWithNoNewLine() const {return _lastKnobLayoutWithNoNewLine;}

    typedef std::vector<OFX::Host::ImageEffect::ClipDescriptor*> MappedInputV;

    
    MappedInputV inputClipsCopyWithoutOutput();

    void computePreviewImage();

    /*group is a string as such:
     Toto/Superplugins/blabla
     This functions extracts the all parts of such a grouping, e.g in this case
     it would return [Toto,Superplugins,blabla].*/
    static std::vector<std::string> extractAllPartsOfGrouping(const std::string& group);


public slots:
    void onInstanceChangedAction(const QString&);
    
    
};

#endif // POWITER_ENGINE_OFXNODE_H_<|MERGE_RESOLUTION|>--- conflicted
+++ resolved
@@ -27,12 +27,8 @@
 class QHBoxLayout;
 class QImage;
 
-<<<<<<< HEAD
 // FIXME: OFX::Host::ImageEffect::Instance should be a member
-class OfxNode : public QObject,public Node,public OFX::Host::ImageEffect::Instance
-=======
-class OfxNode : public QObject,public OutputNode,public OFX::Host::ImageEffect::Instance
->>>>>>> 2b3012e8
+class OfxNode : public QObject, public OutputNode, public OFX::Host::ImageEffect::Instance
 {
     Q_OBJECT
     
