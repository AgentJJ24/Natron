--- conflicted
+++ resolved
@@ -1694,20 +1694,12 @@
 
 
     QString envvar( QString::fromUtf8( qgetenv(NATRON_PATH_ENV_VAR) ) );
-<<<<<<< HEAD
-#ifdef __NATRON_WIN32__
-    QStringList splitDirs = envvar.split( QChar::fromLatin1(';') );
-#else
-    QStringList splitDirs = envvar.split( QChar::fromLatin1(':') );
-#endif
-=======
 # ifdef __NATRON_WIN32__
     const QChar pathSep = QChar::fromLatin1(';');
 # else
     const QChar pathSep = QChar::fromLatin1(':');
 # endif
     QStringList splitDirs = envvar.split(pathSep);
->>>>>>> 3b77bc96
     std::list<std::string> userSearchPaths;
     _imp->_settings->getPythonGroupsSearchPaths(&userSearchPaths);
 
