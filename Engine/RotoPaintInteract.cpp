/* ***** BEGIN LICENSE BLOCK *****
 * This file is part of Natron <http://www.natron.fr/>,
 * Copyright (C) 2016 INRIA and Alexandre Gauthier-Foichat
 *
 * Natron is free software: you can redistribute it and/or modify
 * it under the terms of the GNU General Public License as published by
 * the Free Software Foundation; either version 2 of the License, or
 * (at your option) any later version.
 *
 * Natron is distributed in the hope that it will be useful,
 * but WITHOUT ANY WARRANTY; without even the implied warranty of
 * MERCHANTABILITY or FITNESS FOR A PARTICULAR PURPOSE.  See the
 * GNU General Public License for more details.
 *
 * You should have received a copy of the GNU General Public License
 * along with Natron.  If not, see <http://www.gnu.org/licenses/gpl-2.0.html>
 * ***** END LICENSE BLOCK ***** */

// ***** BEGIN PYTHON BLOCK *****
// from <https://docs.python.org/3/c-api/intro.html#include-files>:
// "Since Python may define some pre-processor definitions which affect the standard headers on some systems, you must include Python.h before any standard headers are included."
#include <Python.h>
// ***** END PYTHON BLOCK *****


#include "RotoPaintInteract.h"

#include <QtCore/QLineF>

#include "Global/GLIncludes.h"
#include "Engine/KnobTypes.h"
#include "Engine/RotoPaint.h"
#include "Engine/MergingEnum.h"
#include "Engine/Node.h"
#include "Engine/RotoPoint.h"
#include "Engine/RotoContext.h"
#include "Engine/RotoStrokeItem.h"
#include "Engine/RotoUndoCommand.h"
#include "Engine/RotoLayer.h"
#include "Engine/Bezier.h"
#include "Engine/Transform.h"
#include "Engine/AppInstance.h"
#include "Engine/ViewerInstance.h"

NATRON_NAMESPACE_ENTER;

RotoPaintPrivate::RotoPaintPrivate(RotoPaint* publicInterface,
                                   bool isPaintByDefault)
    : publicInterface(publicInterface)
    , isPaintByDefault(isPaintByDefault)
    , premultKnob()
    , enabledKnobs()
, ui( RotoPaintInteract::create(this) )
{
}

RotoPaintInteract::RotoPaintInteract(RotoPaintPrivate* p)
    : p(p)
    , selectedItems()
    , selectedCps()
    , selectedCpsBbox()
    , showCpsBbox(false)
    , transformMode()
    , builtBezier()
    , bezierBeingDragged()
    , cpBeingDragged()
    , tangentBeingDragged()
    , featherBarBeingDragged()
    , featherBarBeingHovered()
    , strokeBeingPaint()
    , strokeBeingPaintedTimelineFrame(0)
    , cloneOffset()
    , click()
    , selectedTool(eRotoToolSelectAll)
    , selectedRole(eRotoRoleSelection)
    , state(eEventStateNone)
    , hoverState(eHoverStateNothing)
    , lastClickPos()
    , lastMousePos()
    , evaluateOnPenUp(false)
    , evaluateOnKeyUp(false)
    , iSelectingwithCtrlA(false)
    , shiftDown(0)
    , ctrlDown(0)
    , altDown(0)
    , lastTabletDownTriggeredEraser(false)
    , mouseCenterOnSizeChange()
{
    cloneOffset.first = cloneOffset.second = 0.;
}

void
RotoPaintInteract::evaluate(bool redraw)
{
    if (redraw) {
        p->publicInterface->redrawOverlayInteract();
    }
    p->publicInterface->getNode()->getRotoContext()->evaluateChange();
    p->publicInterface->getApp()->triggerAutoSave();
}

void
RotoPaintInteract::autoSaveAndRedraw()
{
    p->publicInterface->redrawOverlayInteract();
    p->publicInterface->getApp()->triggerAutoSave();
}

void
RotoPaintInteract::redrawOverlays()
{
    p->publicInterface->redrawOverlayInteract();
}

RotoContextPtr
RotoPaintInteract::getContext()
{
    return p->publicInterface->getNode()->getRotoContext();
}

bool
RotoPaintInteract::isFeatherVisible() const
{
    KnobButtonPtr b =  displayFeatherEnabledButton.lock();

    if (b) {
        return b->getValue();
    } else {
        return true;
    }
}

bool
RotoPaintInteract::isStickySelectionEnabled() const
{
    KnobButtonPtr b =  stickySelectionEnabledButton.lock();

    if (b) {
        return b->getValue();
    } else {
        return false;
    }
}

bool
RotoPaintInteract::isMultiStrokeEnabled() const
{
    KnobBoolPtr b =  multiStrokeEnabled.lock();

    if (b) {
        return b->getValue();
    } else {
        return false;
    }
}

bool
RotoPaintInteract::isBboxClickAnywhereEnabled() const
{
    KnobButtonPtr b = bboxClickAnywhereButton.lock();

    return b ? b->getValue() : false;
}

void
RotoPaintInteract::drawSelectedCp(double time,
                                  const BezierCPPtr & cp,
                                  double x,
                                  double y,
                                  const Transform::Matrix3x3& transform)
{
    ///if the tangent is being dragged, color it
    bool colorLeftTangent = false;
    bool colorRightTangent = false;

    if ( (cp == tangentBeingDragged) &&
         ( ( state == eEventStateDraggingLeftTangent) || ( state == eEventStateDraggingRightTangent) ) ) {
        colorLeftTangent = state == eEventStateDraggingLeftTangent ? true : false;
        colorRightTangent = !colorLeftTangent;
    }


    Transform::Point3D leftDeriv, rightDeriv;
    leftDeriv.z = rightDeriv.z = 1.;
    cp->getLeftBezierPointAtTime(true, time, ViewIdx(0), &leftDeriv.x, &leftDeriv.y);
    cp->getRightBezierPointAtTime(true, time, ViewIdx(0), &rightDeriv.x, &rightDeriv.y);
    leftDeriv = Transform::matApply(transform, leftDeriv);
    rightDeriv = Transform::matApply(transform, rightDeriv);

    bool drawLeftHandle = leftDeriv.x != x || leftDeriv.y != y;
    bool drawRightHandle = rightDeriv.y != x || rightDeriv.y != y;
    GL_GPU::glEnable(GL_POINT_SMOOTH);
    GL_GPU::glBegin(GL_POINTS);
    if (drawLeftHandle) {
        if (colorLeftTangent) {
            GL_GPU::glColor3f(0.2, 1., 0.);
        }
        GL_GPU::glVertex2d(leftDeriv.x, leftDeriv.y);
        if (colorLeftTangent) {
            GL_GPU::glColor3d(0.85, 0.67, 0.);
        }
    }
    if (drawRightHandle) {
        if (colorRightTangent) {
            GL_GPU::glColor3f(0.2, 1., 0.);
        }
        GL_GPU::glVertex2d(rightDeriv.x, rightDeriv.y);
        if (colorRightTangent) {
            GL_GPU::glColor3d(0.85, 0.67, 0.);
        }
    }
    GL_GPU::glEnd();

    GL_GPU::glBegin(GL_LINE_STRIP);
    if (drawLeftHandle) {
        GL_GPU::glVertex2d(leftDeriv.x, leftDeriv.y);
    }
    GL_GPU::glVertex2d(x, y);
    if (drawRightHandle) {
        GL_GPU::glVertex2d(rightDeriv.x, rightDeriv.y);
    }
    GL_GPU::glEnd();
    GL_GPU::glDisable(GL_POINT_SMOOTH);
} // drawSelectedCp

void
RotoPaintInteract::drawEllipse(double x,
                               double y,
                               double radiusX,
                               double radiusY,
                               int l,
                               double r,
                               double g,
                               double b,
                               double a)
{
    GL_GPU::glColor3f(r * l * a, g * l * a, b * l * a);

    GL_GPU::glPushMatrix();
    //  center the oval at x_center, y_center
    GL_GPU::glTranslatef( (float)x, (float)y, 0.f );
    //  draw the oval using line segments
    GL_GPU::glBegin(GL_LINE_LOOP);
    // we don't need to be pixel-perfect here, it's just an interact!
    // 40 segments is enough.
    double m = 2 * 3.14159265358979323846264338327950288419717 / 40.;
    for (int i = 0; i < 40; ++i) {
        double theta = i * m;
        GL_GPU::glVertex2d( radiusX * std::cos(theta), radiusY * std::sin(theta) );
    }
    GL_GPU::glEnd();

    GL_GPU::glPopMatrix();
}

void
RotoPaintInteract::drawArrow(double centerX,
                             double centerY,
                             double rotate,
                             bool hovered,
                             const std::pair<double, double> & pixelScale)
{
    GLProtectMatrix<GL_GPU> p(GL_MODELVIEW);

    if (hovered) {
        GL_GPU::glColor3f(0., 1., 0.);
    } else {
        GL_GPU::glColor3f(1., 1., 1.);
    }

    double arrowLenght =  kTransformArrowLenght * pixelScale.second;
    double arrowWidth = kTransformArrowWidth * pixelScale.second;
    double arrowHeadHeight = 4 * pixelScale.second;

    GL_GPU::glTranslatef(centerX, centerY, 0.);
    GL_GPU::glRotatef(rotate, 0., 0., 1.);
    QPointF bottom(0., -arrowLenght);
    QPointF top(0, arrowLenght);
    ///the arrow head is 4 pixels long and kTransformArrowWidth * 2 large
    GL_GPU::glBegin(GL_LINES);
    GL_GPU::glVertex2f( top.x(), top.y() );
    GL_GPU::glVertex2f( bottom.x(), bottom.y() );
    GL_GPU::glEnd();

    GL_GPU::glBegin(GL_POLYGON);
    GL_GPU::glVertex2f( bottom.x(), bottom.y() );
    GL_GPU::glVertex2f(bottom.x() + arrowWidth, bottom.y() + arrowHeadHeight);
    GL_GPU::glVertex2f(bottom.x() - arrowWidth, bottom.y() + arrowHeadHeight);
    GL_GPU::glEnd();

    GL_GPU::glBegin(GL_POLYGON);
    GL_GPU::glVertex2f( top.x(), top.y() );
    GL_GPU::glVertex2f(top.x() - arrowWidth, top.y() - arrowHeadHeight);
    GL_GPU::glVertex2f(top.x() + arrowWidth, top.y() - arrowHeadHeight);
    GL_GPU::glEnd();
}

void
RotoPaintInteract::drawBendedArrow(double centerX,
                                   double centerY,
                                   double rotate,
                                   bool hovered,
                                   const std::pair<double, double> & pixelScale)
{
    GLProtectMatrix<GL_GPU> p(GL_MODELVIEW);

    if (hovered) {
        GL_GPU::glColor3f(0., 1., 0.);
    } else {
        GL_GPU::glColor3f(1., 1., 1.);
    }

    double arrowLenght =  kTransformArrowLenght * pixelScale.second;
    double arrowWidth = kTransformArrowWidth * pixelScale.second;
    double arrowHeadHeight = 4 * pixelScale.second;

    GL_GPU::glTranslatef(centerX, centerY, 0.);
    GL_GPU::glRotatef(rotate, 0., 0., 1.);

    /// by default we draw the top left
    QPointF bottom(0., -arrowLenght / 2.);
    QPointF right(arrowLenght / 2., 0.);
    GL_GPU::glBegin (GL_LINE_STRIP);
    GL_GPU::glVertex2f ( bottom.x(), bottom.y() );
    GL_GPU::glVertex2f (0., 0.);
    GL_GPU::glVertex2f ( right.x(), right.y() );
    GL_GPU::glEnd ();

    GL_GPU::glBegin(GL_POLYGON);
    GL_GPU::glVertex2f(bottom.x(), bottom.y() - arrowHeadHeight);
    GL_GPU::glVertex2f( bottom.x() - arrowWidth, bottom.y() );
    GL_GPU::glVertex2f( bottom.x() + arrowWidth, bottom.y() );
    GL_GPU::glEnd();

    GL_GPU::glBegin(GL_POLYGON);
    GL_GPU::glVertex2f( right.x() + arrowHeadHeight, right.y() );
    GL_GPU::glVertex2f(right.x(), right.y() - arrowWidth);
    GL_GPU::glVertex2f(right.x(), right.y() + arrowWidth);
    GL_GPU::glEnd();
}

void
RotoPaintInteract::drawSelectedCpsBBOX()
{
    std::pair<double, double> pixelScale;

    p->publicInterface->getCurrentViewportForOverlays()->getPixelScale(pixelScale.first, pixelScale.second);

    {
        GLProtectAttrib<GL_GPU> a(GL_HINT_BIT | GL_ENABLE_BIT | GL_LINE_BIT | GL_POINT_BIT | GL_COLOR_BUFFER_BIT | GL_CURRENT_BIT | GL_TRANSFORM_BIT);

        GL_GPU::glEnable(GL_BLEND);
        GL_GPU::glBlendFunc(GL_SRC_ALPHA, GL_ONE_MINUS_SRC_ALPHA);
        GL_GPU::glEnable(GL_LINE_SMOOTH);
        GL_GPU::glHint(GL_LINE_SMOOTH_HINT, GL_DONT_CARE);


        QPointF topLeft = selectedCpsBbox.topLeft();
        QPointF btmRight = selectedCpsBbox.bottomRight();

        GL_GPU::glLineWidth(1.5);

        if (hoverState == eHoverStateBbox) {
            GL_GPU::glColor4f(0.9, 0.5, 0, 1.);
        } else {
            GL_GPU::glColor4f(0.8, 0.8, 0.8, 1.);
        }
        GL_GPU::glBegin(GL_LINE_LOOP);
        GL_GPU::glVertex2f( topLeft.x(), btmRight.y() );
        GL_GPU::glVertex2f( topLeft.x(), topLeft.y() );
        GL_GPU::glVertex2f( btmRight.x(), topLeft.y() );
        GL_GPU::glVertex2f( btmRight.x(), btmRight.y() );
        GL_GPU::glEnd();

        double midX = ( topLeft.x() + btmRight.x() ) / 2.;
        double midY = ( btmRight.y() + topLeft.y() ) / 2.;
        double xHairMidSizeX = kXHairSelectedCpsBox * pixelScale.first;
        double xHairMidSizeY = kXHairSelectedCpsBox * pixelScale.second;
        QLineF selectedCpsCrossHorizLine;
        selectedCpsCrossHorizLine.setLine(midX - xHairMidSizeX, midY, midX + xHairMidSizeX, midY);
        QLineF selectedCpsCrossVertLine;
        selectedCpsCrossVertLine.setLine(midX, midY - xHairMidSizeY, midX, midY + xHairMidSizeY);

        GL_GPU::glBegin(GL_LINES);
        GL_GPU::glVertex2f( std::max( selectedCpsCrossHorizLine.p1().x(), topLeft.x() ), selectedCpsCrossHorizLine.p1().y() );
        GL_GPU::glVertex2f( std::min( selectedCpsCrossHorizLine.p2().x(), btmRight.x() ), selectedCpsCrossHorizLine.p2().y() );
        GL_GPU::glVertex2f( selectedCpsCrossVertLine.p1().x(), std::max( selectedCpsCrossVertLine.p1().y(), btmRight.y() ) );
        GL_GPU::glVertex2f( selectedCpsCrossVertLine.p2().x(), std::min( selectedCpsCrossVertLine.p2().y(), topLeft.y() ) );
        GL_GPU::glEnd();

        glCheckError(GL_GPU);


        QPointF midTop( ( topLeft.x() + btmRight.x() ) / 2., topLeft.y() );
        QPointF midRight(btmRight.x(), ( topLeft.y() + btmRight.y() ) / 2.);
        QPointF midBtm( ( topLeft.x() + btmRight.x() ) / 2., btmRight.y() );
        QPointF midLeft(topLeft.x(), ( topLeft.y() + btmRight.y() ) / 2.);

        ///draw the 4 corners points and the 4 mid points
        GL_GPU::glPointSize(5.f);
        GL_GPU::glBegin(GL_POINTS);
        GL_GPU::glVertex2f( topLeft.x(), topLeft.y() );
        GL_GPU::glVertex2f( btmRight.x(), topLeft.y() );
        GL_GPU::glVertex2f( btmRight.x(), btmRight.y() );
        GL_GPU::glVertex2f( topLeft.x(), btmRight.y() );

        GL_GPU::glVertex2f( midTop.x(), midTop.y() );
        GL_GPU::glVertex2f( midRight.x(), midRight.y() );
        GL_GPU::glVertex2f( midBtm.x(), midBtm.y() );
        GL_GPU::glVertex2f( midLeft.x(), midLeft.y() );
        GL_GPU::glEnd();

        ///now draw the handles to indicate the user he/she can transform the selection rectangle
        ///draw it only if it is not dragged
        bool drawHandles = state != eEventStateDraggingBBoxBtmLeft && state != eEventStateDraggingBBoxBtmRight &&
                           state != eEventStateDraggingBBoxTopLeft && state != eEventStateDraggingBBoxTopRight && state != eEventStateDraggingBBoxMidTop
                           && state != eEventStateDraggingBBoxMidRight && state != eEventStateDraggingBBoxMidLeft && state != eEventStateDraggingBBoxMidBtm;


        if (drawHandles) {
            double offset = kTransformArrowOffsetFromPoint * pixelScale.first;
            double halfOffset = offset / 2.;
            if (transformMode == eSelectedCpsTransformModeTranslateAndScale) {
                ///draw mid top arrow vertical
                drawArrow(midTop.x(), midTop.y() + offset, 0., hoverState == eHoverStateBboxMidTop, pixelScale);
                ///draw mid right arrow horizontal
                drawArrow(midRight.x() + offset, midRight.y(), 90., hoverState == eHoverStateBboxMidRight, pixelScale);
                ///draw mid btm arrow vertical
                drawArrow(midBtm.x(), midBtm.y() - offset, 0., hoverState == eHoverStateBboxMidBtm, pixelScale);
                ///draw mid left arrow horizontal
                drawArrow(midLeft.x() - offset, midLeft.y(), 90., hoverState == eHoverStateBboxMidLeft, pixelScale);
                ///draw top left arrow rotated
                drawArrow(topLeft.x() - offset, topLeft.y() + offset, 45., hoverState == eHoverStateBboxTopLeft, pixelScale);
                ///draw top right arrow rotated
                drawArrow(btmRight.x() + offset, topLeft.y() + offset, -45., hoverState == eHoverStateBboxTopRight, pixelScale);
                ///draw btm right arrow rotated
                drawArrow(btmRight.x() + offset, btmRight.y() - offset, 45., hoverState == eHoverStateBboxBtmRight, pixelScale);
                ///draw btm left arrow rotated
                drawArrow(topLeft.x() - offset, btmRight.y() - offset, -45., hoverState == eHoverStateBboxBtmLeft, pixelScale);
            } else {
                ///draw mid top arrow horizontal
                drawArrow(midTop.x(), midTop.y() + offset, 90., hoverState == eHoverStateBboxMidTop, pixelScale);
                ///draw mid right arrow vertical
                drawArrow(midRight.x() + offset, midRight.y(), 0., hoverState == eHoverStateBboxMidRight, pixelScale);
                ///draw mid btm arrow horizontal
                drawArrow(midBtm.x(), midBtm.y() - offset, 90., hoverState == eHoverStateBboxMidBtm, pixelScale);
                ///draw mid left arrow vertical
                drawArrow(midLeft.x() - offset, midLeft.y(), 0., hoverState == eHoverStateBboxMidLeft, pixelScale);
                ///draw the top left bended
                drawBendedArrow(topLeft.x() - halfOffset, topLeft.y() + halfOffset, 0., hoverState == eHoverStateBboxTopLeft, pixelScale);
                ///draw the top right bended
                drawBendedArrow(btmRight.x() + halfOffset, topLeft.y() + halfOffset, -90, hoverState == eHoverStateBboxTopRight, pixelScale);
                ///draw the btm right bended
                drawBendedArrow(btmRight.x() + halfOffset, btmRight.y() - halfOffset, -180, hoverState == eHoverStateBboxBtmRight, pixelScale);
                ///draw the btm left bended
                drawBendedArrow(topLeft.x() - halfOffset, btmRight.y() - halfOffset, 90, hoverState == eHoverStateBboxBtmLeft, pixelScale);
            }
        }
    } // GLProtectAttrib a(GL_HINT_BIT | GL_ENABLE_BIT | GL_LINE_BIT | GL_POINT_BIT | GL_COLOR_BUFFER_BIT | GL_CURRENT_BIT);
} // drawSelectedCpsBBOX

void
RotoPaintInteract::clearSelection()
{
    clearBeziersSelection();
    clearCPSSelection();
}

bool
RotoPaintInteract::hasSelection() const
{
    return !selectedItems.empty() || !selectedCps.empty();
}

void
RotoPaintInteract::clearCPSSelection()
{
    selectedCps.clear();
    showCpsBbox = false;
    transformMode = eSelectedCpsTransformModeTranslateAndScale;
    selectedCpsBbox.setTopLeft( QPointF(0, 0) );
    selectedCpsBbox.setTopRight( QPointF(0, 0) );
}

void
RotoPaintInteract::clearBeziersSelection()
{
    RotoContextPtr ctx = p->publicInterface->getNode()->getRotoContext();

    assert(ctx);
    ctx->clearSelection(RotoItem::eSelectionReasonOverlayInteract);
    selectedItems.clear();
}

bool
RotoPaintInteract::removeItemFromSelection(const RotoDrawableItemPtr& b)
{
    RotoContextPtr ctx = p->publicInterface->getNode()->getRotoContext();

    assert(ctx);
    for (SelectedItems::iterator fb = selectedItems.begin(); fb != selectedItems.end(); ++fb) {
        if ( fb->get() == b.get() ) {
            ctx->deselect(*fb, RotoItem::eSelectionReasonOverlayInteract);
            selectedItems.erase(fb);

            return true;
        }
    }

    return false;
}

static void
handleControlPointMaximum(double time,
                          const BezierCP & p,
                          double* l,
                          double *b,
                          double *r,
                          double *t)
{
    double x, y, xLeft, yLeft, xRight, yRight;

    p.getPositionAtTime(true, time, ViewIdx(0), &x, &y);
    p.getLeftBezierPointAtTime(true, time, ViewIdx(0), &xLeft, &yLeft);
    p.getRightBezierPointAtTime(true, time,  ViewIdx(0), &xRight, &yRight);

    *r = std::max(x, *r);
    *l = std::min(x, *l);

    *r = std::max(xLeft, *r);
    *l = std::min(xLeft, *l);

    *r = std::max(xRight, *r);
    *l = std::min(xRight, *l);

    *t = std::max(y, *t);
    *b = std::min(y, *b);

    *t = std::max(yLeft, *t);
    *b = std::min(yLeft, *b);


    *t = std::max(yRight, *t);
    *b = std::min(yRight, *b);
}

bool
RotoPaintInteract::getRoleForGroup(const KnobGroupPtr& k,
                                   RotoRoleEnum* role) const
{
    bool ret = true;

    if ( k == selectToolGroup.lock() ) {
        *role = eRotoRoleSelection;
    } else if ( k == pointsEditionToolGroup.lock() ) {
        *role = eRotoRolePointsEdition;
    } else if ( k == bezierEditionToolGroup.lock() ) {
        *role = eRotoRoleBezierEdition;
    } else if ( k == paintBrushToolGroup.lock() ) {
        *role = eRotoRolePaintBrush;
    } else if ( k == cloneBrushToolGroup.lock() ) {
        *role = eRotoRoleCloneBrush;
    } else if ( k == effectBrushToolGroup.lock() ) {
        *role = eRotoRoleEffectBrush;
    } else if ( k == mergeBrushToolGroup.lock() ) {
        *role = eRotoRoleMergeBrush;
    } else {
        ret = false;
    }

    return ret;
}

bool
RotoPaintInteract::getToolForAction(const KnobButtonPtr& k,
                                    RotoToolEnum* tool) const
{
    bool ret = true;

    if ( k == selectAllAction.lock() ) {
        *tool = eRotoToolSelectAll;
    } else if ( k == selectPointsAction.lock() ) {
        *tool = eRotoToolSelectPoints;
    } else if ( k == selectCurvesAction.lock() ) {
        *tool = eRotoToolSelectCurves;
    } else if ( k == selectFeatherPointsAction.lock() ) {
        *tool = eRotoToolSelectFeatherPoints;
    } else if ( k == addPointsAction.lock() ) {
        *tool = eRotoToolAddPoints;
    } else if ( k == removePointsAction.lock() ) {
        *tool = eRotoToolRemovePoints;
    } else if ( k == cuspPointsAction.lock() ) {
        *tool = eRotoToolCuspPoints;
    } else if ( k == smoothPointsAction.lock() ) {
        *tool = eRotoToolSmoothPoints;
    } else if ( k == openCloseCurveAction.lock() ) {
        *tool = eRotoToolOpenCloseCurve;
    } else if ( k == removeFeatherAction.lock() ) {
        *tool = eRotoToolRemoveFeatherPoints;
    } else if ( k == drawBezierAction.lock() ) {
        *tool = eRotoToolDrawBezier;
    } else if ( k == drawEllipseAction.lock() ) {
        *tool = eRotoToolDrawEllipse;
    } else if ( k == drawRectangleAction.lock() ) {
        *tool = eRotoToolDrawRectangle;
    } else if ( k == brushAction.lock() ) {
        *tool = eRotoToolSolidBrush;
    } else if ( k == pencilAction.lock() ) {
        *tool = eRotoToolOpenBezier;
    } else if ( k == eraserAction.lock() ) {
        *tool = eRotoToolEraserBrush;
    } else if ( k == cloneAction.lock() ) {
        *tool = eRotoToolClone;
    } else if ( k == revealAction.lock() ) {
        *tool = eRotoToolReveal;
    } else if ( k == blurAction.lock() ) {
        *tool = eRotoToolBlur;
    } else if ( k == smearAction.lock() ) {
        *tool = eRotoToolSmear;
    } else if ( k == dodgeAction.lock() ) {
        *tool = eRotoToolDodge;
    } else if ( k == burnAction.lock() ) {
        *tool = eRotoToolBurn;
    } else {
        ret = false;
    }

    return ret;
} // RotoPaintInteract::getToolForAction

bool
RotoPaintInteract::onRoleChangedInternal(const KnobGroupPtr& roleGroup)
{
    RotoRoleEnum role;

    if ( !getRoleForGroup(roleGroup, &role) ) {
        return false;
    }

    // The gui just deactivated this action
    if ( !roleGroup->getValue() ) {
        return true;
    }

    bool isPaintRole = (role == eRotoRolePaintBrush) || (role == eRotoRoleCloneBrush) || (role == eRotoRoleMergeBrush) ||
                       (role == eRotoRoleEffectBrush);


    // Reset the selected control points
    selectedCps.clear();
    showCpsBbox = false;
    transformMode = eSelectedCpsTransformModeTranslateAndScale;
    selectedCpsBbox.setTopLeft( QPointF(0, 0) );
    selectedCpsBbox.setTopRight( QPointF(0, 0) );


    // Roto action bar
    autoKeyingEnabledButton.lock()->setInViewerContextSecret(isPaintRole);
    featherLinkEnabledButton.lock()->setInViewerContextSecret(isPaintRole);
    displayFeatherEnabledButton.lock()->setInViewerContextSecret(isPaintRole);
    stickySelectionEnabledButton.lock()->setInViewerContextSecret(isPaintRole);
    bboxClickAnywhereButton.lock()->setInViewerContextSecret(isPaintRole);
    rippleEditEnabledButton.lock()->setInViewerContextSecret(isPaintRole);
    addKeyframeButton.lock()->setInViewerContextSecret(isPaintRole);
    removeKeyframeButton.lock()->setInViewerContextSecret(isPaintRole);
    showTransformHandle.lock()->setInViewerContextSecret(isPaintRole);

    // RotoPaint action bar
    colorWheelButton.lock()->setInViewerContextSecret(!isPaintRole);
    compositingOperatorChoice.lock()->setInViewerContextSecret(!isPaintRole);
    opacitySpinbox.lock()->setInViewerContextSecret(!isPaintRole);
    pressureOpacityButton.lock()->setInViewerContextSecret(!isPaintRole);
    sizeSpinbox.lock()->setInViewerContextSecret(!isPaintRole);
    pressureSizeButton.lock()->setInViewerContextSecret(!isPaintRole);
    hardnessSpinbox.lock()->setInViewerContextSecret(!isPaintRole);
    pressureHardnessButton.lock()->setInViewerContextSecret(!isPaintRole);
    buildUpButton.lock()->setInViewerContextSecret(!isPaintRole);
    effectSpinBox.lock()->setInViewerContextSecret(!isPaintRole);
    timeOffsetSpinBox.lock()->setInViewerContextSecret(!isPaintRole);
    timeOffsetModeChoice.lock()->setInViewerContextSecret(!isPaintRole);
    sourceTypeChoice.lock()->setInViewerContextSecret(!isPaintRole);
    resetCloneOffsetButton.lock()->setInViewerContextSecret(!isPaintRole);
    multiStrokeEnabled.lock()->setInViewerContextSecret(!isPaintRole);

    selectedRole = role;

    return true;
} // RotoPaintInteract::onRoleChangedInternal

bool
RotoPaintInteract::onToolChangedInternal(const KnobButtonPtr& actionButton)
{
    RotoToolEnum tool;

    if ( !getToolForAction(actionButton, &tool) ) {
        return false;
    }

    // The gui just deactivated this action
    if ( !actionButton->getValue() ) {
        return true;
    }

    bool isPaintRole = (selectedRole == eRotoRolePaintBrush) || (selectedRole == eRotoRoleCloneBrush) || (selectedRole == eRotoRoleMergeBrush) ||
                       (selectedRole == eRotoRoleEffectBrush);
    if (isPaintRole) {
        effectSpinBox.lock()->setInViewerContextSecret(tool != eRotoToolBlur);
        timeOffsetModeChoice.lock()->setInViewerContextSecret(selectedRole != eRotoRoleCloneBrush);
        timeOffsetSpinBox.lock()->setInViewerContextSecret(selectedRole != eRotoRoleCloneBrush);
        sourceTypeChoice.lock()->setInViewerContextSecret(selectedRole != eRotoRoleCloneBrush);
        resetCloneOffsetButton.lock()->setInViewerContextSecret(selectedRole != eRotoRoleCloneBrush);
        if (tool == eRotoToolClone) {
            sourceTypeChoice.lock()->setValue(1);
        } else if (tool == eRotoToolReveal) {
            sourceTypeChoice.lock()->setValue(2);
        }

        if ( (tool == eRotoToolSolidBrush ) || ( tool == eRotoToolOpenBezier ) ) {
            compositingOperatorChoice.lock()->setValue( (int)eMergeOver );
        } else if (tool == eRotoToolBurn) {
            compositingOperatorChoice.lock()->setValue( (int)eMergeColorBurn );
        } else if (tool == eRotoToolDodge) {
            compositingOperatorChoice.lock()->setValue( (int)eMergeColorDodge );
        } else {
            compositingOperatorChoice.lock()->setValue( (int)eMergeCopy );
        }
    }

    // Clear all selection if we were building a new bezier
    if ( (selectedRole == eRotoRoleBezierEdition) &&
         ( ( selectedTool == eRotoToolDrawBezier) || ( selectedTool == eRotoToolOpenBezier) ) &&
         builtBezier &&
         ( tool != selectedTool ) ) {
        builtBezier->setCurveFinished(true);
        clearSelection();
    }
    selectedToolAction = actionButton;
    {
<<<<<<< HEAD
        KnobIPtr parentKnob = actionButton->getParentKnob();
        KnobGroupPtr parentGroup = toKnobGroup(parentKnob);
=======
        boost::shared_ptr<KnobI> parentKnob = actionButton->getParentKnob();
        boost::shared_ptr<KnobGroup> parentGroup = boost::dynamic_pointer_cast<KnobGroup>(parentKnob);
>>>>>>> a6060fc1
        assert(parentGroup);
        selectedToolRole = parentGroup;
    }
    selectedTool = tool;
    if ( (tool != eRotoToolEraserBrush) && isPaintRole ) {
        lastPaintToolAction = actionButton;
    }


    if ( (selectedTool == eRotoToolBlur) ||
         ( selectedTool == eRotoToolBurn) ||
         ( selectedTool == eRotoToolDodge) ||
         ( selectedTool == eRotoToolClone) ||
         ( selectedTool == eRotoToolEraserBrush) ||
         ( selectedTool == eRotoToolSolidBrush) ||
         ( selectedTool == eRotoToolReveal) ||
         ( selectedTool == eRotoToolSmear) ||
         ( selectedTool == eRotoToolSharpen) ) {
        makeStroke( true, RotoPoint() );
    }

    return true;
} // RotoPaintInteract::onToolChangedInternal

void
RotoPaintInteract::setCurrentTool(const KnobButtonPtr& tool)
{
    if (!tool) {
        return;
    }
    KnobIPtr parentKnob = tool->getParentKnob();
    KnobGroupPtr parentGroup = toKnobGroup(parentKnob);
    assert(parentGroup);
    if (!parentGroup) {
        return;
    }

    RotoToolEnum toolEnum;
    getToolForAction(tool, &toolEnum);

    RotoRoleEnum roleEnum;
    getRoleForGroup(parentGroup, &roleEnum);
<<<<<<< HEAD
=======

>>>>>>> a6060fc1

    KnobGroupPtr curGroup = selectedToolRole.lock();
    KnobButtonPtr curToolButton = selectedToolAction.lock();
    if ( curGroup && (curGroup != parentGroup) ) {
        curGroup->setValue(false);
    }

    // If we changed group, just keep this action on
    if ( curToolButton && (curGroup == parentGroup) ) {
        curToolButton->setValue(false);
    }
    selectedToolAction = tool;
    selectedToolRole = parentGroup;
    if (parentGroup != curGroup) {
        if (parentGroup->getValue() != true) {
            parentGroup->setValue(true);
        } else {
            onRoleChangedInternal(parentGroup);
        }
    }
    if (tool->getValue() != true) {
        tool->setValue(true);
    } else {
        // We must notify of the change
        onToolChangedInternal(tool);
    }
}

void
RotoPaintInteract::computeSelectedCpsBBOX()
{
    NodePtr n = p->publicInterface->getNode();

    if ( !n || !n->isActivated() ) {
        return;
    }

    double time = p->publicInterface->getCurrentTime();

    double l = INT_MAX, r = INT_MIN, b = INT_MAX, t = INT_MIN;
    for (SelectedCPs::iterator it = selectedCps.begin(); it != selectedCps.end(); ++it) {
        handleControlPointMaximum(time, *(it->first), &l, &b, &r, &t);
        if (it->second) {
            handleControlPointMaximum(time, *(it->second), &l, &b, &r, &t);
        }
    }
    selectedCpsBbox.setCoords(l, t, r, b);
    if (selectedCps.size() > 1) {
        showCpsBbox = true;
    } else {
        showCpsBbox = false;
    }
}

QPointF
RotoPaintInteract::getSelectedCpsBBOXCenter()
{
    return selectedCpsBbox.center();
}

void
RotoPaintInteract::handleBezierSelection(const BezierPtr & curve)
{
    ///find out if the bezier is already selected.
    bool found = false;

    for (SelectedItems::iterator it = selectedItems.begin(); it != selectedItems.end(); ++it) {
        if ( it->get() == curve.get() ) {
            found = true;
            break;
        }
    }

    if (!found) {
        ///clear previous selection if the SHIFT modifier isn't held
        if (!shiftDown) {
            clearBeziersSelection();
        }
        selectedItems.push_back(curve);

        RotoContextPtr ctx = p->publicInterface->getNode()->getRotoContext();
        assert(ctx);
        ctx->select(curve, RotoItem::eSelectionReasonOverlayInteract);
    }
}

void
RotoPaintInteract::handleControlPointSelection(const std::pair<BezierCPPtr,
                                                               BezierCPPtr > & p)
{
    ///find out if the cp is already selected.
    SelectedCPs::iterator foundCP = selectedCps.end();

    for (SelectedCPs::iterator it = selectedCps.begin(); it != selectedCps.end(); ++it) {
        if (p.first == it->first) {
            foundCP = it;
            break;
        }
    }

    if ( foundCP == selectedCps.end() ) {
        ///clear previous selection if the SHIFT modifier isn't held
        if (!shiftDown) {
            selectedCps.clear();
        }
        selectedCps.push_back(p);
        computeSelectedCpsBBOX();
    } else {
        ///Erase the point from the selection to allow the user to toggle the selection
        if (shiftDown) {
            selectedCps.erase(foundCP);
            computeSelectedCpsBBOX();
        }
    }

    cpBeingDragged = p;
    state = eEventStateDraggingControlPoint;
}

void
RotoPaintInteract::showMenuForControlPoint(const BezierCPPtr& /*cp*/)
{
    KnobChoicePtr menu = rightClickMenuKnob.lock();

    if (!menu) {
        return;
    }
    std::vector<std::string> choices;

    choices.push_back( removeItemsMenuAction.lock()->getName() );
    choices.push_back( smoothItemMenuAction.lock()->getName() );
    choices.push_back( cuspItemMenuAction.lock()->getName() );
    choices.push_back( removeItemFeatherMenuAction.lock()->getName() );
    choices.push_back( nudgeLeftMenuAction.lock()->getName() );
    choices.push_back( nudgeBottomMenuAction.lock()->getName() );
    choices.push_back( nudgeRightMenuAction.lock()->getName() );
    choices.push_back( nudgeTopMenuAction.lock()->getName() );
    menu->populateChoices(choices);
} // showMenuForControlPoint

void
RotoPaintInteract::showMenuForCurve(const BezierPtr & curve)
{
    KnobChoicePtr menu = rightClickMenuKnob.lock();

    if (!menu) {
        return;
    }
    std::vector<std::string> choices;

    choices.push_back( selectAllMenuAction.lock()->getName() );
    choices.push_back( removeItemsMenuAction.lock()->getName() );
    if ( !curve->isOpenBezier() ) {
        choices.push_back( openCloseCurveAction.lock()->getName() );
    }

    choices.push_back( smoothItemMenuAction.lock()->getName() );
    choices.push_back( cuspItemMenuAction.lock()->getName() );
    if ( !curve->isOpenBezier() ) {
        choices.push_back( removeItemFeatherMenuAction.lock()->getName() );
    }
    choices.push_back( lockShapeMenuAction.lock()->getName() );
    menu->populateChoices(choices);
} // showMenuForCurve

void
RotoPaintInteract::onBreakMultiStrokeTriggered()
{
    makeStroke( true, RotoPoint() );
}

static bool
isBranchConnectedToRotoNodeRecursive(const NodePtr& node,
                                     const NodeConstPtr& rotoNode,
                                     int* recursion,
                                     std::list<NodePtr>& markedNodes)
{
    assert(recursion);
    if (!node) {
        return false;
    }
    if (rotoNode == node) {
        return true;
    }
    markedNodes.push_back(node);
    int maxInputs = node->getMaxInputCount();
    *recursion = *recursion + 1;
    for (int i = 0; i < maxInputs; ++i) {
        NodePtr inp = node->getInput(i);
        if (inp) {
            if ( isBranchConnectedToRotoNodeRecursive(inp, rotoNode, recursion, markedNodes) ) {
                return true;
            }
        }
    }

    return false;
}

void
RotoPaintInteract::checkViewersAreDirectlyConnected()
{
    NodePtr rotoNode = p->publicInterface->getNode();
    std::list<ViewerInstancePtr> viewers;

    rotoNode->hasViewersConnected(&viewers);
    for (std::list<ViewerInstancePtr>::iterator it = viewers.begin(); it != viewers.end(); ++it) {
        NodePtr viewerNode = (*it)->getNode();
        int maxInputs = viewerNode->getMaxInputCount();
        int hasBranchConnectedToRoto = -1;
        for (int i = 0; i < maxInputs; ++i) {
            NodePtr input = viewerNode->getInput(i);
            if (input) {
                std::list<NodePtr> markedNodes;
                int recursion = 0;
                if ( isBranchConnectedToRotoNodeRecursive(input, rotoNode, &recursion, markedNodes) ) {
                    if (recursion == 0) {
                        //This viewer is already connected to the Roto node directly.
                        break;
                    }
                    viewerNode->disconnectInput(i);
                    if (hasBranchConnectedToRoto == -1) {
                        viewerNode->connectInput(rotoNode, i);
                        hasBranchConnectedToRoto = i;
                    }
                }
            }
        }
    }
}

void
RotoPaintInteract::makeStroke(bool prepareForLater,
                              const RotoPoint& point)
{
    RotoStrokeType strokeType;
    std::string itemName;

    switch (selectedTool) {
    case eRotoToolSolidBrush:
        strokeType = eRotoStrokeTypeSolid;
        itemName = kRotoPaintBrushBaseName;
        break;
    case eRotoToolEraserBrush:
        strokeType = eRotoStrokeTypeEraser;
        itemName = kRotoPaintEraserBaseName;
        break;
    case eRotoToolClone:
        strokeType = eRotoStrokeTypeClone;
        itemName = kRotoPaintCloneBaseName;
        break;
    case eRotoToolReveal:
        strokeType = eRotoStrokeTypeReveal;
        itemName = kRotoPaintRevealBaseName;
        break;
    case eRotoToolBlur:
        strokeType = eRotoStrokeTypeBlur;
        itemName = kRotoPaintBlurBaseName;
        break;
    case eRotoToolSharpen:
        strokeType = eRotoStrokeTypeSharpen;
        itemName = kRotoPaintSharpenBaseName;
        break;
    case eRotoToolSmear:
        strokeType = eRotoStrokeTypeSmear;
        itemName = kRotoPaintSmearBaseName;
        break;
    case eRotoToolDodge:
        strokeType = eRotoStrokeTypeDodge;
        itemName = kRotoPaintDodgeBaseName;
        break;
    case eRotoToolBurn:
        strokeType = eRotoStrokeTypeBurn;
        itemName = kRotoPaintBurnBaseName;
        break;
    default:

        return;
    }

    RotoContextPtr context = p->publicInterface->getNode()->getRotoContext();


    if (prepareForLater || !strokeBeingPaint) {
        if ( strokeBeingPaint &&
             ( strokeBeingPaint->getBrushType() == strokeType) &&
             strokeBeingPaint->isEmpty() ) {
            ///We already have a fresh stroke prepared for that type
            return;
        }
        std::string name = context->generateUniqueName(itemName);
        strokeBeingPaint.reset( new RotoStrokeItem( strokeType, context, name, RotoLayerPtr() ) );
        strokeBeingPaint->createNodes(false);
    }


    assert(strokeBeingPaint);
    KnobColorPtr colorKnob = strokeBeingPaint->getColorKnob();
    KnobChoicePtr operatorKnob = strokeBeingPaint->getOperatorKnob();
    KnobDoublePtr opacityKnob = strokeBeingPaint->getOpacityKnob();
    KnobDoublePtr sizeKnob = strokeBeingPaint->getBrushSizeKnob();
    KnobDoublePtr hardnessKnob = strokeBeingPaint->getBrushHardnessKnob();
    KnobBoolPtr pressureOpaKnob = strokeBeingPaint->getPressureOpacityKnob();
    KnobBoolPtr pressureSizeKnob = strokeBeingPaint->getPressureSizeKnob();
    KnobBoolPtr pressureHardnessKnob = strokeBeingPaint->getPressureHardnessKnob();
    KnobBoolPtr buildUpKnob = strokeBeingPaint->getBuildupKnob();
    KnobChoicePtr timeOffsetModeKnob = strokeBeingPaint->getTimeOffsetModeKnob();
    KnobChoicePtr sourceTypeKnob = strokeBeingPaint->getBrushSourceTypeKnob();
    KnobIntPtr timeOffsetKnob = strokeBeingPaint->getTimeOffsetKnob();
    KnobDoublePtr translateKnob = strokeBeingPaint->getBrushCloneTranslateKnob();
    KnobDoublePtr effectKnob = strokeBeingPaint->getBrushEffectKnob();
    KnobColorPtr colorWheel = colorWheelButton.lock();
    double color[4];
    for (int i = 0; i < 3; ++i) {
        color[i] = colorWheel->getValue(i);
    }

    MergingFunctionEnum compOp = (MergingFunctionEnum)compositingOperatorChoice.lock()->getValue();
    double opacity = opacitySpinbox.lock()->getValue();
    double size = sizeSpinbox.lock()->getValue();
    double hardness = hardnessSpinbox.lock()->getValue();
    bool pressOpa = pressureOpacityButton.lock()->getValue();
    bool pressSize = pressureSizeButton.lock()->getValue();
    bool pressHarness = pressureHardnessButton.lock()->getValue();
    bool buildUp = buildUpButton.lock()->getValue();
    double timeOffset = timeOffsetSpinBox.lock()->getValue();
    double timeOffsetMode_i = timeOffsetModeChoice.lock()->getValue();
    int sourceType_i = sourceTypeChoice.lock()->getValue();
    double effectValue = effectSpinBox.lock()->getValue();

    int time = context->getTimelineCurrentTime();
    strokeBeingPaintedTimelineFrame = time;

    colorKnob->setValues(color[0], color[1], color[2], ViewSpec::all(), eValueChangedReasonNatronGuiEdited);
    operatorKnob->setValueFromLabel(Merge::getOperatorString(compOp), 0);
    opacityKnob->setValue(opacity);
    sizeKnob->setValue(size);
    hardnessKnob->setValue(hardness);
    pressureOpaKnob->setValue(pressOpa);
    pressureSizeKnob->setValue(pressSize);
    pressureHardnessKnob->setValue(pressHarness);
    buildUpKnob->setValue(buildUp);
    effectKnob->setValue(effectValue);
    if (!prepareForLater) {
        KnobIntPtr lifeTimeFrameKnob = strokeBeingPaint->getLifeTimeFrameKnob();
        lifeTimeFrameKnob->setValue( time );
    }
    if ( (strokeType == eRotoStrokeTypeClone) || (strokeType == eRotoStrokeTypeReveal) ) {
        timeOffsetKnob->setValue(timeOffset);
        timeOffsetModeKnob->setValue(timeOffsetMode_i);
        sourceTypeKnob->setValue(sourceType_i);
        translateKnob->setValues(-cloneOffset.first, -cloneOffset.second, ViewSpec::all(), eValueChangedReasonNatronGuiEdited);
    }
    if (!prepareForLater) {
        RotoLayerPtr layer = context->findDeepestSelectedLayer();
        if (!layer) {
            layer = context->getOrCreateBaseLayer();
        }
        assert(layer);
        context->addItem(layer, 0, strokeBeingPaint, RotoItem::eSelectionReasonOther);
        context->getNode()->getApp()->setUserIsPainting(context->getNode(), strokeBeingPaint, true);
        strokeBeingPaint->appendPoint(true, point);
    }
} // RotoGui::RotoGuiPrivate::makeStroke

bool
RotoPaintInteract::isNearbySelectedCpsCrossHair(const QPointF & pos) const
{
    std::pair<double, double> pixelScale;

    p->publicInterface->getCurrentViewportForOverlays()->getPixelScale(pixelScale.first, pixelScale.second);

    double xHairMidSizeX = kXHairSelectedCpsBox * pixelScale.first;
    double xHairMidSizeY = kXHairSelectedCpsBox * pixelScale.second;
    double l = selectedCpsBbox.topLeft().x();
    double r = selectedCpsBbox.bottomRight().x();
    double b = selectedCpsBbox.bottomRight().y();
    double t = selectedCpsBbox.topLeft().y();
    double toleranceX = kXHairSelectedCpsTolerance * pixelScale.first;
    double toleranceY = kXHairSelectedCpsTolerance * pixelScale.second;
    double midX = (l + r) / 2.;
    double midY = (b + t) / 2.;
    double lCross = midX - xHairMidSizeX;
    double rCross = midX + xHairMidSizeX;
    double bCross = midY - xHairMidSizeY;
    double tCross = midY + xHairMidSizeY;

    if ( ( pos.x() >= (lCross - toleranceX) ) &&
         ( pos.x() <= (rCross + toleranceX) ) &&
         ( pos.y() <= (tCross + toleranceY) ) &&
         ( pos.y() >= (bCross - toleranceY) ) ) {
        return true;
    } else {
        return false;
    }
}

bool
RotoPaintInteract::isWithinSelectedCpsBBox(const QPointF& pos) const
{
    //   std::pair<double, double> pixelScale;
    //    viewer->getPixelScale(pixelScale.first,pixelScale.second);

    double l = selectedCpsBbox.topLeft().x();
    double r = selectedCpsBbox.bottomRight().x();
    double b = selectedCpsBbox.bottomRight().y();
    double t = selectedCpsBbox.topLeft().y();
    double toleranceX = 0; //kXHairSelectedCpsTolerance * pixelScale.first;
    double toleranceY = 0; //kXHairSelectedCpsTolerance * pixelScale.second;

    return pos.x() > (l - toleranceX) && pos.x() < (r + toleranceX) &&
           pos.y() > (b - toleranceY) && pos.y() < (t + toleranceY);
}

bool
RotoPaintInteract::isNearbyBBoxTopLeft(const QPointF & p,
                                       double tolerance,
                                       const std::pair<double, double> & pixelScale) const
{
    QPointF corner = selectedCpsBbox.topLeft();

    if ( ( p.x() >= (corner.x() - tolerance) ) && ( p.x() <= (corner.x() + tolerance) ) &&
         ( p.y() >= (corner.y() - tolerance) ) && ( p.y() <= (corner.y() + tolerance) ) ) {
        return true;
    } else {
        double halfOffset = kTransformArrowOffsetFromPoint * pixelScale.first / 2.;
        double length = kTransformArrowLenght * pixelScale.first;
        double halfLength = length / 2.;;
        ///test if pos is within the arrow bounding box
        QPointF center(corner.x() - halfOffset, corner.y() + halfOffset);
        RectD arrowBbox(center.x() - halfLength, center.y() - halfLength, center.x() + halfLength, center.y() + halfLength);

        return arrowBbox.contains( p.x(), p.y() );
    }
}

bool
RotoPaintInteract::isNearbyBBoxTopRight(const QPointF & p,
                                        double tolerance,
                                        const std::pair<double, double> & pixelScale) const
{
    QPointF topLeft = selectedCpsBbox.topLeft();
    QPointF btmRight = selectedCpsBbox.bottomRight();
    QPointF corner( btmRight.x(), topLeft.y() );

    if ( ( p.x() >= (corner.x() - tolerance) ) && ( p.x() <= (corner.x() + tolerance) ) &&
         ( p.y() >= (corner.y() - tolerance) ) && ( p.y() <= (corner.y() + tolerance) ) ) {
        return true;
    } else {
        double halfOffset = kTransformArrowOffsetFromPoint * pixelScale.first / 2.;
        double length = kTransformArrowLenght * pixelScale.first;
        double halfLength = length / 2.;;
        ///test if pos is within the arrow bounding box
        QPointF center(corner.x() + halfOffset, corner.y() + halfOffset);
        RectD arrowBbox(center.x() - halfLength, center.y() - halfLength, center.x() + halfLength, center.y() + halfLength);

        return arrowBbox.contains( p.x(), p.y() );
    }
}

bool
RotoPaintInteract::isNearbyBBoxBtmLeft(const QPointF & p,
                                       double tolerance,
                                       const std::pair<double, double> & pixelScale) const
{
    QPointF topLeft = selectedCpsBbox.topLeft();
    QPointF btmRight = selectedCpsBbox.bottomRight();
    QPointF corner( topLeft.x(), btmRight.y() );

    if ( ( p.x() >= (corner.x() - tolerance) ) && ( p.x() <= (corner.x() + tolerance) ) &&
         ( p.y() >= (corner.y() - tolerance) ) && ( p.y() <= (corner.y() + tolerance) ) ) {
        return true;
    } else {
        double halfOffset = kTransformArrowOffsetFromPoint * pixelScale.first / 2.;
        double length = kTransformArrowLenght * pixelScale.first;
        double halfLength = length / 2.;;
        ///test if pos is within the arrow bounding box
        QPointF center(corner.x() - halfOffset, corner.y() - halfOffset);
        RectD arrowBbox(center.x() - halfLength, center.y() - halfLength, center.x() + halfLength, center.y() + halfLength);

        return arrowBbox.contains( p.x(), p.y() );
    }
}

bool
RotoPaintInteract::isNearbyBBoxBtmRight(const QPointF & p,
                                        double tolerance,
                                        const std::pair<double, double> & pixelScale) const
{
    QPointF corner = selectedCpsBbox.bottomRight();

    if ( ( p.x() >= (corner.x() - tolerance) ) && ( p.x() <= (corner.x() + tolerance) ) &&
         ( p.y() >= (corner.y() - tolerance) ) && ( p.y() <= (corner.y() + tolerance) ) ) {
        return true;
    } else {
        double halfOffset = kTransformArrowOffsetFromPoint * pixelScale.first / 2.;
        double length = kTransformArrowLenght * pixelScale.first;
        double halfLength = length / 2.;;
        ///test if pos is within the arrow bounding box
        QPointF center(corner.x() + halfOffset, corner.y() - halfOffset);
        RectD arrowBbox(center.x() - halfLength, center.y() - halfLength, center.x() + halfLength, center.y() + halfLength);

        return arrowBbox.contains( p.x(), p.y() );
    }
}

bool
RotoPaintInteract::isNearbyBBoxMidTop(const QPointF & p,
                                      double tolerance,
                                      const std::pair<double, double> & pixelScale) const
{
    QPointF topLeft = selectedCpsBbox.topLeft();
    QPointF btmRight = selectedCpsBbox.bottomRight();
    QPointF topRight( btmRight.x(), topLeft.y() );
    QPointF mid = (topLeft + topRight) / 2.;

    if ( ( p.x() >= (mid.x() - tolerance) ) && ( p.x() <= (mid.x() + tolerance) ) &&
         ( p.y() >= (mid.y() - tolerance) ) && ( p.y() <= (mid.y() + tolerance) ) ) {
        return true;
    } else {
        double offset = kTransformArrowOffsetFromPoint * pixelScale.first;
        double length = kTransformArrowLenght * pixelScale.first;
        double halfLength = length / 2.;
        ///test if pos is within the arrow bounding box
        QPointF center(mid.x(), mid.y() + offset);
        RectD arrowBbox(center.x() - halfLength, center.y() - halfLength, center.x() + halfLength, center.y() + halfLength);

        return arrowBbox.contains( p.x(), p.y() );
    }
}

bool
RotoPaintInteract::isNearbyBBoxMidRight(const QPointF & p,
                                        double tolerance,
                                        const std::pair<double, double> & pixelScale) const
{
    QPointF topLeft = selectedCpsBbox.topLeft();
    QPointF btmRight = selectedCpsBbox.bottomRight();
    QPointF topRight( btmRight.x(), topLeft.y() );
    QPointF mid = (btmRight + topRight) / 2.;

    if ( ( p.x() >= (mid.x() - tolerance) ) && ( p.x() <= (mid.x() + tolerance) ) &&
         ( p.y() >= (mid.y() - tolerance) ) && ( p.y() <= (mid.y() + tolerance) ) ) {
        return true;
    } else {
        double offset = kTransformArrowOffsetFromPoint * pixelScale.first;
        double length = kTransformArrowLenght * pixelScale.first;
        double halfLength = length / 2.;;
        ///test if pos is within the arrow bounding box
        QPointF center( mid.x() + offset, mid.y() );
        RectD arrowBbox(center.x() - halfLength, center.y() - halfLength, center.x() + halfLength, center.y() + halfLength);

        return arrowBbox.contains( p.x(), p.y() );
    }
}

bool
RotoPaintInteract::isNearbyBBoxMidBtm(const QPointF & p,
                                      double tolerance,
                                      const std::pair<double, double> & pixelScale) const
{
    QPointF topLeft = selectedCpsBbox.topLeft();
    QPointF btmRight = selectedCpsBbox.bottomRight();
    QPointF btmLeft( topLeft.x(), btmRight.y() );
    QPointF mid = (btmRight + btmLeft) / 2.;

    if ( ( p.x() >= (mid.x() - tolerance) ) && ( p.x() <= (mid.x() + tolerance) ) &&
         ( p.y() >= (mid.y() - tolerance) ) && ( p.y() <= (mid.y() + tolerance) ) ) {
        return true;
    } else {
        double offset = kTransformArrowOffsetFromPoint * pixelScale.first;
        double length = kTransformArrowLenght * pixelScale.first;
        double halfLength = length / 2.;;
        ///test if pos is within the arrow bounding box
        QPointF center(mid.x(), mid.y() - offset);
        RectD arrowBbox(center.x() - halfLength, center.y() - halfLength, center.x() + halfLength, center.y() + halfLength);

        return arrowBbox.contains( p.x(), p.y() );
    }
}

EventStateEnum
RotoPaintInteract::isMouseInteractingWithCPSBbox(const QPointF& pos,
                                                 double cpSelectionTolerance,
                                                 const std::pair<double, double>& pixelScale) const
{
    bool clickAnywhere = isBboxClickAnywhereEnabled();
    EventStateEnum state = eEventStateNone;

    if ( showCpsBbox && isNearbyBBoxTopLeft(pos, cpSelectionTolerance, pixelScale) ) {
        state = eEventStateDraggingBBoxTopLeft;
    } else if ( showCpsBbox && isNearbyBBoxTopRight(pos, cpSelectionTolerance, pixelScale) ) {
        state = eEventStateDraggingBBoxTopRight;
    } else if ( showCpsBbox && isNearbyBBoxBtmLeft(pos, cpSelectionTolerance, pixelScale) ) {
        state = eEventStateDraggingBBoxBtmLeft;
    } else if ( showCpsBbox && isNearbyBBoxBtmRight(pos, cpSelectionTolerance, pixelScale) ) {
        state = eEventStateDraggingBBoxBtmRight;
    } else if ( showCpsBbox && isNearbyBBoxMidTop(pos, cpSelectionTolerance, pixelScale) ) {
        state = eEventStateDraggingBBoxMidTop;
    } else if ( showCpsBbox && isNearbyBBoxMidRight(pos, cpSelectionTolerance, pixelScale) ) {
        state = eEventStateDraggingBBoxMidRight;
    } else if ( showCpsBbox && isNearbyBBoxMidBtm(pos, cpSelectionTolerance, pixelScale) ) {
        state = eEventStateDraggingBBoxMidBtm;
    } else if ( showCpsBbox && isNearbyBBoxMidLeft(pos, cpSelectionTolerance, pixelScale) ) {
        state = eEventStateDraggingBBoxMidLeft;
    } else if ( clickAnywhere && showCpsBbox && isWithinSelectedCpsBBox(pos) ) {
        state = eEventStateDraggingSelectedControlPoints;
    } else if ( !clickAnywhere && showCpsBbox && isNearbySelectedCpsCrossHair(pos) ) {
        state = eEventStateDraggingSelectedControlPoints;
    }

    return state;
}

bool
RotoPaintInteract::isNearbyBBoxMidLeft(const QPointF & p,
                                       double tolerance,
                                       const std::pair<double, double> & pixelScale) const
{
    QPointF topLeft = selectedCpsBbox.topLeft();
    QPointF btmRight = selectedCpsBbox.bottomRight();
    QPointF btmLeft( topLeft.x(), btmRight.y() );
    QPointF mid = (topLeft + btmLeft) / 2.;

    if ( ( p.x() >= (mid.x() - tolerance) ) && ( p.x() <= (mid.x() + tolerance) ) &&
         ( p.y() >= (mid.y() - tolerance) ) && ( p.y() <= (mid.y() + tolerance) ) ) {
        return true;
    } else {
        double offset = kTransformArrowOffsetFromPoint * pixelScale.first;
        double length = kTransformArrowLenght * pixelScale.first;
        double halfLength = length / 2.;;
        ///test if pos is within the arrow bounding box
        QPointF center( mid.x() - offset, mid.y() );
        RectD arrowBbox(center.x() - halfLength, center.y() - halfLength, center.x() + halfLength, center.y() + halfLength);

        return arrowBbox.contains( p.x(), p.y() );
    }
}

bool
RotoPaintInteract::isNearbySelectedCpsBoundingBox(const QPointF & pos,
                                                  double tolerance) const
{
    QPointF topLeft = selectedCpsBbox.topLeft();
    QPointF btmRight = selectedCpsBbox.bottomRight();
    QPointF btmLeft( topLeft.x(), btmRight.y() );
    QPointF topRight( btmRight.x(), topLeft.y() );

    ///check if it is nearby top edge
    if ( ( pos.x() >= (topLeft.x() - tolerance) ) && ( pos.x() <= (topRight.x() + tolerance) ) &&
         ( pos.y() >= (topLeft.y() - tolerance) ) && ( pos.y() <= (topLeft.y() + tolerance) ) ) {
        return true;
    }

    ///right edge
    if ( ( pos.x() >= (topRight.x() - tolerance) ) && ( pos.x() <= (topRight.x() + tolerance) ) &&
         ( pos.y() >= (btmRight.y() - tolerance) ) && ( pos.y() <= (topRight.y() + tolerance) ) ) {
        return true;
    }

    ///btm edge
    if ( ( pos.x() >= (btmLeft.x() - tolerance) ) && ( pos.x() <= (btmRight.x() + tolerance) ) &&
         ( pos.y() >= (btmLeft.y() - tolerance) ) && ( pos.y() <= (btmLeft.y() + tolerance) ) ) {
        return true;
    }

    ///left edge
    if ( ( pos.x() >= (btmLeft.x() - tolerance) ) && ( pos.x() <= (btmLeft.x() + tolerance) ) &&
         ( pos.y() >= (btmLeft.y() - tolerance) ) && ( pos.y() <= (topLeft.y() + tolerance) ) ) {
        return true;
    }

    return false;
}

std::pair<BezierCPPtr, BezierCPPtr >
RotoPaintInteract::isNearbyFeatherBar(double time,
                                      const std::pair<double, double> & pixelScale,
                                      const QPointF & pos) const
{
    double distFeatherX = 20. * pixelScale.first;
    double acceptance = 10 * pixelScale.second;

    for (SelectedItems::const_iterator it = selectedItems.begin(); it != selectedItems.end(); ++it) {
        BezierPtr isBezier = toBezier(*it);
        RotoStrokeItemPtr isStroke = toRotoStrokeItem(*it);
        assert(isStroke || isBezier);
        if ( isStroke || !isBezier || ( isBezier && isBezier->isOpenBezier() ) ) {
            continue;
        }

        /*
           For each selected bezier, we compute the extent of the feather bars and check if the mouse would be nearby one of these bars.
           The feather bar of a control point is only displayed is the feather point is equal to the bezier control point.
           In order to give it the  correc direction we use the derivative of the bezier curve at the control point and then use
           the pointInPolygon function to make sure the feather bar is always oriented on the outter part of the polygon.
           The pointInPolygon function needs the polygon of the bezier to test whether the point is inside or outside the polygon
           hence in this loop we compute the polygon for each bezier.
         */

        Transform::Matrix3x3 transform;
        isBezier->getTransformAtTime(time, &transform);

        const std::list<BezierCPPtr > & fps = isBezier->getFeatherPoints();
        const std::list<BezierCPPtr > & cps = isBezier->getControlPoints();
        assert( cps.size() == fps.size() );

        int cpCount = (int)cps.size();
        if (cpCount <= 1) {
            continue;
        }


        std::list<BezierCPPtr >::const_iterator itF = fps.begin();
        std::list<BezierCPPtr >::const_iterator nextF = itF;
        if ( nextF != fps.end() ) {
            ++nextF;
        }
        std::list<BezierCPPtr >::const_iterator prevF = fps.end();
        if ( prevF != fps.begin() ) {
            --prevF;
        }
        bool isClockWiseOriented = isBezier->isFeatherPolygonClockwiseOriented(true, time);

        for (std::list<BezierCPPtr >::const_iterator itCp = cps.begin();
             itCp != cps.end();
             ++itCp) {
            if ( prevF == fps.end() ) {
                prevF = fps.begin();
            }
            if ( nextF == fps.end() ) {
                nextF = fps.begin();
            }
            assert( itF != fps.end() ); // because cps.size() == fps.size()
            if ( itF == fps.end() ) {
                itF = fps.begin();
            }

            Transform::Point3D controlPoint, featherPoint;
            controlPoint.z = featherPoint.z = 1;
            (*itCp)->getPositionAtTime(true, time, ViewIdx(0), &controlPoint.x, &controlPoint.y);
            (*itF)->getPositionAtTime(true, time, ViewIdx(0), &featherPoint.x, &featherPoint.y);

            controlPoint = Transform::matApply(transform, controlPoint);
            featherPoint = Transform::matApply(transform, featherPoint);
            {
                Point cp, fp;
                cp.x = controlPoint.x;
                cp.y = controlPoint.y;
                fp.x = featherPoint.x;
                fp.y = featherPoint.y;
                Bezier::expandToFeatherDistance(true, cp, &fp, distFeatherX, time, isClockWiseOriented, transform, prevF, itF, nextF);
                featherPoint.x = fp.x;
                featherPoint.y = fp.y;
            }
            assert(featherPoint.x != controlPoint.x || featherPoint.y != controlPoint.y);

            ///Now test if the user mouse click is on the line using bounding box and cross product.
            if ( ( ( ( pos.y() >= (controlPoint.y - acceptance) ) && ( pos.y() <= (featherPoint.y + acceptance) ) ) ||
                   ( ( pos.y() >= (featherPoint.y - acceptance) ) && ( pos.y() <= (controlPoint.y + acceptance) ) ) ) &&
                 ( ( ( pos.x() >= (controlPoint.x - acceptance) ) && ( pos.x() <= (featherPoint.x + acceptance) ) ) ||
                   ( ( pos.x() >= (featherPoint.x - acceptance) ) && ( pos.x() <= (controlPoint.x + acceptance) ) ) ) ) {
                Point a;
                a.x = (featherPoint.x - controlPoint.x);
                a.y = (featherPoint.y - controlPoint.y);
                double norm = sqrt(a.x * a.x + a.y * a.y);

                ///The point is in the bounding box of the segment, if it is vertical it must be on the segment anyway
                if (norm == 0) {
                    return std::make_pair(*itCp, *itF);
                }

                a.x /= norm;
                a.y /= norm;
                Point b;
                b.x = (pos.x() - controlPoint.x);
                b.y = (pos.y() - controlPoint.y);
                norm = sqrt(b.x * b.x + b.y * b.y);

                ///This vector is not vertical
                if (norm != 0) {
                    b.x /= norm;
                    b.y /= norm;

                    double crossProduct = b.y * a.x - b.x * a.y;
                    if (std::abs(crossProduct) <  0.3) {
                        return std::make_pair(*itCp, *itF);
                    }
                }
            }

            // increment for next iteration
            // ++itF, ++nextF, ++prevF
            if ( itF != fps.end() ) {
                ++itF;
            }
            if ( nextF != fps.end() ) {
                ++nextF;
            }
            if ( prevF != fps.end() ) {
                ++prevF;
            }
        } // for(itCp)
    }

    return std::make_pair( BezierCPPtr(), BezierCPPtr() );
} // isNearbyFeatherBar

void
RotoPaintInteract::setSelection(const std::list<RotoDrawableItemPtr > & drawables,
                                const std::list<std::pair<BezierCPPtr, BezierCPPtr > > & points)
{
    selectedItems.clear();
    for (std::list<RotoDrawableItemPtr >::const_iterator it = drawables.begin(); it != drawables.end(); ++it) {
        if (*it) {
            selectedItems.push_back(*it);
        }
    }
    selectedCps.clear();
    for (SelectedCPs::const_iterator it = points.begin(); it != points.end(); ++it) {
        if (it->first && it->second) {
            selectedCps.push_back(*it);
        }
    }
    p->publicInterface->getNode()->getRotoContext()->select(selectedItems, RotoItem::eSelectionReasonOverlayInteract);
    computeSelectedCpsBBOX();
}

void
RotoPaintInteract::setSelection(const BezierPtr & curve,
                                const std::pair<BezierCPPtr, BezierCPPtr > & point)
{
    selectedItems.clear();
    if (curve) {
        selectedItems.push_back(curve);
    }
    selectedCps.clear();
    if (point.first && point.second) {
        selectedCps.push_back(point);
    }
    if (curve) {
        p->publicInterface->getNode()->getRotoContext()->select(curve, RotoItem::eSelectionReasonOverlayInteract);
    }
    computeSelectedCpsBBOX();
}

void
RotoPaintInteract::getSelection(std::list<RotoDrawableItemPtr >* beziers,
                                std::list<std::pair<BezierCPPtr, BezierCPPtr > >* points)
{
    *beziers = selectedItems;
    *points = selectedCps;
}

void
RotoPaintInteract::setBuiltBezier(const BezierPtr & curve)
{
    assert(curve);
    builtBezier = curve;
}

BezierPtr RotoPaintInteract::getBezierBeingBuild() const
{
    return builtBezier;
}

bool
RotoPaintInteract::smoothSelectedCurve()
{
    std::pair<double, double> pixelScale;

    p->publicInterface->getCurrentViewportForOverlays()->getPixelScale(pixelScale.first, pixelScale.second);
    RotoContextPtr context = p->publicInterface->getNode()->getRotoContext();
    double time = context->getTimelineCurrentTime();
    std::list<SmoothCuspUndoCommand::SmoothCuspCurveData> datas;

    if ( !selectedCps.empty() ) {
        for (SelectedCPs::const_iterator it = selectedCps.begin(); it != selectedCps.end(); ++it) {
            SmoothCuspUndoCommand::SmoothCuspCurveData data;
            data.curve = it->first->getBezier();
            data.newPoints.push_back(*it);
            datas.push_back(data);
        }
    } else {
        for (SelectedItems::const_iterator it = selectedItems.begin(); it != selectedItems.end(); ++it) {
            BezierPtr bezier = toBezier(*it);
            if (bezier) {
                SmoothCuspUndoCommand::SmoothCuspCurveData data;
                data.curve = bezier;
                const std::list<BezierCPPtr > & cps = bezier->getControlPoints();
                const std::list<BezierCPPtr > & fps = bezier->getFeatherPoints();
                std::list<BezierCPPtr >::const_iterator itFp = fps.begin();
                for (std::list<BezierCPPtr >::const_iterator it = cps.begin(); it != cps.end(); ++it, ++itFp) {
                    data.newPoints.push_back( std::make_pair(*it, *itFp) );
                }
                datas.push_back(data);
            }
        }
    }
    if ( !datas.empty() ) {
        p->publicInterface->pushUndoCommand( new SmoothCuspUndoCommand(shared_from_this(), datas, time, false, pixelScale) );

        return true;
    }

    return false;
}

bool
RotoPaintInteract::cuspSelectedCurve()
{
    std::pair<double, double> pixelScale;

    p->publicInterface->getCurrentViewportForOverlays()->getPixelScale(pixelScale.first, pixelScale.second);
    RotoContextPtr context = p->publicInterface->getNode()->getRotoContext();
    double time = context->getTimelineCurrentTime();
    std::list<SmoothCuspUndoCommand::SmoothCuspCurveData> datas;

    if ( !selectedCps.empty() ) {
        for (SelectedCPs::const_iterator it = selectedCps.begin(); it != selectedCps.end(); ++it) {
            SmoothCuspUndoCommand::SmoothCuspCurveData data;
            data.curve = it->first->getBezier();
            data.newPoints.push_back(*it);
            datas.push_back(data);
        }
    } else {
        for (SelectedItems::const_iterator it = selectedItems.begin(); it != selectedItems.end(); ++it) {
            BezierPtr bezier = toBezier(*it);
            if (bezier) {
                SmoothCuspUndoCommand::SmoothCuspCurveData data;
                data.curve = bezier;
                const std::list<BezierCPPtr > & cps = bezier->getControlPoints();
                const std::list<BezierCPPtr > & fps = bezier->getFeatherPoints();
                std::list<BezierCPPtr >::const_iterator itFp = fps.begin();
                for (std::list<BezierCPPtr >::const_iterator it = cps.begin(); it != cps.end(); ++it, ++itFp) {
                    data.newPoints.push_back( std::make_pair(*it, *itFp) );
                }
                datas.push_back(data);
            }
        }
    }
    if ( !datas.empty() ) {
        p->publicInterface->pushUndoCommand( new SmoothCuspUndoCommand(shared_from_this(), datas, time, true, pixelScale) );

        return true;
    }

    return false;
}

bool
RotoPaintInteract::removeFeatherForSelectedCurve()
{
    std::list<RemoveFeatherUndoCommand::RemoveFeatherData> datas;

    if ( !selectedCps.empty() ) {
        for (SelectedCPs::const_iterator it = selectedCps.begin(); it != selectedCps.end(); ++it) {
            RemoveFeatherUndoCommand::RemoveFeatherData data;
            data.curve = it->first->getBezier();
            data.newPoints = data.curve->getFeatherPoints();
            datas.push_back(data);
        }
    } else {
        for (SelectedItems::const_iterator it = selectedItems.begin(); it != selectedItems.end(); ++it) {
            BezierPtr bezier = toBezier(*it);
            if (bezier) {
                RemoveFeatherUndoCommand::RemoveFeatherData data;
                data.curve = bezier;
                data.newPoints = bezier->getFeatherPoints();
                datas.push_back(data);
            }
        }
    }
    if ( !datas.empty() ) {
        p->publicInterface->pushUndoCommand( new RemoveFeatherUndoCommand(shared_from_this(), datas) );

        return true;
    }

    return false;
}

bool
RotoPaintInteract::lockSelectedCurves()
{
    ///Make a copy because setLocked will change the selection internally and invalidate the iterator
    SelectedItems selection = selectedItems;

    if ( selection.empty() ) {
        return false;
    }
    for (SelectedItems::const_iterator it = selection.begin(); it != selection.end(); ++it) {
        (*it)->setLocked(true, false, RotoItem::eSelectionReasonOverlayInteract);
    }
    clearSelection();

    return true;
}

bool
RotoPaintInteract::moveSelectedCpsWithKeyArrows(int x,
                                                int y)
{
    std::list< std::pair<BezierCPPtr, BezierCPPtr > > points;

    if ( !selectedCps.empty() ) {
        points = selectedCps;
    } else {
        for (SelectedItems::const_iterator it = selectedItems.begin(); it != selectedItems.end(); ++it) {
            BezierPtr bezier = toBezier(*it);
            if (bezier) {
                const std::list< BezierCPPtr > & cps = bezier->getControlPoints();
                const std::list< BezierCPPtr > & fps = bezier->getFeatherPoints();
                std::list< BezierCPPtr >::const_iterator fpIt = fps.begin();
                assert( fps.empty() || fps.size() == cps.size() );
                for (std::list< BezierCPPtr >::const_iterator it = cps.begin(); it != cps.end(); ++it) {
                    points.push_back( std::make_pair(*it, *fpIt) );
                    if ( !fps.empty() ) {
                        ++fpIt;
                    }
                }
            }
        }
    }

    if ( !points.empty() ) {
        std::pair<double, double> pixelScale;
        p->publicInterface->getCurrentViewportForOverlays()->getPixelScale(pixelScale.first, pixelScale.second);
        double time = p->publicInterface->getCurrentTime();

        p->publicInterface->pushUndoCommand( new MoveControlPointsUndoCommand(shared_from_this(), points, (double)x * pixelScale.first,
                                                                              (double)y * pixelScale.second, time) );
        computeSelectedCpsBBOX();
        p->publicInterface->getNode()->getRotoContext()->evaluateChange();

        return true;
    }

    return false;
}

void
RotoPaintInteract::onCurveLockedChangedRecursive(const RotoItemPtr & item,
                                                 bool* ret)
{
    BezierPtr b = toBezier(item);
    RotoLayerPtr layer = toRotoLayer(item);

    if (b) {
        if ( item->isLockedRecursive() ) {
            for (SelectedItems::iterator fb = selectedItems.begin(); fb != selectedItems.end(); ++fb) {
                if ( fb->get() == b.get() ) {
                    ///if the curve was selected, wipe the selection CP bbox
                    clearCPSSelection();
                    selectedItems.erase(fb);
                    *ret = true;
                    break;
                }
            }
        } else {
            ///Explanation: This change has been made in result to a user click on the settings panel.
            ///We have to reselect the bezier overlay hence put a reason different of eSelectionReasonOverlayInteract
            SelectedItems::iterator found = std::find(selectedItems.begin(), selectedItems.end(), b);
            if ( found == selectedItems.end() ) {
                selectedItems.push_back(b);
                p->publicInterface->getNode()->getRotoContext()->select(b, RotoItem::eSelectionReasonSettingsPanel);
                *ret  = true;
            }
        }
    } else if (layer) {
        const std::list<RotoItemPtr > & items = layer->getItems();
        for (std::list<RotoItemPtr >::const_iterator it = items.begin(); it != items.end(); ++it) {
            onCurveLockedChangedRecursive(*it, ret);
        }
    }
}

void
RotoPaintInteract::removeCurve(const RotoDrawableItemPtr& curve)
{
    if (curve == builtBezier) {
        builtBezier.reset();
    } else if (curve == strokeBeingPaint) {
        strokeBeingPaint.reset();
    }
    getContext()->removeItem(curve);
}

NATRON_NAMESPACE_EXIT;<|MERGE_RESOLUTION|>--- conflicted
+++ resolved
@@ -736,13 +736,9 @@
     }
     selectedToolAction = actionButton;
     {
-<<<<<<< HEAD
         KnobIPtr parentKnob = actionButton->getParentKnob();
         KnobGroupPtr parentGroup = toKnobGroup(parentKnob);
-=======
-        boost::shared_ptr<KnobI> parentKnob = actionButton->getParentKnob();
-        boost::shared_ptr<KnobGroup> parentGroup = boost::dynamic_pointer_cast<KnobGroup>(parentKnob);
->>>>>>> a6060fc1
+
         assert(parentGroup);
         selectedToolRole = parentGroup;
     }
@@ -785,10 +781,6 @@
 
     RotoRoleEnum roleEnum;
     getRoleForGroup(parentGroup, &roleEnum);
-<<<<<<< HEAD
-=======
-
->>>>>>> a6060fc1
 
     KnobGroupPtr curGroup = selectedToolRole.lock();
     KnobButtonPtr curToolButton = selectedToolAction.lock();
