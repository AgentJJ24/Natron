--- conflicted
+++ resolved
@@ -25,11 +25,6 @@
 #include <Python.h>
 // ***** END PYTHON BLOCK *****
 
-<<<<<<< HEAD
-#include "Global/Macros.h"
-
-=======
->>>>>>> 6bc91b65
 #include <vector>
 
 #if !defined(Q_MOC_RUN) && !defined(SBK_RUN)
