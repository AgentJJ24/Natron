--- conflicted
+++ resolved
@@ -225,21 +225,10 @@
             mustShowErrorsLog = true;
             continue;
         } else {
-<<<<<<< HEAD
             if ( !usingPythonModule && n->getPlugin() &&
                  (n->getPlugin()->getMajorVersion() != (int)majorVersion) && ( n->getPluginID() == pluginID) ) {
                 // If the node has a IOContainer don't do this check: when loading older projects that had a
                 // ReadOIIO node for example in version 2, we would now create a new Read meta-node with version 1 instead
-                QString text( QObject::tr("WARNING: The node ") );
-                text.append( QString::fromUtf8( (*it)->getNodeScriptName().c_str() ) );
-                text.append( QString::fromUtf8(" (") );
-                text.append( QString::fromUtf8( pluginID.c_str() ) );
-                text.append( QString::fromUtf8(")") );
-                text.append( QObject::tr(" version %1.%2").arg(majorVersion).arg(minorVersion) );
-                text.append( QObject::tr(" was found in the script but was loaded"
-                                         " with version %3.%4 instead").arg( n->getPlugin()->getMajorVersion() ).arg( n->getPlugin()->getMinorVersion() ) );
-=======
-            if ( !usingPythonModule && n->getPlugin() && (n->getPlugin()->getMajorVersion() != (int)majorVersion) ) {
                 QString text( tr("WARNING: The node %1 (%2) version %3.%4 "
                                  "was found in the script but was loaded "
                                  "with version %5.%6 instead.")
@@ -249,7 +238,6 @@
                               .arg(minorVersion)
                               .arg( n->getPlugin()->getMajorVersion() )
                               .arg( n->getPlugin()->getMinorVersion() ) );
->>>>>>> 9334673c
                 appPTR->writeToErrorLog_mt_safe(text);
                 mustShowErrorsLog = true;
             }
