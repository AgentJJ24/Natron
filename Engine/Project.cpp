--- conflicted
+++ resolved
@@ -743,20 +743,6 @@
     _imp->formatKnob->setName("outputFormat");
 
     const std::vector<Format> & appFormats = appPTR->getFormats();
-<<<<<<< HEAD
-=======
-    std::vector<ChoiceOption> entries;
-    for (U32 i = 0; i < appFormats.size(); ++i) {
-        const Format& f = appFormats[i];
-        QString formatStr = ProjectPrivate::generateStringFromFormat(f);
-        if ( (f.width() == 1920) && (f.height() == 1080) && (f.getPixelAspectRatio() == 1) ) {
-            _imp->formatKnob->setDefaultValue(i, 0);
-        }
-        entries.push_back( ChoiceOption(formatStr.toStdString()) );
-        _imp->builtinFormats.push_back(f);
-    }
-    _imp->formatKnob->setAddNewLine(false);
->>>>>>> 8128e21d
 
     {
         std::vector<ChoiceOption> entries;
@@ -903,23 +889,16 @@
     _imp->defaultLayersList->setDefaultValue(encodedDefaultLayers);
     LayersPage->addKnob(_imp->defaultLayersList);
 
-<<<<<<< HEAD
 
     KnobPagePtr lutPages = AppManager::createKnob<KnobPage>( shared_from_this(), tr("LUT") );
-=======
-    boost::shared_ptr<KnobPage> lutPages = AppManager::createKnob<KnobPage>( this, tr("LUT") );
->>>>>>> 8128e21d
+
     std::vector<ChoiceOption> colorSpaces;
     // Keep it in sync with ViewerColorSpaceEnum
     colorSpaces.push_back(ChoiceOption("Linear","",""));
     colorSpaces.push_back(ChoiceOption("sRGB","",""));
     colorSpaces.push_back(ChoiceOption("Rec.709","",""));
-<<<<<<< HEAD
     _imp->colorSpace8u = AppManager::createKnob<KnobChoice>( shared_from_this(), tr("8-Bit Colorspace") );
-=======
-
-    _imp->colorSpace8u = AppManager::createKnob<KnobChoice>( this, tr("8-Bit Colorspace") );
->>>>>>> 8128e21d
+
     _imp->colorSpace8u->setName("defaultColorSpace8u");
     _imp->colorSpace8u->setHintToolTip( tr("Defines the color-space in which 8-bit images are assumed to be by default.") );
     _imp->colorSpace8u->setAnimationEnabled(false);
@@ -1160,7 +1139,6 @@
         }
     }
 
-<<<<<<< HEAD
     QString formatStr = ProjectPrivate::generateStringFromFormat(f);
 
     int ret = -1;
@@ -1188,22 +1166,7 @@
         _imp->builtinFormats.push_back(f);
     }
     _imp->formatKnob->populateChoices(entries);
-=======
-    std::vector<ChoiceOption> entries;
-    for (std::list<Format>::iterator it = _imp->builtinFormats.begin(); it != _imp->builtinFormats.end(); ++it) {
-        const Format & f = *it;
-        QString formatStr = ProjectPrivate::generateStringFromFormat(f);
-        entries.push_back( ChoiceOption(formatStr.toStdString()) );
-    }
-    for (std::list<Format>::iterator it = _imp->additionalFormats.begin(); it != _imp->additionalFormats.end(); ++it) {
-        const Format & f = *it;
-        QString formatStr = ProjectPrivate::generateStringFromFormat(f);
-        entries.push_back( ChoiceOption(formatStr.toStdString()) );
-    }
-    QString formatStr = ProjectPrivate::generateStringFromFormat(f);
-    _imp->additionalFormats.push_back(f);
-    _imp->formatKnob->appendChoice( ChoiceOption(formatStr.toStdString()) );
->>>>>>> 8128e21d
+
 
     return ret;
 }
@@ -1304,10 +1267,6 @@
 
         const std::string& planeLabel = (*it)[0];
         std::string planeID = planeLabel;
-<<<<<<< HEAD
-=======
-        std::string componentsLabel;
->>>>>>> 8128e21d
 
         // The layers knob only propose the user to display the label of the plane desc,
         // but we need to recover the ID for the built-in planes to ensure compatibility
@@ -1316,25 +1275,12 @@
             planeID = kNatronColorPlaneID;
         } else if (planeID == kNatronBackwardMotionVectorsPlaneLabel) {
             planeID = kNatronBackwardMotionVectorsPlaneID;
-<<<<<<< HEAD
         } else if (planeID == kNatronForwardMotionVectorsPlaneLabel) {
             planeID = kNatronForwardMotionVectorsPlaneLabel;
         } else if (planeID == kNatronDisparityLeftPlaneLabel) {
             planeID = kNatronDisparityLeftPlaneID;
         } else if (planeID == kNatronDisparityRightPlaneLabel) {
             planeID = kNatronDisparityRightPlaneID;
-=======
-            componentsLabel = kNatronMotionComponentsLabel;
-        } else if (planeID == kNatronForwardMotionVectorsPlaneLabel) {
-            planeID = kNatronForwardMotionVectorsPlaneID;
-            componentsLabel = kNatronMotionComponentsLabel;
-        } else if (planeID == kNatronDisparityLeftPlaneLabel) {
-            planeID = kNatronDisparityLeftPlaneID;
-            componentsLabel = kNatronDisparityComponentsLabel;
-        } else if (planeID == kNatronDisparityRightPlaneLabel) {
-            planeID = kNatronDisparityRightPlaneID;
-            componentsLabel = kNatronDisparityComponentsLabel;
->>>>>>> 8128e21d
         }
 
         bool found = false;
@@ -1352,11 +1298,7 @@
             for (int i = 0; i < channels.size(); ++i) {
                 componentsName[i] = channels[i].toStdString();
             }
-<<<<<<< HEAD
             ImagePlaneDesc c( planeID, planeLabel, std::string(), componentsName );
-=======
-            ImagePlaneDesc c( planeID, planeLabel, componentsLabel, componentsName );
->>>>>>> 8128e21d
             ret.push_back(c);
         }
     }
@@ -1660,11 +1602,8 @@
         getNodes_recursive(nodes, true);
 
         // Refresh nodes with a format parameter
-<<<<<<< HEAD
         std::vector<ChoiceOption> entries = _imp->formatKnob->getEntries();
-=======
-        std::vector<ChoiceOption> entries = _imp->formatKnob->getEntries_mt_safe();
->>>>>>> 8128e21d
+
         for (NodesList::iterator it = nodes.begin(); it != nodes.end(); ++it) {
             (*it)->refreshFormatParamChoice(entries, index, false);
         }
@@ -2168,11 +2107,7 @@
         NodesList nodes;
         getNodes_recursive(nodes, true);
         int index = _imp->formatKnob->getValue();
-<<<<<<< HEAD
         std::vector<ChoiceOption> entries = _imp->formatKnob->getEntries();
-=======
-        std::vector<ChoiceOption> entries = _imp->formatKnob->getEntries_mt_safe();
->>>>>>> 8128e21d
         for (NodesList::iterator it = nodes.begin(); it != nodes.end(); ++it) {
             (*it)->refreshFormatParamChoice(entries, index, false);
         }
@@ -2841,11 +2776,8 @@
     NodesList nodes;
 
     getNodes_recursive(nodes, true);
-<<<<<<< HEAD
     std::vector<ChoiceOption> entries = _imp->formatKnob->getEntries();
-=======
-    std::vector<ChoiceOption> entries = _imp->formatKnob->getEntries_mt_safe();
->>>>>>> 8128e21d
+
     for (NodesList::iterator it = nodes.begin(); it != nodes.end(); ++it) {
         (*it)->refreshFormatParamChoice(entries, index, false);
     }
