--- conflicted
+++ resolved
@@ -1400,12 +1400,8 @@
         featherFallOffKnob->setDisplayMaximum(5.);
         featherFallOffKnob->setDefaultValue(ROTO_DEFAULT_FEATHERFALLOFF);
         featherFallOffKnob->setDefaultAllDimensionsEnabled(false);
-<<<<<<< HEAD
         featherFallOffKnob->setIsPersistent(false);
-=======
-        featherFallOffKnob->setIsPersistant(false);
         featherFallOffKnob->setAddNewLine(false);
->>>>>>> ecc19b22
         shapePage->addKnob(featherFallOffKnob);
         knobs.push_back(featherFallOffKnob);
         shapeKnobs.push_back(featherFallOffKnob);
@@ -1417,7 +1413,7 @@
         fallOffRampTypeKnob->setName(kRotoFeatherFallOffType);
         fallOffRampTypeKnob->populate();
         fallOffRampTypeKnob->setDefaultAllDimensionsEnabled(false);
-        fallOffRampTypeKnob->setIsPersistant(false);
+        fallOffRampTypeKnob->setIsPersistent(false);
         {
             std::vector<std::string> entries,helps;
             entries.push_back(kRotoFeatherFallOffTypeLinear);
