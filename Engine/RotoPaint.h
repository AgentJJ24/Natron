--- conflicted
+++ resolved
@@ -41,16 +41,10 @@
 class RotoPaint
     : public EffectInstance
 {
-<<<<<<< HEAD
-
-    GCC_DIAG_SUGGEST_OVERRIDE_OFF
-    Q_OBJECT
-    GCC_DIAG_SUGGEST_OVERRIDE_ON
-=======
+
 GCC_DIAG_SUGGEST_OVERRIDE_OFF
     Q_OBJECT
 GCC_DIAG_SUGGEST_OVERRIDE_ON
->>>>>>> 1117af30
 
 public:
 
