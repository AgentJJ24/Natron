/* ***** BEGIN LICENSE BLOCK *****
 * This file is part of Natron <http://www.natron.fr/>,
 * Copyright (C) 2013-2017 INRIA and Alexandre Gauthier-Foichat
 *
 * Natron is free software: you can redistribute it and/or modify
 * it under the terms of the GNU General Public License as published by
 * the Free Software Foundation; either version 2 of the License, or
 * (at your option) any later version.
 *
 * Natron is distributed in the hope that it will be useful,
 * but WITHOUT ANY WARRANTY; without even the implied warranty of
 * MERCHANTABILITY or FITNESS FOR A PARTICULAR PURPOSE.  See the
 * GNU General Public License for more details.
 *
 * You should have received a copy of the GNU General Public License
 * along with Natron.  If not, see <http://www.gnu.org/licenses/gpl-2.0.html>
 * ***** END LICENSE BLOCK ***** */

#ifndef NATRON_ENGINE_KNOBTYPES_H
#define NATRON_ENGINE_KNOBTYPES_H

// ***** BEGIN PYTHON BLOCK *****
// from <https://docs.python.org/3/c-api/intro.html#include-files>:
// "Since Python may define some pre-processor definitions which affect the standard headers on some systems, you must include Python.h before any standard headers are included."
#include <Python.h>
// ***** END PYTHON BLOCK *****

#include "Global/Macros.h"

#include <vector>
#include <string>
#include <map>

CLANG_DIAG_OFF(deprecated)
#include <QtCore/QCoreApplication>
#include <QtCore/QObject>
CLANG_DIAG_ON(deprecated)
#include <QtCore/QVector>
#include <QtCore/QMutex>
#include <QtCore/QString>

#include "Global/GlobalDefines.h"
#include "Engine/ChoiceOption.h"
#include "Engine/Knob.h"
#include "Engine/ViewIdx.h"

#include "Engine/EngineFwd.h"
#include "Engine/ChoiceOption.h"

NATRON_NAMESPACE_ENTER;

#define kFontSizeTag "<font size=\""
#define kFontColorTag "color=\""
#define kFontFaceTag "face=\""
#define kFontEndTag "</font>"
#define kBoldStartTag "<b>"
#define kBoldEndTag "</b>"
#define kItalicStartTag "<i>"
#define kItalicEndTag "</i>"

inline KnobBoolBasePtr
toKnobBoolBase(const KnobIPtr& knob)
{
    return boost::dynamic_pointer_cast<KnobBoolBase>(knob);
}

inline KnobDoubleBasePtr
toKnobDoubleBase(const KnobIPtr& knob)
{
    return boost::dynamic_pointer_cast<KnobDoubleBase>(knob);
}

inline KnobIntBasePtr
toKnobIntBase(const KnobIPtr& knob)
{
    return boost::dynamic_pointer_cast<KnobIntBase>(knob);
}

inline KnobStringBasePtr
toKnobStringBase(const KnobIPtr& knob)
{
    return boost::dynamic_pointer_cast<KnobStringBase>(knob);
}

/******************************KnobInt**************************************/

class KnobInt
    : public QObject, public KnobIntBase
{
GCC_DIAG_SUGGEST_OVERRIDE_OFF
    Q_OBJECT
GCC_DIAG_SUGGEST_OVERRIDE_ON

private: // derives from KnobI
    // TODO: enable_shared_from_this
    // constructors should be privatized in any class that derives from boost::enable_shared_from_this<>

    KnobInt(const KnobHolderPtr& holder,
            const std::string &label,
            int dimension,
            bool declaredByPlugin);

public:
    static KnobHelperPtr create(const KnobHolderPtr& holder,
                             const std::string &label,
                             int dimension,
                             bool declaredByPlugin = true)
    {
        return KnobHelperPtr(new KnobInt(holder, label, dimension, declaredByPlugin));
    }

    static KnobIntPtr create(const KnobHolderPtr& holder,
                                const QString &label,
                                int dimension,
                                bool declaredByPlugin = true)
    {
        return KnobIntPtr(new KnobInt(holder, label.toStdString(), dimension, declaredByPlugin));
    }

    virtual bool isAnimatedByDefault() const OVERRIDE FINAL
    {
        return true;
    }

    void disableSlider();


    bool isSliderDisabled() const;

    static const std::string & typeNameStatic();

    void setAsRectangle()
    {
        if (getNDimensions() == 4) {
            _isRectangle = true;
            disableSlider();
        }
    }

    bool isRectangle() const
    {
        return _isRectangle;
    }

    void setValueCenteredInSpinBox(bool enabled) { _isValueCenteredInSpinbox = enabled; }

    bool isValueCenteredInSpinBox() const { return _isValueCenteredInSpinbox; }

    // For 2D int parameters, the UI will have a keybind recorder
    // and the first dimension stores the symbol and the 2nd the modifiers
    void setAsShortcutKnob(bool isShortcutKnob) {
        _isShortcutKnob = isShortcutKnob;
    }

    bool isShortcutKnob() const
    {
        return _isShortcutKnob;
    }
public:

    virtual bool supportsInViewerContext() const OVERRIDE FINAL WARN_UNUSED_RETURN
    {
        return true;
    }

    void setIncrement(int incr, DimIdx index = DimIdx(0));

    void setIncrement(const std::vector<int> &incr);

    const std::vector<int> &getIncrements() const;


Q_SIGNALS:


    void incrementChanged(double incr, DimIdx index);

private:


    virtual bool canAnimate() const OVERRIDE FINAL;
    virtual const std::string & typeName() const OVERRIDE FINAL;

private:

    std::vector<int> _increments;
    bool _disableSlider;
    bool _isRectangle;
    bool _isValueCenteredInSpinbox;
    bool _isShortcutKnob;
    static const std::string _typeNameStr;
};

inline KnobIntPtr
toKnobInt(const KnobIPtr& knob)
{
    return boost::dynamic_pointer_cast<KnobInt>(knob);
}

/******************************KnobBool**************************************/

class KnobBool
    :  public KnobBoolBase
{
private: // derives from KnobI
    // TODO: enable_shared_from_this
    // constructors should be privatized in any class that derives from boost::enable_shared_from_this<>

    KnobBool(const KnobHolderPtr& holder,
             const std::string &label,
             int dimension,
             bool declaredByPlugin);

public:
    static KnobHelperPtr create(const KnobHolderPtr& holder,
                                const std::string &label,
                                int dimension,
                                bool declaredByPlugin = true)
    {
        return KnobHelperPtr(new KnobBool(holder, label, dimension, declaredByPlugin));
    }
    
    static KnobBoolPtr create(const KnobHolderPtr& holder,
                                const QString &label,
                                int dimension,
                                bool declaredByPlugin = true)
    {
        return KnobBoolPtr(new KnobBool(holder, label.toStdString(), dimension, declaredByPlugin));
    }

    virtual bool isAnimatedByDefault() const OVERRIDE FINAL
    {
        return false;
    }

    /// Can this type be animated?
    /// BooleanParam animation may not be quite perfect yet,
    /// @see Curve::getValueAt() for the animation code.
    static bool canAnimateStatic()
    {
        return true;
    }

    static const std::string & typeNameStatic();
    virtual bool supportsInViewerContext() const OVERRIDE FINAL WARN_UNUSED_RETURN
    {
        return true;
    }


private:

    virtual bool canAnimate() const OVERRIDE FINAL;
    virtual const std::string & typeName() const OVERRIDE FINAL;

private:
    static const std::string _typeNameStr;
};

inline KnobBoolPtr
toKnobBool(const KnobIPtr& knob)
{
    return boost::dynamic_pointer_cast<KnobBool>(knob);
}

/******************************KnobDouble**************************************/

class KnobDouble
    :  public QObject, public KnobDoubleBase
{
GCC_DIAG_SUGGEST_OVERRIDE_OFF
    Q_OBJECT
GCC_DIAG_SUGGEST_OVERRIDE_ON

private: // derives from KnobI
    // TODO: enable_shared_from_this
    // constructors should be privatized in any class that derives from boost::enable_shared_from_this<>

    KnobDouble(const KnobHolderPtr& holder,
               const std::string &label,
               int dimension,
               bool declaredByPlugin );

public:
    static KnobHelperPtr create(const KnobHolderPtr& holder,
                                const std::string &label,
                                int dimension,
                                bool declaredByPlugin = true)
    {
        return KnobHelperPtr(new KnobDouble(holder, label, dimension, declaredByPlugin));
    }

    static KnobDoublePtr create(const KnobHolderPtr& holder,
                                const QString &label,
                                int dimension,
                                bool declaredByPlugin = true)
    {
        return KnobDoublePtr(new KnobDouble(holder, label.toStdString(), dimension, declaredByPlugin));
    }

    virtual ~KnobDouble();

    virtual bool isAnimatedByDefault() const OVERRIDE FINAL
    {
        return true;
    }

    virtual bool supportsInViewerContext() const OVERRIDE FINAL WARN_UNUSED_RETURN
    {
        return true;
    }

    void disableSlider();

    bool isSliderDisabled() const;

    const std::vector<double> &getIncrements() const;
    const std::vector<int> &getDecimals() const;

    void setIncrement(double incr, DimIdx index = DimIdx(0));

    void setDecimals(int decis, DimIdx index = DimIdx(0));

    void setIncrement(const std::vector<double> &incr);

    void setDecimals(const std::vector<int> &decis);

    static const std::string & typeNameStatic();

    ValueIsNormalizedEnum getValueIsNormalized(DimIdx dimension) const
    {
        assert(dimension >= 0 && dimension < (int)_valueIsNormalized.size());
        return _valueIsNormalized[dimension];
    }

    void setValueIsNormalized(DimIdx dimension,
                              ValueIsNormalizedEnum state);
    void setSpatial(bool spatial);

    bool getIsSpatial() const
    {
        return _spatial;
    }

    /**
     * @brief Normalize the default values, set the _defaultValuesAreNormalized to true and
     * calls setDefaultValue with the good parameters.
     * Later when restoring the default values, this flag will be used to know whether we need
     * to denormalize the default stored values to the set the "live" values.
     * Hence this SHOULD NOT bet set for old deprecated < OpenFX 1.2 normalized parameters otherwise
     * they would be denormalized before being passed to the plug-in.
     *
     * If *all* the following conditions hold:
     * - this is a double value
     * - this is a non normalised spatial double parameter, i.e. kOfxParamPropDoubleType is set to one of
     *   - kOfxParamDoubleTypeX
     *   - kOfxParamDoubleTypeXAbsolute
     *   - kOfxParamDoubleTypeY
     *   - kOfxParamDoubleTypeYAbsolute
     *   - kOfxParamDoubleTypeXY
     *   - kOfxParamDoubleTypeXYAbsolute
     * - kOfxParamPropDefaultCoordinateSystem is set to kOfxParamCoordinatesNormalised
     * Knob<T>::resetToDefaultValue should denormalize
     * the default value, using the input size.
     * Input size be defined as the first available of:
     * - the RoD of the "Source" clip
     * - the RoD of the first non-mask non-optional input clip (in case there is no "Source" clip) (note that if these clips are not connected, you get the current project window, which is the default value for GetRegionOfDefinition)

     * see http://openfx.sourceforge.net/Documentation/1.3/ofxProgrammingReference.html#kOfxParamPropDefaultCoordinateSystem
     * and http://openfx.sourceforge.net/Documentation/1.3/ofxProgrammingReference.html#APIChanges_1_2_SpatialParameters
     **/
    void setDefaultValuesAreNormalized(bool normalized);

    /**
     * @brief Returns whether the default values are stored normalized or not.
     **/
    bool getDefaultValuesAreNormalized() const
    {
        return _defaultValuesAreNormalized;
    }

    /**
     * @brief Denormalize the given value according to the RoD of the attached effect's input's RoD.
     * WARNING: Can only be called once setValueIsNormalized has been called!
     **/
    double denormalize(DimIdx dimension, TimeValue time, double value) const;

    /**
     * @brief Normalize the given value according to the RoD of the attached effect's input's RoD.
     * WARNING: Can only be called once setValueIsNormalized has been called!
     **/
    double normalize(DimIdx dimension, TimeValue time, double value) const;

    void setHasHostOverlayHandle(bool handle);

    bool getHasHostOverlayHandle() const;

    virtual bool useHostOverlayHandle() const OVERRIDE { return getHasHostOverlayHandle(); }

    void setAsRectangle()
    {
        if (getNDimensions() == 4) {
            _isRectangle = true;
        }
    }

    bool isRectangle() const
    {
        return _isRectangle;
    }

Q_SIGNALS:

    void incrementChanged(double incr, DimIdx index);

    void decimalsChanged(int deci, DimIdx index);

private:

    virtual bool hasModificationsVirtual(const KnobDimViewBasePtr& data, DimIdx dimension) const OVERRIDE FINAL;

    virtual bool canAnimate() const OVERRIDE FINAL;
    virtual const std::string & typeName() const OVERRIDE FINAL;

private:

    bool _spatial;
    bool _isRectangle;
    std::vector<double>  _increments;
    std::vector<int> _decimals;
    bool _disableSlider;

    /// to support ofx deprecated normalizd params:
    /// the first and second dimensions of the double param( hence a pair ) have a normalized state.
    /// BY default they have eValueIsNormalizedNone
    /// if the double type is one of
    /// - kOfxParamDoubleTypeNormalisedX - normalised size wrt to the project's X dimension (1D only),
    /// - kOfxParamDoubleTypeNormalisedXAbsolute - normalised absolute position on the X axis (1D only)
    /// - kOfxParamDoubleTypeNormalisedY - normalised size wrt to the project's Y dimension(1D only),
    /// - kOfxParamDoubleTypeNormalisedYAbsolute - normalised absolute position on the Y axis (1D only)
    /// - kOfxParamDoubleTypeNormalisedXY - normalised to the project's X and Y size (2D only),
    /// - kOfxParamDoubleTypeNormalisedXYAbsolute - normalised to the projects X and Y size, and is an absolute position on the image plane,
    std::vector<ValueIsNormalizedEnum> _valueIsNormalized;

    ///For double params respecting the kOfxParamCoordinatesNormalised
    ///This tells us that only the default value is stored normalized.
    ///This SHOULD NOT bet set for old deprecated < OpenFX 1.2 normalized parameters.
    bool _defaultValuesAreNormalized;
    bool _hasHostOverlayHandle;
    static const std::string _typeNameStr;
};

inline KnobDoublePtr
toKnobDouble(const KnobIPtr& knob)
{
    return boost::dynamic_pointer_cast<KnobDouble>(knob);
}

/******************************KnobButton**************************************/

class KnobButton
    : public KnobBoolBase
{
private: // derives from KnobI
    // TODO: enable_shared_from_this
    // constructors should be privatized in any class that derives from boost::enable_shared_from_this<>

    KnobButton(const KnobHolderPtr& holder,
               const std::string &label,
               int dimension,
               bool declaredByPlugin);

public:
    static KnobHelperPtr create(const KnobHolderPtr& holder,
                                const std::string &label,
                                int dimension,
                                bool declaredByPlugin = true)
    {
        return KnobHelperPtr(new KnobButton(holder, label, dimension, declaredByPlugin));
    }

    static KnobButtonPtr create(const KnobHolderPtr& holder,
                                const QString &label,
                                int dimension,
                                bool declaredByPlugin = true)
    {
        return KnobButtonPtr(new KnobButton(holder, label.toStdString(), dimension, declaredByPlugin));
    }

    virtual bool canSplitViews() const OVERRIDE FINAL
    {
        return false;
    }

    static const std::string & typeNameStatic();

    void setAsRenderButton()
    {
        _renderButton = true;
    }

    bool isRenderButton() const
    {
        return _renderButton;
    }

    // Trigger the knobChanged handler for this knob
    // Returns true if the knobChanged handler was caught and an action was done
    bool trigger();

    virtual bool supportsInViewerContext() const OVERRIDE FINAL WARN_UNUSED_RETURN
    {
        return true;
    }

    void setCheckable(bool b)
    {
        _checkable = b;
    }

    bool getIsCheckable() const
    {
        return _checkable;
    }

    void setAsToolButtonAction(bool b)
    {
        _isToolButtonAction = b;
    }

    bool getIsToolButtonAction() const
    {
        return _isToolButtonAction;
    }

    virtual bool isAnimatedByDefault() const OVERRIDE FINAL
    {
        return false;
    }

private:


    virtual bool canAnimate() const OVERRIDE FINAL;
    virtual const std::string & typeName() const OVERRIDE FINAL;

private:
    static const std::string _typeNameStr;
    bool _renderButton;
    bool _checkable;
    bool _isToolButtonAction;
};

inline KnobButtonPtr
toKnobButton(const KnobIPtr& knob)
{
    return boost::dynamic_pointer_cast<KnobButton>(knob);
}

/******************************KnobChoice**************************************/
<<<<<<< HEAD



class ChoiceKnobDimView : public ValueKnobDimView<int>
{
public:

    // For a choice parameter we need to know the strings
    std::vector<ChoiceOption> menuOptions;

    // For choice parameters the value is held by a string because if the option disappears from the menu
    // we still need to remember the user choice
    ChoiceOption activeEntry;

    //  Each item in the list will add a separator after the index specified by the integer.
    std::vector<int> separators;

    // Optional shortcuts visible for menu entries. All items in the menu don't need a shortcut
    // so they are mapped against their index. The string corresponds to a shortcut ID that was registered
    // on the node during the getPluginShortcuts function on the same node.
    std::map<int, std::string> shortcuts;

    // Optional icons for menu entries. All items in the menu don't need an icon
    // so they are mapped against their index.
    std::map<int, std::string> menuIcons;

    // A pointer to a callback called when the "new" item is invoked for a knob.
    // If not set the menu will not have the "new" item in the menu.
    typedef void (*KnobChoiceNewItemCallback)(const KnobChoicePtr& knob);
    KnobChoiceNewItemCallback addNewChoiceCallback;

    // When not empty, the size of the combobox will be fixed so that the content of this string can be displayed entirely.
    // This is so that the combobox can have a fixed custom width.
    std::string textToFitHorizontally;

    // When true the menu is considered cascading
    bool isCascading;

    // For choice menus that may change the entry that was selected by the user may disappear.
    // In this case, if this flag is true a warning will be displayed next to the menu.
    bool showMissingEntryWarning;

    // When the entry corresponding to the index is selected, the combobox frame will get the associated color.
    std::map<int, RGBAColourD> menuColors;

    ChoiceKnobDimView();

    virtual ~ChoiceKnobDimView()
    {
        
    }

    virtual bool setValueAndCheckIfChanged(const int& value) OVERRIDE;

    virtual bool copy(const CopyInArgs& inArgs, CopyOutArgs* outArgs) OVERRIDE;
};
=======
>>>>>>> 8128e21d

typedef boost::shared_ptr<ChoiceKnobDimView> ChoiceKnobDimViewPtr;

inline ChoiceKnobDimViewPtr
toChoiceKnobDimView(const KnobDimViewBasePtr& data)
{
    return boost::dynamic_pointer_cast<ChoiceKnobDimView>(data);
}


class KnobChoice
    : public QObject, public KnobIntBase
{
GCC_DIAG_SUGGEST_OVERRIDE_OFF
    Q_OBJECT
GCC_DIAG_SUGGEST_OVERRIDE_ON


<<<<<<< HEAD
=======

    static KnobHelper * BuildKnob(KnobHolder* holder,
                                  const std::string &label,
                                  int dimension,
                                  bool declaredByPlugin = true)
    {
        return new KnobChoice(holder, label, dimension, declaredByPlugin);
    }
>>>>>>> 8128e21d

private: // derives from KnobI
    // TODO: enable_shared_from_this
    // constructors should be privatized in any class that derives from boost::enable_shared_from_this<>

    KnobChoice(const KnobHolderPtr& holder,
               const std::string &label,
               int dimension,
               bool declaredByPlugin);

public:

    static KnobHelperPtr create(const KnobHolderPtr& holder,
                                const std::string &label,
                                int dimension,
                                bool declaredByPlugin = true)
    {
        return KnobHelperPtr(new KnobChoice(holder, label, dimension, declaredByPlugin));
    }

    static KnobChoicePtr create(const KnobHolderPtr& holder,
                                const QString &label,
                                int dimension,
                                bool declaredByPlugin = true)
    {
        return KnobChoicePtr(new KnobChoice(holder, label.toStdString(), dimension, declaredByPlugin));
    }

    virtual ~KnobChoice();

    virtual bool isAnimatedByDefault() const OVERRIDE FINAL
    {
        return false;
    }

    virtual bool supportsInViewerContext() const OVERRIDE FINAL WARN_UNUSED_RETURN
    {
        return true;
    }

    /**
     * @brief Fills-up the menu with the given entries and optionnally their tooltip.
     * @param entriesHelp Can either be empty, meaning no-tooltip or must be of the size of the entries.
     * @param mergingFunctor If not set, the internal menu will be completely reset and replaced with the given entries.
     * Otherwise the internal menu entries will be merged with the given entries according to this equality functor.
     * @param mergingData Can be passed when mergingFunctor is not null to speed up the comparisons.
     *
     * @returns true if something changed, false otherwise.
     **/
<<<<<<< HEAD
=======
    bool populateChoices(const std::vector<ChoiceOption> &entries);
>>>>>>> 8128e21d

    bool populateChoices(const std::vector<ChoiceOption>& entries);

<<<<<<< HEAD
    /**
     * @brief Set optional shortcuts visible for menu entries. All items in the menu don't need a shortcut
     * so they are mapped against their index. The string corresponds to a shortcut ID that was registered
     * on the node during the getPluginShortcuts function on the same node.
     **/
    void setShortcuts(const std::map<int, std::string>& shortcuts);
    std::map<int, std::string> getShortcuts() const;

    /**
     * @brief Set optional icons for menu entries. All items in the menu don't need an icon
     * so they are mapped against their index.
     **/
    void setIcons(const std::map<int, std::string>& icons);
    std::map<int, std::string> getIcons() const;

=======
    void appendChoice( const ChoiceOption& entry);
>>>>>>> 8128e21d

    /**
     * @brief Set a list of separators. Each item in the list will add a separator after the index
     * specified by the integer.
     **/
    void setSeparators(const std::vector<int>& separators);
    std::vector<int> getSeparators() const;

<<<<<<< HEAD
    /**
     * @brief Clears the menu, the current index will no longer correspond to a valid entry
     **/
    void resetChoices(ViewSetSpec view = ViewSetSpec::all());
=======
    std::vector<ChoiceOption> getEntries_mt_safe() const;
    ChoiceOption getEntry(int v) const;
    ChoiceOption getActiveEntry();
    void setActiveEntry(const ChoiceOption& opt);
>>>>>>> 8128e21d

    /**
     * @brief Append an option to the menu 
     * @param help Optionnally specify the tooltip that should be displayed when the user hovers the entry in the menu
     **/
    void appendChoice( const ChoiceOption& option, ViewSetSpec view = ViewSetSpec::all() );

    /**
     * @brief Returns true if the entry for the given view is valid, that is: it still belongs to the menu entries.
     **/
    bool isActiveEntryPresentInEntries(ViewIdx view) const;

    /**
     * @brief Get all menu entries
     **/
    std::vector<ChoiceOption> getEntries(ViewIdx view = ViewIdx(0)) const;

    /**
     * @brief Get one menu entry. Throws an invalid_argument exception if index is invalid
     **/
    ChoiceOption getEntry(int v, ViewIdx view = ViewIdx(0)) const;

    /**
     * @brief Get the active entry text
     **/
    ChoiceOption getActiveEntry(ViewIdx view = ViewIdx(0));

    /**
     * @brief Set the active entry text. If the view does not exist in the knob an invalid
     * argument exception is thrown
     **/
    void setActiveEntry(const ChoiceOption& entry, ViewSetSpec view = ViewSetSpec::all());

    int getNumEntries(ViewIdx view = ViewIdx(0)) const;

    /// Can this type be animated?
    /// ChoiceParam animation may not be quite perfect yet,
    /// @see Curve::getValueAt() for the animation code.
    static bool canAnimateStatic()
    {
        return true;
    }

    static const std::string & typeNameStatic();
    std::string getHintToolTipFull() const;

<<<<<<< HEAD
    static int choiceMatch(const std::string& choiceID, const std::vector<ChoiceOption>& entries, ChoiceOption* matchedEntry);
=======
    static int choiceMatch(const std::string& choice, const std::vector<ChoiceOption>& entries, ChoiceOption* matchedEntry);
>>>>>>> 8128e21d
    
    /**
     * @brief When set the menu will have a "New" entry which the user can select to create a new entry on its own.
     **/
    void setNewOptionCallback(ChoiceKnobDimView::KnobChoiceNewItemCallback callback);

    ChoiceKnobDimView::KnobChoiceNewItemCallback getNewOptionCallback() const;

    void setCascading(bool cascading);

    bool isCascading() const;

    /// set the KnobChoice value from the label
<<<<<<< HEAD
    ValueChangedReturnCodeEnum setValueFromID(const std::string & value, ViewSetSpec view = ViewSetSpec::all());

    /// set the KnobChoice default value from the label
    void setDefaultValueFromID(const std::string & value);
    void setDefaultValueFromIDWithoutApplying(const std::string & value);

    void setMissingEntryWarningEnabled(bool enabled);
    bool isMissingEntryWarningEnabled() const;

    void setColorForIndex(int index, const RGBAColourD& color);
    bool getColorForIndex(int index, RGBAColourD* color) const;
=======
    ValueChangedReturnCodeEnum setValueFromID(const std::string & value,
                                                 int dimension,
                                                 bool turnOffAutoKeying = false);

    /// set the KnobChoice default value from the label
    void setDefaultValueFromID(const std::string & value, int dimension = 0);
    void setDefaultValueFromIDWithoutApplying(const std::string & value, int dimension = 0);
>>>>>>> 8128e21d

    void setTextToFitHorizontally(const std::string& text);
    std::string getTextToFitHorizontally() const;

<<<<<<< HEAD
    virtual bool canLinkWith(const KnobIPtr & other, DimIdx thisDimension, ViewIdx thisView, DimIdx otherDim, ViewIdx otherView, std::string* error) const OVERRIDE WARN_UNUSED_RETURN;

    virtual void onLinkChanged() OVERRIDE FINAL;
=======
    void onOriginalKnobPopulated();
    void onOriginalKnobEntriesReset();
    void onOriginalKnobEntryAppend();
>>>>>>> 8128e21d

Q_SIGNALS:

    void populated();
    void entriesReset();
    void entryAppended();

private:
    

    virtual bool hasModificationsVirtual(const KnobDimViewBasePtr& data, DimIdx dimension) const OVERRIDE FINAL;


    void findAndSetOldChoice();

    virtual bool canAnimate() const OVERRIDE FINAL;
    virtual const std::string & typeName() const OVERRIDE FINAL;

    virtual KnobDimViewBasePtr createDimViewData() const OVERRIDE;


private:

<<<<<<< HEAD
=======
    mutable QMutex _entriesMutex;
    std::vector<ChoiceOption> _entries;
    ChoiceOption _currentEntry; // protected by _entriesMutex
    bool _addNewChoice;
>>>>>>> 8128e21d
    static const std::string _typeNameStr;


};

inline KnobChoicePtr
toKnobChoice(const KnobIPtr& knob)
{
    return boost::dynamic_pointer_cast<KnobChoice>(knob);
}

/******************************KnobSeparator**************************************/

class KnobSeparator
    : public KnobBoolBase
{
private: // derives from KnobI
    // TODO: enable_shared_from_this
    // constructors should be privatized in any class that derives from boost::enable_shared_from_this<>

    KnobSeparator(const KnobHolderPtr& holder,
                  const std::string &label,
                  int dimension,
                  bool declaredByPlugin);

public:
    static KnobHelperPtr create(const KnobHolderPtr& holder,
                                const std::string &label,
                                int dimension,
                                bool declaredByPlugin = true)
    {
        return KnobHelperPtr(new KnobSeparator(holder, label, dimension, declaredByPlugin));
    }

    static KnobSeparatorPtr create(const KnobHolderPtr& holder,
                                const QString &label,
                                int dimension,
                                bool declaredByPlugin = true)
    {
        return KnobSeparatorPtr(new KnobSeparator(holder, label.toStdString(), dimension, declaredByPlugin));
    }

    virtual bool canSplitViews() const OVERRIDE FINAL
    {
        return false;
    }

    static const std::string & typeNameStatic();
    virtual bool supportsInViewerContext() const OVERRIDE FINAL WARN_UNUSED_RETURN
    {
        return true;
    }

    virtual bool isAnimatedByDefault() const OVERRIDE FINAL
    {
        return false;
    }

private:


    virtual bool canAnimate() const OVERRIDE FINAL;
    virtual const std::string & typeName() const OVERRIDE FINAL;

private:
    static const std::string _typeNameStr;
};

inline KnobSeparatorPtr
toKnobSeparator(const KnobIPtr& knob)
{
    return boost::dynamic_pointer_cast<KnobSeparator>(knob);
}

/******************************RGBA_KNOB**************************************/

/**
 * @brief A color knob with of variable dimension. Each color is a double ranging in [0. , 1.]
 * In dimension 1 the knob will have a single channel being a gray-scale
 * In dimension 3 the knob will have 3 channel R,G,B
 * In dimension 4 the knob will have R,G,B and A channels.
 **/
class KnobColor
    :  public QObject, public KnobDoubleBase
{
GCC_DIAG_SUGGEST_OVERRIDE_OFF
    Q_OBJECT
GCC_DIAG_SUGGEST_OVERRIDE_ON

private: // derives from KnobI
    // TODO: enable_shared_from_this
    // constructors should be privatized in any class that derives from boost::enable_shared_from_this<>

    KnobColor(const KnobHolderPtr& holder,
              const std::string &label,
              int dimension,
              bool declaredByPlugin);

public:
    static KnobHelperPtr create(const KnobHolderPtr& holder,
                                const std::string &label,
                                int dimension,
                                bool declaredByPlugin = true)
    {
        return KnobHelperPtr(new KnobColor(holder, label, dimension, declaredByPlugin));
    }

    static KnobColorPtr create(const KnobHolderPtr& holder,
                                const QString &label,
                                int dimension,
                                bool declaredByPlugin = true)
    {
        return KnobColorPtr(new KnobColor(holder, label.toStdString(), dimension, declaredByPlugin));
    }

    static const std::string & typeNameStatic();

    void setPickingEnabled(ViewSetSpec view, bool enabled)
    {
        Q_EMIT pickingEnabled(view, enabled);
    }

    /**
     * @brief When simplified, the GUI of the knob should not have any spinbox and sliders but just a label to click and openup a color dialog
     **/
    void setSimplified(bool simp);
    bool isSimplified() const;

    virtual bool supportsInViewerContext() const OVERRIDE FINAL WARN_UNUSED_RETURN
    {
        return true;
    }

    virtual bool isAnimatedByDefault() const OVERRIDE FINAL
    {
        return true;
    }


Q_SIGNALS:

    void pickingEnabled(ViewSetSpec,bool);

    void minMaxChanged(double mini, double maxi, int index = 0);

    void displayMinMaxChanged(double mini, double maxi, int index = 0);

private:


    virtual bool canAnimate() const OVERRIDE FINAL;
    virtual const std::string & typeName() const OVERRIDE FINAL;

private:
    bool _simplifiedMode;
    static const std::string _typeNameStr;
};

inline KnobColorPtr
toKnobColor(const KnobIPtr& knob)
{
    return boost::dynamic_pointer_cast<KnobColor>(knob);
}

/******************************KnobString**************************************/


class KnobString
    : public AnimatingKnobStringHelper
{
private: // derives from KnobI
    // TODO: enable_shared_from_this
    // constructors should be privatized in any class that derives from boost::enable_shared_from_this<>

    KnobString(const KnobHolderPtr& holder,
               const std::string &label,
               int dimension,
               bool declaredByPlugin);

public:
    static KnobHelperPtr create(const KnobHolderPtr& holder,
                                const std::string &label,
                                int dimension,
                                bool declaredByPlugin = true)
    {
        return KnobHelperPtr(new KnobString(holder, label, dimension, declaredByPlugin));
    }

    static KnobStringPtr create(const KnobHolderPtr& holder,
                                const QString &label,
                                int dimension,
                                bool declaredByPlugin = true)
    {
        return KnobStringPtr(new KnobString(holder, label.toStdString(), dimension, declaredByPlugin));
    }

    virtual ~KnobString();

    virtual bool isAnimatedByDefault() const OVERRIDE FINAL
    {
        return false;
    }

    /// Can this type be animated?
    /// String animation consists in setting constant strings at
    /// each keyframe, which are valid until the next keyframe.
    /// It can be useful for titling/subtitling.
    static bool canAnimateStatic()
    {
        return true;
    }

    static const std::string & typeNameStatic();

    void setAsMultiLine()
    {
        _multiLine = true;
    }

    void setUsesRichText(bool useRichText)
    {
        _richText = useRichText;
    }

    bool isMultiLine() const
    {
        return _multiLine;
    }

    bool usesRichText() const
    {
        return _richText;
    }

    void setAsCustomHTMLText(bool custom)
    {
        _customHtmlText = custom;
    }

    bool isCustomHTMLText() const
    {
        return _customHtmlText;
    }

    void setAsLabel();

    bool isLabel() const
    {
        return _isLabel;
    }

    void setAsCustom()
    {
        _isCustom = true;
    }

    bool isCustomKnob() const
    {
        return _isCustom;
    }

    virtual bool supportsInViewerContext() const OVERRIDE FINAL WARN_UNUSED_RETURN
    {
        return !_multiLine;
    }

    int getFontSize() const
    {
        return _fontSize;
    }

    void setFontSize(int size)
    {
        _fontSize = size;
    }

    std::string getFontFamily() const
    {
        return _fontFamily;
    }

    void setFontFamily(const std::string& family) {
        _fontFamily = family;
    }

    void getFontColor(double* r, double* g, double* b) const
    {
        *r = _fontColor[0];
        *g = _fontColor[1];
        *b = _fontColor[2];
    }

    void setFontColor(double r, double g, double b)
    {
        _fontColor[0] = r;
        _fontColor[1] = g;
        _fontColor[2] = b;
    }

    bool getItalicActivated() const
    {
        return _italicActivated;
    }

    void setItalicActivated(bool b) {
        _italicActivated = b;
    }

    bool getBoldActivated() const
    {
        return _boldActivated;
    }

    void setBoldActivated(bool b) {
        _boldActivated = b;
    }

    /**
     * @brief Relevant for multi-lines with rich text enables. It tells if
     * the string has content without the html tags
     **/
    bool hasContentWithoutHtmlTags();

    static int getDefaultFontPointSize();

    static bool parseFont(const QString & s, int *fontSize, QString* fontFamily, bool* isBold, bool* isItalic, double* r, double *g, double* b);

    /**
     * @brief Make a html friendly font tag from font properties
     **/
    static QString makeFontTag(const QString& family, int fontSize, double r, double g, double b);

    /**
     * @brief Surround the given text by the given font tag
     **/
    static QString decorateTextWithFontTag(const QString& family, int fontSize, double r, double g, double b, bool isBold, bool isItalic, const QString& text);

    /**
     * @brief Remove any custom Natron html tag content from the given text and returned a stripped version of it.
     **/
    static QString removeNatronHtmlTag(QString text);

    /**
     * @brief Get the content in between custom Natron html tags if any
     **/
    static QString getNatronHtmlTagContent(QString text);

    /**
     * @brief The goal here is to remove all the tags added automatically by Natron (like font color,size family etc...)
     * so the user does not see them in the user interface. Those tags are  present in the internal value held by the knob.
     **/
    static QString removeAutoAddedHtmlTags(QString text, bool removeNatronTag = true);

    QString decorateStringWithCurrentState(const QString& str);

    /**
     * @brief Same as getValue() but decorates the string with the current font state. Only useful if rich text has been enabled
     **/
    QString getValueDecorated(TimeValue time, ViewIdx view);

private:

    virtual bool canAnimate() const OVERRIDE FINAL;
    virtual const std::string & typeName() const OVERRIDE FINAL;

private:
    static const std::string _typeNameStr;
    bool _multiLine;
    bool _richText;
    bool _customHtmlText;
    bool _isLabel;
    bool _isCustom;
    int _fontSize;
    bool _boldActivated;
    bool _italicActivated;
    std::string _fontFamily;
    double _fontColor[3];
};

inline KnobStringPtr
toKnobString(const KnobIPtr& knob)
{
    return boost::dynamic_pointer_cast<KnobString>(knob);
}

/******************************KnobGroup**************************************/
class KnobGroup
    :  public QObject, public KnobBoolBase
{
GCC_DIAG_SUGGEST_OVERRIDE_OFF
    Q_OBJECT
GCC_DIAG_SUGGEST_OVERRIDE_ON

    std::vector< KnobIWPtr > _children;
    bool _isTab;
    bool _isToolButton;
    bool _isDialog;

private: // derives from KnobI
    // TODO: enable_shared_from_this
    // constructors should be privatized in any class that derives from boost::enable_shared_from_this<>

    KnobGroup(const KnobHolderPtr& holder,
              const std::string &label,
              int dimension,
              bool declaredByPlugin);

public:
    static KnobHelperPtr create(const KnobHolderPtr& holder,
                                const std::string &label,
                                int dimension,
                                bool declaredByPlugin = true)
    {
        return KnobHelperPtr(new KnobGroup(holder, label, dimension, declaredByPlugin));
    }

    static KnobGroupPtr create(const KnobHolderPtr& holder,
                                const QString &label,
                                int dimension,
                                bool declaredByPlugin = true)
    {
        return KnobGroupPtr(new KnobGroup(holder, label.toStdString(), dimension, declaredByPlugin));
    }

    virtual bool isAnimatedByDefault() const OVERRIDE FINAL
    {
        return false;
    }

    virtual bool canSplitViews() const OVERRIDE FINAL
    {
        return false;
    }

    void addKnob(const KnobIPtr& k);
    void removeKnob(const KnobIPtr& k);

    bool moveOneStepUp(const KnobIPtr& k);
    bool moveOneStepDown(const KnobIPtr& k);

    void insertKnob(int index, const KnobIPtr& k);

    std::vector< KnobIPtr > getChildren() const;

    void setAsTab();

    bool isTab() const;

    void setAsToolButton(bool b);
    bool getIsToolButton() const;

    void setAsDialog(bool b);
    bool getIsDialog() const;

    static const std::string & typeNameStatic();

private:

    virtual bool canAnimate() const OVERRIDE FINAL;
    virtual const std::string & typeName() const OVERRIDE FINAL;

private:

    static const std::string _typeNameStr;
};

inline KnobGroupPtr
toKnobGroup(const KnobIPtr& knob)
{
    return boost::dynamic_pointer_cast<KnobGroup>(knob);
}

/******************************PAGE_KNOB**************************************/

class KnobPage
    :  public QObject, public KnobBoolBase
{
GCC_DIAG_SUGGEST_OVERRIDE_OFF
    Q_OBJECT
GCC_DIAG_SUGGEST_OVERRIDE_ON

private: // derives from KnobI
    // TODO: enable_shared_from_this
    // constructors should be privatized in any class that derives from boost::enable_shared_from_this<>

    KnobPage(const KnobHolderPtr& holder,
             const std::string &label,
             int dimension,
             bool declaredByPlugin);

public:
    static KnobHelperPtr create(const KnobHolderPtr& holder,
                                const std::string &label,
                                int dimension,
                                bool declaredByPlugin = true)
    {
        return KnobHelperPtr(new KnobPage(holder, label, dimension, declaredByPlugin));
    }

    static KnobPagePtr create(const KnobHolderPtr& holder,
                                const QString &label,
                                int dimension,
                                bool declaredByPlugin = true)
    {
        return KnobPagePtr(new KnobPage(holder, label.toStdString(), dimension, declaredByPlugin));
    }

    virtual bool isAnimatedByDefault() const OVERRIDE FINAL
    {
        return false;
    }

    virtual bool canSplitViews() const OVERRIDE FINAL
    {
        return false;
    }

    void addKnob(const KnobIPtr& k);

    void setAsToolBar(bool b)
    {
        _isToolBar = b;
    }

    bool getIsToolBar() const
    {
        return _isToolBar;
    }

    bool moveOneStepUp(const KnobIPtr& k);
    bool moveOneStepDown(const KnobIPtr& k);

    void removeKnob(const KnobIPtr& k);

    void insertKnob(int index, const KnobIPtr& k);

    std::vector< KnobIPtr >  getChildren() const;
    static const std::string & typeNameStatic();

private:
    virtual bool canAnimate() const OVERRIDE FINAL;
    virtual const std::string & typeName() const OVERRIDE FINAL;

private:

    bool _isToolBar;
    std::vector< KnobIWPtr > _children;
    static const std::string _typeNameStr;
};

inline KnobPagePtr
toKnobPage(const KnobIPtr& knob)
{
    return boost::dynamic_pointer_cast<KnobPage>(knob);
}

/******************************KnobParametric**************************************/


class ParametricKnobDimView : public ValueKnobDimView<double>
{
public:

    CurvePtr parametricCurve;

    ParametricKnobDimView()
    : parametricCurve()
    {

    }

    virtual ~ParametricKnobDimView()
    {
        
    }

    virtual bool copy(const CopyInArgs& inArgs, CopyOutArgs* outArgs) OVERRIDE;
};

typedef boost::shared_ptr<ParametricKnobDimView> ParametricKnobDimViewPtr;

inline ParametricKnobDimViewPtr
toParametricKnobDimView(const KnobDimViewBasePtr& data)
{
    return boost::dynamic_pointer_cast<ParametricKnobDimView>(data);
}

class KnobParametric
    :  public QObject, public KnobDoubleBase
{
GCC_DIAG_SUGGEST_OVERRIDE_OFF
    Q_OBJECT
GCC_DIAG_SUGGEST_OVERRIDE_ON

    mutable QMutex _curvesMutex;
    std::vector< CurvePtr >  _defaultCurves;
    std::vector<RGBAColourD> _curvesColor;

private: // derives from KnobI
    KnobParametric(const KnobHolderPtr& holder,
                   const std::string &label,
                   int dimension,
                   bool declaredByPlugin );


    virtual void populate() OVERRIDE FINAL;

public:
    static KnobHelperPtr create(const KnobHolderPtr& holder,
                                const std::string &label,
                                int nDims,
                                bool declaredByPlugin = true)
    {
        return KnobHelperPtr(new KnobParametric(holder, label, nDims, declaredByPlugin));
    }

    static KnobParametricPtr create(const KnobHolderPtr& holder,
                                const QString &label,
                                int nDims,
                                bool declaredByPlugin = true)
    {
        return KnobParametricPtr(new KnobParametric(holder, label.toStdString(), nDims, declaredByPlugin));
    }

    virtual bool isAnimatedByDefault() const OVERRIDE FINAL
    {
        return false;
    }

    virtual bool canSplitViews() const OVERRIDE FINAL
    {
        return false;
    }

    // Don't allow other knobs to slave to this one
    virtual bool canLinkWith(const KnobIPtr & /*other*/, DimIdx /*thisDimension*/, ViewIdx /*thisView*/,  DimIdx /*otherDim*/, ViewIdx /*otherView*/, std::string* /*error*/) const OVERRIDE FINAL;

    virtual void onLinkChanged() OVERRIDE FINAL;

    void setCurveColor(DimIdx dimension, double r, double g, double b);

    void setPeriodic(bool periodic);

    void getCurveColor(DimIdx dimension, double* r, double* g, double* b);

    void setParametricRange(double min, double max);

    void setDefaultCurvesFromCurves();

    std::pair<double, double> getParametricRange() const WARN_UNUSED_RETURN;
    CurvePtr getParametricCurve(DimIdx dimension, ViewIdx view) const;
    CurvePtr getDefaultParametricCurve(DimIdx dimension) const;
    ActionRetCodeEnum addControlPoint(ValueChangedReasonEnum reason, DimIdx dimension, double key, double value, KeyframeTypeEnum interpolation = eKeyframeTypeSmooth) WARN_UNUSED_RETURN;
    ActionRetCodeEnum addControlPoint(ValueChangedReasonEnum reason, DimIdx dimension, double key, double value, double leftDerivative, double rightDerivative, KeyframeTypeEnum interpolation = eKeyframeTypeSmooth) WARN_UNUSED_RETURN;
    ActionRetCodeEnum evaluateCurve(DimIdx dimension, ViewIdx view, double parametricPosition, double *returnValue) const WARN_UNUSED_RETURN;
    ActionRetCodeEnum getNControlPoints(DimIdx dimension, ViewIdx view, int *returnValue) const WARN_UNUSED_RETURN;
    ActionRetCodeEnum getNthControlPoint(DimIdx dimension,
                                  ViewIdx view,
                                  int nthCtl,
                                  double *key,
                                  double *value) const WARN_UNUSED_RETURN;
    ActionRetCodeEnum getNthControlPoint(DimIdx dimension,
                                  ViewIdx view,
                                  int nthCtl,
                                  double *key,
                                  double *value,
                                  double *leftDerivative,
                                  double *rightDerivative) const WARN_UNUSED_RETURN;

    ActionRetCodeEnum setNthControlPointInterpolation(ValueChangedReasonEnum reason,
                                               DimIdx dimension,
                                               ViewSetSpec view,
                                               int nThCtl,
                                               KeyframeTypeEnum interpolation) WARN_UNUSED_RETURN;

    ActionRetCodeEnum setNthControlPoint(ValueChangedReasonEnum reason,
                                  DimIdx dimension,
                                  ViewSetSpec view,
                                  int nthCtl,
                                  double key,
                                  double value) WARN_UNUSED_RETURN;

    ActionRetCodeEnum setNthControlPoint(ValueChangedReasonEnum reason,
                                  DimIdx dimension,
                                  ViewSetSpec view,
                                  int nthCtl,
                                  double key,
                                  double value,
                                  double leftDerivative,
                                  double rightDerivative) WARN_UNUSED_RETURN;


    ActionRetCodeEnum deleteControlPoint(ValueChangedReasonEnum reason, DimIdx dimension, ViewSetSpec view, int nthCtl) WARN_UNUSED_RETURN;
    ActionRetCodeEnum deleteAllControlPoints(ValueChangedReasonEnum reason, DimIdx dimension, ViewSetSpec view) WARN_UNUSED_RETURN;
    static const std::string & typeNameStatic() WARN_UNUSED_RETURN;

    void saveParametricCurves(std::map<std::string,std::list< SERIALIZATION_NAMESPACE::CurveSerialization > >* curves) const;

    void loadParametricCurves(const std::map<std::string,std::list< SERIALIZATION_NAMESPACE::CurveSerialization > >& curves);

    virtual void appendToHash(const ComputeHashArgs& args, Hash64* hash) OVERRIDE FINAL;


    //////////// Overriden from AnimatingObjectI
    virtual CurvePtr getAnimationCurve(ViewIdx idx, DimIdx dimension) const OVERRIDE FINAL;
    virtual bool cloneCurve(ViewIdx view, DimIdx dimension, const Curve& curve, double offset, const RangeD* range, const StringAnimationManager* stringAnimation) OVERRIDE;
    virtual void deleteValuesAtTime(const std::list<double>& times, ViewSetSpec view, DimSpec dimension, ValueChangedReasonEnum reason) OVERRIDE;
    virtual bool warpValuesAtTime(const std::list<double>& times, ViewSetSpec view,  DimSpec dimension, const Curve::KeyFrameWarp& warp, std::vector<KeyFrame>* keyframes = 0) OVERRIDE ;
    virtual void removeAnimation(ViewSetSpec view, DimSpec dimension, ValueChangedReasonEnum reason) OVERRIDE ;
    virtual void deleteAnimationBeforeTime(TimeValue time, ViewSetSpec view, DimSpec dimension) OVERRIDE ;
    virtual void deleteAnimationAfterTime(TimeValue time, ViewSetSpec view, DimSpec dimension) OVERRIDE ;
    virtual void setInterpolationAtTimes(ViewSetSpec view, DimSpec dimension, const std::list<double>& times, KeyframeTypeEnum interpolation, std::vector<KeyFrame>* newKeys = 0) OVERRIDE ;
    virtual bool setLeftAndRightDerivativesAtTime(ViewSetSpec view, DimSpec dimension, TimeValue time, double left, double right)  OVERRIDE WARN_UNUSED_RETURN;
    virtual bool setDerivativeAtTime(ViewSetSpec view, DimSpec dimension, TimeValue time, double derivative, bool isLeft) OVERRIDE WARN_UNUSED_RETURN;

    virtual ValueChangedReturnCodeEnum setDoubleValueAtTime(TimeValue time, double value, ViewSetSpec view = ViewSetSpec::all(), DimSpec dimension = DimSpec(0), ValueChangedReasonEnum reason = eValueChangedReasonUserEdited, KeyFrame* newKey = 0) OVERRIDE ;
    virtual void setMultipleDoubleValueAtTime(const std::list<DoubleTimeValuePair>& keys, ViewSetSpec view = ViewSetSpec::all(), DimSpec dimension = DimSpec(0), ValueChangedReasonEnum reason = eValueChangedReasonUserEdited, std::vector<KeyFrame>* newKey = 0) OVERRIDE ;
    virtual void setDoubleValueAtTimeAcrossDimensions(TimeValue time, const std::vector<double>& values, DimIdx dimensionStartIndex = DimIdx(0), ViewSetSpec view = ViewSetSpec::all(), ValueChangedReasonEnum reason = eValueChangedReasonUserEdited, std::vector<ValueChangedReturnCodeEnum>* retCodes = 0) OVERRIDE ;
    virtual void setMultipleDoubleValueAtTimeAcrossDimensions(const PerCurveDoubleValuesList& keysPerDimension, ValueChangedReasonEnum reason = eValueChangedReasonUserEdited) OVERRIDE ;
    //////////// End from AnimatingObjectI

Q_SIGNALS:


    ///emitted when the state of a curve changed at the indicated dimension
    void curveChanged(DimSpec);

    void curveColorChanged(DimSpec);

private:

    CurvePtr getParametricCurveInternal(DimIdx dimension, ViewIdx view, ParametricKnobDimViewPtr* data) const;

    void signalCurveChanged(DimSpec dimension, const KnobDimViewBasePtr& data);

    virtual KnobDimViewBasePtr createDimViewData() const OVERRIDE;

    ValueChangedReturnCodeEnum setKeyFrameInternal(TimeValue time,
                                                   double value,
                                                   DimIdx dimension,
                                                   ViewIdx view,
                                                   KeyFrame* newKey);

    virtual void resetExtraToDefaultValue(DimSpec dimension, ViewSetSpec view) OVERRIDE FINAL;
    virtual bool hasModificationsVirtual(const KnobDimViewBasePtr& data, DimIdx dimension) const OVERRIDE FINAL;
    virtual bool canAnimate() const OVERRIDE FINAL;
    virtual const std::string & typeName() const OVERRIDE FINAL;

    static const std::string _typeNameStr;
};

inline KnobParametricPtr
toKnobParametric(const KnobIPtr& knob)
{
    return boost::dynamic_pointer_cast<KnobParametric>(knob);
}

/**
 * @brief A Table containing strings. The number of columns is static.
 **/
class KnobTable
    : public QObject, public KnobStringBase
{
GCC_DIAG_SUGGEST_OVERRIDE_OFF
    Q_OBJECT
GCC_DIAG_SUGGEST_OVERRIDE_ON

protected: // derives from KnobI, parent of KnobLayer, KnobPath
    // TODO: enable_shared_from_this
    // constructors should be privatized in any class that derives from boost::enable_shared_from_this<>

    KnobTable(const KnobHolderPtr& holder,
              const std::string &description,
              int dimension,
              bool declaredByPlugin);

    KnobTable(const KnobHolderPtr& holder,
              const QString &description,
              int dimension,
              bool declaredByPlugin);

public:
    virtual ~KnobTable();

    virtual bool isAnimatedByDefault() const OVERRIDE FINAL
    {
        return false;
    }

    virtual bool canSplitViews() const OVERRIDE FINAL
    {
        return false;
    }

    void getTable(std::list<std::vector<std::string> >* table);
    void getTableSingleCol(std::list<std::string>* table);

    void decodeFromKnobTableFormat(const std::string& value, std::list<std::vector<std::string> >* table);
    std::string encodeToKnobTableFormat(const std::list<std::vector<std::string> >& table);
    std::string encodeToKnobTableFormatSingleCol(const std::list<std::string>& table);

    void setTable(const std::list<std::vector<std::string> >& table);
    void setTableSingleCol(const std::list<std::string>& table);
    void appendRow(const std::vector<std::string>& row);
    void appendRowSingleCol(const std::string& row);
    void insertRow(int index, const std::vector<std::string>& row);
    void insertRowSingleCol(int index, const std::string& row);
    void removeRow(int index);

    virtual int getColumnsCount() const = 0;
    virtual std::string getColumnLabel(int col) const = 0;
    virtual bool isCellEnabled(int row, int col, const QStringList& values) const = 0;
    virtual bool isCellBracketDecorated(int /*row*/,
                                        int /*col*/) const
    {
        return false;
    }

    virtual bool isColumnEditable(int /*col*/)
    {
        return true;
    }

    virtual bool useEditButton() const
    {
        return true;
    }

private:


    virtual bool canAnimate() const OVERRIDE FINAL
    {
        return false;
    }
};

class KnobLayers
    : public KnobTable
{
    Q_DECLARE_TR_FUNCTIONS(KnobLayers)

private: // derives from KnobI
    // TODO: enable_shared_from_this
    // constructors should be privatized in any class that derives from boost::enable_shared_from_this<>

    KnobLayers(const KnobHolderPtr& holder,
               const std::string &description,
               int dimension,
               bool declaredByPlugin)
        : KnobTable(holder, description, dimension, declaredByPlugin)
    {
    }

public:
    static KnobHelperPtr create(const KnobHolderPtr& holder,
                                const std::string &label,
                                int dimension,
                                bool declaredByPlugin = true)
    {
        return KnobHelperPtr(new KnobLayers(holder, label, dimension, declaredByPlugin));
    }

    static KnobLayersPtr create(const KnobHolderPtr& holder,
                                const QString &label,
                                int dimension,
                                bool declaredByPlugin = true)
    {
        return KnobLayersPtr(new KnobLayers(holder, label.toStdString(), dimension, declaredByPlugin));
    }

    virtual ~KnobLayers()
    {
    }


    virtual int getColumnsCount() const OVERRIDE FINAL
    {
        return 3;
    }

    virtual std::string getColumnLabel(int col) const OVERRIDE FINAL
    {
        if (col == 0) {
            return tr("Name").toStdString();
        } else if (col == 1) {
            return tr("Channels").toStdString();
        } else if (col == 2) {
            return tr("Components Type").toStdString();
        } else {
            return std::string();
        }
    }

    virtual bool isCellEnabled(int /*row*/,
                               int /*col*/,
                               const QStringList& /*values*/) const OVERRIDE FINAL WARN_UNUSED_RETURN
    {
        return true;
    }

    virtual bool isColumnEditable(int col) OVERRIDE FINAL WARN_UNUSED_RETURN
    {
        if (col == 1) {
            return false;
        }

        return true;
    }

    static const std::string & typeNameStatic() WARN_UNUSED_RETURN;

private:

    virtual const std::string & typeName() const OVERRIDE FINAL
    {
        return typeNameStatic();
    }

    static const std::string _typeNameStr;
};

inline KnobTablePtr
toKnobTable(const KnobIPtr& knob)
{
    return boost::dynamic_pointer_cast<KnobTable>(knob);
}

NATRON_NAMESPACE_EXIT;

#endif // NATRON_ENGINE_KNOBTYPES_H<|MERGE_RESOLUTION|>--- conflicted
+++ resolved
@@ -558,7 +558,6 @@
 }
 
 /******************************KnobChoice**************************************/
-<<<<<<< HEAD
 
 
 
@@ -615,8 +614,7 @@
 
     virtual bool copy(const CopyInArgs& inArgs, CopyOutArgs* outArgs) OVERRIDE;
 };
-=======
->>>>>>> 8128e21d
+
 
 typedef boost::shared_ptr<ChoiceKnobDimView> ChoiceKnobDimViewPtr;
 
@@ -634,18 +632,6 @@
     Q_OBJECT
 GCC_DIAG_SUGGEST_OVERRIDE_ON
 
-
-<<<<<<< HEAD
-=======
-
-    static KnobHelper * BuildKnob(KnobHolder* holder,
-                                  const std::string &label,
-                                  int dimension,
-                                  bool declaredByPlugin = true)
-    {
-        return new KnobChoice(holder, label, dimension, declaredByPlugin);
-    }
->>>>>>> 8128e21d
 
 private: // derives from KnobI
     // TODO: enable_shared_from_this
@@ -695,14 +681,9 @@
      *
      * @returns true if something changed, false otherwise.
      **/
-<<<<<<< HEAD
-=======
-    bool populateChoices(const std::vector<ChoiceOption> &entries);
->>>>>>> 8128e21d
 
     bool populateChoices(const std::vector<ChoiceOption>& entries);
 
-<<<<<<< HEAD
     /**
      * @brief Set optional shortcuts visible for menu entries. All items in the menu don't need a shortcut
      * so they are mapped against their index. The string corresponds to a shortcut ID that was registered
@@ -718,9 +699,6 @@
     void setIcons(const std::map<int, std::string>& icons);
     std::map<int, std::string> getIcons() const;
 
-=======
-    void appendChoice( const ChoiceOption& entry);
->>>>>>> 8128e21d
 
     /**
      * @brief Set a list of separators. Each item in the list will add a separator after the index
@@ -729,17 +707,11 @@
     void setSeparators(const std::vector<int>& separators);
     std::vector<int> getSeparators() const;
 
-<<<<<<< HEAD
     /**
      * @brief Clears the menu, the current index will no longer correspond to a valid entry
      **/
     void resetChoices(ViewSetSpec view = ViewSetSpec::all());
-=======
-    std::vector<ChoiceOption> getEntries_mt_safe() const;
-    ChoiceOption getEntry(int v) const;
-    ChoiceOption getActiveEntry();
-    void setActiveEntry(const ChoiceOption& opt);
->>>>>>> 8128e21d
+
 
     /**
      * @brief Append an option to the menu 
@@ -786,12 +758,8 @@
     static const std::string & typeNameStatic();
     std::string getHintToolTipFull() const;
 
-<<<<<<< HEAD
     static int choiceMatch(const std::string& choiceID, const std::vector<ChoiceOption>& entries, ChoiceOption* matchedEntry);
-=======
-    static int choiceMatch(const std::string& choice, const std::vector<ChoiceOption>& entries, ChoiceOption* matchedEntry);
->>>>>>> 8128e21d
-    
+
     /**
      * @brief When set the menu will have a "New" entry which the user can select to create a new entry on its own.
      **/
@@ -804,7 +772,6 @@
     bool isCascading() const;
 
     /// set the KnobChoice value from the label
-<<<<<<< HEAD
     ValueChangedReturnCodeEnum setValueFromID(const std::string & value, ViewSetSpec view = ViewSetSpec::all());
 
     /// set the KnobChoice default value from the label
@@ -816,28 +783,14 @@
 
     void setColorForIndex(int index, const RGBAColourD& color);
     bool getColorForIndex(int index, RGBAColourD* color) const;
-=======
-    ValueChangedReturnCodeEnum setValueFromID(const std::string & value,
-                                                 int dimension,
-                                                 bool turnOffAutoKeying = false);
-
-    /// set the KnobChoice default value from the label
-    void setDefaultValueFromID(const std::string & value, int dimension = 0);
-    void setDefaultValueFromIDWithoutApplying(const std::string & value, int dimension = 0);
->>>>>>> 8128e21d
+
 
     void setTextToFitHorizontally(const std::string& text);
     std::string getTextToFitHorizontally() const;
 
-<<<<<<< HEAD
     virtual bool canLinkWith(const KnobIPtr & other, DimIdx thisDimension, ViewIdx thisView, DimIdx otherDim, ViewIdx otherView, std::string* error) const OVERRIDE WARN_UNUSED_RETURN;
 
     virtual void onLinkChanged() OVERRIDE FINAL;
-=======
-    void onOriginalKnobPopulated();
-    void onOriginalKnobEntriesReset();
-    void onOriginalKnobEntryAppend();
->>>>>>> 8128e21d
 
 Q_SIGNALS:
 
@@ -861,13 +814,6 @@
 
 private:
 
-<<<<<<< HEAD
-=======
-    mutable QMutex _entriesMutex;
-    std::vector<ChoiceOption> _entries;
-    ChoiceOption _currentEntry; // protected by _entriesMutex
-    bool _addNewChoice;
->>>>>>> 8128e21d
     static const std::string _typeNameStr;
 
 
