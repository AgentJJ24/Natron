/* ***** BEGIN LICENSE BLOCK *****
 * This file is part of Natron <http://www.natron.fr/>,
 * Copyright (C) 2016 INRIA and Alexandre Gauthier-Foichat
 *
 * Natron is free software: you can redistribute it and/or modify
 * it under the terms of the GNU General Public License as published by
 * the Free Software Foundation; either version 2 of the License, or
 * (at your option) any later version.
 *
 * Natron is distributed in the hope that it will be useful,
 * but WITHOUT ANY WARRANTY; without even the implied warranty of
 * MERCHANTABILITY or FITNESS FOR A PARTICULAR PURPOSE.  See the
 * GNU General Public License for more details.
 *
 * You should have received a copy of the GNU General Public License
 * along with Natron.  If not, see <http://www.gnu.org/licenses/gpl-2.0.html>
 * ***** END LICENSE BLOCK ***** */

// ***** BEGIN PYTHON BLOCK *****
// from <https://docs.python.org/3/c-api/intro.html#include-files>:
// "Since Python may define some pre-processor definitions which affect the standard headers on some systems, you must include Python.h before any standard headers are included."
#include <Python.h>
// ***** END PYTHON BLOCK *****

#include "TrackMarker.h"

#include <QtCore/QCoreApplication>

#include "Engine/AbortableRenderInfo.h"
#include "Engine/CreateNodeArgs.h"
#include "Engine/NodeSerialization.h"
#include "Engine/AppManager.h"
#include "Engine/AppInstance.h"
#include "Engine/KnobTypes.h"
#include "Engine/EffectInstance.h"
#include "Engine/Image.h"
#include "Engine/ImageComponents.h"
#include "Engine/Node.h"
#include "Engine/TrackerContext.h"
#include "Engine/TimeLine.h"
#include "Engine/TrackerSerialization.h"
#include "Engine/TLSHolder.h"

#include <ofxNatron.h>

#define kTrackerPMParamScore "score"
#define kTrackerPMParamTrackingNext kNatronParamTrackingNext
#define kTrackerPMParamTrackingPrevious kNatronParamTrackingPrevious
#define kTrackerPMParamTrackingSearchBoxTopRight "searchBoxTopRight"
#define kTrackerPMParamTrackingSearchBoxBtmLeft "searchBoxBtmLeft"
#define kTrackerPMParamTrackingPatternBoxTopRight "patternBoxTopRight"
#define kTrackerPMParamTrackingPatternBoxBtmLeft "patternBoxBtmLeft"
#define kTrackerPMParamTrackingCorrelationScore "correlation"
#define kTrackerPMParamTrackingReferenceFrame "refFrame"
#define kTrackerPMParamTrackingEnableReferenceFrame "enableRefFrame"
#define kTrackerPMParamTrackingOffset "offset"
#define kTrackerPMParamTrackingCenterPoint "center"


NATRON_NAMESPACE_ENTER;


NATRON_NAMESPACE_ANONYMOUS_ENTER

class MetaTypesRegistration
{
public:
    inline MetaTypesRegistration()
    {
        qRegisterMetaType<TrackMarkerPtr>("TrackMarkerPtr");
    }
};

NATRON_NAMESPACE_ANONYMOUS_EXIT

static MetaTypesRegistration registration;

struct TrackMarkerPrivate
{
    TrackMarker* _publicInterface; // can not be a smart ptr
    boost::weak_ptr<TrackerContext> context;

    // Defines the rectangle of the search window, this is in coordinates relative to the marker center point
    boost::weak_ptr<KnobDouble> searchWindowBtmLeft, searchWindowTopRight;

    // The pattern Quad defined by 4 corners relative to the center
    boost::weak_ptr<KnobDouble> patternTopLeft, patternTopRight, patternBtmRight, patternBtmLeft;
    boost::weak_ptr<KnobDouble> center, offset, error;
#ifdef NATRON_TRACK_MARKER_USE_WEIGHT
    boost::weak_ptr<KnobDouble> weight;
#endif
    boost::weak_ptr<KnobChoice> motionModel;
    mutable QMutex trackMutex;
    std::set<int> userKeyframes;
    std::string trackScriptName, trackLabel;
    boost::weak_ptr<KnobBool> enabled;

    // Only used by the TrackScheduler thread
    int trackingStartedCount;
    std::list<double> keyframesAddedWhileTracking;

    TrackMarkerPrivate(TrackMarker* publicInterface,
                       const TrackerContextPtr& context)
        : _publicInterface(publicInterface)
        , context(context)
        , searchWindowBtmLeft()
        , searchWindowTopRight()
        , patternTopLeft()
        , patternTopRight()
        , patternBtmRight()
        , patternBtmLeft()
        , center()
        , offset()
        , error()
#ifdef NATRON_TRACK_MARKER_USE_WEIGHT
        , weight()
#endif
        , motionModel()
        , trackMutex()
        , userKeyframes()
        , trackScriptName()
        , trackLabel()
        , enabled()
        , trackingStartedCount(0)
        , keyframesAddedWhileTracking()
    {
    }
};

TrackMarker::TrackMarker(const TrackerContextPtr& context)
    : NamedKnobHolder( context->getNode()->getApp() )
    , _imp( new TrackMarkerPrivate(this, context) )
{
}

TrackMarker::~TrackMarker()
{
}

void
TrackMarker::initializeKnobs()
{
<<<<<<< HEAD
    TrackerContextPtr context = _imp->context.lock();
    KnobIntPtr defPatternSizeKnob = context->getDefaultMarkerPatternWinSizeKnob();
    KnobIntPtr defSearchSizeKnob = context->getDefaultMarkerSearchWinSizeKnob();
=======
    boost::shared_ptr<TrackerContext> context = _imp->context.lock();
    boost::shared_ptr<KnobInt> defPatternSizeKnob = context->getDefaultMarkerPatternWinSizeKnob();
    boost::shared_ptr<KnobInt> defSearchSizeKnob = context->getDefaultMarkerSearchWinSizeKnob();
    boost::shared_ptr<KnobChoice> defMotionModelKnob = context->getDefaultMotionModelKnob();
>>>>>>> f9e11730

    double patternHalfSize = defPatternSizeKnob->getValue() / 2.;
    double searchHalfSize = defSearchSizeKnob->getValue() / 2.;

<<<<<<< HEAD
    KnobDoublePtr swbbtmLeft = AppManager::createKnob<KnobDouble>(shared_from_this(), tr(kTrackerParamSearchWndBtmLeftLabel), 2, false);
=======
    int defMotionModel_i = defMotionModelKnob->getValue();

    boost::shared_ptr<KnobDouble> swbbtmLeft = AppManager::createKnob<KnobDouble>(this, tr(kTrackerParamSearchWndBtmLeftLabel), 2, false);
>>>>>>> f9e11730

    swbbtmLeft->setName(kTrackerParamSearchWndBtmLeft);
    swbbtmLeft->setDefaultValue(-searchHalfSize, 0);
    swbbtmLeft->setDefaultValue(-searchHalfSize, 1);
    swbbtmLeft->setHintToolTip( tr(kTrackerParamSearchWndBtmLeftHint) );
    _imp->searchWindowBtmLeft = swbbtmLeft;

    KnobDoublePtr swbtRight = AppManager::createKnob<KnobDouble>(shared_from_this(), tr(kTrackerParamSearchWndTopRightLabel), 2, false);
    swbtRight->setName(kTrackerParamSearchWndTopRight);
    swbtRight->setDefaultValue(searchHalfSize, 0);
    swbtRight->setDefaultValue(searchHalfSize, 1);
    swbtRight->setHintToolTip( tr(kTrackerParamSearchWndTopRightHint) );
    _imp->searchWindowTopRight = swbtRight;


    KnobDoublePtr ptLeft = AppManager::createKnob<KnobDouble>(shared_from_this(), tr(kTrackerParamPatternTopLeftLabel), 2, false);
    ptLeft->setName(kTrackerParamPatternTopLeft);
    ptLeft->setDefaultValue(-patternHalfSize, 0);
    ptLeft->setDefaultValue(patternHalfSize, 1);
    ptLeft->setHintToolTip( tr(kTrackerParamPatternTopLeftHint) );
    _imp->patternTopLeft = ptLeft;

    KnobDoublePtr ptRight = AppManager::createKnob<KnobDouble>(shared_from_this(), tr(kTrackerParamPatternTopRightLabel), 2, false);
    ptRight->setName(kTrackerParamPatternTopRight);
    ptRight->setDefaultValue(patternHalfSize, 0);
    ptRight->setDefaultValue(patternHalfSize, 1);
    ptRight->setHintToolTip( tr(kTrackerParamPatternTopRightHint) );
    _imp->patternTopRight = ptRight;

    KnobDoublePtr pBRight = AppManager::createKnob<KnobDouble>(shared_from_this(), tr(kTrackerParamPatternBtmRightLabel), 2, false);
    pBRight->setName(kTrackerParamPatternBtmRight);
    pBRight->setDefaultValue(patternHalfSize, 0);
    pBRight->setDefaultValue(-patternHalfSize, 1);
    pBRight->setHintToolTip( tr(kTrackerParamPatternBtmRightHint) );
    _imp->patternBtmRight = pBRight;

    KnobDoublePtr pBLeft = AppManager::createKnob<KnobDouble>(shared_from_this(), tr(kTrackerParamPatternBtmLeftLabel), 2, false);
    pBLeft->setName(kTrackerParamPatternBtmLeft);
    pBLeft->setDefaultValue(-patternHalfSize, 0);
    pBLeft->setDefaultValue(-patternHalfSize, 1);
    pBLeft->setHintToolTip( tr(kTrackerParamPatternBtmLeftHint) );
    _imp->patternBtmLeft = pBLeft;

    KnobDoublePtr centerKnob = AppManager::createKnob<KnobDouble>(shared_from_this(), tr(kTrackerParamCenterLabel), 2, false);
    centerKnob->setName(kTrackerParamCenter);
    centerKnob->setHintToolTip( tr(kTrackerParamCenterHint) );
    _imp->center = centerKnob;

    KnobDoublePtr offsetKnob = AppManager::createKnob<KnobDouble>(shared_from_this(), tr(kTrackerParamOffsetLabel), 2, false);
    offsetKnob->setName(kTrackerParamOffset);
    offsetKnob->setHintToolTip( tr(kTrackerParamOffsetHint) );
    _imp->offset = offsetKnob;

#ifdef NATRON_TRACK_MARKER_USE_WEIGHT
    KnobDoublePtr weightKnob = AppManager::createKnob<KnobDouble>(shared_from_this(), tr(kTrackerParamTrackWeightLabel), 1, false);
    weightKnob->setName(kTrackerParamTrackWeight);
    weightKnob->setHintToolTip( tr(kTrackerParamTrackWeightHint) );
    weightKnob->setDefaultValue(1.);
    weightKnob->setAnimationEnabled(false);
    weightKnob->setMinimum(0.);
    weightKnob->setMaximum(1.);
    _imp->weight = weightKnob;
#endif

    KnobChoicePtr mmodelKnob = AppManager::createKnob<KnobChoice>(shared_from_this(), tr(kTrackerParamMotionModelLabel), 1, false);
    mmodelKnob->setHintToolTip( tr(kTrackerParamMotionModelHint) );
    mmodelKnob->setName(kTrackerParamMotionModel);
    {
        std::vector<std::string> choices, helps;
        TrackerContext::getMotionModelsAndHelps(true, &choices, &helps);
        mmodelKnob->populateChoices(choices, helps);
    }

    mmodelKnob->setDefaultValue(defMotionModel_i);
    _imp->motionModel = mmodelKnob;

    KnobDoublePtr errKnob = AppManager::createKnob<KnobDouble>(shared_from_this(), tr(kTrackerParamErrorLabel), 1, false);
    errKnob->setName(kTrackerParamError);
    _imp->error = errKnob;

    KnobBoolPtr enableKnob = AppManager::createKnob<KnobBool>(shared_from_this(), tr(kTrackerParamEnabledLabel), 1, false);
    enableKnob->setName(kTrackerParamEnabled);
    enableKnob->setHintToolTip( tr(kTrackerParamEnabledHint) );
    enableKnob->setAnimationEnabled(true);
    enableKnob->setDefaultValue(true);
    _imp->enabled = enableKnob;


    QObject::connect( this, SIGNAL(enabledChanged(int)), _imp->context.lock().get(), SLOT(onMarkerEnabledChanged(int)) );
    boost::shared_ptr<KnobSignalSlotHandler> handler = _imp->center.lock()->getSignalSlotHandler();
    QObject::connect( handler.get(), SIGNAL(keyFrameSet(double,ViewSpec,int,int,bool)), this, SLOT(onCenterKeyframeSet(double,ViewSpec,int,int,bool)) );
    QObject::connect( handler.get(), SIGNAL(keyFrameRemoved(double,ViewSpec,int,int)), this, SLOT(onCenterKeyframeRemoved(double,ViewSpec,int,int)) );
    QObject::connect( handler.get(), SIGNAL(keyFrameMoved(ViewSpec,int,double,double)), this, SLOT(onCenterKeyframeMoved(ViewSpec,int,double,double)) );
    QObject::connect( handler.get(), SIGNAL(multipleKeyFramesSet(std::list<double>,ViewSpec,int,int)), this,
                      SLOT(onCenterKeyframesSet(std::list<double>,ViewSpec,int,int)) );
    QObject::connect( handler.get(), SIGNAL(multipleKeyFramesRemoved(std::list<double>,ViewSpec,int,int)), this,
                      SLOT(onCenterMultipleKeysRemoved(std::list<double>,ViewSpec,int,int)) );
    QObject::connect( handler.get(), SIGNAL(animationRemoved(ViewSpec,int)), this, SLOT(onCenterAnimationRemoved(ViewSpec,int)) );
    QObject::connect( handler.get(), SIGNAL(valueChanged(ViewSpec,int,int)), this, SLOT(onCenterKnobValueChanged(ViewSpec,int,int)) );

    handler = _imp->offset.lock()->getSignalSlotHandler();
    QObject::connect( handler.get(), SIGNAL(valueChanged(ViewSpec,int,int)), this, SLOT(onOffsetKnobValueChanged(ViewSpec,int,int)) );

    handler = _imp->error.lock()->getSignalSlotHandler();
    QObject::connect( handler.get(), SIGNAL(valueChanged(ViewSpec,int,int)), this, SLOT(onErrorKnobValueChanged(ViewSpec,int,int)) );

#ifdef NATRON_TRACK_MARKER_USE_WEIGHT
    handler = _imp->weight.lock()->getSignalSlotHandler();
    QObject::connect( handler.get(), SIGNAL(valueChanged(ViewSpec,int,int)), this, SLOT(onWeightKnobValueChanged(ViewSpec,int,int)) );
#endif

    handler = _imp->motionModel.lock()->getSignalSlotHandler();
    QObject::connect( handler.get(), SIGNAL(valueChanged(ViewSpec,int,int)), this, SLOT(onMotionModelKnobValueChanged(ViewSpec,int,int)) );

    /*handler = _imp->patternBtmLeft->getSignalSlotHandler();
       QObject::connect(handler.get(), SIGNAL(valueChanged(ViewSpec,int,int)), this, SLOT(onPatternBtmLeftKnobValueChanged(int,int)));

       handler = _imp->patternTopLeft->getSignalSlotHandler();
       QObject::connect(handler.get(), SIGNAL(valueChanged(ViewSpec,int,int)), this, SLOT(onPatternTopLeftKnobValueChanged(int,int)));

       handler = _imp->patternTopRight->getSignalSlotHandler();
       QObject::connect(handler.get(), SIGNAL(valueChanged(ViewSpec,int,int)), this, SLOT(onPatternTopRightKnobValueChanged(int,int)));

       handler = _imp->patternBtmRight->getSignalSlotHandler();
       QObject::connect(handler.get(), SIGNAL(valueChanged(ViewSpec,int,int)), this, SLOT(onPatternBtmRightKnobValueChanged(int,int)));
     */

    handler = _imp->searchWindowBtmLeft.lock()->getSignalSlotHandler();
    QObject::connect( handler.get(), SIGNAL(valueChanged(ViewSpec,int,int)), this, SLOT(onSearchBtmLeftKnobValueChanged(ViewSpec,int,int)) );

    handler = _imp->searchWindowTopRight.lock()->getSignalSlotHandler();
    QObject::connect( handler.get(), SIGNAL(valueChanged(ViewSpec,int,int)), this, SLOT(onSearchTopRightKnobValueChanged(ViewSpec,int,int)) );

    handler = _imp->enabled.lock()->getSignalSlotHandler();
    QObject::connect( handler.get(), SIGNAL(valueChanged(ViewSpec,int,int)), this, SLOT(onEnabledValueChanged(ViewSpec,int,int)) );
} // TrackMarker::initializeKnobs

void
TrackMarker::clone(const TrackMarker& other)
{
    TrackMarkerPtr thisShared = shared_from_this();
    TrackerContextPtr context = getContext();

    context->s_trackAboutToClone(thisShared);

    {
        QMutexLocker k(&_imp->trackMutex);
        _imp->trackLabel = other._imp->trackLabel;
        _imp->trackScriptName = other._imp->trackScriptName;
        _imp->userKeyframes = other._imp->userKeyframes;
        _imp->enabled = other._imp->enabled;

        const KnobsVec& knobs = getKnobs();
        KnobsVec::const_iterator itOther = other.getKnobs().begin();
        for (KnobsVec::const_iterator it = knobs.begin(); it != knobs.end(); ++it, ++itOther) {
            (*it)->clone(*itOther);
        }
    }

    context->s_trackCloned(thisShared);
}

void
TrackMarker::load(const TrackSerialization& serialization)
{
    QMutexLocker k(&_imp->trackMutex);

    _imp->trackLabel = serialization._label;
    _imp->trackScriptName = serialization._scriptName;
    const KnobsVec& knobs = getKnobs();

    for (std::list<KnobSerializationPtr>::const_iterator it = serialization._knobs.begin(); it != serialization._knobs.end(); ++it) {
        for (KnobsVec::const_iterator it2 = knobs.begin(); it2 != knobs.end(); ++it2) {
            if ( (*it2)->getName() == (*it)->getName() ) {
                (*it2)->blockValueChanges();
                (*it2)->clone( (*it)->getKnob() );
                (*it2)->unblockValueChanges();
                break;
            }
        }
    }
    for (std::list<int>::const_iterator it = serialization._userKeys.begin(); it != serialization._userKeys.end(); ++it) {
        _imp->userKeyframes.insert(*it);
    }
}

void
TrackMarker::save(TrackSerialization* serialization) const
{
    QMutexLocker k(&_imp->trackMutex);

    serialization->_isPM = (dynamic_cast<const TrackMarkerPM*>(this) != 0);
    serialization->_label = _imp->trackLabel;
    serialization->_scriptName = _imp->trackScriptName;
    KnobsVec knobs = getKnobs_mt_safe();
    for (KnobsVec::const_iterator it = knobs.begin(); it != knobs.end(); ++it) {
        KnobSerializationPtr s( new KnobSerialization(*it) );
        serialization->_knobs.push_back(s);
    }
    for (std::set<int>::const_iterator it = _imp->userKeyframes.begin(); it != _imp->userKeyframes.end(); ++it) {
        serialization->_userKeys.push_back(*it);
    }
}

TrackerContextPtr
TrackMarker::getContext() const
{
    return _imp->context.lock();
}

bool
TrackMarker::setScriptName(const std::string& name)
{
    ///called on the main-thread only
    assert( QThread::currentThread() == qApp->thread() );

    if ( name.empty() ) {
        return false;
    }

    std::string currentName;
    {
        QMutexLocker l(&_imp->trackMutex);
        currentName = _imp->trackScriptName;
    }


    std::string cpy = NATRON_PYTHON_NAMESPACE::makeNameScriptFriendly(name);

    if ( cpy.empty() || cpy == currentName) {
        return false;
    }

    TrackMarkerPtr existingItem = getContext()->getMarkerByName(name);
    if ( existingItem && (existingItem.get() != this) ) {
        return false;
    }

    TrackMarkerPtr thisShared = shared_from_this();
    if (!currentName.empty()) {
        getContext()->removeItemAsPythonField(thisShared);
    }

    {
        QMutexLocker l(&_imp->trackMutex);
        _imp->trackScriptName = cpy;
    }

    getContext()->declareItemAsPythonField(thisShared);

    return true;
}

std::string
TrackMarker::getScriptName_mt_safe() const
{
    QMutexLocker l(&_imp->trackMutex);

    return _imp->trackScriptName;
}

void
TrackMarker::setLabel(const std::string& label)
{
    QMutexLocker l(&_imp->trackMutex);

    _imp->trackLabel = label;
}

std::string
TrackMarker::getLabel() const
{
    QMutexLocker l(&_imp->trackMutex);

    return _imp->trackLabel;
}

KnobDoublePtr
TrackMarker::getSearchWindowBottomLeftKnob() const
{
    return _imp->searchWindowBtmLeft.lock();
}

KnobDoublePtr
TrackMarker::getSearchWindowTopRightKnob() const
{
    return _imp->searchWindowTopRight.lock();
}

KnobDoublePtr
TrackMarker::getPatternTopLeftKnob() const
{
    return _imp->patternTopLeft.lock();
}

KnobDoublePtr
TrackMarker::getPatternTopRightKnob() const
{
    return _imp->patternTopRight.lock();
}

KnobDoublePtr
TrackMarker::getPatternBtmRightKnob() const
{
    return _imp->patternBtmRight.lock();
}

KnobDoublePtr
TrackMarker::getPatternBtmLeftKnob() const
{
    return _imp->patternBtmLeft.lock();
}

#ifdef NATRON_TRACK_MARKER_USE_WEIGHT
KnobDoublePtr
TrackMarker::getWeightKnob() const
{
    return _imp->weight.lock();
}

#endif

KnobDoublePtr
TrackMarker::getCenterKnob() const
{
    return _imp->center.lock();
}

KnobDoublePtr
TrackMarker::getOffsetKnob() const
{
    return _imp->offset.lock();
}

KnobDoublePtr
TrackMarker::getErrorKnob() const
{
    return _imp->error.lock();
}

KnobChoicePtr
TrackMarker::getMotionModelKnob() const
{
    return _imp->motionModel.lock();
}

KnobBoolPtr
TrackMarker::getEnabledKnob() const
{
    return _imp->enabled.lock();
}

bool
TrackMarker::isUserKeyframe(int time) const
{
    QMutexLocker k(&_imp->trackMutex);

    return _imp->userKeyframes.find(time) != _imp->userKeyframes.end();
}

int
TrackMarker::getPreviousKeyframe(int time) const
{
    QMutexLocker k(&_imp->trackMutex);

    for (std::set<int>::const_reverse_iterator it = _imp->userKeyframes.rbegin(); it != _imp->userKeyframes.rend(); ++it) {
        if (*it < time) {
            return *it;
        }
    }

    return INT_MIN;
}

int
TrackMarker::getNextKeyframe( int time) const
{
    QMutexLocker k(&_imp->trackMutex);

    for (std::set<int>::const_iterator it = _imp->userKeyframes.begin(); it != _imp->userKeyframes.end(); ++it) {
        if (*it > time) {
            return *it;
        }
    }

    return INT_MAX;
}

void
TrackMarker::getUserKeyframes(std::set<int>* keyframes) const
{
    QMutexLocker k(&_imp->trackMutex);

    *keyframes = _imp->userKeyframes;
}

void
TrackMarker::getCenterKeyframes(std::set<double>* keyframes) const
{
    CurvePtr curve = _imp->center.lock()->getCurve(ViewSpec(0), 0);

    assert(curve);
    KeyFrameSet keys = curve->getKeyFrames_mt_safe();
    for (KeyFrameSet::iterator it = keys.begin(); it != keys.end(); ++it) {
        keyframes->insert( it->getTime() );
    }
}

bool
TrackMarker::isEnabled(double time) const
{
    return _imp->enabled.lock()->getValueAtTime(time, 0, ViewSpec::current(), true, true /*byPassMaster*/);
}

void
TrackMarker::setEnabledAtTime(double time,
                              bool enabled)
{
    KnobBoolPtr knob = _imp->enabled.lock();

    if (!knob) {
        return;
    }
    knob->setValueAtTime(time, enabled, ViewSpec::all(), 0);
}

AnimationLevelEnum
TrackMarker::getEnabledNessAnimationLevel() const
{
    return _imp->enabled.lock()->getAnimationLevel(0);
}

void
TrackMarker::setMotionModelFromGui(int index)
{
    KnobChoicePtr knob = _imp->motionModel.lock();

    if (!knob) {
        return;
    }


    KeyFrame k;
    std::pair<int, KnobIPtr> master = knob->getMaster(0);
    if (master.second) {
        knob->unSlave(0, true);
    }
    knob->onValueChanged(index, ViewSpec::all(), 0, eValueChangedReasonNatronGuiEdited, &k);
    if (master.second) {
        master.second->cloneAndUpdateGui(knob);
        knob->slaveTo(0, master.second, master.first);
    }
}

void
TrackMarker::setEnabledFromGui(double /*time*/,
                               bool enabled)
{
    KnobBoolPtr knob = _imp->enabled.lock();

    if (!knob) {
        return;
    }


    KeyFrame k;
    std::pair<int, KnobIPtr> master = knob->getMaster(0);
    if (master.second) {
        knob->unSlave(0, true);
    }
    knob->onValueChanged(enabled, ViewSpec::all(), 0, eValueChangedReasonNatronGuiEdited, &k);
    if (master.second) {
        master.second->cloneAndUpdateGui(knob);
        knob->slaveTo(0, master.second, master.first);
    }

    getContext()->solveTransformParamsIfAutomatic();
}

void
TrackMarker::onEnabledValueChanged(ViewSpec,
                                   int /*dimension*/,
                                   int reason)
{
    Q_EMIT enabledChanged(reason);
}

int
TrackMarker::getReferenceFrame(int time,
                               int frameStep) const
{
    QMutexLocker k(&_imp->trackMutex);
    std::set<int>::iterator upper = _imp->userKeyframes.upper_bound(time);

    if ( upper == _imp->userKeyframes.end() ) {
        //all keys are lower than time, pick the last one
        if ( !_imp->userKeyframes.empty() ) {
            return *_imp->userKeyframes.rbegin();
        }

        // no keyframe - use the previous/next as reference
        return time - frameStep;
    } else {
        if ( upper == _imp->userKeyframes.begin() ) {
            ///all keys are greater than time
            return *upper;
        }

        int upperKeyFrame = *upper;
        ///If we find "time" as a keyframe, then use it
        --upper;

        int lowerKeyFrame = *upper;

        if (lowerKeyFrame == time) {
            return time;
        }

        /// return the nearest from time
        return (time - lowerKeyFrame) < (upperKeyFrame - time) ? lowerKeyFrame : upperKeyFrame;
    }
}

void
TrackMarker::resetCenter()
{
    TrackerContextPtr context = getContext();

    assert(context);
    NodePtr input = context->getNode()->getInput(0);
    if (input) {
        SequenceTime time = input->getApp()->getTimeLine()->currentFrame();
        RenderScale scale;
        scale.x = scale.y = 1;
        RectD rod;
        bool isProjectFormat;
        StatusEnum stat = input->getEffectInstance()->getRegionOfDefinition_public(input->getHashValue(), time, scale, ViewIdx(0), &rod, &isProjectFormat);
        Point center;
        center.x = 0;
        center.y = 0;
        if (stat == eStatusOK) {
            center.x = (rod.x1 + rod.x2) / 2.;
            center.y = (rod.y1 + rod.y2) / 2.;
        }

        KnobDoublePtr centerKnob = getCenterKnob();
        centerKnob->setValue(center.x, ViewSpec::current(), 0);
        centerKnob->setValue(center.y, ViewSpec::current(), 1);
    }
}

enum DeleteKnobAnimationEnum
{
    eDeleteKnobAnimationAll,
    eDeleteKnobAnimationBeforeTime,
    eDeleteKnobAnimationAfterTime
};

static void
deleteKnobAnimation(const std::set<int>& userKeyframes,
                    const KnobIPtr& knob,
                    DeleteKnobAnimationEnum type,
                    int currentTime)
{
    for (int i = 0; i < knob->getDimension(); ++i) {
        CurvePtr curve = knob->getCurve(ViewSpec(0), i);
        assert(curve);
        KeyFrameSet keys = curve->getKeyFrames_mt_safe();
        std::list<double> toRemove;
        switch (type) {
        case eDeleteKnobAnimationAll: {
            for (KeyFrameSet::iterator it = keys.begin(); it != keys.end(); ++it) {
                std::set<int>::iterator found = userKeyframes.find( (int)it->getTime() );
                if ( found == userKeyframes.end() ) {
                    toRemove.push_back( it->getTime() );
                }
            }
            break;
        }
        case eDeleteKnobAnimationBeforeTime: {
            for (KeyFrameSet::iterator it = keys.begin(); it != keys.end(); ++it) {
                if (it->getTime() >= currentTime) {
                    break;
                }
                std::set<int>::iterator found = userKeyframes.find( (int)it->getTime() );
                if ( found == userKeyframes.end() ) {
                    toRemove.push_back( it->getTime() );
                }
            }
            break;
        }
        case eDeleteKnobAnimationAfterTime: {
            for (KeyFrameSet::reverse_iterator it = keys.rbegin(); it != keys.rend(); ++it) {
                if (it->getTime() <= currentTime) {
                    break;
                }
                std::set<int>::iterator found = userKeyframes.find( (int)it->getTime() );
                if ( found == userKeyframes.end() ) {
                    toRemove.push_back( it->getTime() );
                }
            }
            break;
        }
        }
        knob->deleteValuesAtTime(eCurveChangeReasonInternal, toRemove, ViewSpec::all(), i, true);
    }
}

void
TrackMarker::clearAnimation()
{
    std::set<int> userKeyframes;

    getUserKeyframes(&userKeyframes);

    KnobIPtr offsetKnob = getOffsetKnob();
    assert(offsetKnob);
    deleteKnobAnimation(userKeyframes, offsetKnob, eDeleteKnobAnimationAll, 0);

    KnobIPtr centerKnob = getCenterKnob();
    assert(centerKnob);
    deleteKnobAnimation(userKeyframes, centerKnob, eDeleteKnobAnimationAll, 0);

    KnobIPtr errorKnob = getErrorKnob();
    assert(errorKnob);
    deleteKnobAnimation(userKeyframes, errorKnob, eDeleteKnobAnimationAll, 0);
}

void
TrackMarker::clearAnimationBeforeTime(int time)
{
    std::set<int> userKeyframes;

    getUserKeyframes(&userKeyframes);

    KnobIPtr offsetKnob = getOffsetKnob();
    assert(offsetKnob);
    deleteKnobAnimation(userKeyframes, offsetKnob, eDeleteKnobAnimationBeforeTime, time);

    KnobIPtr centerKnob = getCenterKnob();
    assert(centerKnob);
    deleteKnobAnimation(userKeyframes, centerKnob, eDeleteKnobAnimationBeforeTime, time);

    KnobIPtr errorKnob = getErrorKnob();
    assert(errorKnob);
    deleteKnobAnimation(userKeyframes, errorKnob, eDeleteKnobAnimationBeforeTime, time);
}

void
TrackMarker::clearAnimationAfterTime(int time)
{
    std::set<int> userKeyframes;

    getUserKeyframes(&userKeyframes);

    KnobIPtr offsetKnob = getOffsetKnob();
    assert(offsetKnob);
    deleteKnobAnimation(userKeyframes, offsetKnob, eDeleteKnobAnimationAfterTime, time);

    KnobIPtr centerKnob = getCenterKnob();
    assert(centerKnob);
    deleteKnobAnimation(userKeyframes, centerKnob, eDeleteKnobAnimationAfterTime, time);

    KnobIPtr errorKnob = getErrorKnob();
    assert(errorKnob);
    deleteKnobAnimation(userKeyframes, errorKnob, eDeleteKnobAnimationAfterTime, time);
}

void
TrackMarker::resetOffset()
{
    KnobDoublePtr knob = getOffsetKnob();

    for (int i = 0; i < knob->getDimension(); ++i) {
        knob->resetToDefaultValue(i);
    }
}

void
TrackMarker::resetTrack()
{
    Point curCenter;
    KnobDoublePtr knob = getCenterKnob();

    curCenter.x = knob->getValue(0);
    curCenter.y = knob->getValue(1);

    EffectInstancePtr effect = getContext()->getNode()->getEffectInstance();
    effect->beginChanges();

    const KnobsVec& knobs = getKnobs();
    for (KnobsVec::const_iterator it = knobs.begin(); it != knobs.end(); ++it) {
        if (*it != knob) {
            for (int i = 0; i < (*it)->getDimension(); ++i) {
                (*it)->resetToDefaultValue(i);
            }
        } else {
            for (int i = 0; i < (*it)->getDimension(); ++i) {
                (*it)->removeAnimation(ViewSpec::current(), i);
            }
            knob->setValue(curCenter.x, ViewSpec::current(), 0);
            knob->setValue(curCenter.y, ViewSpec::current(), 1);
        }
    }
    effect->endChanges();
    removeAllUserKeyframes();
}

void
TrackMarker::removeAllUserKeyframes()
{
    {
        QMutexLocker k(&_imp->trackMutex);
        _imp->userKeyframes.clear();
    }
    getContext()->s_allKeyframesRemovedOnTrack( shared_from_this() );
}

void
TrackMarker::setKeyFrameOnCenterAndPatternAtTime(int time)
{
    KnobDoublePtr center = _imp->center.lock();

    for (int i = 0; i < center->getDimension(); ++i) {
        double v = center->getValueAtTime(time, i);
        center->setValueAtTime(time, v, ViewSpec::all(), i);
    }

    KnobDoublePtr patternCorners[4] = {_imp->patternBtmLeft.lock(), _imp->patternTopLeft.lock(), _imp->patternTopRight.lock(), _imp->patternBtmRight.lock()};
    for (int c = 0; c < 4; ++c) {
        KnobDoublePtr k = patternCorners[c];
        for (int i = 0; i < k->getDimension(); ++i) {
            double v = k->getValueAtTime(time, i);
            k->setValueAtTime(time, v, ViewSpec::all(), i);
        }
    }
}

void
TrackMarker::setUserKeyframe(int time)
{
    {
        QMutexLocker k(&_imp->trackMutex);
        _imp->userKeyframes.insert(time);
    }
    getContext()->s_keyframeSetOnTrack(shared_from_this(), time);
}

void
TrackMarker::removeUserKeyframe(int time)
{
    bool emitSignal = false;
    {
        QMutexLocker k(&_imp->trackMutex);
        std::set<int>::iterator found = _imp->userKeyframes.find(time);
        if ( found != _imp->userKeyframes.end() ) {
            _imp->userKeyframes.erase(found);
            emitSignal = true;
        }
    }

    if (emitSignal) {
        getContext()->s_keyframeRemovedOnTrack(shared_from_this(), time);
    }
}

void
TrackMarker::onCenterKeyframeSet(double time,
                                 ViewSpec /*view*/,
                                 int /*dimension*/,
                                 int /*reason*/,
                                 bool added)
{
    if (!_imp->trackingStartedCount) {
        if (added) {
            getContext()->s_keyframeSetOnTrackCenter(shared_from_this(), time);
        }
    } else {
        if (added) {
            _imp->keyframesAddedWhileTracking.push_back(time);
        }
    }
}

void
TrackMarker::onCenterKeyframeRemoved(double time,
                                     ViewSpec /*view*/,
                                     int /*dimension*/,
                                     int /*reason*/)
{
    getContext()->s_keyframeRemovedOnTrackCenter(shared_from_this(), time);
}

void
TrackMarker::onCenterMultipleKeysRemoved(const std::list<double>& times,
                                         ViewSpec /*view*/,
                                         int /*dimension*/,
                                         int /*reason*/)
{
    getContext()->s_multipleKeyframesRemovedOnTrackCenter(shared_from_this(), times);
}

void
TrackMarker::onCenterKeyframeMoved(ViewSpec /*view*/,
                                   int /*dimension*/,
                                   double oldTime,
                                   double newTime)
{
    getContext()->s_keyframeRemovedOnTrackCenter(shared_from_this(), oldTime);
    getContext()->s_keyframeSetOnTrackCenter(shared_from_this(), newTime);
}

void
TrackMarker::onCenterKeyframesSet(const std::list<double>& keys,
                                  ViewSpec /*view*/,
                                  int /*dimension*/,
                                  int /*reason*/)
{
    getContext()->s_multipleKeyframesSetOnTrackCenter(shared_from_this(), keys);
}

void
TrackMarker::onCenterAnimationRemoved(ViewSpec /*view*/,
                                      int /*dimension*/)
{
    getContext()->s_allKeyframesRemovedOnTrackCenter( shared_from_this() );
}

void
TrackMarker::onCenterKnobValueChanged(ViewSpec /*view*/,
                                      int dimension,
                                      int reason)
{
    if (!_imp->trackingStartedCount) {
        getContext()->s_centerKnobValueChanged(shared_from_this(), dimension, reason);
    }
}

void
TrackMarker::onOffsetKnobValueChanged(ViewSpec /*view*/,
                                      int dimension,
                                      int reason)
{
    getContext()->s_offsetKnobValueChanged(shared_from_this(), dimension, reason);
}

void
TrackMarker::onErrorKnobValueChanged(ViewSpec /*view*/,
                                     int dimension,
                                     int reason)
{
    if (!_imp->trackingStartedCount) {
        getContext()->s_errorKnobValueChanged(shared_from_this(), dimension, reason);
    }
}

void
TrackMarker::onWeightKnobValueChanged(ViewSpec /*view*/,
                                      int dimension,
                                      int reason)
{
    getContext()->s_weightKnobValueChanged(shared_from_this(), dimension, reason);
}

void
TrackMarker::onMotionModelKnobValueChanged(ViewSpec /*view*/,
                                           int dimension,
                                           int reason)
{
    getContext()->s_motionModelKnobValueChanged(shared_from_this(), dimension, reason);
}


void
TrackMarker::onSearchBtmLeftKnobValueChanged(ViewSpec /*view*/,
                                             int dimension,
                                             int reason)
{
    getContext()->s_searchBtmLeftKnobValueChanged(shared_from_this(), dimension, reason);
}

void
TrackMarker::onSearchTopRightKnobValueChanged(ViewSpec /*view*/,
                                              int dimension,
                                              int reason)
{
    getContext()->s_searchTopRightKnobValueChanged(shared_from_this(), dimension, reason);
}

void
TrackMarker::notifyTrackingStarted()
{
    ++_imp->trackingStartedCount;
    _imp->keyframesAddedWhileTracking.clear();
}

void
TrackMarker::notifyTrackingEnded()
{
    if (_imp->trackingStartedCount) {
        --_imp->trackingStartedCount;
    }

    // Refresh knobs once finished
    if (!_imp->trackingStartedCount) {
        TrackMarkerPtr marker = shared_from_this();
        getContext()->s_errorKnobValueChanged(marker, 0, eValueChangedReasonNatronInternalEdited);
        for (int i = 0; i < 2; ++i) {
            getContext()->s_centerKnobValueChanged(marker, i, eValueChangedReasonNatronInternalEdited);
        }
        if (!_imp->keyframesAddedWhileTracking.empty()) {
            getContext()->s_multipleKeyframesSetOnTrackCenter(marker, _imp->keyframesAddedWhileTracking);
            _imp->keyframesAddedWhileTracking.clear();
        }
    }
}


RectI
TrackMarker::getMarkerImageRoI(int time) const
{
    const unsigned int mipmapLevel = 0;
    Point center, offset;
    KnobDoublePtr centerKnob = getCenterKnob();
    KnobDoublePtr offsetKnob = getOffsetKnob();

    center.x = centerKnob->getValueAtTime(time, 0);
    center.y = centerKnob->getValueAtTime(time, 1);

    offset.x = offsetKnob->getValueAtTime(time, 0);
    offset.y = offsetKnob->getValueAtTime(time, 1);

    RectD roiCanonical;
    KnobDoublePtr swBl = getSearchWindowBottomLeftKnob();
    KnobDoublePtr swTr = getSearchWindowTopRightKnob();

    roiCanonical.x1 = swBl->getValueAtTime(time, 0) + center.x + offset.x;
    roiCanonical.y1 = swBl->getValueAtTime(time, 1) + center.y + offset.y;
    roiCanonical.x2 = swTr->getValueAtTime(time, 0) + center.x + offset.x;
    roiCanonical.y2 = swTr->getValueAtTime(time, 1) + center.y + offset.y;

    RectI roi;
    NodePtr node = getContext()->getNode();
    NodePtr input = node->getInput(0);
    if (!input) {
        return RectI();
    }
    roiCanonical.toPixelEnclosing(mipmapLevel, input ? input->getEffectInstance()->getAspectRatio(-1) : 1., &roi);

    return roi;
}

std::pair<ImagePtr, RectI>
TrackMarker::getMarkerImage(int time,
                            const RectI& roi) const
{
    std::list<ImageComponents> components;

    components.push_back( ImageComponents::getRGBComponents() );

    const unsigned int mipmapLevel = 0;
    assert( !roi.isNull() );

    NodePtr node = getContext()->getNode();
    NodePtr input = node->getInput(0);
    if (!input) {
        return std::make_pair(ImagePtr(), roi);
    }

    AbortableRenderInfoPtr abortInfo = AbortableRenderInfo::create(false, 0);
    const bool isRenderUserInteraction = true;
    const bool isSequentialRender = false;
    AbortableThread* isAbortable = dynamic_cast<AbortableThread*>( QThread::currentThread() );
    if (isAbortable) {
        isAbortable->setAbortInfo( isRenderUserInteraction, abortInfo, node->getEffectInstance() );
    }

    ParallelRenderArgsSetter::CtorArgsPtr tlsArgs(new ParallelRenderArgsSetter::CtorArgs);
    tlsArgs->time = time;
    tlsArgs->view = ViewIdx(0);
    tlsArgs->isRenderUserInteraction = isRenderUserInteraction;
    tlsArgs->isSequential = isSequentialRender;
    tlsArgs->abortInfo = abortInfo;
    tlsArgs->treeRoot = getContext()->getNode();
    tlsArgs->textureIndex = 0;
    tlsArgs->timeline = node->getApp()->getTimeLine();
    tlsArgs->activeRotoPaintNode = NodePtr();
    tlsArgs->activeRotoDrawableItem = RotoDrawableItemPtr();
    tlsArgs->isDoingRotoNeatRender = false;
    tlsArgs->isAnalysis = true;
    tlsArgs->draftMode = true;
    tlsArgs->stats = RenderStatsPtr();
    ParallelRenderArgsSetter frameRenderArgs(tlsArgs);
    RenderScale scale;
    scale.x = scale.y = 1.;
    EffectInstance::RenderRoIArgs args( time,
                                        scale,
                                        mipmapLevel, //mipmaplevel
                                        ViewIdx(0),
                                        false,
                                        roi,
                                        RectD(),
                                        components,
                                        eImageBitDepthFloat,
                                        false,
                                        node->getEffectInstance(),
                                        eStorageModeRAM /*returnOpenGlTex*/,
                                        time);
    std::map<ImageComponents, ImagePtr> planes;
    EffectInstance::RenderRoIRetCode stat = input->getEffectInstance()->renderRoI(args, &planes);

    appPTR->getAppTLS()->cleanupTLSForThread();

    if ( (stat != EffectInstance::eRenderRoIRetCodeOk) || planes.empty() ) {
        return std::make_pair(ImagePtr(), roi);
    }

    return std::make_pair(planes.begin()->second, roi);
} // TrackMarker::getMarkerImage

void
TrackMarker::onKnobSlaved(const KnobIPtr& slave,
                          const KnobIPtr& master,
                          int dimension,
                          bool isSlave)
{
    EffectInstancePtr effect = getContext()->getNode()->getEffectInstance();

    if (effect) {
        effect->onKnobSlaved(slave, master, dimension, isSlave);
    }
}

TrackMarkerPM::TrackMarkerPM(const TrackerContextPtr& context)
    : TrackMarker(context)
{
}

TrackMarkerPM::~TrackMarkerPM()
{
}

void
TrackMarkerPM::onTrackerNodeInputChanged(int /*inputNb*/)
{
    NodePtr thisNode = getContext()->getNode();

    if (thisNode) {
        NodePtr inputNode = thisNode->getInput(0);
        if (inputNode) {
            trackerNode->connectInput(inputNode, 0);
        }
    }
}

bool
TrackMarkerPM::trackMarker(bool forward,
                           int refFrame,
                           int frame)
{
    KnobButtonPtr button;

    if (forward) {
        button = trackNextButton.lock();
    } else {
        button = trackPrevButton.lock();
    }
    KnobIntPtr refFrameK = refFrameKnob.lock();
    refFrameK->setValue(refFrame);

    // Unslave the center knob since the trackerNode will update it, then update the marker center
    KnobDoublePtr center = centerKnob.lock();
    for (int i = 0; i < center->getDimension(); ++i) {
        center->unSlave(i, true);
    }

    trackerNode->getEffectInstance()->onKnobValueChanged_public(button, eValueChangedReasonNatronInternalEdited, frame, ViewIdx(0),
                                                                true);

    KnobDoublePtr markerCenter = getCenterKnob();
    // The TrackerPM plug-in has set a keyframe at the refFrame and frame, copy them
    bool ret = true;
    double centerPoint[2];
    for (int i = 0; i < center->getDimension(); ++i) {
        {
            int index = center->getKeyFrameIndex(ViewSpec::current(), i, frame);
            if (index != -1) {
                centerPoint[i] = center->getValueAtTime(frame, i);
                markerCenter->setValueAtTime(frame, centerPoint[i], ViewSpec::current(), i);
            } else {
                // No keyframe at this time: tracking failed
                ret = false;
                break;
            }
        }
        {
            int index = center->getKeyFrameIndex(ViewSpec::current(), i, refFrame);
            if (index != -1) {
                double value = center->getValueAtTime(refFrame, i);
                markerCenter->setValueAtTime(refFrame, value, ViewSpec::current(), i);
            }
        }
    }

    // Convert the correlation score of the TrackerPM to the error
    if (ret) {
        KnobDoublePtr markerError = getErrorKnob();
        KnobDoublePtr correlation = correlationScoreKnob.lock();
        {
            int index = correlation->getKeyFrameIndex(ViewSpec::current(), 0, frame);
            if (index != -1) {
                // The error is estimated as a percentage of the correlation across the number of pixels in the pattern window
                KnobDoublePtr  pBtmLeft = patternBtmLeftKnob.lock();
                KnobDoublePtr  pTopRight = patternTopRightKnob.lock();
                Point btmLeft, topRight;

                btmLeft.x = pBtmLeft->getValueAtTime(frame, 0);
                btmLeft.y = pBtmLeft->getValueAtTime(frame, 1);

                topRight.x = pTopRight->getValueAtTime(frame, 0);
                topRight.y = pTopRight->getValueAtTime(frame, 1);


                double areaPixels = (topRight.x - btmLeft.x) * (topRight.y - btmLeft.y);
                NodePtr trackerInput = trackerNode->getInput(0);
                if (trackerInput) {
                    ImageComponents comps = trackerInput->getEffectInstance()->getComponents(-1);
                    areaPixels *= comps.getNumComponents();
                }

                double value = correlation->getValueAtTime(frame, 0);

                // Convert to a percentage
                value /= areaPixels;

                markerError->setValueAtTime(frame, value, ViewSpec::current(), 0);
            }
        }
    }

    for (int i = 0; i < center->getDimension(); ++i) {
        center->slaveTo(i, markerCenter, i);
    }

    return ret;
} // TrackMarkerPM::trackMarker

template <typename T>
boost::shared_ptr<T>
getNodeKnob(const NodePtr& node,
            const std::string& scriptName)
{
    KnobIPtr knob = node->getKnobByName(scriptName);

    assert(knob);
    if (!knob) {
        return boost::shared_ptr<T>();
    }
    boost::shared_ptr<T> ret = boost::dynamic_pointer_cast<T>(knob);
    assert(ret);

    return ret;
}

void
TrackMarkerPM::initializeKnobs()
{
    TrackMarker::initializeKnobs();
    NodePtr thisNode = getContext()->getNode();
    QObject::connect( getContext().get(), SIGNAL(onNodeInputChanged(int)), this, SLOT(onTrackerNodeInputChanged(int)) );
    NodePtr node;
    {
        CreateNodeArgs args( PLUGINID_OFX_TRACKERPM, NodeCollectionPtr() );
        args.setProperty<bool>(kCreateNodeArgsPropOutOfProject, true);
        args.setProperty<bool>(kCreateNodeArgsPropNoNodeGUI, true);
        args.setProperty<std::string>(kCreateNodeArgsPropNodeInitialName, "TrackerPMNode");

        node = getContext()->getNode()->getApp()->createNode(args);
        if (!node) {
            throw std::runtime_error("Couldn't create plug-in " PLUGINID_OFX_TRACKERPM);
        }
        if (thisNode) {
            NodePtr inputNode = thisNode->getInput(0);
            if (inputNode) {
                node->connectInput(inputNode, 0);
            }
        }
        trackerNode = node;
    }

    trackPrevButton = getNodeKnob<KnobButton>(node, kTrackerPMParamTrackingPrevious);
    trackNextButton = getNodeKnob<KnobButton>(node, kTrackerPMParamTrackingNext);
    KnobDoublePtr center = getNodeKnob<KnobDouble>(node, kTrackerPMParamTrackingCenterPoint);
    centerKnob = center;
    // Slave the center knob and unslave when tracking
    for (int i = 0; i < center->getDimension(); ++i) {
        center->slaveTo(i, getCenterKnob(), i);
    }

    KnobDoublePtr offset = getNodeKnob<KnobDouble>(node, kTrackerPMParamTrackingOffset);

    // Slave the offset knob
    for (int i = 0; i < offset->getDimension(); ++i) {
        offset->slaveTo(i, getOffsetKnob(), i);
    }
    offsetKnob = offset;

    // Ref frame is set for each
    refFrameKnob = getNodeKnob<KnobInt>(node, kTrackerPMParamTrackingReferenceFrame);

    // Enable reference frame
    KnobBoolPtr enableRefFrameKnob = getNodeKnob<KnobBool>(node, kTrackerPMParamTrackingEnableReferenceFrame);
    enableRefFrameKnob->setValue(true);

    KnobChoicePtr scoreType = getNodeKnob<KnobChoice>(node, kTrackerPMParamScore);
    scoreType->slaveTo(0, getContext()->getCorrelationScoreTypeKnob(), 0);
    scoreTypeKnob = scoreType;

    KnobDoublePtr correlationScore = getNodeKnob<KnobDouble>(node, kTrackerPMParamTrackingCorrelationScore);
    correlationScoreKnob = correlationScore;

    KnobDoublePtr patternBtmLeft = getNodeKnob<KnobDouble>(node, kTrackerPMParamTrackingPatternBoxBtmLeft);
    patternBtmLeftKnob = patternBtmLeft;

    // Slave the search window and pattern of the node to the parameters of the marker
    for (int i = 0; i < patternBtmLeft->getDimension(); ++i) {
        patternBtmLeft->slaveTo(i, getPatternBtmLeftKnob(), i);
    }
    KnobDoublePtr patternTopRight = getNodeKnob<KnobDouble>(node, kTrackerPMParamTrackingPatternBoxTopRight);
    patternTopRightKnob = patternTopRight;
    for (int i = 0; i < patternTopRight->getDimension(); ++i) {
        patternTopRight->slaveTo(i, getPatternTopRightKnob(), i);
    }

    KnobDoublePtr searchWindowBtmLeft = getNodeKnob<KnobDouble>(node, kTrackerPMParamTrackingSearchBoxBtmLeft);
    searchWindowBtmLeftKnob = searchWindowBtmLeft;
    for (int i = 0; i < searchWindowBtmLeft->getDimension(); ++i) {
        searchWindowBtmLeft->slaveTo(i, getSearchWindowBottomLeftKnob(), i);
    }

    KnobDoublePtr searchWindowTopRight = getNodeKnob<KnobDouble>(node, kTrackerPMParamTrackingSearchBoxTopRight);
    searchWindowTopRightKnob = searchWindowTopRight;
    for (int i = 0; i < searchWindowTopRight->getDimension(); ++i) {
        searchWindowTopRight->slaveTo(i, getSearchWindowTopRightKnob(), i);
    }
} // TrackMarkerPM::initializeKnobs


NATRON_NAMESPACE_EXIT;

NATRON_NAMESPACE_USING;
#include "moc_TrackMarker.cpp"<|MERGE_RESOLUTION|>--- conflicted
+++ resolved
@@ -140,27 +140,17 @@
 void
 TrackMarker::initializeKnobs()
 {
-<<<<<<< HEAD
     TrackerContextPtr context = _imp->context.lock();
     KnobIntPtr defPatternSizeKnob = context->getDefaultMarkerPatternWinSizeKnob();
     KnobIntPtr defSearchSizeKnob = context->getDefaultMarkerSearchWinSizeKnob();
-=======
-    boost::shared_ptr<TrackerContext> context = _imp->context.lock();
-    boost::shared_ptr<KnobInt> defPatternSizeKnob = context->getDefaultMarkerPatternWinSizeKnob();
-    boost::shared_ptr<KnobInt> defSearchSizeKnob = context->getDefaultMarkerSearchWinSizeKnob();
-    boost::shared_ptr<KnobChoice> defMotionModelKnob = context->getDefaultMotionModelKnob();
->>>>>>> f9e11730
+    KnobChoicePtr defMotionModelKnob = context->getDefaultMotionModelKnob();
 
     double patternHalfSize = defPatternSizeKnob->getValue() / 2.;
     double searchHalfSize = defSearchSizeKnob->getValue() / 2.;
 
-<<<<<<< HEAD
+    int defMotionModel_i = defMotionModelKnob->getValue();
+
     KnobDoublePtr swbbtmLeft = AppManager::createKnob<KnobDouble>(shared_from_this(), tr(kTrackerParamSearchWndBtmLeftLabel), 2, false);
-=======
-    int defMotionModel_i = defMotionModelKnob->getValue();
-
-    boost::shared_ptr<KnobDouble> swbbtmLeft = AppManager::createKnob<KnobDouble>(this, tr(kTrackerParamSearchWndBtmLeftLabel), 2, false);
->>>>>>> f9e11730
 
     swbbtmLeft->setName(kTrackerParamSearchWndBtmLeft);
     swbbtmLeft->setDefaultValue(-searchHalfSize, 0);
