# ***** BEGIN LICENSE BLOCK *****
# This file is part of Natron <http://www.natron.fr/>,
# Copyright (C) 2016 INRIA and Alexandre Gauthier-Foichat
#
# Natron is free software: you can redistribute it and/or modify
# it under the terms of the GNU General Public License as published by
# the Free Software Foundation; either version 2 of the License, or
# (at your option) any later version.
#
# Natron is distributed in the hope that it will be useful,
# but WITHOUT ANY WARRANTY; without even the implied warranty of
# MERCHANTABILITY or FITNESS FOR A PARTICULAR PURPOSE.  See the
# GNU General Public License for more details.
#
# You should have received a copy of the GNU General Public License
# along with Natron.  If not, see <http://www.gnu.org/licenses/gpl-2.0.html>
# ***** END LICENSE BLOCK *****

TARGET = Engine
TEMPLATE = lib
CONFIG += staticlib
CONFIG += moc
CONFIG += boost qt cairo python shiboken pyside 
QT += core network
greaterThan(QT_MAJOR_VERSION, 4): QT += concurrent

!noexpat: CONFIG += expat

# Do not uncomment the following: pyside requires QtGui, because PySide/QtCore/pyside_qtcore_python.h includes qtextdocument.h
#QT -= gui

<<<<<<< HEAD
CONFIG += libmv-flags openmvg-flags
=======
CONFIG += libmv-flags openmvg-flags glad-flags
>>>>>>> f47de4b4

include(../global.pri)

log {
    DEFINES += NATRON_LOG
}

precompile_header {
  #message("Using precompiled header")
  # Use Precompiled headers (PCH)
  # we specify PRECOMPILED_DIR, or qmake places precompiled headers in Natron/c++.pch, thus blocking the creation of the Unix executable
  PRECOMPILED_DIR = pch
  PRECOMPILED_HEADER = pch.h
}

#OpenFX C api includes and OpenFX c++ layer includes that are located in the submodule under /libs/OpenFX
INCLUDEPATH += $$PWD/../libs/OpenFX/include
DEPENDPATH  += $$PWD/../libs/OpenFX/include
INCLUDEPATH += $$PWD/../libs/OpenFX_extensions
DEPENDPATH  += $$PWD/../libs/OpenFX_extensions
INCLUDEPATH += $$PWD/../libs/OpenFX/HostSupport/include
DEPENDPATH  += $$PWD/../libs/OpenFX/HostSupport/include
INCLUDEPATH += $$PWD/..
INCLUDEPATH += $$PWD/../Global
INCLUDEPATH += $$PWD/../libs/SequenceParsing

INCLUDEPATH += $$PWD/../google-breakpad/src

# hoedown
INCLUDEPATH += $$PWD/../libs/hoedown/src

#To overcome wrongly generated #include <...> by shiboken
INCLUDEPATH += $$PWD
INCLUDEPATH += $$PWD/NatronEngine
DEPENDPATH += $$PWD/NatronEngine
DEPENDPATH += $$PWD/../Global

SOURCES += \
    AbortableRenderInfo.cpp \
    AppInstance.cpp \
    AppManager.cpp \
    AppManagerPrivate.cpp \
    Backdrop.cpp \
    Bezier.cpp \
    BezierCP.cpp \
    BlockingBackgroundRender.cpp \
    Cache.cpp \
    CLArgs.cpp \
    CoonsRegularization.cpp \
    Curve.cpp \
    CurveSerialization.cpp \
    DiskCacheNode.cpp \
    Dot.cpp \
    EffectInstance.cpp \
    EffectInstancePrivate.cpp \
    EffectInstanceRenderRoI.cpp \
    ExistenceCheckThread.cpp \
    FileDownloader.cpp \
    FileSystemModel.cpp \
    FitCurve.cpp \
    FrameEntry.cpp \
    FrameKey.cpp \
    FrameParamsSerialization.cpp \
    FStreamsSupport.cpp \
    GroupInput.cpp \
    GroupOutput.cpp \
    Hash64.cpp \
    HistogramCPU.cpp \
    HostOverlaySupport.cpp \
    Image.cpp \
    ImageConvert.cpp \
    ImageCopyChannels.cpp \
    ImageComponents.cpp \
    ImageKey.cpp \
    ImageMaskMix.cpp \
    ImageParamsSerialization.cpp \
    Interpolation.cpp \
    JoinViewsNode.cpp \
    Knob.cpp \
    KnobSerialization.cpp \
    KnobFactory.cpp \
    KnobFile.cpp \
    KnobTypes.cpp \
    LibraryBinary.cpp \
    Log.cpp \
    Lut.cpp \
    MemoryFile.cpp \
    Node.cpp \
    NodeGroup.cpp \
    NodeMetadata.cpp \
    NonKeyParams.cpp \
    NonKeyParamsSerialization.cpp \
    NodeSerialization.cpp \
    NodeGroupSerialization.cpp \
    NoOpBase.cpp \
    OfxClipInstance.cpp \
    OfxHost.cpp \
    OfxImageEffectInstance.cpp \
    OfxEffectInstance.cpp \
    OfxMemory.cpp \
    OfxOverlayInteract.cpp \
    OfxParamInstance.cpp \
    OneViewNode.cpp \
    OutputEffectInstance.cpp \
    OutputSchedulerThread.cpp \
    ParallelRenderArgs.cpp \
    Plugin.cpp \
    PluginMemory.cpp \
    PrecompNode.cpp \
    ProcessHandler.cpp \
    Project.cpp \
    ProjectPrivate.cpp \
    ProjectSerialization.cpp \
    PyAppInstance.cpp \
    PyNodeGroup.cpp \
    PyNode.cpp \
    PyParameter.cpp \
    PyRoto.cpp \
    PySideCompat.cpp \
    PyTracker.cpp \
    ReadNode.cpp \
    RectD.cpp \
    RectI.cpp \
    RenderStats.cpp \
    RotoContext.cpp \
    RotoDrawableItem.cpp \
    RotoItem.cpp \
    RotoLayer.cpp \
    RotoPaint.cpp \
    RotoPaintInteract.cpp \
    RotoSmear.cpp \
    RotoStrokeItem.cpp \
    RotoUndoCommand.cpp \
    ScriptObject.cpp \
    Settings.cpp \
    StandardPaths.cpp \
    StringAnimationManager.cpp \
    Texture.cpp \
    TextureRect.cpp \
    ThreadPool.cpp \
    TimeLine.cpp \
    Timer.cpp \
    TrackerContext.cpp \
    TrackerContextPrivate.cpp \
    TrackerFrameAccessor.cpp \
    TrackMarker.cpp \
    TrackerNode.cpp \
<<<<<<< HEAD
=======
    TrackerNodeInteract.cpp \
    TrackerUndoCommand.cpp \
>>>>>>> f47de4b4
    TLSHolder.cpp \
    Transform.cpp \
    ViewerInstance.cpp \
    WriteNode.cpp \
    Markdown.cpp \
    ../Global/glad_source.c \
    ../Global/ProcInfo.cpp \
    ../libs/SequenceParsing/SequenceParsing.cpp \
    NatronEngine/natronengine_module_wrapper.cpp \
    NatronEngine/natron_namespace_wrapper.cpp \
    NatronEngine/app_wrapper.cpp \
    NatronEngine/effect_wrapper.cpp \
    NatronEngine/intparam_wrapper.cpp \
    NatronEngine/param_wrapper.cpp \
    NatronEngine/doubleparam_wrapper.cpp \
    NatronEngine/colortuple_wrapper.cpp \
    NatronEngine/double2dparam_wrapper.cpp \
    NatronEngine/double2dtuple_wrapper.cpp \
    NatronEngine/double3dparam_wrapper.cpp \
    NatronEngine/double3dtuple_wrapper.cpp \
    NatronEngine/int2dparam_wrapper.cpp \
    NatronEngine/int2dtuple_wrapper.cpp \
    NatronEngine/int3dparam_wrapper.cpp \
    NatronEngine/int3dtuple_wrapper.cpp \
    NatronEngine/colorparam_wrapper.cpp \
    NatronEngine/booleanparam_wrapper.cpp \
    NatronEngine/buttonparam_wrapper.cpp \
    NatronEngine/choiceparam_wrapper.cpp \
    NatronEngine/fileparam_wrapper.cpp \
    NatronEngine/outputfileparam_wrapper.cpp \
    NatronEngine/stringparam_wrapper.cpp \
    NatronEngine/stringparambase_wrapper.cpp \
    NatronEngine/pathparam_wrapper.cpp \
    NatronEngine/animatedparam_wrapper.cpp \
    NatronEngine/parametricparam_wrapper.cpp \
    NatronEngine/group_wrapper.cpp \
    NatronEngine/beziercurve_wrapper.cpp \
    NatronEngine/itembase_wrapper.cpp \
    NatronEngine/imagelayer_wrapper.cpp \
    NatronEngine/layer_wrapper.cpp \
    NatronEngine/roto_wrapper.cpp \
    NatronEngine/track_wrapper.cpp \
    NatronEngine/tracker_wrapper.cpp \
    NatronEngine/groupparam_wrapper.cpp \
    NatronEngine/pageparam_wrapper.cpp \
    NatronEngine/appsettings_wrapper.cpp \
    NatronEngine/pycoreapplication_wrapper.cpp \
    NatronEngine/userparamholder_wrapper.cpp \
    NatronEngine/rectd_wrapper.cpp \
    NatronEngine/recti_wrapper.cpp \
    NatronEngine/separatorparam_wrapper.cpp

HEADERS += \
    AbortableRenderInfo.h \
    AppInstance.h \
    AppManager.h \
    AppManagerPrivate.h \
    Backdrop.h \
    Bezier.h \
    BezierSerialization.h \
    BezierCP.h \
    BezierCPPrivate.h \
    BezierCPSerialization.h \
    BlockingBackgroundRender.h \
    BufferableObject.h \
    CLArgs.h \
    Cache.h \
    CacheEntry.h \
    CacheEntryHolder.h \
    CacheSerialization.h \
    CoonsRegularization.h \
    Curve.h \
    CurveSerialization.h \
    CurvePrivate.h \
    DockablePanelI.h \
    Dot.h \
    DiskCacheNode.h \
    EffectInstance.h \
    EffectInstancePrivate.h \
    ExistenceCheckThread.h \
    EngineFwd.h \
    FeatherPoint.h \
    FileDownloader.h \
    FileSystemModel.h \
    FitCurve.h \
    Format.h \
    FormatSerialization.h \
    FrameEntry.h \
    FrameKey.h \
    FrameEntrySerialization.h \
    FrameParams.h \
    FrameParamsSerialization.h \
    FStreamsSupport.h \
    fstream_mingw.h \
    GroupInput.h \
    GroupOutput.h \
    Hash64.h \
    HistogramCPU.h \
    HostOverlaySupport.h \
    Image.h \
    ImageComponents.h \
    ImageKey.h \
    ImageLocker.h \
    ImageSerialization.h \
    ImageParams.h \
    ImageParamsSerialization.h \
    Interpolation.h \
    JoinViewsNode.h \
    KeyHelper.h \
    Knob.h \
    KnobGuiI.h \
    KnobImpl.h \
    KnobSerialization.h \
    KnobFactory.h \
    KnobFile.h \
    KnobTypes.h \
    LibraryBinary.h \
    Log.h \
    LRUHashTable.h \
    Lut.h \
    MemoryFile.h \
    MergingEnum.h \
    Node.h \
    NodeGroup.h \
    NodeGroupSerialization.h \
    NodeGraphI.h \
    NodeGuiI.h \
    NodeMetadata.h \
    NonKeyParams.h \
    NonKeyParamsSerialization.h \
    NodeSerialization.h \
    NoOpBase.h \
    OfxClipInstance.h \
    OfxEffectInstance.h \
    OfxHost.h \
    OfxImageEffectInstance.h \
    OfxOverlayInteract.h \
    OfxMemory.h \
    OfxParamInstance.h \
    OneViewNode.h \
    OpenGLViewerI.h \
    OutputEffectInstance.h \
    OutputSchedulerThread.h \
    OverlaySupport.h \
    ParallelRenderArgs.h \
    Plugin.h \
    PluginActionShortcut.h \
    PluginMemory.h \
    PrecompNode.h \
    ProcessHandler.h \
    Project.h \
    ProjectPrivate.h \
    ProjectSerialization.h \
    PyAppInstance.h \
    PyGlobalFunctions.h \
    PyNodeGroup.h \
    PyNode.h \
    PyParameter.h \
    PyRoto.h \
    PyTracker.h \
    Pyside_Engine_Python.h \
    ReadNode.h \
    RectD.h \
    RectDSerialization.h \
    RectI.h \
    RectISerialization.h \
    RenderStats.h \
    RotoContext.h \
    RotoContextPrivate.h \
    RotoContextSerialization.h \
    RotoDrawableItem.h \
    RotoDrawableItemSerialization.h \
    RotoLayer.h \
    RotoLayerSerialization.h \
    RotoItem.h \
    RotoItemSerialization.h \
    RotoPaint.h \
    RotoPaintInteract.h \
    RotoPoint.h \
    RotoSmear.h \
    RotoStrokeItem.h \
    RotoStrokeItemSerialization.h \
    RotoUndoCommand.h \
    ScriptObject.h \
    Settings.h \
    Singleton.h \
    StandardPaths.h \
    StringAnimationManager.h \
    Texture.h \
    TextureRect.h \
    TextureRectSerialization.h \
    ThreadStorage.h \
    ThreadPool.h \
    TimeLine.h \
    TimeLineKeyFrames.h \
    Timer.h \
    TrackerContext.h \
    TrackerContextPrivate.h \
    TrackerFrameAccessor.h \
    TrackerNode.h \
<<<<<<< HEAD
=======
    TrackerNodeInteract.h \
    TrackerUndoCommand.h \
>>>>>>> f47de4b4
    TrackMarker.h \
    TrackerSerialization.h \
    TLSHolder.h \
    TLSHolderImpl.h \
    Transform.h \
    UpdateViewerParams.h \
    UndoCommand.h \
    Variant.h \
    VariantSerialization.h \
    ViewerInstance.h \
    ViewerInstancePrivate.h \
    ViewIdx.h \
    WriteNode.h \
    Markdown.h \
    ../Global/Enums.h \
    ../Global/GitVersion.h \
    ../Global/glad_include.h \
    ../Global/GLIncludes.h \
    ../Global/GlobalDefines.h \
    ../Global/KeySymbols.h \
    ../Global/Macros.h \
    ../Global/MemoryInfo.h \
    ../Global/ProcInfo.h \
    ../Global/QtCompat.h \
    ../libs/SequenceParsing/SequenceParsing.h \
    ../libs/OpenFX/include/ofxCore.h \
    ../libs/OpenFX/include/ofxDialog.h \
    ../libs/OpenFX/include/ofxImageEffect.h \
    ../libs/OpenFX/include/ofxInteract.h \
    ../libs/OpenFX/include/ofxKeySyms.h \
    ../libs/OpenFX/include/ofxMemory.h \
    ../libs/OpenFX/include/ofxMessage.h \
    ../libs/OpenFX/include/ofxMultiThread.h \
    ../libs/OpenFX/include/ofxNatron.h \
    ../libs/OpenFX/include/ofxOpenGLRender.h \
    ../libs/OpenFX/include/ofxParam.h \
    ../libs/OpenFX/include/ofxParametricParam.h \
    ../libs/OpenFX/include/ofxPixels.h \
    ../libs/OpenFX/include/ofxProgress.h \
    ../libs/OpenFX/include/ofxProperty.h \
    ../libs/OpenFX/include/ofxSonyVegas.h \
    ../libs/OpenFX/include/ofxTimeLine.h \
    ../libs/OpenFX/include/nuke/camera.h \
    ../libs/OpenFX/include/nuke/fnOfxExtensions.h \
    ../libs/OpenFX/include/nuke/fnPublicOfxExtensions.h \
    ../libs/OpenFX/include/tuttle/ofxReadWrite.h \
    ../libs/OpenFX_extensions/ofxhParametricParam.h \
    NatronEngine/natronengine_python.h \
    NatronEngine/app_wrapper.h \
    NatronEngine/effect_wrapper.h \
    NatronEngine/intparam_wrapper.h \
    NatronEngine/param_wrapper.h \
    NatronEngine/doubleparam_wrapper.h \
    NatronEngine/colortuple_wrapper.h \
    NatronEngine/double2dparam_wrapper.h \
    NatronEngine/double2dtuple_wrapper.h \
    NatronEngine/double3dparam_wrapper.h \
    NatronEngine/double3dtuple_wrapper.h \
    NatronEngine/int2dparam_wrapper.h \
    NatronEngine/int2dtuple_wrapper.h \
    NatronEngine/int3dparam_wrapper.h \
    NatronEngine/int3dtuple_wrapper.h \
    NatronEngine/colorparam_wrapper.h \
    NatronEngine/booleanparam_wrapper.h \
    NatronEngine/buttonparam_wrapper.h \
    NatronEngine/choiceparam_wrapper.h \
    NatronEngine/fileparam_wrapper.h \
    NatronEngine/outputfileparam_wrapper.h \
    NatronEngine/stringparam_wrapper.h \
    NatronEngine/stringparambase_wrapper.h \
    NatronEngine/pathparam_wrapper.h \
    NatronEngine/animatedparam_wrapper.h \
    NatronEngine/parametricparam_wrapper.h \
    NatronEngine/group_wrapper.h \
    NatronEngine/beziercurve_wrapper.h \
    NatronEngine/itembase_wrapper.h \
    NatronEngine/imagelayer_wrapper.h \
    NatronEngine/layer_wrapper.h \
    NatronEngine/roto_wrapper.h \
    NatronEngine/track_wrapper.h \
    NatronEngine/tracker_wrapper.h \
    NatronEngine/groupparam_wrapper.h \
    NatronEngine/pageparam_wrapper.h \
    NatronEngine/appsettings_wrapper.h \
    NatronEngine/pycoreapplication_wrapper.h \
    NatronEngine/userparamholder_wrapper.h \
    NatronEngine/rectd_wrapper.h \
    NatronEngine/recti_wrapper.h \
    NatronEngine/separatorparam_wrapper.h


OTHER_FILES += \
    typesystem_engine.xml



# GENERATED_SOURCES =				\
# NatronEngine/animatedparam_wrapper.cpp		\
# NatronEngine/app_wrapper.cpp			\
# NatronEngine/beziercurve_wrapper.cpp		\
# NatronEngine/booleanparam_wrapper.cpp		\
# NatronEngine/buttonparam_wrapper.cpp		\
# NatronEngine/choiceparam_wrapper.cpp		\
# NatronEngine/colorparam_wrapper.cpp		\
# NatronEngine/colortuple_wrapper.cpp		\
# NatronEngine/double2dparam_wrapper.cpp		\
# NatronEngine/double2dtuple_wrapper.cpp		\
# NatronEngine/double3dparam_wrapper.cpp		\
# NatronEngine/double3dtuple_wrapper.cpp		\
# NatronEngine/doubleparam_wrapper.cpp		\
# NatronEngine/effect_wrapper.cpp			\
# NatronEngine/fileparam_wrapper.cpp		\
# NatronEngine/group_wrapper.cpp			\
# NatronEngine/groupparam_wrapper.cpp		\
# NatronEngine/int2dparam_wrapper.cpp		\
# NatronEngine/int2dtuple_wrapper.cpp		\
# NatronEngine/int3dparam_wrapper.cpp		\
# NatronEngine/int3dtuple_wrapper.cpp		\
# NatronEngine/intparam_wrapper.cpp		\
# NatronEngine/itembase_wrapper.cpp		\
# NatronEngine/layer_wrapper.cpp			\
# NatronEngine/natron_wrapper.cpp			\
# NatronEngine/natronengine_module_wrapper.cpp	\
# NatronEngine/outputfileparam_wrapper.cpp	\
# NatronEngine/pageparam_wrapper.cpp		\
# NatronEngine/param_wrapper.cpp			\
# NatronEngine/parametricparam_wrapper.cpp	\
# NatronEngine/pathparam_wrapper.cpp		\
# NatronEngine/roto_wrapper.cpp			\
# NatronEngine/stringparam_wrapper.cpp		\
# NatronEngine/stringparambase_wrapper.cpp

# defineReplace(shibokenWorkaround) {
#     SOURCES += $$GENERATED_SOURCES
#     return("%_wrapper.cpp")
# }

# isEmpty(SHIBOKEN) {
#    SHIBOKEN = shiboken
# }

# SHIBOKEN_FILE  = . # Need to give some bogus input
# SHIBOKEN.input = SHIBOKEN_FILE
# SHIBOKEN.output_function = shibokenWorkaround
# SHIBOKEN.commands = $$SHIBOKEN --include-paths=..:$$system(pkg-config --variable=includedir pyside)  --typesystem-paths=$$system(pkg-config --variable=typesystemdir pyside) Pyside_Engine_Python.h typesystem_engine.xml
# SHIBOKEN.CONFIG = no_link # don't add the .cpp target file to OBJECTS
# SHIBOKEN.clean = dummy # don't remove the %_wrapper.cpp file by "make clean"

# QMAKE_EXTRA_COMPILERS += SHIBOKEN

macx {
OBJECTIVE_SOURCES += \
    QUrlFix.mm
}<|MERGE_RESOLUTION|>--- conflicted
+++ resolved
@@ -29,11 +29,7 @@
 # Do not uncomment the following: pyside requires QtGui, because PySide/QtCore/pyside_qtcore_python.h includes qtextdocument.h
 #QT -= gui
 
-<<<<<<< HEAD
-CONFIG += libmv-flags openmvg-flags
-=======
 CONFIG += libmv-flags openmvg-flags glad-flags
->>>>>>> f47de4b4
 
 include(../global.pri)
 
@@ -181,11 +177,8 @@
     TrackerFrameAccessor.cpp \
     TrackMarker.cpp \
     TrackerNode.cpp \
-<<<<<<< HEAD
-=======
     TrackerNodeInteract.cpp \
     TrackerUndoCommand.cpp \
->>>>>>> f47de4b4
     TLSHolder.cpp \
     Transform.cpp \
     ViewerInstance.cpp \
@@ -386,11 +379,8 @@
     TrackerContextPrivate.h \
     TrackerFrameAccessor.h \
     TrackerNode.h \
-<<<<<<< HEAD
-=======
     TrackerNodeInteract.h \
     TrackerUndoCommand.h \
->>>>>>> f47de4b4
     TrackMarker.h \
     TrackerSerialization.h \
     TLSHolder.h \
