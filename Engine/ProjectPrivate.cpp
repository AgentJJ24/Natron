--- conflicted
+++ resolved
@@ -122,64 +122,7 @@
     std::map<NodePtr, SERIALIZATION_NAMESPACE::NodeSerializationPtr > createdNodes;
     for (SERIALIZATION_NAMESPACE::NodeSerializationList::const_iterator it = serializedNodes.begin(); it != serializedNodes.end(); ++it) {
 
-<<<<<<< HEAD
         NodePtr node = appPTR->createNodeForProjectLoading(*it, group);
-=======
-        /*if ( appPTR->isBackground() && ( (pluginID == PLUGINID_NATRON_VIEWER_GROUP) || (pluginID == "Viewer") ) ) {
-            // If the node is a viewer, don't try to load it in background mode
-            continue;
-        }*/
-
-        // If the node is a multiinstance child find in all the serialized nodes if the parent exists.
-        // If not, create it
-        // Multi-instances are deprecated in Natron 2.1 and should not exist afterwards
-        if ( !(*it)->_multiInstanceParentName.empty() ) {
-            bool foundParent = false;
-            for (SERIALIZATION_NAMESPACE::NodeSerializationList::const_iterator it2 = serializedNodes.begin();
-                 it2 != serializedNodes.end(); ++it2) {
-                if ( (*it2)->_nodeScriptName == (*it)->_multiInstanceParentName ) {
-                    foundParent = true;
-                    break;
-                }
-            }
-            if (!foundParent) {
-                ///Maybe it was created so far by another child who created it so look into the nodes
-
-                NodePtr parent = group->getNodeByName( (*it)->_multiInstanceParentName );
-                if (parent) {
-                    foundParent = true;
-                }
-                ///Create the parent
-                if (!foundParent) {
-                    CreateNodeArgsPtr args(new CreateNodeArgs((*it)->_pluginID, group));
-                    args->setProperty<bool>(kCreateNodeArgsPropSilent, true);
-                    args->setProperty<bool>(kCreateNodeArgsPropAutoConnect, false);
-                    args->setProperty<bool>(kCreateNodeArgsPropAddUndoRedoCommand, false);
-                    args->setProperty<bool>(kCreateNodeArgsPropAllowNonUserCreatablePlugins, true); // also load deprecated plugins
-
-                    NodePtr parent = group->getApplication()->createNode(args);
-                    try {
-                        parent->setScriptName((*it)->_multiInstanceParentName);
-                    } catch (...) {
-                    }
-
-                    parentsToReconnect.insert( std::make_pair(parent, it) );
-                }
-            }
-        } // if ( !(*it)->getMultiInstanceParentName().empty() ) {
-
-        NodePtr node;
-        if (!createNodes) {
-            // We are in the case where we loaded a PyPlug: it probably created all the nodes in the group already but didn't
-            // load their serialization
-            node = group->getNodeByName( (*it)->_nodeScriptName );
-        }
-
-        if (!node) {
-            node = appPTR->createNodeForProjectLoading(*it, group);
-        }
->>>>>>> 6feb339d
-
         if (!node) {
             QString text( tr("ERROR: The node %1 version %2.%3"
                              " was found in the script but does not"
