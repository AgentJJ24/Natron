--- conflicted
+++ resolved
@@ -153,90 +153,9 @@
     /// 3) Restore the nodes
     
     bool hasProjectAWriter = false;
-<<<<<<< HEAD
     
     bool ok = NodeCollectionSerialization::restoreFromSerialization(obj.getNodesSerialization().getNodesSerialization(),
                                                                     _publicInterface->shared_from_this(), &hasProjectAWriter);
-=======
-
-    ///If a parent of a multi-instance node doesn't exist anymore but the children do, we must recreate the parent.
-    ///Problem: we have lost the nodes connections. To do so we restore them using the serialization of a child.
-    ///This map contains all the parents that must be reconnected and an iterator to the child serialization
-    std::map<boost::shared_ptr<Natron::Node>, std::list<NodeSerialization>::const_iterator > parentsToReconnect;
-
-    /*first create all nodes*/
-    int nodesRestored = 0;
-    for (std::list< NodeSerialization >::const_iterator it = serializedNodes.begin(); it != serializedNodes.end(); ++it) {
-        ++nodesRestored;
-        
-        std::string pluginID = it->getPluginID();
-        
-        if ( appPTR->isBackground() && (pluginID == PLUGINID_NATRON_VIEWER || pluginID == "Viewer") ) {
-            //if the node is a viewer, don't try to load it in background mode
-            continue;
-        }
-
-        ///If the node is a multiinstance child find in all the serialized nodes if the parent exists.
-        ///If not, create it
-
-        if ( !it->getMultiInstanceParentName().empty() ) {
-            bool foundParent = false;
-            for (std::list< NodeSerialization >::const_iterator it2 = serializedNodes.begin(); it2 != serializedNodes.end(); ++it2) {
-                if ( it2->getPluginLabel() == it->getMultiInstanceParentName() ) {
-                    foundParent = true;
-                    break;
-                }
-            }
-            if (!foundParent) {
-                ///Maybe it was created so far by another child who created it so look into the nodes
-                for (std::vector<boost::shared_ptr<Natron::Node> >::iterator it2 = currentNodes.begin(); it2 != currentNodes.end(); ++it2) {
-                    if ( (*it2)->getName() == it->getMultiInstanceParentName() ) {
-                        foundParent = true;
-                        break;
-                    }
-                }
-                ///Create the parent
-                if (!foundParent) {
-                    boost::shared_ptr<Natron::Node> parent = project->getApp()->createNode( CreateNodeArgs( pluginID.c_str(),
-                                                                                                            "",
-                                                                                                            it->getPluginMajorVersion(),
-                                                                                                            it->getPluginMinorVersion(),
-                                                                                                           -1,
-                                                                                                           true,
-                                                                                                           INT_MIN,
-                                                                                                           INT_MIN,
-                                                                                                           true,
-                                                                                                           true,
-                                                                                                           QString(),
-                                                                                                           CreateNodeArgs::DefaultValuesList()) );
-                    parent->setName( it->getMultiInstanceParentName().c_str() );
-                    parentsToReconnect.insert( std::make_pair(parent, it) );
-                }
-            }
-        }
-
-        boost::shared_ptr<Natron::Node> n = project->getApp()->loadNode( LoadNodeArgs(pluginID.c_str()
-                                                                                      ,it->getMultiInstanceParentName()
-                                                                                      ,it->getPluginMajorVersion()
-                                                                                      ,it->getPluginMinorVersion(),&(*it),false) );
-        if (!n) {
-            QString text( QObject::tr("The node ") );
-            text.append( pluginID.c_str() );
-            text.append( QObject::tr(" was found in the script but doesn't seem \n"
-                                     "to exist in the currently loaded plug-ins.") );
-            appPTR->writeToOfxLog_mt_safe(text);
-            mustShowErrorsLog = true;
-            continue;
-        }
-        if ( n->isOutputNode() ) {
-            hasProjectAWriter = true;
-        }
-        const size_t serializedNb = serializedNodes.size();
-        if (serializedNb > 0) {
-            _publicInterface->getApp()->progressUpdate(_publicInterface, (0.2 * nodesRestored) / serializedNb);
-        }
-    }
->>>>>>> 57fb482e
 
 
     if ( !hasProjectAWriter && appPTR->isBackground() ) {
