//  Powiter
//
/* This Source Code Form is subject to the terms of the Mozilla Public
 * License, v. 2.0. If a copy of the MPL was not distributed with this
 * file, You can obtain one at http://mozilla.org/MPL/2.0/. */
/*
*Created by Alexandre GAUTHIER-FOICHAT on 6/1/2012. 
*contact: immarespond at gmail dot com
*
*/

#ifndef POWITER_ENGINE_VIEWERNODE_H_
#define POWITER_ENGINE_VIEWERNODE_H_

#include <string>
#include <QtCore/QFutureWatcher>

#include "Global/GlobalDefines.h"
#include "Engine/Node.h"
<<<<<<< HEAD
#include <QtCore/QFuture>
#include "Gui/Texture.h"
=======

>>>>>>> 2378879b
class ViewerCache;
class ViewerInfos;
class TabWidget;
class ViewerTab;
class FrameEntry;
<<<<<<< HEAD
class ViewerNode: public OutputNode
=======

class ViewerNode: public Node
>>>>>>> 2378879b
{
    
    ViewerInfos* _viewerInfos;
	ViewerTab* _uiContext;
    ViewerCache* _viewerCache;
    int _pboIndex;
    
public:
    
        
    ViewerNode(ViewerCache* cache);
    
    virtual ~ViewerNode();
        
    virtual int maximumInputs(){return 1;}
    
    virtual int minimumInputs(){return 1;}
    
    virtual bool cacheData(){return false;}
    
    /*Add a new viewer tab to the GUI*/
    void initializeViewerTab(TabWidget* where);
    
    /*tell the ViewerGL to use the current viewerInfos*/
    void makeCurrentViewer();
    
    ViewerInfos* getViewerInfos(){return _viewerInfos;}
    
    ViewerTab* getUiContext(){return _uiContext;}
    
    virtual const std::string className(){return "Viewer";}
    
    virtual const std::string description();
    
    void engine(int y,int offset,int range,ChannelSet channels,Row* out);
    
    /*Convenience functions. They query the values from the timeline.*/
    int firstFrame() const;
    
    int lastFrame() const;
    
    int currentFrame() const;
    
    FrameEntry* get(U64 key);
        
    /*This function MUST be called in the main thread.*/
    void cachedFrameEngine(FrameEntry* frame);
    
protected:
    
    virtual ChannelSet supportedComponents(){return Powiter::Mask_All;}
	
private:
    
    virtual bool _validate(bool forReal);
    
    
};

/*#ifdef __cplusplus
 extern "C" {
 #endif
 #ifdef _WIN32
 VIEWER_EXPORT Viewer* BuildViewer(Node *node){return new Viewer(node);}
 #elif defined(unix) || defined(__unix__) || defined(__unix)
 Viewer* BuildViewer(Node *node){return new Viewer(node);}
 #endif
 #ifdef __cplusplus
 }
 #endif*/


#endif // POWITER_ENGINE_VIEWERNODE_H_<|MERGE_RESOLUTION|>--- conflicted
+++ resolved
@@ -17,23 +17,14 @@
 
 #include "Global/GlobalDefines.h"
 #include "Engine/Node.h"
-<<<<<<< HEAD
-#include <QtCore/QFuture>
-#include "Gui/Texture.h"
-=======
 
->>>>>>> 2378879b
+
 class ViewerCache;
 class ViewerInfos;
 class TabWidget;
 class ViewerTab;
 class FrameEntry;
-<<<<<<< HEAD
 class ViewerNode: public OutputNode
-=======
-
-class ViewerNode: public Node
->>>>>>> 2378879b
 {
     
     ViewerInfos* _viewerInfos;
