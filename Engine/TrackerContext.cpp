--- conflicted
+++ resolved
@@ -1018,12 +1018,8 @@
         solveTransformParams();
     } else if ( k == _imp->setFromPointsToInputRod.lock() ) {
         setFromPointsToInputRod();
-<<<<<<< HEAD
+        solveTransformParamsIfAutomatic();
     } else if ( k == _imp->autoGenerateTransform.lock() ) {
-=======
-        solveTransformParamsIfAutomatic();
-    } else if ( k == _imp->autoGenerateTransform.lock().get() ) {
->>>>>>> 60a671aa
         solveTransformParams();
         _imp->refreshVisibilityFromTransformType();
     }
