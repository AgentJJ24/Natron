--- conflicted
+++ resolved
@@ -1458,12 +1458,8 @@
     _snapNodesToConnections->setDefaultValue(true);
     _useBWIcons->setDefaultValue(false);
     _loadProjectsWorkspace->setDefaultValue(false);
-<<<<<<< HEAD
-    _useNodeGraphHints->setDefaultValue(true);
     _numberOfThreads->setDefaultValue(0);
-=======
-    _numberOfThreads->setDefaultValue(0, 0);
->>>>>>> 594d8dff
+
 
 
     _osmesaRenderers->setDefaultValue(defaultMesaDriver);
