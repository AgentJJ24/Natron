/* ***** BEGIN LICENSE BLOCK *****
 * This file is part of Natron <http://www.natron.fr/>,
 * Copyright (C) 2016 INRIA and Alexandre Gauthier-Foichat
 *
 * Natron is free software: you can redistribute it and/or modify
 * it under the terms of the GNU General Public License as published by
 * the Free Software Foundation; either version 2 of the License, or
 * (at your option) any later version.
 *
 * Natron is distributed in the hope that it will be useful,
 * but WITHOUT ANY WARRANTY; without even the implied warranty of
 * MERCHANTABILITY or FITNESS FOR A PARTICULAR PURPOSE.  See the
 * GNU General Public License for more details.
 *
 * You should have received a copy of the GNU General Public License
 * along with Natron.  If not, see <http://www.gnu.org/licenses/gpl-2.0.html>
 * ***** END LICENSE BLOCK ***** */

// ***** BEGIN PYTHON BLOCK *****
// from <https://docs.python.org/3/c-api/intro.html#include-files>:
// "Since Python may define some pre-processor definitions which affect the standard headers on some systems, you must include Python.h before any standard headers are included."
#include <Python.h>
// ***** END PYTHON BLOCK *****

#include "Settings.h"

#include <cassert>
#include <stdexcept>

#include <QtCore/QDebug>
#include <QtCore/QDir>
#include <QtCore/QSettings>
#include <QtCore/QThreadPool>
#include <QtCore/QThread>
#include <QtCore/QTextStream>

#ifdef WINDOWS
#include <tchar.h>
#endif

#include "Global/MemoryInfo.h"
#include "Global/StrUtils.h"

#include "Engine/AppManager.h"
#include "Engine/AppInstance.h"
#include "Engine/KnobFactory.h"
#include "Engine/KnobFile.h"
#include "Engine/KnobTypes.h"
#include "Engine/LibraryBinary.h"
#include "Engine/OutputSchedulerThread.h"
#include "Engine/Node.h"
#include "Engine/Plugin.h"
#include "Engine/Project.h"
#include "Engine/OSGLContext.h"
#include "Engine/StandardPaths.h"
#include "Engine/ViewIdx.h"
#include "Engine/ViewerInstance.h"

#include "Gui/GuiDefines.h"

#include <SequenceParsing.h> // for SequenceParsing::removePath

#ifdef WINDOWS
#include <ofxhPluginCache.h>
#endif

#ifdef HAVE_OSMESA
#include "Engine/OSGLFunctions_mesa.h"
#endif

#define NATRON_DEFAULT_OCIO_CONFIG_NAME "blender"


#define NATRON_CUSTOM_OCIO_CONFIG_NAME "Custom config"

#define NATRON_DEFAULT_APPEARANCE_VERSION 1

#define NATRON_CUSTOM_HOST_NAME_ENTRY "Custom..."

NATRON_NAMESPACE_ENTER;

enum CPUDriverEnum {
    eCPUDriverSoftPipe = 0,
    eCPUDriverLLVMPipe
};

static const CPUDriverEnum defaultMesaDriver = eCPUDriverLLVMPipe;

struct SettingsPrivate
{

    Q_DECLARE_TR_FUNCTIONS(Settings)

public:

    KnobBoolPtr _natronSettingsExist;


    // General
    KnobPagePtr _generalTab;
    KnobBoolPtr _checkForUpdates;
    KnobBoolPtr _enableCrashReports;
    KnobButtonPtr _testCrashReportButton;
    KnobBoolPtr _autoSaveUnSavedProjects;
    KnobIntPtr _autoSaveDelay;
    KnobBoolPtr _saveSafetyMode;
    KnobChoicePtr _hostName;
    KnobStringPtr _customHostName;

    // General/Threading
    KnobPagePtr _threadingPage;
    KnobIntPtr _numberOfThreads;
    KnobIntPtr _numberOfParallelRenders;
    KnobBoolPtr _useThreadPool;
    KnobIntPtr _nThreadsPerEffect;
    KnobBoolPtr _renderInSeparateProcess;
    KnobBoolPtr _queueRenders;

    // General/Rendering
    KnobPagePtr _renderingPage;
    KnobBoolPtr _convertNaNValues;
    KnobBoolPtr _pluginUseImageCopyForSource;
    KnobBoolPtr _activateRGBSupport;
    KnobBoolPtr _activateTransformConcatenationSupport;

    // General/GPU rendering
    KnobPagePtr _gpuPage;
    KnobStringPtr _openglRendererString;
    KnobChoicePtr _availableOpenGLRenderers;
    KnobChoicePtr _osmesaRenderers;
    KnobIntPtr _nOpenGLContexts;
    KnobChoicePtr _enableOpenGL;



    // General/Projects setup
    KnobPagePtr _projectsPage;
    KnobBoolPtr _firstReadSetProjectFormat;
    KnobBoolPtr _autoPreviewEnabledForNewProjects;
    KnobBoolPtr _fixPathsOnProjectPathChanged;
    KnobBoolPtr _enableMappingFromDriveLettersToUNCShareNames;

    // General/Documentation
    KnobPagePtr _documentationPage;
    KnobIntPtr _wwwServerPort;
    KnobChoicePtr _documentationSource;

    // General/User Interface
    KnobPagePtr _uiPage;
    KnobBoolPtr _notifyOnFileChange;

    KnobBoolPtr _filedialogForWriters;

    KnobBoolPtr _renderOnEditingFinished;
    KnobBoolPtr _linearPickers;
    KnobIntPtr _maxPanelsOpened;
    KnobBoolPtr _useCursorPositionIncrements;
    KnobFilePtr _defaultLayoutFile;
    KnobBoolPtr _loadProjectsWorkspace;

    // Color-Management
    KnobPagePtr _ocioTab;
    KnobChoicePtr _ocioConfigKnob;
    KnobBoolPtr _ocioStartupCheck;
    KnobFilePtr _customOcioConfigFile;

    // Caching
    KnobPagePtr _cachingTab;
    KnobBoolPtr _aggressiveCaching;
    ///The percentage of the value held by _maxRAMPercent to dedicate to playback cache (viewer cache's in-RAM portion) only
    KnobStringPtr _maxPlaybackLabel;

    ///The percentage of the system total's RAM to dedicate to caching in theory. In practise this is limited
    ///by _unreachableRamPercent that determines how much RAM should be left free for other use on the computer
    KnobIntPtr _maxRAMPercent;
    KnobStringPtr _maxRAMLabel;

    ///The percentage of the system total's RAM you want to keep free from cache usage
    ///When the cache grows and reaches a point where it is about to cross that threshold
    ///it starts freeing the LRU entries regardless of the _maxRAMPercent and _maxPlaybackPercent
    ///A reasonable value should be set for it, allowing Natron's caches to always stay in RAM and
    ///avoid being swapped-out on disk. Assuming the user isn't using many applications at the same time,
    ///10% seems a reasonable value.
    KnobIntPtr _unreachableRAMPercent;
    KnobStringPtr _unreachableRAMLabel;

    ///The total disk space allowed for all Natron's caches
    KnobIntPtr _maxViewerDiskCacheGB;
    KnobIntPtr _maxDiskCacheNodeGB;
    KnobPathPtr _diskCachePath;
    KnobButtonPtr _wipeDiskCache;

    // Viewer
    KnobPagePtr _viewersTab;
    KnobChoicePtr _texturesMode;
    KnobIntPtr _powerOf2Tiling;
    KnobIntPtr _checkerboardTileSize;
    KnobColorPtr _checkerboardColor1;
    KnobColorPtr _checkerboardColor2;
    KnobBoolPtr _autoWipe;
    KnobBoolPtr _autoProxyWhenScrubbingTimeline;
    KnobChoicePtr _autoProxyLevel;
    KnobIntPtr _maximumNodeViewerUIOpened;
    KnobBoolPtr _viewerKeys;

    // Nodegraph
    KnobPagePtr _nodegraphTab;
    KnobBoolPtr _autoScroll;
    KnobBoolPtr _autoTurbo;
    KnobBoolPtr _snapNodesToConnections;
    KnobBoolPtr _useBWIcons;
    KnobIntPtr _maxUndoRedoNodeGraph;
    KnobIntPtr _disconnectedArrowLength;
    KnobBoolPtr _hideOptionalInputsAutomatically;
    KnobBoolPtr _useInputAForMergeAutoConnect;
    KnobBoolPtr _usePluginIconsInNodeGraph;
    KnobBoolPtr _useAntiAliasing;


    // Plugins
    KnobPagePtr _pluginsTab;
    KnobPathPtr _extraPluginPaths;
    KnobPathPtr _templatesPluginPaths;
    KnobBoolPtr _preferBundledPlugins;
    KnobBoolPtr _loadBundledPlugins;

    // Python
    KnobPagePtr _pythonPage;
    KnobStringPtr _onProjectCreated;
    KnobStringPtr _defaultOnProjectLoaded;
    KnobStringPtr _defaultOnProjectSave;
    KnobStringPtr _defaultOnProjectClose;
    KnobStringPtr _defaultOnNodeCreated;
    KnobStringPtr _defaultOnNodeDelete;
    KnobBoolPtr _echoVariableDeclarationToPython;

    // Appearance
    KnobPagePtr _appearanceTab;
    KnobChoicePtr _systemFontChoice;
    KnobIntPtr _fontSize;
    KnobFilePtr _qssFile;
    KnobIntPtr _defaultAppearanceVersion;

    // Appearance/Main Window
    KnobPagePtr _guiColorsTab;
    KnobColorPtr _sunkenColor;
    KnobColorPtr _baseColor;
    KnobColorPtr _raisedColor;
    KnobColorPtr _selectionColor;
    KnobColorPtr _textColor;
    KnobColorPtr _altTextColor;
    KnobColorPtr _timelinePlayheadColor;
    KnobColorPtr _timelineBGColor;
    KnobColorPtr _timelineBoundsColor;
    KnobColorPtr _interpolatedColor;
    KnobColorPtr _keyframeColor;
    KnobColorPtr _trackerKeyframeColor;
    KnobColorPtr _exprColor;
    KnobColorPtr _cachedFrameColor;
    KnobColorPtr _diskCachedFrameColor;
    KnobColorPtr _sliderColor;

    // Appearance/Dope Sheet
    KnobPagePtr _animationColorsTab;
    KnobColorPtr _animationViewBackgroundColor;
    KnobColorPtr _dopesheetRootSectionBackgroundColor;
    KnobColorPtr _dopesheetKnobSectionBackgroundColor;
    KnobColorPtr _animationViewScaleColor;
    KnobColorPtr _animationViewGridColor;

    // Appearance/Script Editor
    KnobPagePtr _scriptEditorColorsTab;
    KnobColorPtr _curLineColor;
    KnobColorPtr _keywordColor;
    KnobColorPtr _operatorColor;
    KnobColorPtr _braceColor;
    KnobColorPtr _defClassColor;
    KnobColorPtr _stringsColor;
    KnobColorPtr _commentsColor;
    KnobColorPtr _selfColor;
    KnobColorPtr _numbersColor;
    KnobChoicePtr _scriptEditorFontChoice;
    KnobIntPtr _scriptEditorFontSize;

    // Appearance/Node Graph
    KnobPagePtr _nodegraphColorsTab;
    KnobColorPtr _cloneColor;
    KnobColorPtr _defaultNodeColor;
    KnobColorPtr _defaultBackdropColor;
    KnobColorPtr _defaultGeneratorColor;
    KnobColorPtr _defaultReaderColor;
    KnobColorPtr _defaultWriterColor;
    KnobColorPtr _defaultColorGroupColor;
    KnobColorPtr _defaultFilterGroupColor;
    KnobColorPtr _defaultTransformGroupColor;
    KnobColorPtr _defaultTimeGroupColor;
    KnobColorPtr _defaultDrawGroupColor;
    KnobColorPtr _defaultKeyerGroupColor;
    KnobColorPtr _defaultChannelGroupColor;
    KnobColorPtr _defaultMergeGroupColor;
    KnobColorPtr _defaultViewsGroupColor;
    KnobColorPtr _defaultDeepGroupColor;
    std::vector<std::string> _knownHostNames;

    Settings* _publicInterface;

    std::set<KnobIWPtr> knobsRequiringRestart;

    // Count the number of stylesheet changes during restore defaults
    // to avoid reloading it many times
    int _nRedrawStyleSheetRequests;
    bool _restoringDefaults;
    bool _restoringSettings;
    bool _ocioRestored;
    bool _settingsExisted;
    bool _defaultAppearanceOutdated;



    SettingsPrivate(Settings* publicInterface)
    : _publicInterface(publicInterface)
    , knobsRequiringRestart()
    , _nRedrawStyleSheetRequests(0)
    , _restoringDefaults(false)
    , _restoringSettings(false)
    , _ocioRestored(false)
    , _settingsExisted(false)
    , _defaultAppearanceOutdated(false)
    {
        
    }

    void initializeKnobsGeneral();
    void initializeKnobsThreading();
    void initializeKnobsRendering();
    void initializeKnobsGPU();
    void initializeKnobsProjectSetup();
    void initializeKnobsDocumentation();
    void initializeKnobsUserInterface();
    void initializeKnobsColorManagement();
    void initializeKnobsCaching();
    void initializeKnobsViewers();
    void initializeKnobsNodeGraph();
    void initializeKnobsPlugins();
    void initializeKnobsPython();
    void initializeKnobsAppearance();
    void initializeKnobsGuiColors();
    void initializeKnobsDopeSheetColors();
    void initializeKnobsNodeGraphColors();
    void initializeKnobsScriptEditorColors();

    void setCachingLabels();
    void setDefaultValues();

    bool tryLoadOpenColorIOConfig();

};


Settings::Settings()
: KnobHolder( AppInstancePtr() ) // < Settings are process wide and do not belong to a single AppInstance
, _imp(new SettingsPrivate(this))
{
}

Settings::~Settings()
{
}


static QStringList
getDefaultOcioConfigPaths()
{
    QString binaryPath = appPTR->getApplicationBinaryPath();
    StrUtils::ensureLastPathSeparator(binaryPath);

#ifdef __NATRON_LINUX__
    QStringList ret;
    ret.push_back( QString::fromUtf8("/usr/share/OpenColorIO-Configs") );
    ret.push_back( QString( binaryPath + QString::fromUtf8("../share/OpenColorIO-Configs") ) );
    ret.push_back( QString( binaryPath + QString::fromUtf8("../Resources/OpenColorIO-Configs") ) );

    return ret;
#elif defined(__NATRON_WIN32__)

    return QStringList( QString( binaryPath + QString::fromUtf8("../Resources/OpenColorIO-Configs") ) );
#elif defined(__NATRON_OSX__)

    return QStringList( QString( binaryPath + QString::fromUtf8("../Resources/OpenColorIO-Configs") ) );
#endif
}

bool
Settings::doesKnobChangeRequiresRestart(const KnobIPtr& knob)
{
    std::set<KnobIWPtr>::iterator found = _imp->knobsRequiringRestart.find(knob);
    if (found == _imp->knobsRequiringRestart.end()) {
        return false;
    }
    return true;
}

void
Settings::initializeKnobs()
{
    _imp->initializeKnobsGeneral();
    _imp->initializeKnobsThreading();
    _imp->initializeKnobsRendering();
    _imp->initializeKnobsGPU();
    _imp->initializeKnobsProjectSetup();
    _imp->initializeKnobsDocumentation();
    _imp->initializeKnobsUserInterface();
    _imp->initializeKnobsColorManagement();
    _imp->initializeKnobsCaching();
    _imp->initializeKnobsViewers();
    _imp->initializeKnobsNodeGraph();
    _imp->initializeKnobsPlugins();
    _imp->initializeKnobsPython();
    _imp->initializeKnobsAppearance();
    _imp->initializeKnobsGuiColors();
    _imp->initializeKnobsDopeSheetColors();
    _imp->initializeKnobsNodeGraphColors();
    _imp->initializeKnobsScriptEditorColors();

    _imp->setDefaultValues();
}

void
SettingsPrivate::initializeKnobsGeneral()
{
    KnobHolderPtr thisShared = _publicInterface->shared_from_this();
    _generalTab = AppManager::createKnob<KnobPage>( thisShared, tr("General") );

    _natronSettingsExist = AppManager::createKnob<KnobBool>( thisShared, tr("Existing settings") );
    _natronSettingsExist->setName("existingSettings");
    _natronSettingsExist->setSecret(true);
    _generalTab->addKnob(_natronSettingsExist);

    _checkForUpdates = AppManager::createKnob<KnobBool>( thisShared, tr("Always check for updates on start-up") );
    _checkForUpdates->setName("checkForUpdates");
    _checkForUpdates->setHintToolTip( tr("When checked, %1 will check for new updates on start-up of the application.").arg( QString::fromUtf8(NATRON_APPLICATION_NAME) ) );
    knobsRequiringRestart.insert(_checkForUpdates);
    _generalTab->addKnob(_checkForUpdates);

    _enableCrashReports = AppManager::createKnob<KnobBool>( thisShared, tr("Enable crash reporting") );
    _enableCrashReports->setName("enableCrashReports");
    _enableCrashReports->setHintToolTip( tr("When checked, if %1 crashes a window will pop-up asking you "
                                            "whether you want to upload the crash dump to the developers or not. "
                                            "This can help them track down the bug.\n"
                                            "If you need to turn the crash reporting system off, uncheck this.\n"
                                            "Note that when using the application in command-line mode, if crash reports are "
                                            "enabled, they will be automatically uploaded.\n"
                                            "Changing this requires a restart of the application to take effect.").arg( QString::fromUtf8(NATRON_APPLICATION_NAME) ) );
    _enableCrashReports->setAddNewLine(false);
    knobsRequiringRestart.insert(_enableCrashReports);
    _generalTab->addKnob(_enableCrashReports);

    _testCrashReportButton = AppManager::createKnob<KnobButton>( thisShared, tr("Test Crash Reporting") );
    _testCrashReportButton->setName("testCrashReporting");
    _testCrashReportButton->setHintToolTip( tr("This button is for developers only to test whether the crash reporting system "
                                               "works correctly. Do not use this.") );
    _generalTab->addKnob(_testCrashReportButton);


    _autoSaveDelay = AppManager::createKnob<KnobInt>( thisShared, tr("Auto-save trigger delay") );
    _autoSaveDelay->setName("autoSaveDelay");
    _autoSaveDelay->disableSlider();
    _autoSaveDelay->setRange(0, 60);
    _autoSaveDelay->setHintToolTip( tr("The number of seconds after an event that %1 should wait before "
                                       " auto-saving. Note that if a render is in progress, %1 will "
                                       " wait until it is done to actually auto-save.").arg( QString::fromUtf8(NATRON_APPLICATION_NAME) ) );
    _generalTab->addKnob(_autoSaveDelay);


    _autoSaveUnSavedProjects = AppManager::createKnob<KnobBool>( thisShared, tr("Enable Auto-save for unsaved projects") );
    _autoSaveUnSavedProjects->setName("autoSaveUnSavedProjects");
    _autoSaveUnSavedProjects->setHintToolTip( tr("When activated %1 will auto-save projects that have never been "
                                                 "saved and will prompt you on startup if an auto-save of that unsaved project was found. "
                                                 "Disabling this will no longer save un-saved project.").arg( QString::fromUtf8(NATRON_APPLICATION_NAME) ) );
    _generalTab->addKnob(_autoSaveUnSavedProjects);


    _saveSafetyMode = AppManager::createKnob<KnobBool>( thisShared, tr("Full Recovery Save") );
    _saveSafetyMode->setName("fullRecoverySave");
    _saveSafetyMode->setHintToolTip(tr("The save safety is used when saving projects. When checked all default values of parameters will be saved in the project, even if they did not change. This is useful "
                                       "in the case a default value in a plug-in was changed by its developers, to ensure that the value is still the same when loading a project."
                                       "By default this should not be needed as default values change are very rare. In a scenario where a project cannot be recovered in a newer version because "
                                       "the default values for a node have changed, just save your project in an older version of %1 with this parameter checked so that it reloads correctly in the newer version.\n"
                                       "Note that checking this parameter can make project files significantly larger.").arg(QString::fromUtf8(NATRON_APPLICATION_NAME)));
    _generalTab->addKnob(_saveSafetyMode);


    _hostName = AppManager::createKnob<KnobChoice>( thisShared, tr("Appear to plug-ins as") );
    _hostName->setName("pluginHostName");
    knobsRequiringRestart.insert(_hostName);
    _hostName->setHintToolTip( tr("WARNING: Changing this requires clearing the OpenFX plug-ins load cache from the Cache menu.\n"
                                  "%1 will appear with the name of the selected application to the OpenFX plug-ins. "
                                  "Changing it to the name of another application can help loading plugins which "
                                  "restrict their usage to specific OpenFX host(s). "
                                  "If a Host is not listed here, use the \"Custom\" entry to enter a custom host name.").arg( QString::fromUtf8(NATRON_APPLICATION_NAME) ) );
    _knownHostNames.clear();
    std::vector<std::string> visibleHostEntries, hostEntriesHelp;
    assert(_knownHostNames.size() == (int)eKnownHostNameNatron);
    _knownHostNames.push_back(NATRON_ORGANIZATION_DOMAIN_TOPLEVEL "." NATRON_ORGANIZATION_DOMAIN_SUB "." NATRON_APPLICATION_NAME);
    visibleHostEntries.push_back(NATRON_APPLICATION_NAME);
    assert(_knownHostNames.size() == (int)eKnownHostNameNuke);
    _knownHostNames.push_back("uk.co.thefoundry.nuke");
    visibleHostEntries.push_back("Nuke");
    assert(_knownHostNames.size() == (int)eKnownHostNameFusion);
    _knownHostNames.push_back("com.eyeonline.Fusion");
    visibleHostEntries.push_back("Fusion");
    assert(_knownHostNames.size() == (int)eKnownHostNameCatalyst);
    _knownHostNames.push_back("com.sony.Catalyst.Edit");
    visibleHostEntries.push_back("Sony Catalyst Edit");
    assert(_knownHostNames.size() == (int)eKnownHostNameVegas);
    _knownHostNames.push_back("com.sonycreativesoftware.vegas");
    visibleHostEntries.push_back("Sony Vegas");
    assert(_knownHostNames.size() == (int)eKnownHostNameToxik);
    _knownHostNames.push_back("Autodesk Toxik");
    visibleHostEntries.push_back("Toxik");
    assert(_knownHostNames.size() == (int)eKnownHostNameScratch);
    _knownHostNames.push_back("Assimilator");
    visibleHostEntries.push_back("Scratch");
    assert(_knownHostNames.size() == (int)eKnownHostNameDustBuster);
    _knownHostNames.push_back("Dustbuster");
    visibleHostEntries.push_back("DustBuster");
    assert(_knownHostNames.size() == (int)eKnownHostNameResolve);
    _knownHostNames.push_back("DaVinciResolve");
    visibleHostEntries.push_back("Da Vinci Resolve");
    assert(_knownHostNames.size() == (int)eKnownHostNameResolveLite);
    _knownHostNames.push_back("DaVinciResolveLite");
    visibleHostEntries.push_back("Da Vinci Resolve Lite");
    assert(_knownHostNames.size() == (int)eKnownHostNameMistika);
    _knownHostNames.push_back("Mistika");
    visibleHostEntries.push_back("SGO Mistika");
    assert(_knownHostNames.size() == (int)eKnownHostNamePablo);
    _knownHostNames.push_back("com.quantel.genq");
    visibleHostEntries.push_back("Quantel Pablo Rio");
    assert(_knownHostNames.size() == (int)eKnownHostNameMotionStudio);
    _knownHostNames.push_back("com.idtvision.MotionStudio");
    visibleHostEntries.push_back("IDT Motion Studio");
    assert(_knownHostNames.size() == (int)eKnownHostNameShake);
    _knownHostNames.push_back("com.apple.shake");
    visibleHostEntries.push_back("Shake");
    assert(_knownHostNames.size() == (int)eKnownHostNameBaselight);
    _knownHostNames.push_back("Baselight");
    visibleHostEntries.push_back("Baselight");
    assert(_knownHostNames.size() == (int)eKnownHostNameFrameCycler);
    _knownHostNames.push_back("IRIDAS Framecycler");
    visibleHostEntries.push_back("FrameCycler");
    assert(_knownHostNames.size() == (int)eKnownHostNameNucoda);
    _knownHostNames.push_back("Nucoda");
    visibleHostEntries.push_back("Nucoda Film Master");
    assert(_knownHostNames.size() == (int)eKnownHostNameAvidDS);
    _knownHostNames.push_back("DS OFX HOST");
    visibleHostEntries.push_back("Avid DS");
    assert(_knownHostNames.size() == (int)eKnownHostNameDX);
    _knownHostNames.push_back("com.chinadigitalvideo.dx");
    visibleHostEntries.push_back("China Digital Video DX");
    assert(_knownHostNames.size() == (int)eKnownHostNameTitlerPro);
    _knownHostNames.push_back("com.newblue.titlerpro");
    visibleHostEntries.push_back("NewBlueFX Titler Pro");
    assert(_knownHostNames.size() == (int)eKnownHostNameNewBlueOFXBridge);
    _knownHostNames.push_back("com.newblue.ofxbridge");
    visibleHostEntries.push_back("NewBlueFX OFX Bridge");
    assert(_knownHostNames.size() == (int)eKnownHostNameRamen);
    _knownHostNames.push_back("Ramen");
    visibleHostEntries.push_back("Ramen");
    assert(_knownHostNames.size() == (int)eKnownHostNameTuttleOfx);
    _knownHostNames.push_back("TuttleOfx");
    visibleHostEntries.push_back("TuttleOFX");


    assert( visibleHostEntries.size() == _knownHostNames.size() );
    hostEntriesHelp = _knownHostNames;

    visibleHostEntries.push_back(NATRON_CUSTOM_HOST_NAME_ENTRY);
    hostEntriesHelp.push_back("Custom host name");

    _hostName->populateChoices(visibleHostEntries, hostEntriesHelp);
    _hostName->setAddNewLine(false);
    _generalTab->addKnob(_hostName);

    _customHostName = AppManager::createKnob<KnobString>( thisShared, tr("Custom Host name") );
    _customHostName->setName("customHostName");
    knobsRequiringRestart.insert(_customHostName);
    _customHostName->setHintToolTip( tr("This is the name of the OpenFX host (application) as it appears to the OpenFX plugins. "
                                        "Changing it to the name of another application can help loading some plugins which "
                                        "restrict their usage to specific OpenFX hosts. You shoud leave "
                                        "this to its default value, unless a specific plugin refuses to load or run. "
                                        "Changing this takes effect upon the next application launch, and requires clearing "
                                        "the OpenFX plugins cache from the Cache menu. "
                                        "The default host name is: \n%1").arg( QString::fromUtf8(NATRON_ORGANIZATION_DOMAIN_TOPLEVEL "." NATRON_ORGANIZATION_DOMAIN_SUB "." NATRON_APPLICATION_NAME) ) );
    _customHostName->setSecret(true);
    _generalTab->addKnob(_customHostName);
} // Settings::initializeKnobsGeneral

void
SettingsPrivate::initializeKnobsThreading()
{
    KnobHolderPtr thisShared = _publicInterface->shared_from_this();
    _threadingPage = AppManager::createKnob<KnobPage>( thisShared, tr("Threading") );

    _numberOfThreads = AppManager::createKnob<KnobInt>( thisShared, tr("Number of render threads (0=\"guess\")") );
    _numberOfThreads->setName("noRenderThreads");

    QString numberOfThreadsToolTip = tr("Controls how many threads %1 should use to render. \n"
                                        "-1: Disable multithreading totally (useful for debugging) \n"
                                        "0: Guess the thread count from the number of cores. The ideal threads count for this hardware is %2.").arg( QString::fromUtf8(NATRON_APPLICATION_NAME) ).arg( QThread::idealThreadCount() );
    _numberOfThreads->setHintToolTip( numberOfThreadsToolTip.toStdString() );
    _numberOfThreads->disableSlider();
    _numberOfThreads->setRange(-1, INT_MAX);
    _numberOfThreads->setDisplayRange(-1, 30);
    _threadingPage->addKnob(_numberOfThreads);

#ifndef NATRON_PLAYBACK_USES_THREAD_POOL
    _numberOfParallelRenders = AppManager::createKnob<KnobInt>( thisShared, tr("Number of parallel renders (0=\"guess\")") );
    _numberOfParallelRenders->setHintToolTip( tr("Controls the number of parallel frame that will be rendered at the same time by the renderer."
                                                 "A value of 0 indicate that %1 should automatically determine "
                                                 "the best number of parallel renders to launch given your CPU activity. "
                                                 "Setting a value different than 0 should be done only if you know what you're doing and can lead "
                                                 "in some situations to worse performances. Overall to get the best performances you should have your "
                                                 "CPU at 100% activity without idle times.").arg( QString::fromUtf8(NATRON_APPLICATION_NAME) ) );
    _numberOfParallelRenders->setName("nParallelRenders");
    _numberOfParallelRenders->setRange(0, INT_MAX);
    _numberOfParallelRenders->disableSlider();
    _threadingPage->addKnob(_numberOfParallelRenders);
#endif

    _useThreadPool = AppManager::createKnob<KnobBool>( thisShared, tr("Effects use the thread-pool") );

    _useThreadPool->setName("useThreadPool");
    _useThreadPool->setHintToolTip( tr("When checked, all effects will use a global thread-pool to do their processing instead of launching "
                                       "their own threads. "
                                       "This suppresses the overhead created by the operating system creating new threads on demand for "
                                       "each rendering of a special effect. As a result of this, the rendering might be faster on systems "
                                       "with a lot of cores (>= 8). \n"
                                       "WARNING: This is known not to work when using The Foundry's Furnace plug-ins (and potentially "
                                       "some other plug-ins that the dev team hasn't not tested against it). When using these plug-ins, "
                                       "make sure to uncheck this option first otherwise it will crash %1.").arg( QString::fromUtf8(NATRON_APPLICATION_NAME) ) );
    _threadingPage->addKnob(_useThreadPool);

    _nThreadsPerEffect = AppManager::createKnob<KnobInt>( thisShared, tr("Max threads usable per effect (0=\"guess\")") );
    _nThreadsPerEffect->setName("nThreadsPerEffect");
    _nThreadsPerEffect->setHintToolTip( tr("Controls how many threads a specific effect can use at most to do its processing. "
                                           "A high value will allow 1 effect to spawn lots of thread and might not be efficient because "
                                           "the time spent to launch all the threads might exceed the time spent actually processing."
                                           "By default (0) the renderer applies an heuristic to determine what's the best number of threads "
                                           "for an effect.") );

    _nThreadsPerEffect->setRange(0, INT_MAX);
    _nThreadsPerEffect->disableSlider();
    _threadingPage->addKnob(_nThreadsPerEffect);

    _renderInSeparateProcess = AppManager::createKnob<KnobBool>( thisShared, tr("Render in a separate process") );
    _renderInSeparateProcess->setName("renderNewProcess");
    _renderInSeparateProcess->setHintToolTip( tr("If true, %1 will render frames to disk in "
                                                 "a separate process so that if the main application crashes, the render goes on.").arg( QString::fromUtf8(NATRON_APPLICATION_NAME) ) );
    _threadingPage->addKnob(_renderInSeparateProcess);

    _queueRenders = AppManager::createKnob<KnobBool>( thisShared, tr("Append new renders to queue") );
    _queueRenders->setHintToolTip( tr("When checked, renders will be queued in the Progress Panel and will start only when all "
                                      "other prior tasks are done.") );
    _queueRenders->setName("queueRenders");
    _threadingPage->addKnob(_queueRenders);
} // Settings::initializeKnobsThreading

void
SettingsPrivate::initializeKnobsRendering()
{
    KnobHolderPtr thisShared = _publicInterface->shared_from_this();
    _renderingPage = AppManager::createKnob<KnobPage>( thisShared, tr("Rendering") );

    _convertNaNValues = AppManager::createKnob<KnobBool>( thisShared, tr("Convert NaN values") );
    _convertNaNValues->setName("convertNaNs");
    _convertNaNValues->setHintToolTip( tr("When activated, any pixel that is a Not-a-Number will be converted to 1 to avoid potential crashes from "
                                          "downstream nodes. These values can be produced by faulty plug-ins when they use wrong arithmetic such as "
                                          "division by zero. Disabling this option will keep the NaN(s) in the buffers: this may lead to an "
                                          "undefined behavior.") );
    _renderingPage->addKnob(_convertNaNValues);

    _pluginUseImageCopyForSource = AppManager::createKnob<KnobBool>( thisShared, tr("Copy input image before rendering any plug-in") );
    _pluginUseImageCopyForSource->setName("copyInputImage");
    _pluginUseImageCopyForSource->setHintToolTip( tr("If checked, when before rendering any node, %1 will copy "
                                                     "the input image to a local temporary image. This is to work-around some plug-ins "
                                                     "that write to the source image, thus modifying the output of the node upstream in "
                                                     "the cache. This is a known bug of an old version of RevisionFX REMap for instance. "
                                                     "By default, this parameter should be leaved unchecked, as this will require an extra "
                                                     "image allocation and copy before rendering any plug-in.").arg( QString::fromUtf8(NATRON_APPLICATION_NAME) ) );
    _renderingPage->addKnob(_pluginUseImageCopyForSource);

    _activateRGBSupport = AppManager::createKnob<KnobBool>( thisShared, tr("RGB components support") );
    _activateRGBSupport->setHintToolTip( tr("When checked %1 is able to process images with only RGB components "
                                            "(support for images with RGBA and Alpha components is always enabled). "
                                            "Un-checking this option may prevent plugins that do not well support RGB components from crashing %1. "
                                            "Changing this option requires a restart of the application.").arg( QString::fromUtf8(NATRON_APPLICATION_NAME) ) );
    _activateRGBSupport->setName("rgbSupport");
    _renderingPage->addKnob(_activateRGBSupport);


    _activateTransformConcatenationSupport = AppManager::createKnob<KnobBool>( thisShared, tr("Transforms concatenation support") );
    _activateTransformConcatenationSupport->setHintToolTip( tr("When checked %1 is able to concatenate transform effects "
                                                               "when they are chained in the compositing tree. This yields better results and faster "
                                                               "render times because the image is only filtered once instead of as many times as there are "
                                                               "transformations.").arg( QString::fromUtf8(NATRON_APPLICATION_NAME) ) );
    _activateTransformConcatenationSupport->setName("transformCatSupport");
    _renderingPage->addKnob(_activateTransformConcatenationSupport);
}

void
Settings::populateOpenGLRenderers(const std::list<OpenGLRendererInfo>& renderers)
{
    if ( renderers.empty() ) {
        _imp->_availableOpenGLRenderers->setSecret(true);
        _imp->_nOpenGLContexts->setSecret(true);
        _imp->_enableOpenGL->setSecret(true);
        return;
    }

    _imp->_nOpenGLContexts->setSecret(false);
    _imp->_enableOpenGL->setSecret(false);

    std::vector<std::string> entries( renderers.size() );
    int i = 0;
    for (std::list<OpenGLRendererInfo>::const_iterator it = renderers.begin(); it != renderers.end(); ++it, ++i) {
        std::string option = it->vendorName + ' ' + it->rendererName + ' ' + it->glVersionString;
        entries[i] = option;
    }
    _imp->_availableOpenGLRenderers->populateChoices(entries);
    _imp->_availableOpenGLRenderers->setSecret(renderers.size() == 1);


#ifdef HAVE_OSMESA
#ifdef OSMESA_GALLIUM_DRIVER
    std::vector<std::string> mesaDrivers;
    mesaDrivers.push_back("softpipe");
    mesaDrivers.push_back("llvmpipe");
    _imp->_osmesaRenderers->populateChoices(mesaDrivers);
    _imp->_osmesaRenderers->setSecret(false);
#else
    _imp->_osmesaRenderers->setSecret(false);
#endif
#else
    _imp->_osmesaRenderers->setSecret(true);
#endif
}

GLRendererID
Settings::getOpenGLCPUDriver() const
{
    GLRendererID ret;
    if (!_imp->_osmesaRenderers->getIsSecret()) {
        ret.renderID =  _imp->_osmesaRenderers->getValue();
    } else {
        ret.renderID = 0;
    }
    return ret;
}

bool
Settings::isOpenGLRenderingEnabled() const
{
    if (_imp->_enableOpenGL->getIsSecret()) {
        return false;
    }
    EnableOpenGLEnum enableOpenGL = (EnableOpenGLEnum)_imp->_enableOpenGL->getValue();
    return enableOpenGL == eEnableOpenGLEnabled || (enableOpenGL == eEnableOpenGLDisabledIfBackground && !appPTR->isBackground());
}

int
Settings::getMaxOpenGLContexts() const
{
    return _imp->_nOpenGLContexts->getValue();
}

GLRendererID
Settings::getActiveOpenGLRendererID() const
{
    if ( _imp->_availableOpenGLRenderers->getIsSecret() ) {
        // We were not able to detect multiple renderers, use default
        return GLRendererID();
    }
    int activeIndex = _imp->_availableOpenGLRenderers->getValue();
    const std::list<OpenGLRendererInfo>& renderers = appPTR->getOpenGLRenderers();
    if ( (activeIndex < 0) || ( activeIndex >= (int)renderers.size() ) ) {
        // Invalid index
        return GLRendererID();
    }
    int i = 0;
    for (std::list<OpenGLRendererInfo>::const_iterator it = renderers.begin(); it != renderers.end(); ++it, ++i) {
        if (i == activeIndex) {
            return it->rendererID;
        }
    }

    return GLRendererID();
}

void
SettingsPrivate::initializeKnobsGPU()
{
    KnobHolderPtr thisShared = _publicInterface->shared_from_this();
    _gpuPage = AppManager::createKnob<KnobPage>( thisShared, tr("GPU Rendering") );
    _openglRendererString = AppManager::createKnob<KnobString>( thisShared, tr("Active OpenGL renderer") );

    _openglRendererString->setName("activeOpenGLRenderer");
    _openglRendererString->setHintToolTip( tr("The currently active OpenGL renderer.") );
    _openglRendererString->setAsLabel();
    _gpuPage->addKnob(_openglRendererString);

    _availableOpenGLRenderers = AppManager::createKnob<KnobChoice>( thisShared, tr("OpenGL renderer") );
    _availableOpenGLRenderers->setName("chooseOpenGLRenderer");
    _availableOpenGLRenderers->setHintToolTip( tr("The renderer used to perform OpenGL rendering. Changing the OpenGL renderer requires a restart of the application.") );
    knobsRequiringRestart.insert(_availableOpenGLRenderers);
    _gpuPage->addKnob(_availableOpenGLRenderers);

    _osmesaRenderers = AppManager::createKnob<KnobChoice>(thisShared, tr("CPU OpenGL renderer"));
    _osmesaRenderers->setName("cpuOpenGLRenderer");
    knobsRequiringRestart.insert(_osmesaRenderers);
    _osmesaRenderers->setHintToolTip(tr("Internally, %1 can render OpenGL plug-ins on the CPU by using the OSMesa open-source library. You may select which driver OSMesa uses to perform it's CPU rendering. llvm-pipe is more efficient but may contain some bugs.").arg(QString::fromUtf8(NATRON_APPLICATION_NAME)));
    _gpuPage->addKnob(_osmesaRenderers);


    _nOpenGLContexts = AppManager::createKnob<KnobInt>( thisShared, tr("No. of OpenGL Contexts") );
    _nOpenGLContexts->setName("maxOpenGLContexts");
    _nOpenGLContexts->setRange(1, 8);
    _nOpenGLContexts->setDisplayRange(1, 8);;
    _nOpenGLContexts->setHintToolTip( tr("The number of OpenGL contexts created to perform OpenGL rendering. Each OpenGL context can be attached to a CPU thread, allowing for more frames to be rendered simultaneously. Increasing this value may increase performances for graphs with mixed CPU/GPU nodes but can drastically reduce performances if too many OpenGL contexts are active at once.") );
    _gpuPage->addKnob(_nOpenGLContexts);


    _enableOpenGL = AppManager::createKnob<KnobChoice>( thisShared, tr("OpenGL Rendering") );
    _enableOpenGL->setName("enableOpenGLRendering");
    {
        std::vector<std::string> entries;
        std::vector<std::string> helps;
        assert(entries.size() == (int)Settings::eEnableOpenGLEnabled);
        entries.push_back("Enabled");
        helps.push_back( tr("If a plug-in support GPU rendering, prefer rendering using the GPU if possible.").toStdString() );
        assert(entries.size() == (int)Settings::eEnableOpenGLDisabled);
        entries.push_back("Disabled");
        helps.push_back( tr("Disable GPU rendering for all plug-ins.").toStdString() );
        assert(entries.size() == (int)Settings::eEnableOpenGLDisabledIfBackground);
        entries.push_back("Disabled If Background");
        helps.push_back( tr("Disable GPU rendering when rendering with NatronRenderer but not in GUI mode.").toStdString() );
        _enableOpenGL->populateChoices(entries, helps);
    }
    _enableOpenGL->setHintToolTip( tr("Select whether to activate OpenGL rendering or not. If disabled, even though a Project enable GPU rendering, it will not be activated.") );
    _gpuPage->addKnob(_enableOpenGL);
}

void
SettingsPrivate::initializeKnobsProjectSetup()
{
    KnobHolderPtr thisShared = _publicInterface->shared_from_this();
    _projectsPage = AppManager::createKnob<KnobPage>( thisShared, tr("Project Setup") );

    _firstReadSetProjectFormat = AppManager::createKnob<KnobBool>( thisShared, tr("First image read set project format") );
    _firstReadSetProjectFormat->setName("autoProjectFormat");
    _firstReadSetProjectFormat->setHintToolTip( tr("If checked, the project size is set to this of the first image or video read within the project.") );
    _projectsPage->addKnob(_firstReadSetProjectFormat);


    _autoPreviewEnabledForNewProjects = AppManager::createKnob<KnobBool>( thisShared, tr("Auto-preview enabled by default for new projects") );
    _autoPreviewEnabledForNewProjects->setName("enableAutoPreviewNewProjects");
    _autoPreviewEnabledForNewProjects->setHintToolTip( tr("If checked, then when creating a new project, the Auto-preview option"
                                                          " is enabled.") );
    _projectsPage->addKnob(_autoPreviewEnabledForNewProjects);


    _fixPathsOnProjectPathChanged = AppManager::createKnob<KnobBool>( thisShared, tr("Auto fix relative file-paths") );
    _fixPathsOnProjectPathChanged->setHintToolTip( tr("If checked, when a project-path changes (either the name or the value pointed to), %1 checks all file-path parameters in the project and tries to fix them.").arg( QString::fromUtf8(NATRON_APPLICATION_NAME) ) );
    _fixPathsOnProjectPathChanged->setName("autoFixRelativePaths");

    _projectsPage->addKnob(_fixPathsOnProjectPathChanged);

    _enableMappingFromDriveLettersToUNCShareNames = AppManager::createKnob<KnobBool>( thisShared, tr("Use drive letters instead of server names (Windows only)") );
    _enableMappingFromDriveLettersToUNCShareNames->setHintToolTip( tr("This is only relevant for Windows: If checked, %1 will not convert a path starting with a drive letter from the file dialog to a network share name. You may use this if for example you want to share a same project with several users across facilities with different servers but where users have all the same drive attached to a server.").arg( QString::fromUtf8(NATRON_APPLICATION_NAME) ) );
    _enableMappingFromDriveLettersToUNCShareNames->setName("useDriveLetters");
#ifndef __NATRON_WIN32__
    _enableMappingFromDriveLettersToUNCShareNames->setEnabled(false);
#endif
    _projectsPage->addKnob(_enableMappingFromDriveLettersToUNCShareNames);
}

void
SettingsPrivate::initializeKnobsDocumentation()
{
    KnobHolderPtr thisShared = _publicInterface->shared_from_this();
    _documentationPage = AppManager::createKnob<KnobPage>( thisShared, tr("Documentation") );

    _documentationSource = AppManager::createKnob<KnobChoice>( thisShared, tr("Documentation Source") );
    _documentationSource->setName("documentationSource");
    _documentationSource->setHintToolTip( tr("Documentation source.") );
    _documentationSource->appendChoice("Local");
    _documentationSource->appendChoice("Online");
    _documentationSource->appendChoice("None");

    _documentationPage->addKnob(_documentationSource);

    /// used to store temp port for local webserver
    _wwwServerPort = AppManager::createKnob<KnobInt>( thisShared, tr("Documentation local port (0=auto)") );
    _wwwServerPort->setName("webserverPort");
    _wwwServerPort->setHintToolTip( tr("The port onto which the documentation server will listen to. A value of 0 indicate that the documentation should automatically find a port by itself.") );
    _documentationPage->addKnob(_wwwServerPort);
}

void
SettingsPrivate::initializeKnobsUserInterface()
{
    KnobHolderPtr thisShared = _publicInterface->shared_from_this();
    _uiPage = AppManager::createKnob<KnobPage>( thisShared, tr("User Interface") );
    _uiPage->setName("userInterfacePage");

    _notifyOnFileChange = AppManager::createKnob<KnobBool>( thisShared, tr("Warn when a file changes externally") );
    _notifyOnFileChange->setName("warnOnExternalChange");
    _notifyOnFileChange->setHintToolTip( tr("When checked, if a file read from a file parameter changes externally, a warning will be displayed "
                                            "on the viewer. Turning this off will suspend the notification system.") );
    _uiPage->addKnob(_notifyOnFileChange);

    _filedialogForWriters = AppManager::createKnob<KnobBool>( thisShared, tr("Prompt with file dialog when creating Write node") );
    _filedialogForWriters->setName("writeUseDialog");
    _filedialogForWriters->setDefaultValue(true);
    _filedialogForWriters->setHintToolTip( tr("When checked, opens-up a file dialog when creating a Write node") );
    _uiPage->addKnob(_filedialogForWriters);


    _renderOnEditingFinished = AppManager::createKnob<KnobBool>( thisShared, tr("Refresh viewer only when editing is finished") );
    _renderOnEditingFinished->setName("renderOnEditingFinished");
    _renderOnEditingFinished->setHintToolTip( tr("When checked, the viewer triggers a new render only when mouse is released when editing parameters, curves "
                                                 " or the timeline. This setting doesn't apply to roto splines editing.") );
    _uiPage->addKnob(_renderOnEditingFinished);


    _linearPickers = AppManager::createKnob<KnobBool>( thisShared, tr("Linear color pickers") );
    _linearPickers->setName("linearPickers");
    _linearPickers->setHintToolTip( tr("When activated, all colors picked from the color parameters are linearized "
                                       "before being fetched. Otherwise they are in the same colorspace "
                                       "as the viewer they were picked from.") );
    _uiPage->addKnob(_linearPickers);

    _maxPanelsOpened = AppManager::createKnob<KnobInt>( thisShared, tr("Maximum number of open settings panels (0=\"unlimited\")") );
    _maxPanelsOpened->setName("maxPanels");
    _maxPanelsOpened->setHintToolTip( tr("This property holds the maximum number of settings panels that can be "
                                         "held by the properties dock at the same time."
                                         "The special value of 0 indicates there can be an unlimited number of panels opened.") );
    _maxPanelsOpened->disableSlider();
    _maxPanelsOpened->setRange(1, 100);
    _uiPage->addKnob(_maxPanelsOpened);

    _useCursorPositionIncrements = AppManager::createKnob<KnobBool>( thisShared, tr("Value increments based on cursor position") );
    _useCursorPositionIncrements->setName("cursorPositionAwareFields");
    _useCursorPositionIncrements->setHintToolTip( tr("When enabled, incrementing the value fields of parameters with the "
                                                     "mouse wheel or with arrow keys will increment the digits on the right "
                                                     "of the cursor. \n"
                                                     "When disabled, the value fields are incremented given what the plug-in "
                                                     "decided it should be. You can alter this increment by holding "
                                                     "Shift (x10) or Control (/10) while incrementing.") );
    _uiPage->addKnob(_useCursorPositionIncrements);

    _defaultLayoutFile = AppManager::createKnob<KnobFile>( thisShared, tr("Default layout file") );
    _defaultLayoutFile->setName("defaultLayout");
    _defaultLayoutFile->setHintToolTip( tr("When set, %1 uses the given layout file "
                                           "as default layout for new projects. You can export/import a layout to/from a file "
                                           "from the Layout menu. If empty, the default application layout is used.").arg( QString::fromUtf8(NATRON_APPLICATION_NAME) ) );
    _uiPage->addKnob(_defaultLayoutFile);

    _loadProjectsWorkspace = AppManager::createKnob<KnobBool>( thisShared, tr("Load workspace embedded within projects") );
    _loadProjectsWorkspace->setName("loadProjectWorkspace");
    _loadProjectsWorkspace->setHintToolTip( tr("When checked, when loading a project, the workspace (windows layout) will also be loaded, otherwise it "
                                               "will use your current layout.") );
    _uiPage->addKnob(_loadProjectsWorkspace);
} // Settings::initializeKnobsUserInterface

void
SettingsPrivate::initializeKnobsColorManagement()
{
    KnobHolderPtr thisShared = _publicInterface->shared_from_this();
    _ocioTab = AppManager::createKnob<KnobPage>( thisShared, tr("Color Management") );
    _ocioConfigKnob = AppManager::createKnob<KnobChoice>( thisShared, tr("OpenColorIO configuration") );
    knobsRequiringRestart.insert(_ocioConfigKnob);

    _ocioConfigKnob->setName("ocioConfig");

    std::vector<std::string> configs;
    int defaultIndex = 0;
    QStringList defaultOcioConfigsPaths = getDefaultOcioConfigPaths();
    Q_FOREACH(const QString &defaultOcioConfigsDir, defaultOcioConfigsPaths) {
        QDir ocioConfigsDir(defaultOcioConfigsDir);

        if ( ocioConfigsDir.exists() ) {
            QStringList entries = ocioConfigsDir.entryList(QDir::AllDirs | QDir::NoDotAndDotDot);
            for (int j = 0; j < entries.size(); ++j) {
                if ( entries[j] == QString::fromUtf8(NATRON_DEFAULT_OCIO_CONFIG_NAME) ) {
                    defaultIndex = j;
                }
                configs.push_back( entries[j].toStdString() );
            }

            break; //if we found 1 OpenColorIO-Configs directory, skip the next
        }
    }
    configs.push_back(NATRON_CUSTOM_OCIO_CONFIG_NAME);
    _ocioConfigKnob->populateChoices(configs);
    _ocioConfigKnob->setDefaultValue(defaultIndex);
    _ocioConfigKnob->setHintToolTip( tr("Select the OpenColorIO configuration you would like to use globally for all "
                                        "operators and plugins that use OpenColorIO, by setting the \"OCIO\" "
                                        "environment variable. Only nodes created after changing this parameter will take "
                                        "it into account, and it is better to restart the application after changing it. "
                                        "When \"%1\" is selected, the "
                                        "\"Custom OpenColorIO config file\" parameter is used.").arg( QString::fromUtf8(NATRON_CUSTOM_OCIO_CONFIG_NAME) ) );

    _ocioTab->addKnob(_ocioConfigKnob);

    _customOcioConfigFile = AppManager::createKnob<KnobFile>( thisShared, tr("Custom OpenColorIO configuration file") );

    _customOcioConfigFile->setName("ocioCustomConfigFile");
    knobsRequiringRestart.insert(_customOcioConfigFile);

    if (_ocioConfigKnob->getNumEntries() == 1) {
        _customOcioConfigFile->setEnabled(true);
    } else {
        _customOcioConfigFile->setEnabled(false);
    }

    _customOcioConfigFile->setHintToolTip( tr("OpenColorIO configuration file (*.ocio) to use when \"%1\" "
                                              "is selected as the OpenColorIO config.").arg( QString::fromUtf8(NATRON_CUSTOM_OCIO_CONFIG_NAME) ) );
    _ocioTab->addKnob(_customOcioConfigFile);


    _ocioStartupCheck = AppManager::createKnob<KnobBool>( thisShared, tr("Warn on startup if OpenColorIO config is not the default") );
    _ocioStartupCheck->setName("startupCheckOCIO");
    _ocioTab->addKnob(_ocioStartupCheck);
} // Settings::initializeKnobsColorManagement

void
SettingsPrivate::initializeKnobsAppearance()
{

    KnobHolderPtr thisShared = _publicInterface->shared_from_this();
    _appearanceTab = AppManager::createKnob<KnobPage>( thisShared, tr("Appearance") );

    _defaultAppearanceVersion = AppManager::createKnob<KnobInt>( thisShared, tr("Appearance version") );
    _defaultAppearanceVersion->setName("appearanceVersion");
    _defaultAppearanceVersion->setSecret(true);
    _appearanceTab->addKnob(_defaultAppearanceVersion);

    _systemFontChoice = AppManager::createKnob<KnobChoice>( thisShared, tr("Font") );
    _systemFontChoice->setHintToolTip( tr("List of all fonts available on your system") );
    _systemFontChoice->setName("systemFont");
    _systemFontChoice->setAddNewLine(false);
    knobsRequiringRestart.insert(_systemFontChoice);
    _appearanceTab->addKnob(_systemFontChoice);

    _fontSize = AppManager::createKnob<KnobInt>( thisShared, tr("Font size") );
    _fontSize->setName("fontSize");
    knobsRequiringRestart.insert(_fontSize);
    _appearanceTab->addKnob(_fontSize);

    _qssFile = AppManager::createKnob<KnobFile>( thisShared, tr("Stylesheet file (.qss)") );
    _qssFile->setName("stylesheetFile");
    knobsRequiringRestart.insert(_qssFile);
    _qssFile->setHintToolTip( tr("When pointing to a valid .qss file, the stylesheet of the application will be set according to this file instead of the default "
                                 "stylesheet. You can adapt the default stylesheet that can be found in your distribution of %1.").arg( QString::fromUtf8(NATRON_APPLICATION_NAME) ) );
    _appearanceTab->addKnob(_qssFile);
} // Settings::initializeKnobsAppearance

void
SettingsPrivate::initializeKnobsGuiColors()
{
    KnobHolderPtr thisShared = _publicInterface->shared_from_this();
    _guiColorsTab = AppManager::createKnob<KnobPage>( thisShared, tr("Main Window") );
    _appearanceTab->addKnob(_guiColorsTab);

    _useBWIcons = AppManager::createKnob<KnobBool>( thisShared, tr("Use black & white toolbutton icons") );
    _useBWIcons->setName("useBwIcons");
    _useBWIcons->setHintToolTip( tr("When checked, the tools icons in the left toolbar are greyscale. Changing this takes "
                                    "effect upon the next launch of the application.") );
    _guiColorsTab->addKnob(_useBWIcons);


    _sunkenColor =  AppManager::createKnob<KnobColor>(thisShared, tr("Sunken"), 3);
    _sunkenColor->setName("sunken");
    _sunkenColor->setSimplified(true);
    _guiColorsTab->addKnob(_sunkenColor);

    _baseColor =  AppManager::createKnob<KnobColor>(thisShared, tr("Base"), 3);
    _baseColor->setName("base");
    _baseColor->setSimplified(true);
    _guiColorsTab->addKnob(_baseColor);

    _raisedColor =  AppManager::createKnob<KnobColor>(thisShared, tr("Raised"), 3);
    _raisedColor->setName("raised");
    _raisedColor->setSimplified(true);
    _guiColorsTab->addKnob(_raisedColor);

    _selectionColor =  AppManager::createKnob<KnobColor>(thisShared, tr("Selection"), 3);
    _selectionColor->setName("selection");
    _selectionColor->setSimplified(true);
    _guiColorsTab->addKnob(_selectionColor);

    _textColor =  AppManager::createKnob<KnobColor>(thisShared, tr("Text"), 3);
    _textColor->setName("text");
    _textColor->setSimplified(true);
    _guiColorsTab->addKnob(_textColor);

    _altTextColor =  AppManager::createKnob<KnobColor>(thisShared, tr("Unmodified text"), 3);
    _altTextColor->setName("unmodifiedText");
    _altTextColor->setSimplified(true);
    _guiColorsTab->addKnob(_altTextColor);

    _timelinePlayheadColor =  AppManager::createKnob<KnobColor>(thisShared, tr("Timeline playhead"), 3);
    _timelinePlayheadColor->setName("timelinePlayhead");
    _timelinePlayheadColor->setSimplified(true);
    _guiColorsTab->addKnob(_timelinePlayheadColor);


    _timelineBGColor =  AppManager::createKnob<KnobColor>(thisShared, tr("Timeline background"), 3);
    _timelineBGColor->setName("timelineBG");
    _timelineBGColor->setSimplified(true);
    _guiColorsTab->addKnob(_timelineBGColor);

    _timelineBoundsColor =  AppManager::createKnob<KnobColor>(thisShared, tr("Timeline bounds"), 3);
    _timelineBoundsColor->setName("timelineBound");
    _timelineBoundsColor->setSimplified(true);
    _guiColorsTab->addKnob(_timelineBoundsColor);

    _cachedFrameColor =  AppManager::createKnob<KnobColor>(thisShared, tr("Cached frame"), 3);
    _cachedFrameColor->setName("cachedFrame");
    _cachedFrameColor->setSimplified(true);
    _guiColorsTab->addKnob(_cachedFrameColor);

    _diskCachedFrameColor =  AppManager::createKnob<KnobColor>(thisShared, tr("Disk cached frame"), 3);
    _diskCachedFrameColor->setName("diskCachedFrame");
    _diskCachedFrameColor->setSimplified(true);
    _guiColorsTab->addKnob(_diskCachedFrameColor);

    _interpolatedColor =  AppManager::createKnob<KnobColor>(thisShared, tr("Interpolated value"), 3);
    _interpolatedColor->setName("interpValue");
    _interpolatedColor->setSimplified(true);
    _guiColorsTab->addKnob(_interpolatedColor);

    _keyframeColor =  AppManager::createKnob<KnobColor>(thisShared, tr("Keyframe"), 3);
    _keyframeColor->setName("keyframe");
    _keyframeColor->setSimplified(true);
    _guiColorsTab->addKnob(_keyframeColor);

    _trackerKeyframeColor =  AppManager::createKnob<KnobColor>(thisShared, tr("Track User Keyframes"), 3);
    _trackerKeyframeColor->setName("trackUserKeyframe");
    _trackerKeyframeColor->setSimplified(true);
    _guiColorsTab->addKnob(_trackerKeyframeColor);

    _exprColor =  AppManager::createKnob<KnobColor>(thisShared, tr("Expression"), 3);
    _exprColor->setName("exprColor");
    _exprColor->setSimplified(true);
    _guiColorsTab->addKnob(_exprColor);

    _sliderColor =  AppManager::createKnob<KnobColor>(thisShared, tr("Slider"), 3);
    _sliderColor->setName("slider");
    _sliderColor->setSimplified(true);
    _guiColorsTab->addKnob(_sliderColor);
} // Settings::initializeKnobsGuiColors


void
SettingsPrivate::initializeKnobsDopeSheetColors()
{
    KnobHolderPtr thisShared = _publicInterface->shared_from_this();
    _animationColorsTab = AppManager::createKnob<KnobPage>( thisShared, tr("Animation Module") );
    _appearanceTab->addKnob(_animationColorsTab);

    _animationViewBackgroundColor = AppManager::createKnob<KnobColor>(thisShared, tr("Background Color"), 3);
    _animationViewBackgroundColor->setName("animationViewBGColor");
    _animationViewBackgroundColor->setSimplified(true);
    _animationColorsTab->addKnob(_animationViewBackgroundColor);

    _dopesheetRootSectionBackgroundColor = AppManager::createKnob<KnobColor>(thisShared, tr("Root section background color"), 4);
    _dopesheetRootSectionBackgroundColor->setName("dopesheetRootSectionBackground");
    _dopesheetRootSectionBackgroundColor->setSimplified(true);
    _animationColorsTab->addKnob(_dopesheetRootSectionBackgroundColor);

    _dopesheetKnobSectionBackgroundColor = AppManager::createKnob<KnobColor>(thisShared, tr("Knob section background color"), 4);
    _dopesheetKnobSectionBackgroundColor->setName("dopesheetKnobSectionBackground");
    _dopesheetKnobSectionBackgroundColor->setSimplified(true);
    _animationColorsTab->addKnob(_dopesheetKnobSectionBackgroundColor);

    _animationViewScaleColor = AppManager::createKnob<KnobColor>(thisShared, tr("Scale Text Color"), 3);
    _animationViewScaleColor->setName("animationViewScaleColor");
    _animationViewScaleColor->setSimplified(true);
    _animationColorsTab->addKnob(_animationViewScaleColor);

    _animationViewGridColor = AppManager::createKnob<KnobColor>(thisShared, tr("Grid Color"), 3);
    _animationViewGridColor->setName("animationViewGridColor");
    _animationViewGridColor->setSimplified(true);
    _animationColorsTab->addKnob(_animationViewGridColor);
}

void
SettingsPrivate::initializeKnobsNodeGraphColors()
{
    KnobHolderPtr thisShared = _publicInterface->shared_from_this();
    _nodegraphColorsTab = AppManager::createKnob<KnobPage>( thisShared, tr("Node Graph") );
    _appearanceTab->addKnob(_nodegraphColorsTab);

    _usePluginIconsInNodeGraph = AppManager::createKnob<KnobBool>( thisShared, tr("Display plug-in icon on node-graph") );
    _usePluginIconsInNodeGraph->setName("usePluginIcons");
    _usePluginIconsInNodeGraph->setHintToolTip( tr("When checked, each node that has a plug-in icon will display it in the node-graph."
                                                   "Changing this option will not affect already existing nodes, unless a restart of Natron is made.") );
    _usePluginIconsInNodeGraph->setAddNewLine(false);
    _nodegraphColorsTab->addKnob(_usePluginIconsInNodeGraph);

    _useAntiAliasing = AppManager::createKnob<KnobBool>( thisShared, tr("Anti-Aliasing") );
    _useAntiAliasing->setName("antiAliasing");
    _useAntiAliasing->setHintToolTip( tr("When checked, the node graph will be painted using anti-aliasing. Unchecking it may increase performances."
                                         " Changing this requires a restart of Natron") );
    _nodegraphColorsTab->addKnob(_useAntiAliasing);


    _defaultNodeColor = AppManager::createKnob<KnobColor>(thisShared, tr("Default node color"), 3);
    _defaultNodeColor->setName("defaultNodeColor");
    _defaultNodeColor->setSimplified(true);
    _defaultNodeColor->setHintToolTip( tr("The default color used for newly created nodes.") );

    _nodegraphColorsTab->addKnob(_defaultNodeColor);


    _cloneColor = AppManager::createKnob<KnobColor>(thisShared, tr("Clone Color"), 3);
    _cloneColor->setName("cloneColor");
    _cloneColor->setSimplified(true);
    _cloneColor->setHintToolTip( tr("The default color used for clone nodes.") );

    _nodegraphColorsTab->addKnob(_cloneColor);



    _defaultBackdropColor =  AppManager::createKnob<KnobColor>(thisShared, tr("Default backdrop color"), 3);
    _defaultBackdropColor->setName("backdropColor");
    _defaultBackdropColor->setSimplified(true);
    _defaultBackdropColor->setHintToolTip( tr("The default color used for newly created backdrop nodes.") );
    _nodegraphColorsTab->addKnob(_defaultBackdropColor);

    _defaultReaderColor =  AppManager::createKnob<KnobColor>(thisShared, tr(PLUGIN_GROUP_IMAGE_READERS), 3);
    _defaultReaderColor->setName("readerColor");
    _defaultReaderColor->setSimplified(true);
    _defaultReaderColor->setHintToolTip( tr("The color used for newly created Reader nodes.") );
    _nodegraphColorsTab->addKnob(_defaultReaderColor);

    _defaultWriterColor =  AppManager::createKnob<KnobColor>(thisShared, tr(PLUGIN_GROUP_IMAGE_WRITERS), 3);
    _defaultWriterColor->setName("writerColor");
    _defaultWriterColor->setSimplified(true);
    _defaultWriterColor->setHintToolTip( tr("The color used for newly created Writer nodes.") );
    _nodegraphColorsTab->addKnob(_defaultWriterColor);

    _defaultGeneratorColor =  AppManager::createKnob<KnobColor>(thisShared, tr("Generators"), 3);
    _defaultGeneratorColor->setName("generatorColor");
    _defaultGeneratorColor->setSimplified(true);
    _defaultGeneratorColor->setHintToolTip( tr("The color used for newly created Generator nodes.") );
    _nodegraphColorsTab->addKnob(_defaultGeneratorColor);

    _defaultColorGroupColor =  AppManager::createKnob<KnobColor>(thisShared, tr("Color group"), 3);
    _defaultColorGroupColor->setName("colorNodesColor");
    _defaultColorGroupColor->setSimplified(true);
    _defaultColorGroupColor->setHintToolTip( tr("The color used for newly created Color nodes.") );
    _nodegraphColorsTab->addKnob(_defaultColorGroupColor);

    _defaultFilterGroupColor =  AppManager::createKnob<KnobColor>(thisShared, tr("Filter group"), 3);
    _defaultFilterGroupColor->setName("filterNodesColor");
    _defaultFilterGroupColor->setSimplified(true);
    _defaultFilterGroupColor->setHintToolTip( tr("The color used for newly created Filter nodes.") );
    _nodegraphColorsTab->addKnob(_defaultFilterGroupColor);

    _defaultTransformGroupColor =  AppManager::createKnob<KnobColor>(thisShared, tr("Transform group"), 3);
    _defaultTransformGroupColor->setName("transformNodesColor");
    _defaultTransformGroupColor->setSimplified(true);
    _defaultTransformGroupColor->setHintToolTip( tr("The color used for newly created Transform nodes.") );
    _nodegraphColorsTab->addKnob(_defaultTransformGroupColor);

    _defaultTimeGroupColor =  AppManager::createKnob<KnobColor>(thisShared, tr("Time group"), 3);
    _defaultTimeGroupColor->setName("timeNodesColor");
    _defaultTimeGroupColor->setSimplified(true);
    _defaultTimeGroupColor->setHintToolTip( tr("The color used for newly created Time nodes.") );
    _nodegraphColorsTab->addKnob(_defaultTimeGroupColor);

    _defaultDrawGroupColor =  AppManager::createKnob<KnobColor>(thisShared, tr("Draw group"), 3);
    _defaultDrawGroupColor->setName("drawNodesColor");
    _defaultDrawGroupColor->setSimplified(true);
    _defaultDrawGroupColor->setHintToolTip( tr("The color used for newly created Draw nodes.") );
    _nodegraphColorsTab->addKnob(_defaultDrawGroupColor);

    _defaultKeyerGroupColor =  AppManager::createKnob<KnobColor>(thisShared, tr("Keyer group"), 3);
    _defaultKeyerGroupColor->setName("keyerNodesColor");
    _defaultKeyerGroupColor->setSimplified(true);
    _defaultKeyerGroupColor->setHintToolTip( tr("The color used for newly created Keyer nodes.") );
    _nodegraphColorsTab->addKnob(_defaultKeyerGroupColor);

    _defaultChannelGroupColor =  AppManager::createKnob<KnobColor>(thisShared, tr("Channel group"), 3);
    _defaultChannelGroupColor->setName("channelNodesColor");
    _defaultChannelGroupColor->setSimplified(true);
    _defaultChannelGroupColor->setHintToolTip( tr("The color used for newly created Channel nodes.") );
    _nodegraphColorsTab->addKnob(_defaultChannelGroupColor);

    _defaultMergeGroupColor =  AppManager::createKnob<KnobColor>(thisShared, tr("Merge group"), 3);
    _defaultMergeGroupColor->setName("defaultMergeColor");
    _defaultMergeGroupColor->setSimplified(true);
    _defaultMergeGroupColor->setHintToolTip( tr("The color used for newly created Merge nodes.") );
    _nodegraphColorsTab->addKnob(_defaultMergeGroupColor);

    _defaultViewsGroupColor =  AppManager::createKnob<KnobColor>(thisShared, tr("Views group"), 3);
    _defaultViewsGroupColor->setName("defaultViewsColor");
    _defaultViewsGroupColor->setSimplified(true);
    _defaultViewsGroupColor->setHintToolTip( tr("The color used for newly created Views nodes.") );
    _nodegraphColorsTab->addKnob(_defaultViewsGroupColor);

    _defaultDeepGroupColor =  AppManager::createKnob<KnobColor>(thisShared, tr("Deep group"), 3);
    _defaultDeepGroupColor->setName("defaultDeepColor");
    _defaultDeepGroupColor->setSimplified(true);
    _defaultDeepGroupColor->setHintToolTip( tr("The color used for newly created Deep nodes.") );
    _nodegraphColorsTab->addKnob(_defaultDeepGroupColor);
} // Settings::initializeKnobsNodeGraphColors

void
SettingsPrivate::initializeKnobsScriptEditorColors()
{
    KnobHolderPtr thisShared = _publicInterface->shared_from_this();
    _scriptEditorColorsTab = AppManager::createKnob<KnobPage>( thisShared, tr("Script Editor") );
    _scriptEditorColorsTab->setParentKnob(_appearanceTab);

    _scriptEditorFontChoice = AppManager::createKnob<KnobChoice>( thisShared, tr("Font") );
    _scriptEditorFontChoice->setHintToolTip( tr("List of all fonts available on your system") );
    _scriptEditorFontChoice->setName("scriptEditorFont");
    _scriptEditorColorsTab->addKnob(_scriptEditorFontChoice);

    _scriptEditorFontSize = AppManager::createKnob<KnobInt>( thisShared, tr("Font Size") );
    _scriptEditorFontSize->setHintToolTip( tr("The font size") );
    _scriptEditorFontSize->setName("scriptEditorFontSize");
    _scriptEditorColorsTab->addKnob(_scriptEditorFontSize);

    _curLineColor = AppManager::createKnob<KnobColor>(thisShared, tr("Current Line Color"), 3);
    _curLineColor->setName("currentLineColor");
    _curLineColor->setSimplified(true);
    _scriptEditorColorsTab->addKnob(_curLineColor);

    _keywordColor = AppManager::createKnob<KnobColor>(thisShared, tr("Keyword Color"), 3);
    _keywordColor->setName("keywordColor");
    _keywordColor->setSimplified(true);
    _scriptEditorColorsTab->addKnob(_keywordColor);

    _operatorColor = AppManager::createKnob<KnobColor>(thisShared, tr("Operator Color"), 3);
    _operatorColor->setName("operatorColor");
    _operatorColor->setSimplified(true);
    _scriptEditorColorsTab->addKnob(_operatorColor);

    _braceColor = AppManager::createKnob<KnobColor>(thisShared, tr("Brace Color"), 3);
    _braceColor->setName("braceColor");
    _braceColor->setSimplified(true);
    _scriptEditorColorsTab->addKnob(_braceColor);

    _defClassColor = AppManager::createKnob<KnobColor>(thisShared, tr("Class Def Color"), 3);
    _defClassColor->setName("classDefColor");
    _defClassColor->setSimplified(true);
    _scriptEditorColorsTab->addKnob(_defClassColor);

    _stringsColor = AppManager::createKnob<KnobColor>(thisShared, tr("Strings Color"), 3);
    _stringsColor->setName("stringsColor");
    _stringsColor->setSimplified(true);
    _scriptEditorColorsTab->addKnob(_stringsColor);

    _commentsColor = AppManager::createKnob<KnobColor>(thisShared, tr("Comments Color"), 3);
    _commentsColor->setName("commentsColor");
    _commentsColor->setSimplified(true);
    _scriptEditorColorsTab->addKnob(_commentsColor);

    _selfColor = AppManager::createKnob<KnobColor>(thisShared, tr("Self Color"), 3);
    _selfColor->setName("selfColor");
    _selfColor->setSimplified(true);
    _scriptEditorColorsTab->addKnob(_selfColor);

    _numbersColor = AppManager::createKnob<KnobColor>(thisShared, tr("Numbers Color"), 3);
    _numbersColor->setName("numbersColor");
    _numbersColor->setSimplified(true);
    _scriptEditorColorsTab->addKnob(_numbersColor);
} // Settings::initializeKnobsScriptEditorColors

void
SettingsPrivate::initializeKnobsViewers()
{
    KnobHolderPtr thisShared = _publicInterface->shared_from_this();
    _viewersTab = AppManager::createKnob<KnobPage>( thisShared, tr("Viewer") );

    _texturesMode = AppManager::createKnob<KnobChoice>( thisShared, tr("Viewer textures bit depth") );
    _texturesMode->setName("texturesBitDepth");
    std::vector<std::string> textureModes;
    std::vector<std::string> helpStringsTextureModes;
    textureModes.push_back("Byte");
    helpStringsTextureModes.push_back( tr("Post-processing done by the viewer (such as colorspace conversion) is done "
                                          "by the CPU. As a results, the size of cached textures is smaller.").toStdString() );
    //textureModes.push_back("16bits half-float");
    //helpStringsTextureModes.push_back("Not available yet. Similar to 32bits fp.");
    textureModes.push_back("32bits floating-point");
    helpStringsTextureModes.push_back( tr("Post-processing done by the viewer (such as colorspace conversion) is done "
                                          "by the GPU, using GLSL. As a results, the size of cached textures is larger.").toStdString() );
    _texturesMode->populateChoices(textureModes, helpStringsTextureModes);
    _texturesMode->setHintToolTip( tr("Bit depth of the viewer textures used for rendering."
                                      " Hover each option with the mouse for a detailed description.") );
    _viewersTab->addKnob(_texturesMode);

    _powerOf2Tiling = AppManager::createKnob<KnobInt>( thisShared, tr("Viewer tile size is 2 to the power of...") );
    _powerOf2Tiling->setName("viewerTiling");
    _powerOf2Tiling->setHintToolTip( tr("The dimension of the viewer tiles is 2^n by 2^n (i.e. 256 by 256 pixels for n=8). "
                                        "A high value means that the viewer renders large tiles, so that "
                                        "rendering is done less often, but on larger areas.") );
    _powerOf2Tiling->disableSlider();
    _powerOf2Tiling->setRange(4, 9);
    _powerOf2Tiling->setDisplayRange(4, 9);

    _viewersTab->addKnob(_powerOf2Tiling);

    _checkerboardTileSize = AppManager::createKnob<KnobInt>( thisShared, tr("Checkerboard tile size (pixels)") );
    _checkerboardTileSize->setName("checkerboardTileSize");
    _checkerboardTileSize->setRange(1, INT_MAX);
    _checkerboardTileSize->setHintToolTip( tr("The size (in screen pixels) of one tile of the checkerboard.") );
    _viewersTab->addKnob(_checkerboardTileSize);

    _checkerboardColor1 = AppManager::createKnob<KnobColor>(thisShared, tr("Checkerboard color 1"), 4);
    _checkerboardColor1->setName("checkerboardColor1");
    _checkerboardColor1->setHintToolTip( tr("The first color used by the checkerboard.") );
    _viewersTab->addKnob(_checkerboardColor1);

    _checkerboardColor2 = AppManager::createKnob<KnobColor>(thisShared, tr("Checkerboard color 2"), 4);
    _checkerboardColor2->setName("checkerboardColor2");
    _checkerboardColor2->setHintToolTip( tr("The second color used by the checkerboard.") );
    _viewersTab->addKnob(_checkerboardColor2);

    _autoWipe = AppManager::createKnob<KnobBool>( thisShared, tr("Automatically enable wipe") );
    _autoWipe->setName("autoWipeForViewer");
    _autoWipe->setHintToolTip( tr("When checked, the wipe tool of the viewer will be automatically enabled "
                                  "when the mouse is hovering the viewer and changing an input of a viewer." ) );
    _viewersTab->addKnob(_autoWipe);


    _autoProxyWhenScrubbingTimeline = AppManager::createKnob<KnobBool>( thisShared, tr("Automatically enable proxy when scrubbing the timeline") );
    _autoProxyWhenScrubbingTimeline->setName("autoProxyScrubbing");
    _autoProxyWhenScrubbingTimeline->setHintToolTip( tr("When checked, the proxy mode will be at least at the level "
                                                        "indicated by the auto-proxy parameter.") );
    _autoProxyWhenScrubbingTimeline->setAddNewLine(false);
    _viewersTab->addKnob(_autoProxyWhenScrubbingTimeline);


    _autoProxyLevel = AppManager::createKnob<KnobChoice>( thisShared, tr("Auto-proxy level") );
    _autoProxyLevel->setName("autoProxyLevel");
    std::vector<std::string> autoProxyChoices;
    autoProxyChoices.push_back("2");
    autoProxyChoices.push_back("4");
    autoProxyChoices.push_back("8");
    autoProxyChoices.push_back("16");
    autoProxyChoices.push_back("32");
    _autoProxyLevel->populateChoices(autoProxyChoices);
    _viewersTab->addKnob(_autoProxyLevel);

    _maximumNodeViewerUIOpened = AppManager::createKnob<KnobInt>( thisShared, tr("Max. opened node viewer interface") );
    _maximumNodeViewerUIOpened->setName("maxNodeUiOpened");
    _maximumNodeViewerUIOpened->setRange(1, INT_MAX);
    _maximumNodeViewerUIOpened->disableSlider();
    _maximumNodeViewerUIOpened->setHintToolTip( tr("Controls the maximum amount of nodes that can have their interface showing up at the same time in the viewer") );
    _viewersTab->addKnob(_maximumNodeViewerUIOpened);

    _viewerKeys = AppManager::createKnob<KnobBool>( thisShared, tr("Use number keys for the viewer") );
    _viewerKeys->setName("viewerNumberKeys");
    _viewerKeys->setHintToolTip( tr("When enabled, the row of number keys on the keyboard "
                                    "is used for switching input (<key> connects input to A side, "
                                    "<shift-key> connects input to B side), even if the corresponding "
                                    "character in the current keyboard layout is not a number.\n"
                                    "This may have to be disabled when using a remote display connection "
                                    "to Linux from a different OS.") );
    _viewersTab->addKnob(_viewerKeys);
} // Settings::initializeKnobsViewers

void
SettingsPrivate::initializeKnobsNodeGraph()
{
    KnobHolderPtr thisShared = _publicInterface->shared_from_this();
    /////////// Nodegraph tab
    _nodegraphTab = AppManager::createKnob<KnobPage>( thisShared, tr("Nodegraph") );

    _autoScroll = AppManager::createKnob<KnobBool>( thisShared, tr("Auto Scroll") );
    _autoScroll->setName("autoScroll");
    _autoScroll->setHintToolTip( tr("When checked the node graph will auto scroll if you move a node outside the current graph view.") );
    _nodegraphTab->addKnob(_autoScroll);

    _autoTurbo = AppManager::createKnob<KnobBool>( thisShared, tr("Auto-turbo") );
    _autoTurbo->setName("autoTurbo");
    _autoTurbo->setHintToolTip( tr("When checked the Turbo-mode will be enabled automatically when playback is started and disabled "
                                   "when finished.") );
    _nodegraphTab->addKnob(_autoTurbo);

    _snapNodesToConnections = AppManager::createKnob<KnobBool>( thisShared, tr("Snap to node") );
    _snapNodesToConnections->setName("enableSnapToNode");
    _snapNodesToConnections->setHintToolTip( tr("When moving nodes on the node graph, snap to positions where they are lined up "
                                                "with the inputs and output nodes.") );
    _nodegraphTab->addKnob(_snapNodesToConnections);


    _maxUndoRedoNodeGraph = AppManager::createKnob<KnobInt>( thisShared, tr("Maximum undo/redo for the node graph") );

    _maxUndoRedoNodeGraph->setName("maxUndoRedo");
    _maxUndoRedoNodeGraph->disableSlider();
    _maxUndoRedoNodeGraph->setRange(0, INT_MAX);
    _maxUndoRedoNodeGraph->setHintToolTip( tr("Set the maximum of events related to the node graph %1 "
                                              "remembers. Past this limit, older events will be deleted forever, "
                                              "allowing to re-use the RAM for other purposes. \n"
                                              "Changing this value will clear the undo/redo stack.").arg( QString::fromUtf8(NATRON_APPLICATION_NAME) ) );
    _nodegraphTab->addKnob(_maxUndoRedoNodeGraph);


    _disconnectedArrowLength = AppManager::createKnob<KnobInt>( thisShared, tr("Disconnected arrow length") );
    _disconnectedArrowLength->setName("disconnectedArrowLength");
    _disconnectedArrowLength->setHintToolTip( tr("The size of a disconnected node input arrow in pixels.") );
    _disconnectedArrowLength->disableSlider();

    _nodegraphTab->addKnob(_disconnectedArrowLength);

    _hideOptionalInputsAutomatically = AppManager::createKnob<KnobBool>( thisShared, tr("Auto hide masks inputs") );
    _hideOptionalInputsAutomatically->setName("autoHideInputs");
    _hideOptionalInputsAutomatically->setHintToolTip( tr("When checked, any diconnected mask input of a node in the nodegraph "
                                                         "will be visible only when the mouse is hovering the node or when it is "
                                                         "selected.") );
    _nodegraphTab->addKnob(_hideOptionalInputsAutomatically);

    _useInputAForMergeAutoConnect = AppManager::createKnob<KnobBool>( thisShared, tr("Merge node connect to A input") );
    _useInputAForMergeAutoConnect->setName("mergeConnectToA");
    _useInputAForMergeAutoConnect->setHintToolTip( tr("If checked, upon creation of a new Merge node, the input A will be preferred "
                                                      "for auto-connection and when disabling the node instead of the input B. "
                                                      "This also applies to any other node with inputs named A and B.") );
    _nodegraphTab->addKnob(_useInputAForMergeAutoConnect);
} // Settings::initializeKnobsNodeGraph

void
SettingsPrivate::initializeKnobsCaching()
{
    KnobHolderPtr thisShared = _publicInterface->shared_from_this();
    /////////// Caching tab
    _cachingTab = AppManager::createKnob<KnobPage>( thisShared, tr("Caching") );

    _aggressiveCaching = AppManager::createKnob<KnobBool>( thisShared, tr("Aggressive caching") );
    _aggressiveCaching->setName("aggressiveCaching");
    _aggressiveCaching->setHintToolTip( tr("When checked, %1 will cache the output of all images "
                                           "rendered by all nodes, regardless of their \"Force caching\" parameter. When enabling this option "
                                           "you need to have at least 8GiB of RAM, and 16GiB is recommended.\n"
                                           "If not checked, %1 will only cache the  nodes "
                                           "which have multiple outputs, or their parameter \"Force caching\" checked or if one of its "
                                           "output has its settings panel opened.").arg( QString::fromUtf8(NATRON_APPLICATION_NAME) ) );
    _cachingTab->addKnob(_aggressiveCaching);

    _maxRAMPercent = AppManager::createKnob<KnobInt>( thisShared, tr("Maximum amount of RAM memory used for caching (% of total RAM)") );
    _maxRAMPercent->setName("maxRAMPercent");
    _maxRAMPercent->disableSlider();
    _maxRAMPercent->setRange(0, 100);
    QString ramHint( tr("This setting indicates the percentage of the total RAM which can be used by the memory caches. "
                        "This system has %1 of RAM.").arg( printAsRAM( getSystemTotalRAM() ) ) );
    if ( isApplication32Bits() && (getSystemTotalRAM() > 4ULL * 1024ULL * 1024ULL * 1024ULL) ) {
        ramHint.append( QString::fromUtf8("\n") );
        ramHint.append( tr("The version of %1 you are running is 32 bits, which means the available RAM "
                           "is limited to 4GiB. The amount of RAM used for caching is 4GiB * MaxRamPercent.").arg( QString::fromUtf8(NATRON_APPLICATION_NAME) ) );
    }

    _maxRAMPercent->setHintToolTip(ramHint);
    _maxRAMPercent->setAddNewLine(false);
    _cachingTab->addKnob(_maxRAMPercent);

    _maxRAMLabel = AppManager::createKnob<KnobString>( thisShared, std::string() );
    _maxRAMLabel->setName("maxRamLabel");
    _maxRAMLabel->setIsPersistent(false);
    _maxRAMLabel->setAsLabel();
    _cachingTab->addKnob(_maxRAMLabel);


    _unreachableRAMPercent = AppManager::createKnob<KnobInt>( thisShared, tr("System RAM to keep free (% of total RAM)") );
    _unreachableRAMPercent->setName("unreachableRAMPercent");
    _unreachableRAMPercent->disableSlider();
    _unreachableRAMPercent->setRange(0, 90);
    _unreachableRAMPercent->setHintToolTip(tr("This determines how much RAM should be kept free for other applications "
                                              "running on the same system. "
                                              "When this limit is reached, the caches start recycling memory instead of growing. "
                                              //"A reasonable value should be set for it allowing the caches to stay in physical RAM " // users don't understand what swap is
                                              //"and avoid being swapped-out on disk. "
                                              "This value should reflect the amount of memory "
                                              "you want to keep available on your computer for other usage. "
                                              "A low value may result in a massive slowdown and high disk usage.")
                                           );
    _unreachableRAMPercent->setAddNewLine(false);
    _cachingTab->addKnob(_unreachableRAMPercent);
    _unreachableRAMLabel = AppManager::createKnob<KnobString>( thisShared, std::string() );
    _unreachableRAMLabel->setName("unreachableRAMLabel");
    _unreachableRAMLabel->setIsPersistent(false);
    _unreachableRAMLabel->setAsLabel();
    _cachingTab->addKnob(_unreachableRAMLabel);

    _maxViewerDiskCacheGB = AppManager::createKnob<KnobInt>( thisShared, tr("Maximum playback disk cache size (GiB)") );
    _maxViewerDiskCacheGB->setName("maxViewerDiskCache");
    _maxViewerDiskCacheGB->disableSlider();
    _maxViewerDiskCacheGB->setRange(0, 100);
    _maxViewerDiskCacheGB->setHintToolTip( tr("The maximum size that may be used by the playback cache on disk (in GiB)") );
    _cachingTab->addKnob(_maxViewerDiskCacheGB);

    _maxDiskCacheNodeGB = AppManager::createKnob<KnobInt>( thisShared, tr("Maximum DiskCache node disk usage (GiB)") );
    _maxDiskCacheNodeGB->setName("maxDiskCacheNode");
    _maxDiskCacheNodeGB->disableSlider();
    _maxDiskCacheNodeGB->setRange(0, 100);
    _maxDiskCacheNodeGB->setHintToolTip( tr("The maximum size that may be used by the DiskCache node on disk (in GiB)") );
    _cachingTab->addKnob(_maxDiskCacheNodeGB);


    _diskCachePath = AppManager::createKnob<KnobPath>( thisShared, tr("Disk cache path (empty = default)") );
    _diskCachePath->setName("diskCachePath");
    _diskCachePath->setMultiPath(false);

    QString defaultLocation = StandardPaths::writableLocation(StandardPaths::eStandardLocationCache);
    QString diskCacheTt( tr("WARNING: Changing this parameter requires a restart of the application. \n"
                            "This is points to the location where %1 on-disk caches will be. "
                            "This variable should point to your fastest disk. If the parameter is left empty or the location set is invalid, "
                            "the default location will be used. The default location is: \n").arg( QString::fromUtf8(NATRON_APPLICATION_NAME) ) );

    _diskCachePath->setHintToolTip( diskCacheTt + defaultLocation );
    _cachingTab->addKnob(_diskCachePath);

    _wipeDiskCache = AppManager::createKnob<KnobButton>( thisShared, tr("Wipe Disk Cache") );
    _wipeDiskCache->setHintToolTip( tr("Cleans-up all caches, deleting all folders that may contain cached data. "
                                       "This is provided in case %1 lost track of cached images "
                                       "for some reason.").arg( QString::fromUtf8(NATRON_APPLICATION_NAME) ) );
    _cachingTab->addKnob(_wipeDiskCache);
} // Settings::initializeKnobsCaching

void
SettingsPrivate::initializeKnobsPlugins()
{
    KnobHolderPtr thisShared = _publicInterface->shared_from_this();
    _pluginsTab = AppManager::createKnob<KnobPage>( thisShared, tr("Plug-ins") );
    _pluginsTab->setName("plugins");

    _extraPluginPaths = AppManager::createKnob<KnobPath>( thisShared, tr("OpenFX plug-ins search path") );
    knobsRequiringRestart.insert(_extraPluginPaths);
    _extraPluginPaths->setName("extraPluginsSearchPaths");

#if defined(__linux__) || defined(__FreeBSD__)
    std::string searchPath("/usr/OFX/Plugins");
#elif defined(__APPLE__)
    std::string searchPath("/Library/OFX/Plugins");
#elif defined(WINDOWS)

    std::wstring basePath = std::wstring( OFX::Host::PluginCache::getStdOFXPluginPath() );
    basePath.append( std::wstring(L" and C:\\Program Files\\Common Files\\OFX\\Plugins") );
    std::string searchPath = StrUtils::utf16_to_utf8(basePath);

#endif

    _extraPluginPaths->setHintToolTip( tr("Extra search paths where %1 should scan for OpenFX plug-ins. "
                                          "Extra plug-ins search paths can also be specified using the OFX_PLUGIN_PATH environment variable.\n"
                                          "The priority order for system-wide plug-ins, from high to low, is:\n"
                                          "- plug-ins found in OFX_PLUGIN_PATH\n"
                                          "- plug-ins found in %2\n"
                                          "Plug-ins bundled with the binary distribution of Natron may have either "
                                          "higher or lower priority, depending on the \"Prefer bundled plug-ins over "
                                          "system-wide plug-ins\" setting.\n"
                                          "Any change will take effect on the next launch of %1.").arg( QString::fromUtf8(NATRON_APPLICATION_NAME) ).arg( QString::fromUtf8( searchPath.c_str() ) ) );
    _extraPluginPaths->setMultiPath(true);
    _pluginsTab->addKnob(_extraPluginPaths);

    _templatesPluginPaths = AppManager::createKnob<KnobPath>( thisShared, tr("PyPlugs search path") );
    _templatesPluginPaths->setName("groupPluginsSearchPath");
    knobsRequiringRestart.insert(_templatesPluginPaths);
    _templatesPluginPaths->setHintToolTip( tr("Search path where %1 should scan for Python group scripts (PyPlugs). "
                                              "The search paths for groups can also be specified using the "
                                              "NATRON_PLUGIN_PATH environment variable.").arg( QString::fromUtf8(NATRON_APPLICATION_NAME) ) );
    _templatesPluginPaths->setMultiPath(true);
    _pluginsTab->addKnob(_templatesPluginPaths);

    _loadBundledPlugins = AppManager::createKnob<KnobBool>( thisShared, tr("Use bundled plug-ins") );
    knobsRequiringRestart.insert(_loadBundledPlugins);
    _loadBundledPlugins->setName("useBundledPlugins");
    _loadBundledPlugins->setHintToolTip( tr("When checked, %1 also uses the plug-ins bundled "
                                            "with the binary distribution.\n"
                                            "When unchecked, only system-wide plug-ins are loaded (more information can be "
                                            "found in the help for the \"Extra plug-ins search paths\" setting).").arg( QString::fromUtf8(NATRON_APPLICATION_NAME) ) );
    _pluginsTab->addKnob(_loadBundledPlugins);

    _preferBundledPlugins = AppManager::createKnob<KnobBool>( thisShared, tr("Prefer bundled plug-ins over system-wide plugins") );
    knobsRequiringRestart.insert(_preferBundledPlugins);
    _preferBundledPlugins->setName("preferBundledPlugins");
    _preferBundledPlugins->setHintToolTip( tr("When checked, and if \"Use bundled plug-ins\" is also checked, plug-ins bundled with the %1 binary distribution will take precedence over system-wide plug-ins "
                                              "if they have the same internal ID.").arg( QString::fromUtf8(NATRON_APPLICATION_NAME) ) );
    _pluginsTab->addKnob(_preferBundledPlugins);
} // Settings::initializeKnobsPlugins

void
SettingsPrivate::initializeKnobsPython()
{
    KnobHolderPtr thisShared = _publicInterface->shared_from_this();
    _pythonPage = AppManager::createKnob<KnobPage>( thisShared, tr("Python") );


    _onProjectCreated = AppManager::createKnob<KnobString>( thisShared, tr("After project created") );
    _onProjectCreated->setName("afterProjectCreated");
    _onProjectCreated->setHintToolTip( tr("Callback called once a new project is created (this is never called "
                                          "when \"After project loaded\" is called.)\n"
                                          "The signature of the callback is : callback(app) where:\n"
                                          "- app: points to the current application instance\n") );
    _pythonPage->addKnob(_onProjectCreated);


    _defaultOnProjectLoaded = AppManager::createKnob<KnobString>( thisShared, tr("Default after project loaded") );
    _defaultOnProjectLoaded->setName("defOnProjectLoaded");
    _defaultOnProjectLoaded->setHintToolTip( tr("The default afterProjectLoad callback that will be set for new projects.") );
    _pythonPage->addKnob(_defaultOnProjectLoaded);

    _defaultOnProjectSave = AppManager::createKnob<KnobString>( thisShared, tr("Default before project save") );
    _defaultOnProjectSave->setName("defOnProjectSave");
    _defaultOnProjectSave->setHintToolTip( tr("The default beforeProjectSave callback that will be set for new projects.") );
    _pythonPage->addKnob(_defaultOnProjectSave);


    _defaultOnProjectClose = AppManager::createKnob<KnobString>( thisShared, tr("Default before project close") );
    _defaultOnProjectClose->setName("defOnProjectClose");
    _defaultOnProjectClose->setHintToolTip( tr("The default beforeProjectClose callback that will be set for new projects.") );
    _pythonPage->addKnob(_defaultOnProjectClose);


    _defaultOnNodeCreated = AppManager::createKnob<KnobString>( thisShared, tr("Default after node created") );
    _defaultOnNodeCreated->setName("defOnNodeCreated");
    _defaultOnNodeCreated->setHintToolTip( tr("The default afterNodeCreated callback that will be set for new projects.") );
    _pythonPage->addKnob(_defaultOnNodeCreated);


    _defaultOnNodeDelete = AppManager::createKnob<KnobString>( thisShared, tr("Default before node removal") );
    _defaultOnNodeDelete->setName("defOnNodeDelete");
    _defaultOnNodeDelete->setHintToolTip( tr("The default beforeNodeRemoval callback that will be set for new projects.") );
    _pythonPage->addKnob(_defaultOnNodeDelete);


    _echoVariableDeclarationToPython = AppManager::createKnob<KnobBool>( thisShared, tr("Print auto-declared variables in the Script Editor") );
    _echoVariableDeclarationToPython->setName("printAutoDeclaredVars");
    _echoVariableDeclarationToPython->setHintToolTip( tr("When checked, %1 will print in the Script Editor all variables that are "
                                                         "automatically declared, such as the app variable or node attributes.").arg( QString::fromUtf8(NATRON_APPLICATION_NAME) ) );
    _pythonPage->addKnob(_echoVariableDeclarationToPython);
} // initializeKnobs

void
SettingsPrivate::setCachingLabels()
{
    int maxTotalRam = _maxRAMPercent->getValue();
    U64 systemTotalRam = getSystemTotalRAM();
    U64 maxRAM = (U64)( ( (double)maxTotalRam / 100. ) * systemTotalRam );

    _maxRAMLabel->setValue( printAsRAM(maxRAM).toStdString() );
    _unreachableRAMLabel->setValue( printAsRAM( (double)systemTotalRam * ( (double)_unreachableRAMPercent->getValue() / 100. ) ).toStdString() );
}

void
SettingsPrivate::setDefaultValues()
{
    _publicInterface->beginChanges();
    _hostName->setDefaultValue(0);
    _customHostName->setDefaultValue(NATRON_ORGANIZATION_DOMAIN_TOPLEVEL "." NATRON_ORGANIZATION_DOMAIN_SUB "." NATRON_APPLICATION_NAME);
    _natronSettingsExist->setDefaultValue(false);
    _systemFontChoice->setDefaultValue(0);
    _fontSize->setDefaultValue(NATRON_FONT_SIZE_DEFAULT);
    _checkForUpdates->setDefaultValue(false);
    _enableCrashReports->setDefaultValue(true);
    _documentationSource->setDefaultValue(0);
    _notifyOnFileChange->setDefaultValue(true);
    _autoSaveDelay->setDefaultValue(5);
    _autoSaveUnSavedProjects->setDefaultValue(true);
    _maxUndoRedoNodeGraph->setDefaultValue(20);
    _linearPickers->setDefaultValue(true);
    _convertNaNValues->setDefaultValue(true);
    _pluginUseImageCopyForSource->setDefaultValue(false);
    _snapNodesToConnections->setDefaultValue(true);
    _useBWIcons->setDefaultValue(false);
    _loadProjectsWorkspace->setDefaultValue(false);
    _numberOfThreads->setDefaultValue(0);



    _osmesaRenderers->setDefaultValue(defaultMesaDriver);
#ifndef NATRON_PLAYBACK_USES_THREAD_POOL
    _numberOfParallelRenders->setDefaultValue(0);
#endif
    _nOpenGLContexts->setDefaultValue(2);
    _enableOpenGL->setDefaultValue((int)Settings::eEnableOpenGLEnabled);
    _useThreadPool->setDefaultValue(true);
    _nThreadsPerEffect->setDefaultValue(0);
    _renderInSeparateProcess->setDefaultValue(false);
    _queueRenders->setDefaultValue(false);
    _autoPreviewEnabledForNewProjects->setDefaultValue(true);
    _firstReadSetProjectFormat->setDefaultValue(true);
    _fixPathsOnProjectPathChanged->setDefaultValue(true);
    _maxPanelsOpened->setDefaultValue(10);
    _useCursorPositionIncrements->setDefaultValue(true);
    _renderOnEditingFinished->setDefaultValue(false);
    _activateRGBSupport->setDefaultValue(true);
    _activateTransformConcatenationSupport->setDefaultValue(true);
    _extraPluginPaths->setDefaultValue("");
    _preferBundledPlugins->setDefaultValue(true);
    _loadBundledPlugins->setDefaultValue(true);
    _texturesMode->setDefaultValue(0);
    _powerOf2Tiling->setDefaultValue(8);
    _checkerboardTileSize->setDefaultValue(5);
    _checkerboardColor1->setDefaultValue(0.5);
    _checkerboardColor1->setDefaultValue(0.5, DimIdx(1));
    _checkerboardColor1->setDefaultValue(0.5, DimIdx(2));
    _checkerboardColor1->setDefaultValue(0.5, DimIdx(3));
    _checkerboardColor2->setDefaultValue(0.);
    _checkerboardColor2->setDefaultValue(0., DimIdx(1));
    _checkerboardColor2->setDefaultValue(0., DimIdx(2));
    _checkerboardColor2->setDefaultValue(0., DimIdx(3));
    _autoWipe->setDefaultValue(true);
    _autoProxyWhenScrubbingTimeline->setDefaultValue(true);
    _autoProxyLevel->setDefaultValue(1);
    _maximumNodeViewerUIOpened->setDefaultValue(2);
    _viewerKeys->setDefaultValue(true);

    _ocioStartupCheck->setDefaultValue(true);

    _aggressiveCaching->setDefaultValue(false);
    _maxRAMPercent->setDefaultValue(50);
    _unreachableRAMPercent->setDefaultValue(5);
    _maxViewerDiskCacheGB->setDefaultValue(5);
    _maxDiskCacheNodeGB->setDefaultValue(10);
    setCachingLabels();
    _autoScroll->setDefaultValue(false);
    _autoTurbo->setDefaultValue(false);
    _usePluginIconsInNodeGraph->setDefaultValue(true);
    _useAntiAliasing->setDefaultValue(true);
    _defaultNodeColor->setDefaultValue(0.7, DimIdx(0));
    _defaultNodeColor->setDefaultValue(0.7, DimIdx(1));
    _defaultNodeColor->setDefaultValue(0.7, DimIdx(2));
    _cloneColor->setDefaultValue(0.78, DimIdx(0));
    _cloneColor->setDefaultValue(0.27, DimIdx(1));
    _cloneColor->setDefaultValue(0.39, DimIdx(2));
    _defaultBackdropColor->setDefaultValue(0.45, DimIdx(0));
    _defaultBackdropColor->setDefaultValue(0.45, DimIdx(1));
    _defaultBackdropColor->setDefaultValue(0.45, DimIdx(2));
    _disconnectedArrowLength->setDefaultValue(30);
    _hideOptionalInputsAutomatically->setDefaultValue(true);
    _useInputAForMergeAutoConnect->setDefaultValue(false);

    _defaultGeneratorColor->setDefaultValue(0.3, DimIdx(0));
    _defaultGeneratorColor->setDefaultValue(0.5, DimIdx(1));
    _defaultGeneratorColor->setDefaultValue(0.2, DimIdx(2));

    _defaultReaderColor->setDefaultValue(0.7, DimIdx(0));
    _defaultReaderColor->setDefaultValue(0.7, DimIdx(1));
    _defaultReaderColor->setDefaultValue(0.7, DimIdx(2));

    _defaultWriterColor->setDefaultValue(0.75, DimIdx(0));
    _defaultWriterColor->setDefaultValue(0.75, DimIdx(1));
    _defaultWriterColor->setDefaultValue(0., DimIdx(2));

    _defaultColorGroupColor->setDefaultValue(0.48, DimIdx(0));
    _defaultColorGroupColor->setDefaultValue(0.66, DimIdx(1));
    _defaultColorGroupColor->setDefaultValue(1., DimIdx(DimIdx(2)));

    _defaultFilterGroupColor->setDefaultValue(0.8, DimIdx(0));
    _defaultFilterGroupColor->setDefaultValue(0.5, DimIdx(1));
    _defaultFilterGroupColor->setDefaultValue(0.3, DimIdx(2));

    _defaultTransformGroupColor->setDefaultValue(0.7, DimIdx(0));
    _defaultTransformGroupColor->setDefaultValue(0.3, DimIdx(1));
    _defaultTransformGroupColor->setDefaultValue(0.1, DimIdx(2));

    _defaultTimeGroupColor->setDefaultValue(0.7, DimIdx(0));
    _defaultTimeGroupColor->setDefaultValue(0.65, DimIdx(1));
    _defaultTimeGroupColor->setDefaultValue(0.35, DimIdx(2));

    _defaultDrawGroupColor->setDefaultValue(0.75, DimIdx(0));
    _defaultDrawGroupColor->setDefaultValue(0.75, DimIdx(1));
    _defaultDrawGroupColor->setDefaultValue(0.75, DimIdx(2));

    _defaultKeyerGroupColor->setDefaultValue(0., DimIdx(0));
    _defaultKeyerGroupColor->setDefaultValue(1, DimIdx(1));
    _defaultKeyerGroupColor->setDefaultValue(0., DimIdx(2));

    _defaultChannelGroupColor->setDefaultValue(0.6, DimIdx(0));
    _defaultChannelGroupColor->setDefaultValue(0.24, DimIdx(1));
    _defaultChannelGroupColor->setDefaultValue(0.39, DimIdx(2));

    _defaultMergeGroupColor->setDefaultValue(0.3, DimIdx(0));
    _defaultMergeGroupColor->setDefaultValue(0.37, DimIdx(1));
    _defaultMergeGroupColor->setDefaultValue(0.776, DimIdx(2));

    _defaultViewsGroupColor->setDefaultValue(0.5, DimIdx(0));
    _defaultViewsGroupColor->setDefaultValue(0.9, DimIdx(1));
    _defaultViewsGroupColor->setDefaultValue(0.7, DimIdx(2));

    _defaultDeepGroupColor->setDefaultValue(0., DimIdx(0));
    _defaultDeepGroupColor->setDefaultValue(0., DimIdx(1));
    _defaultDeepGroupColor->setDefaultValue(0.38, DimIdx(2));

    _echoVariableDeclarationToPython->setDefaultValue(false);


    _sunkenColor->setDefaultValue(0.12, DimIdx(0));
    _sunkenColor->setDefaultValue(0.12, DimIdx(1));
    _sunkenColor->setDefaultValue(0.12, DimIdx(2));

    _baseColor->setDefaultValue(0.19, DimIdx(0));
    _baseColor->setDefaultValue(0.19, DimIdx(1));
    _baseColor->setDefaultValue(0.19, DimIdx(2));

    _raisedColor->setDefaultValue(0.28, DimIdx(0));
    _raisedColor->setDefaultValue(0.28, DimIdx(1));
    _raisedColor->setDefaultValue(0.28, DimIdx(2));

    _selectionColor->setDefaultValue(0.95, DimIdx(0));
    _selectionColor->setDefaultValue(0.54, DimIdx(1));
    _selectionColor->setDefaultValue(0., DimIdx(2));

    _textColor->setDefaultValue(0.78, DimIdx(0));
    _textColor->setDefaultValue(0.78, DimIdx(1));
    _textColor->setDefaultValue(0.78, DimIdx(2));

    _altTextColor->setDefaultValue(0.6, DimIdx(0));
    _altTextColor->setDefaultValue(0.6, DimIdx(1));
    _altTextColor->setDefaultValue(0.6, DimIdx(2));

    _timelinePlayheadColor->setDefaultValue(0.95, DimIdx(0));
    _timelinePlayheadColor->setDefaultValue(0.54, DimIdx(1));
    _timelinePlayheadColor->setDefaultValue(0., DimIdx(2));

    _timelineBGColor->setDefaultValue(0, DimIdx(0));
    _timelineBGColor->setDefaultValue(0, DimIdx(1));
    _timelineBGColor->setDefaultValue(0., DimIdx(2));

    _timelineBoundsColor->setDefaultValue(0.81, DimIdx(0));
    _timelineBoundsColor->setDefaultValue(0.27, DimIdx(1));
    _timelineBoundsColor->setDefaultValue(0.02, DimIdx(2));

    _cachedFrameColor->setDefaultValue(0.56, DimIdx(0));
    _cachedFrameColor->setDefaultValue(0.79, DimIdx(1));
    _cachedFrameColor->setDefaultValue(0.4, DimIdx(2));

    _diskCachedFrameColor->setDefaultValue(0.27, DimIdx(0));
    _diskCachedFrameColor->setDefaultValue(0.38, DimIdx(1));
    _diskCachedFrameColor->setDefaultValue(0.25, DimIdx(2));

    _interpolatedColor->setDefaultValue(0.34, DimIdx(0));
    _interpolatedColor->setDefaultValue(0.46, DimIdx(1));
    _interpolatedColor->setDefaultValue(0.6, DimIdx(2));

    _keyframeColor->setDefaultValue(0.08, DimIdx(0));
    _keyframeColor->setDefaultValue(0.38, DimIdx(1));
    _keyframeColor->setDefaultValue(0.97, DimIdx(2));

    _trackerKeyframeColor->setDefaultValue(0.7, DimIdx(0));
    _trackerKeyframeColor->setDefaultValue(0.78, DimIdx(1));
    _trackerKeyframeColor->setDefaultValue(0.39, DimIdx(2));


    _exprColor->setDefaultValue(0.7, DimIdx(0));
    _exprColor->setDefaultValue(0.78, DimIdx(1));
    _exprColor->setDefaultValue(0.39, DimIdx(2));

    _animationViewBackgroundColor->setDefaultValue(0.19, DimIdx(0));
    _animationViewBackgroundColor->setDefaultValue(0.19, DimIdx(1));
    _animationViewBackgroundColor->setDefaultValue(0.19, DimIdx(2));

    _animationViewGridColor->setDefaultValue(0.35, DimIdx(0));
    _animationViewGridColor->setDefaultValue(0.35, DimIdx(1));
    _animationViewGridColor->setDefaultValue(0.35, DimIdx(2));

    _animationViewScaleColor->setDefaultValue(0.714, DimIdx(0));
    _animationViewScaleColor->setDefaultValue(0.718, DimIdx(1));
    _animationViewScaleColor->setDefaultValue(0.714, DimIdx(2));

    _dopesheetRootSectionBackgroundColor->setDefaultValue(0.204, DimIdx(0));
    _dopesheetRootSectionBackgroundColor->setDefaultValue(0.204, DimIdx(1));
    _dopesheetRootSectionBackgroundColor->setDefaultValue(0.204, DimIdx(2));
    _dopesheetRootSectionBackgroundColor->setDefaultValue(0.2, DimIdx(3));

    _dopesheetKnobSectionBackgroundColor->setDefaultValue(0.443, DimIdx(0));
    _dopesheetKnobSectionBackgroundColor->setDefaultValue(0.443, DimIdx(1));
    _dopesheetKnobSectionBackgroundColor->setDefaultValue(0.443, DimIdx(2));
    _dopesheetKnobSectionBackgroundColor->setDefaultValue(0.2, DimIdx(3));

    _keywordColor->setDefaultValue(0.7, DimIdx(0));
    _keywordColor->setDefaultValue(0.7, DimIdx(1));
    _keywordColor->setDefaultValue(0., DimIdx(2));

    _operatorColor->setDefaultValue(0.78, DimIdx(0));
    _operatorColor->setDefaultValue(0.78, DimIdx(1));
    _operatorColor->setDefaultValue(0.78, DimIdx(2));

    _braceColor->setDefaultValue(0.85, DimIdx(0));
    _braceColor->setDefaultValue(0.85, DimIdx(1));
    _braceColor->setDefaultValue(0.85, DimIdx(2));

    _defClassColor->setDefaultValue(0.7, DimIdx(0));
    _defClassColor->setDefaultValue(0.7, DimIdx(1));
    _defClassColor->setDefaultValue(0., DimIdx(2));

    _stringsColor->setDefaultValue(0.8, DimIdx(0));
    _stringsColor->setDefaultValue(0.2, DimIdx(1));
    _stringsColor->setDefaultValue(0., DimIdx(2));

    _commentsColor->setDefaultValue(0.25, DimIdx(0));
    _commentsColor->setDefaultValue(0.6, DimIdx(1));
    _commentsColor->setDefaultValue(0.25, DimIdx(2));

    _selfColor->setDefaultValue(0.7, DimIdx(0));
    _selfColor->setDefaultValue(0.7, DimIdx(1));
    _selfColor->setDefaultValue(0., DimIdx(2));

    _numbersColor->setDefaultValue(0.25, DimIdx(0));
    _numbersColor->setDefaultValue(0.8, DimIdx(1));
    _numbersColor->setDefaultValue(0.9, DimIdx(2));

    _curLineColor->setDefaultValue(0.35, DimIdx(0));
    _curLineColor->setDefaultValue(0.35, DimIdx(1));
    _curLineColor->setDefaultValue(0.35, DimIdx(2));

    _sliderColor->setDefaultValue(0.33, DimIdx(0));
    _sliderColor->setDefaultValue(0.45, DimIdx(1));
    _sliderColor->setDefaultValue(0.44, DimIdx(2));


    _scriptEditorFontChoice->setDefaultValue(0);
    _scriptEditorFontSize->setDefaultValue(NATRON_FONT_SIZE_DEFAULT);

    _wwwServerPort->setDefaultValue(0);

    _publicInterface->endChanges();
} // setDefaultValues


void
Settings::saveAllSettings()
{
    const KnobsVec &knobs = getKnobs();
    KnobsVec k( knobs.size() );

    for (U32 i = 0; i < knobs.size(); ++i) {
        k[i] = knobs[i];
    }
    saveSettings(k, true);
}

void
Settings::restorePluginSettings()
{
    const PluginsMap& plugins = appPTR->getPluginsList();
    QSettings settings( QString::fromUtf8(NATRON_ORGANIZATION_NAME), QString::fromUtf8(NATRON_APPLICATION_NAME) );

    for (PluginsMap::const_iterator it = plugins.begin(); it != plugins.end(); ++it) {
        if ( it->first.empty() ) {
            continue;
        }
        assert(it->second.size() > 0);

<<<<<<< HEAD
        for (PluginMajorsOrdered::const_iterator it2 = it->second.begin(); it2 != it->second.end(); ++it2) {
            PluginPtr plugin  = *it2;
=======
        for (PluginVersionsOrdered::const_iterator it2 = it->second.begin(); it2 != it->second.end(); ++it2) {
            Plugin* plugin  = *it2;
>>>>>>> 30372595
            assert(plugin);

            if ( plugin->getProperty<bool>(kNatronPluginPropIsInternalOnly) ) {
                continue;
            }


            {
                QString pluginIDKey = QString::fromUtf8(plugin->getPluginID().c_str()) + QString::fromUtf8("_") + QString::number( plugin->getMajorVersion() ) + QString::fromUtf8("_") + QString::number( plugin->getMinorVersion() );
                QString enabledKey = pluginIDKey + QString::fromUtf8("_enabled");
                if ( settings.contains(enabledKey) ) {
                    bool enabled = settings.value(enabledKey).toBool();
                    plugin->setEnabled(enabled);
                } else {
                    settings.setValue( enabledKey, plugin->isMultiThreadingEnabled() );
                }

                QString rsKey = pluginIDKey + QString::fromUtf8("_rs");
                if ( settings.contains(rsKey) ) {
                    bool renderScaleEnabled = settings.value(rsKey).toBool();
                    plugin->setRenderScaleEnabled(renderScaleEnabled);
                } else {
                    settings.setValue( rsKey, plugin->isRenderScaleEnabled() );
                }

                QString mtKey = pluginIDKey + QString::fromUtf8("_mt");
                if ( settings.contains(mtKey) ) {
                    bool multiThreadingEnabled = settings.value(mtKey).toBool();
                    plugin->setMultiThreadingEnabled(multiThreadingEnabled);
                } else {
                    settings.setValue( mtKey, plugin->isMultiThreadingEnabled() );
                }

                QString glKey = pluginIDKey + QString::fromUtf8("_gl");
                if (settings.contains(glKey)) {
                    bool openglEnabled = settings.value(glKey).toBool();
                    plugin->setOpenGLEnabled(openglEnabled);
                } else {
                    settings.setValue(glKey, plugin->isOpenGLEnabled());
                }

            }
        }
    }
} // Settings::restorePluginSettings

void
Settings::savePluginsSettings()
{
    const PluginsMap& plugins = appPTR->getPluginsList();
    QSettings settings( QString::fromUtf8(NATRON_ORGANIZATION_NAME), QString::fromUtf8(NATRON_APPLICATION_NAME) );

    for (PluginsMap::const_iterator it = plugins.begin(); it != plugins.end(); ++it) {
        assert(it->second.size() > 0);

<<<<<<< HEAD
        for (PluginMajorsOrdered::const_iterator it2 = it->second.begin(); it2 != it->second.end(); ++it2) {
            PluginPtr plugin  = *it2;
=======
        for (PluginVersionsOrdered::const_iterator it2 = it->second.begin(); it2 != it->second.end(); ++it2) {
            Plugin* plugin  = *it2;
>>>>>>> 30372595
            assert(plugin);

            QString pluginID = QString::fromUtf8(plugin->getPluginID().c_str()) + QString::fromUtf8("_") + QString::number( plugin->getMajorVersion() ) + QString::fromUtf8("_") + QString::number( plugin->getMinorVersion() );
            QString enabledKey = pluginID + QString::fromUtf8("_enabled");
            settings.setValue( enabledKey, plugin->isEnabled() );

            QString rsKey = pluginID + QString::fromUtf8("_rs");
            settings.setValue( rsKey, plugin->isRenderScaleEnabled() );

            QString mtKey = pluginID + QString::fromUtf8("_mt");
            settings.setValue(mtKey, plugin->isMultiThreadingEnabled());

            QString glKey = pluginID + QString::fromUtf8("_gl");
            settings.setValue(glKey, plugin->isOpenGLEnabled());

        }
    }
}

void
Settings::saveSetting(const KnobIPtr& knob)
{
    KnobsVec knobs;

    knobs.push_back(knob);
    saveSettings(knobs, false /*savePluginSettings*/);
}

void
Settings::saveSettings(const KnobsVec& knobs,
                       bool pluginSettings)
{
    if (pluginSettings) {
        savePluginsSettings();
    }
    KnobsVec changedKnobs;
    QSettings settings( QString::fromUtf8(NATRON_ORGANIZATION_NAME), QString::fromUtf8(NATRON_APPLICATION_NAME) );

    settings.setValue(QString::fromUtf8(kQSettingsSoftwareMajorVersionSettingName), NATRON_VERSION_MAJOR);
    for (U32 i = 0; i < knobs.size(); ++i) {
        KnobStringBasePtr isString = toKnobStringBase(knobs[i]);
        KnobIntBasePtr isInt = toKnobIntBase(knobs[i]);
        KnobChoicePtr isChoice = toKnobChoice(knobs[i]);
        KnobDoubleBasePtr isDouble = toKnobDoubleBase(knobs[i]);
        KnobBoolBasePtr isBool = toKnobBoolBase(knobs[i]);

        const std::string& name = knobs[i]->getName();
        for (int j = 0; j < knobs[i]->getNDimensions(); ++j) {
            QString dimensionName;
            if (knobs[i]->getNDimensions() > 1) {
                dimensionName =  QString::fromUtf8( name.c_str() ) + QLatin1Char('.') + QString::fromUtf8( knobs[i]->getDimensionName(DimIdx(j)).c_str() );
            } else {
                dimensionName = QString::fromUtf8( name.c_str() );
            }
            try {
                if (isString) {
                    QString old = settings.value(dimensionName).toString();
                    QString newValue = QString::fromUtf8( isString->getValue(DimIdx(j)).c_str() );
                    if (old != newValue) {
                        changedKnobs.push_back(knobs[i]);
                    }
                    settings.setValue( dimensionName, QVariant(newValue) );
                } else if (isInt) {
                    if (isChoice) {
                        ///For choices,serialize the choice name instead
                        int newIndex = isChoice->getValue(DimIdx(j));
                        const std::vector<std::string> entries = isChoice->getEntries();
                        if ( newIndex < (int)entries.size() ) {
                            QString oldValue = settings.value(dimensionName).toString();
                            QString newValue = QString::fromUtf8( entries[newIndex].c_str() );
                            if (oldValue != newValue) {
                                changedKnobs.push_back(knobs[i]);
                            }
                            settings.setValue( dimensionName, QVariant(newValue) );
                        }
                    } else {
                        int newValue = isInt->getValue(DimIdx(j));
                        int oldValue = settings.value( dimensionName, QVariant(INT_MIN) ).toInt();
                        if (newValue != oldValue) {
                            changedKnobs.push_back(knobs[i]);
                        }
                        settings.setValue( dimensionName, QVariant(newValue) );
                    }
                } else if (isDouble) {
                    double newValue = isDouble->getValue(DimIdx(j));
                    double oldValue = settings.value( dimensionName, QVariant(INT_MIN) ).toDouble();
                    if (newValue != oldValue) {
                        changedKnobs.push_back(knobs[i]);
                    }
                    settings.setValue( dimensionName, QVariant(newValue) );
                } else if (isBool) {
                    bool newValue = isBool->getValue(DimIdx(j));
                    bool oldValue = settings.value(dimensionName).toBool();
                    if (newValue != oldValue) {
                        changedKnobs.push_back(knobs[i]);
                    }
                    settings.setValue( dimensionName, QVariant(newValue) );
                } else {
                    assert(false);
                }
            } catch (std::logic_error) {
                // ignore
            }
        } // for (int j = 0; j < knobs[i]->getNDimensions(); ++j) {
    } // for (U32 i = 0; i < knobs.size(); ++i) {

} // saveSettings

void
Settings::restoreSettings(const KnobsVec& knobs)
{
    QSettings settings( QString::fromUtf8(NATRON_ORGANIZATION_NAME), QString::fromUtf8(NATRON_APPLICATION_NAME) );

    for (U32 i = 0; i < knobs.size(); ++i) {
        KnobStringBasePtr isString = toKnobStringBase(knobs[i]);
        KnobIntBasePtr isInt = toKnobIntBase(knobs[i]);
        KnobChoicePtr isChoice = toKnobChoice(knobs[i]);
        KnobDoubleBasePtr isDouble = toKnobDoubleBase(knobs[i]);
        KnobBoolBasePtr isBool = toKnobBoolBase(knobs[i]);

        const std::string& name = knobs[i]->getName();

        // Prevent onKnobValuechanged from being called
        knobs[i]->blockValueChanges();
        for (int j = 0; j < knobs[i]->getNDimensions(); ++j) {
            std::string dimensionName = knobs[i]->getNDimensions() > 1 ? name + '.' + knobs[i]->getDimensionName(DimIdx(j)) : name;
            QString qDimName = QString::fromUtf8( dimensionName.c_str() );

            if ( settings.contains(qDimName) ) {
                if (isString) {
                    isString->setValue(settings.value(qDimName).toString().toStdString(), ViewSetSpec::all(), DimIdx(j));
                } else if (isInt) {
                    if (isChoice) {
                        ///For choices,serialize the choice name instead
                        std::string value = settings.value(qDimName).toString().toStdString();
                        const std::vector<std::string> entries = isChoice->getEntries();
                        int found = -1;

                        for (U32 k = 0; k < entries.size(); ++k) {
                            if (entries[k] == value) {
                                found = (int)k;
                                break;
                            }
                        }

                        if (found >= 0) {
                            isChoice->setValue(found, ViewSetSpec::all(), DimIdx(j));
                        }
                    } else {
                        isInt->setValue(settings.value(qDimName).toInt(), ViewSetSpec::all(), DimIdx(j));
                    }
                } else if (isDouble) {
                    isDouble->setValue(settings.value(qDimName).toDouble(), ViewSetSpec::all(), DimIdx(j));
                } else if (isBool) {
                    isBool->setValue(settings.value(qDimName).toBool(), ViewSetSpec::all(), DimIdx(j));
                } else {
                    assert(false);
                }
            }
        }
        knobs[i]->unblockValueChanges();
    }

    _imp->_settingsExisted = false;
    try {
        _imp->_settingsExisted = _imp->_natronSettingsExist->getValue();

        if (!_imp->_settingsExisted) {
            _imp->_natronSettingsExist->setValue(true);
            saveSetting( _imp->_natronSettingsExist );
        }

        int appearanceVersion = _imp->_defaultAppearanceVersion->getValue();
        if ( _imp->_settingsExisted && (appearanceVersion < NATRON_DEFAULT_APPEARANCE_VERSION) ) {
            _imp->_defaultAppearanceOutdated = true;
            _imp->_defaultAppearanceVersion->setValue(NATRON_DEFAULT_APPEARANCE_VERSION);
            saveSetting(_imp->_defaultAppearanceVersion );
        }

        appPTR->setNThreadsPerEffect( getNumberOfThreadsPerEffect() );
        appPTR->setNThreadsToRender( getNumberOfThreads() );
        appPTR->setUseThreadPool( _imp->_useThreadPool->getValue() );
        appPTR->setPluginsUseInputImageCopyToRender( _imp->_pluginUseImageCopyForSource->getValue() );
    } catch (std::logic_error) {
        // ignore
    }


} // restoreSettings

void
Settings::restoreAllSettings()
{
    _imp->_restoringSettings = true;

    const KnobsVec& knobs = getKnobs();
    restoreSettings(knobs);

    if (!_imp->_ocioRestored) {
        ///Load even though there's no settings!
        _imp->tryLoadOpenColorIOConfig();
    }

    // Restore opengl renderer
    {
        std::vector<std::string> availableRenderers = _imp->_availableOpenGLRenderers->getEntries();
        QString missingGLError;
        bool hasGL = appPTR->hasOpenGLForRequirements(eOpenGLRequirementsTypeRendering, &missingGLError);

        if ( availableRenderers.empty() || !hasGL) {
            if (missingGLError.isEmpty()) {
                _imp->_openglRendererString->setValue( tr("OpenGL rendering disabled: No device meeting %1 requirements could be found.").arg( QString::fromUtf8(NATRON_APPLICATION_NAME) ).toStdString() );
            } else {
                _imp->_openglRendererString->setValue(missingGLError.toStdString());
            }
        }
        int curIndex = _imp->_availableOpenGLRenderers->getValue();
        if ( (curIndex >= 0) && ( curIndex < (int)availableRenderers.size() ) ) {
            const std::list<OpenGLRendererInfo>& renderers = appPTR->getOpenGLRenderers();
            int i = 0;
            for (std::list<OpenGLRendererInfo>::const_iterator it = renderers.begin(); it != renderers.end(); ++it, ++i) {
                if (i == curIndex) {
                    QString maxMemoryString = it->maxMemBytes == 0 ? tr("Unknown") : printAsRAM(it->maxMemBytes);
                    QString curRenderer = (QString::fromUtf8("<p><h2>") +
                                           tr("OpenGL Renderer Infos:") +
                                           QString::fromUtf8("</h2></p><p><b>") +
                                           tr("Vendor:") +
                                           QString::fromUtf8("</b> %1</p><p><b>").arg( QString::fromUtf8( it->vendorName.c_str() ) ) +
                                           tr("Renderer:") +
                                           QString::fromUtf8("</b> %1</p><p><b>").arg( QString::fromUtf8( it->rendererName.c_str() ) ) +
                                           tr("OpenGL Version:") +
                                           QString::fromUtf8("</b> %1</p><p><b>").arg( QString::fromUtf8( it->glVersionString.c_str() ) ) +
                                           tr("GLSL Version:") +
                                           QString::fromUtf8("</b> %1</p><p><b>").arg( QString::fromUtf8( it->glslVersionString.c_str() ) ) +
                                           tr("Max. Memory:") +
                                           QString::fromUtf8("</b> %1</p><p><b>").arg(maxMemoryString) +
                                           tr("Max. Texture Size (px):") +
                                           QString::fromUtf8("</b> %5</p<").arg(it->maxTextureSize));
                    _imp->_openglRendererString->setValue( curRenderer.toStdString() );
                    break;
                }
            }
        }
    }

    if (!appPTR->isTextureFloatSupported()) {
        if (_imp->_texturesMode) {
            _imp->_texturesMode->setSecret(true);
        }
    }


    _imp->_restoringSettings = false;
} // restoreSettings

bool
SettingsPrivate::tryLoadOpenColorIOConfig()
{
    QString configFile;


    if ( _customOcioConfigFile->isEnabled() ) {
        ///try to load from the file
        std::string file;
        try {
            file = _customOcioConfigFile->getValue();
        } catch (...) {
            // ignore exceptions
        }

        if ( file.empty() ) {
            return false;
        }
        if ( !QFile::exists( QString::fromUtf8( file.c_str() ) ) ) {
            Dialogs::errorDialog( "OpenColorIO", tr("%1: No such file.").arg( QString::fromUtf8( file.c_str() ) ).toStdString() );

            return false;
        }
        configFile = QString::fromUtf8( file.c_str() );
    } else {
        try {
            ///try to load from the combobox
            QString activeEntryText  = QString::fromUtf8( _ocioConfigKnob->getActiveEntryText().c_str() );
            QString configFileName = QString( activeEntryText + QString::fromUtf8(".ocio") );
            QStringList defaultConfigsPaths = getDefaultOcioConfigPaths();
            Q_FOREACH(const QString &defaultConfigsDirStr, defaultConfigsPaths) {
                QDir defaultConfigsDir(defaultConfigsDirStr);

                if ( !defaultConfigsDir.exists() ) {
                    qDebug() << "Attempt to read an OpenColorIO configuration but the configuration directory"
                             << defaultConfigsDirStr << "does not exist.";
                    continue;
                }
                ///try to open the .ocio config file first in the defaultConfigsDir
                ///if we can't find it, try to look in a subdirectory with the name of the config for the file config.ocio
                if ( !defaultConfigsDir.exists(configFileName) ) {
                    QDir subDir(defaultConfigsDirStr + QDir::separator() + activeEntryText);
                    if ( !subDir.exists() ) {
                        Dialogs::errorDialog( "OpenColorIO", tr("%1: No such file or directory.").arg( subDir.absoluteFilePath( QString::fromUtf8("config.ocio") ) ).toStdString() );

                        return false;
                    }
                    if ( !subDir.exists( QString::fromUtf8("config.ocio") ) ) {
                        Dialogs::errorDialog( "OpenColorIO", tr("%1: No such file or directory.").arg( subDir.absoluteFilePath( QString::fromUtf8("config.ocio") ) ).toStdString() );

                        return false;
                    }
                    configFile = subDir.absoluteFilePath( QString::fromUtf8("config.ocio") );
                } else {
                    configFile = defaultConfigsDir.absoluteFilePath(configFileName);
                }
            }
        } catch (...) {
            // ignore exceptions
        }

        if ( configFile.isEmpty() ) {
            return false;
        }
    }
    _ocioRestored = true;
#ifdef DEBUG
    qDebug() << "setting OCIO=" << configFile;
#endif
    std::string stdConfigFile = configFile.toStdString();
#if 0 //def __NATRON_WIN32__
    _wputenv_s(L"OCIO", StrUtils::utf8_to_utf16(stdConfigFile).c_str());
#else
    qputenv( NATRON_OCIO_ENV_VAR_NAME, stdConfigFile.c_str() );
#endif

    std::string configPath = SequenceParsing::removePath(stdConfigFile);
    if ( !configPath.empty() && (configPath[configPath.size() - 1] == '/') ) {
        configPath.erase(configPath.size() - 1, 1);
    }
    appPTR->onOCIOConfigPathChanged(configPath);

    return true;
} // tryLoadOpenColorIOConfig

inline
void
crash_application()
{
    std::cerr << "CRASHING APPLICATION NOW UPON USER REQUEST!" << std::endl;
    volatile int* a = (int*)(NULL);

    // coverity[var_deref_op]
    *a = 1;
}

bool
Settings::onKnobValueChanged(const KnobIPtr& k,
                             ValueChangedReasonEnum reason,
                             double /*time*/,
                             ViewSetSpec /*view*/)
{

    Q_EMIT settingChanged(k, reason);
    bool ret = true;

    if ( k == _imp->_maxViewerDiskCacheGB ) {
        if (!_imp->_restoringSettings) {
            appPTR->setApplicationsCachesMaximumViewerDiskSpace( getMaximumViewerDiskCacheSize() );
        }
    } else if ( k == _imp->_maxDiskCacheNodeGB ) {
        if (!_imp->_restoringSettings) {
            appPTR->setApplicationsCachesMaximumDiskSpace( getMaximumDiskCacheNodeSize() );
        }
    } else if ( k == _imp->_maxRAMPercent ) {
        if (!_imp->_restoringSettings) {
            appPTR->setApplicationsCachesMaximumMemoryPercent( getRamMaximumPercent() );
        }
        _imp->setCachingLabels();
    } else if ( k == _imp->_diskCachePath ) {
        appPTR->setDiskCacheLocation( QString::fromUtf8( _imp->_diskCachePath->getValue().c_str() ) );
    } else if ( k == _imp->_wipeDiskCache ) {
        appPTR->wipeAndCreateDiskCacheStructure();
    } else if ( k == _imp->_numberOfThreads ) {
        int nbThreads = getNumberOfThreads();
        appPTR->setNThreadsToRender(nbThreads);
        if (nbThreads == -1) {
            QThreadPool::globalInstance()->setMaxThreadCount(1);
            appPTR->abortAnyProcessing();
        } else if (nbThreads == 0) {
            QThreadPool::globalInstance()->setMaxThreadCount( QThread::idealThreadCount() );
        } else {
            QThreadPool::globalInstance()->setMaxThreadCount(nbThreads);
        }
    } else if ( k == _imp->_nThreadsPerEffect ) {
        appPTR->setNThreadsPerEffect( getNumberOfThreadsPerEffect() );
    } else if ( k == _imp->_ocioConfigKnob ) {
        if (_imp->_ocioConfigKnob->getActiveEntryText() == NATRON_CUSTOM_OCIO_CONFIG_NAME) {
            _imp->_customOcioConfigFile->setEnabled(true);
        } else {
            _imp->_customOcioConfigFile->setEnabled(false);
        }
        _imp->tryLoadOpenColorIOConfig();
    } else if ( k == _imp->_useThreadPool ) {
        bool useTP = _imp->_useThreadPool->getValue();
        appPTR->setUseThreadPool(useTP);
    } else if ( k == _imp->_customOcioConfigFile ) {
        if ( _imp->_customOcioConfigFile->isEnabled() ) {
            _imp->tryLoadOpenColorIOConfig();
        }
    } else if ( k == _imp->_maxUndoRedoNodeGraph ) {
        appPTR->setUndoRedoStackLimit( _imp->_maxUndoRedoNodeGraph->getValue() );
    } else if ( k == _imp->_maxPanelsOpened ) {
        appPTR->onMaxPanelsOpenedChanged( _imp->_maxPanelsOpened->getValue() );
    } else if ( k == _imp->_queueRenders ) {
        appPTR->onQueueRendersChanged( _imp->_queueRenders->getValue() );
    } else if ( ( k == _imp->_checkerboardTileSize ) || ( k == _imp->_checkerboardColor1 ) || ( k == _imp->_checkerboardColor2 ) ) {
        appPTR->onCheckerboardSettingsChanged();
    } else if ( k == _imp->_powerOf2Tiling && !_imp->_restoringSettings) {
        appPTR->onViewerTileCacheSizeChanged();
    } else if ( k == _imp->_texturesMode &&  !_imp->_restoringSettings) {
        appPTR->onViewerTileCacheSizeChanged();
    } else if ( ( k == _imp->_hideOptionalInputsAutomatically ) && !_imp->_restoringSettings && (reason == eValueChangedReasonUserEdited) ) {
        appPTR->toggleAutoHideGraphInputs();
    } else if ( k == _imp->_autoProxyWhenScrubbingTimeline ) {
        _imp->_autoProxyLevel->setSecret( !_imp->_autoProxyWhenScrubbingTimeline->getValue() );
    } else if ( !_imp->_restoringSettings &&
               ( ( k == _imp->_sunkenColor ) ||
                ( k == _imp->_baseColor ) ||
                ( k == _imp->_raisedColor ) ||
                ( k == _imp->_selectionColor ) ||
                ( k == _imp->_textColor ) ||
                ( k == _imp->_altTextColor ) ||
                ( k == _imp->_timelinePlayheadColor ) ||
                ( k == _imp->_timelineBoundsColor ) ||
                ( k == _imp->_timelineBGColor ) ||
                ( k == _imp->_interpolatedColor ) ||
                ( k == _imp->_keyframeColor ) ||
                ( k == _imp->_trackerKeyframeColor ) ||
                ( k == _imp->_cachedFrameColor ) ||
                ( k == _imp->_diskCachedFrameColor ) ||
                ( k == _imp->_animationViewBackgroundColor ) ||
                ( k == _imp->_animationViewGridColor ) ||
                ( k == _imp->_animationViewScaleColor ) ||
                ( k == _imp->_dopesheetRootSectionBackgroundColor ) ||
                ( k == _imp->_dopesheetKnobSectionBackgroundColor ) ||
                ( k == _imp->_keywordColor ) ||
                ( k == _imp->_operatorColor ) ||
                ( k == _imp->_curLineColor ) ||
                ( k == _imp->_braceColor ) ||
                ( k == _imp->_defClassColor ) ||
                ( k == _imp->_stringsColor ) ||
                ( k == _imp->_commentsColor ) ||
                ( k == _imp->_selfColor ) ||
                ( k == _imp->_sliderColor ) ||
                ( k == _imp->_numbersColor ) ||
                ( k == _imp->_qssFile) ) ) {
                   if (_imp->_restoringDefaults) {
                       ++_imp->_nRedrawStyleSheetRequests;
                   } else {
                       appPTR->reloadStylesheets();
                   }
               } else if ( k == _imp->_hostName ) {
                   std::string hostName = _imp->_hostName->getActiveEntryText();
                   bool isCustom = hostName == NATRON_CUSTOM_HOST_NAME_ENTRY;
                   _imp->_customHostName->setSecret(!isCustom);
               } else if ( ( k == _imp->_testCrashReportButton ) && (reason == eValueChangedReasonUserEdited) ) {
                   StandardButtonEnum reply = Dialogs::questionDialog( tr("Crash Test").toStdString(),
                                                                      tr("You are about to make %1 crash to test the reporting system.\n"
                                                                         "Do you really want to crash?").arg( QString::fromUtf8(NATRON_APPLICATION_NAME) ).toStdString(), false,
                                                                      StandardButtons(eStandardButtonYes | eStandardButtonNo) );
                   if (reply == eStandardButtonYes) {
                       crash_application();
                   }
               } else if ( ( k == _imp->_scriptEditorFontChoice ) || ( k == _imp->_scriptEditorFontSize ) ) {
                   appPTR->reloadScriptEditorFonts();
               } else if ( k == _imp->_pluginUseImageCopyForSource ) {
                   appPTR->setPluginsUseInputImageCopyToRender( _imp->_pluginUseImageCopyForSource->getValue() );
               } else if ( k == _imp->_enableOpenGL ) {
                   appPTR->refreshOpenGLRenderingFlagOnAllInstances();
                   if (!_imp->_restoringSettings) {
                       appPTR->clearPluginsLoadedCache();
                   }
               } else {
                   ret = false;
               }

    return ret;
} // onKnobValueChanged

////////////////////////////////////////////////////////
// "Viewers" pane

ImageBitDepthEnum
Settings::getViewersBitDepth() const
{
    if (!appPTR->isTextureFloatSupported()) {
        return eImageBitDepthByte;
    }
    int v = _imp->_texturesMode->getValue();

    if (v == 0) {
        return eImageBitDepthByte;
    } else if (v == 1) {
        return eImageBitDepthFloat;
    } else {
        return eImageBitDepthByte;
    }
}

int
Settings::getViewerTilesPowerOf2() const
{
    return _imp->_powerOf2Tiling->getValue();
}

int
Settings::getCheckerboardTileSize() const
{
    return _imp->_checkerboardTileSize->getValue();
}

void
Settings::getCheckerboardColor1(double* r,
                                double* g,
                                double* b,
                                double* a) const
{
    *r = _imp->_checkerboardColor1->getValue(DimIdx(0));
    *g = _imp->_checkerboardColor1->getValue(DimIdx(1));
    *b = _imp->_checkerboardColor1->getValue(DimIdx(2));
    *a = _imp->_checkerboardColor1->getValue(DimIdx(3));
}

void
Settings::getCheckerboardColor2(double* r,
                                double* g,
                                double* b,
                                double* a) const
{
    *r = _imp->_checkerboardColor2->getValue(DimIdx(0));
    *g = _imp->_checkerboardColor2->getValue(DimIdx(1));
    *b = _imp->_checkerboardColor2->getValue(DimIdx(2));
    *a = _imp->_checkerboardColor2->getValue(DimIdx(3));
}

bool
Settings::isAutoWipeEnabled() const
{
    return _imp->_autoWipe->getValue();
}

bool
Settings::isAutoProxyEnabled() const
{
    return _imp->_autoProxyWhenScrubbingTimeline->getValue();
}

unsigned int
Settings::getAutoProxyMipMapLevel() const
{
    return (unsigned int)_imp->_autoProxyLevel->getValue() + 1;
}

int
Settings::getMaxOpenedNodesViewerContext() const
{
    return _imp->_maximumNodeViewerUIOpened->getValue();
}

bool
Settings::isViewerKeysEnabled() const
{
    return _imp->_viewerKeys->getValue();
}

///////////////////////////////////////////////////////
// "Caching" pane

bool
Settings::isAggressiveCachingEnabled() const
{
    return _imp->_aggressiveCaching->getValue();
}

double
Settings::getRamMaximumPercent() const
{
    return (double)_imp->_maxRAMPercent->getValue() / 100.;
}

U64
Settings::getMaximumViewerDiskCacheSize() const
{
    return (U64)( _imp->_maxViewerDiskCacheGB->getValue() ) * std::pow(1024., 3.);
}

U64
Settings::getMaximumDiskCacheNodeSize() const
{
    return (U64)( _imp->_maxDiskCacheNodeGB->getValue() ) * std::pow(1024., 3.);
}

///////////////////////////////////////////////////

double
Settings::getUnreachableRamPercent() const
{
    return (double)_imp->_unreachableRAMPercent->getValue() / 100.;
}

bool
Settings::getColorPickerLinear() const
{
    return _imp->_linearPickers->getValue();
}

int
Settings::getNumberOfThreadsPerEffect() const
{
    return _imp->_nThreadsPerEffect->getValue();
}

int
Settings::getNumberOfThreads() const
{
    return _imp->_numberOfThreads->getValue();
}

void
Settings::setNumberOfThreads(int threadsNb)
{
    _imp->_numberOfThreads->setValue(threadsNb);
}

bool
Settings::isAutoPreviewOnForNewProjects() const
{
    return _imp->_autoPreviewEnabledForNewProjects->getValue();
}

int
Settings::getDocumentationSource() const
{
    return _imp->_documentationSource->getValue();
}

int
Settings::getServerPort() const
{
    return _imp->_wwwServerPort->getValue();
}

void
Settings::setServerPort(int port) const
{
    _imp->_wwwServerPort->setValue(port);
}

bool
Settings::isAutoScrollEnabled() const
{
    return _imp->_autoScroll->getValue();
}

QString
Settings::makeHTMLDocumentation(bool genHTML) const
{
    QString ret;
    QString markdown;
    QTextStream ts(&ret);
    QTextStream ms(&markdown);

    ms << tr("Preferences") << "\n==========\n\n";

    const KnobsVec& knobs = getKnobs_mt_safe();
    for (KnobsVec::const_iterator it = knobs.begin(); it != knobs.end(); ++it) {
        if ( (*it)->getIsSecret() ) {
            continue;
        }
        //QString knobScriptName = QString::fromUtf8( (*it)->getName().c_str() );
        QString knobLabel = QString::fromUtf8( (*it)->getLabel().c_str() );
        QString knobHint = QString::fromUtf8( (*it)->getHintToolTip().c_str() );
        KnobPagePtr isPage = toKnobPage(*it);
        KnobSeparatorPtr isSep = toKnobSeparator(*it);
        if (isPage) {
            if (isPage->getParentKnob()) {
                ms << "### " << knobLabel << "\n\n";
            } else {
                ms << knobLabel << "\n----------\n\n";
            }
        } else if (isSep) {
            ms << "**" << knobLabel << "**\n\n";
        } else if ( !knobLabel.isEmpty() && !knobHint.isEmpty() ) {
            if ( ( knobLabel != QString::fromUtf8("Enabled") ) && ( knobLabel != QString::fromUtf8("Zoom support") ) ) {
                ms << "**" << knobLabel << "**\n\n";
                ms << knobHint << "\n\n";
            }
        }
    }

    if (genHTML) {
        ts << "<!DOCTYPE HTML PUBLIC \"-//W3C//DTD HTML 4.01 Transitional//EN\" \"http://www.w3.org/TR/html4/loose.dtd\">\n";
        ts << "<html>\n<head>\n";
        ts << "<title>" << tr("Natron Preferences") << "</title>\n";
        ts << "<link rel=\"stylesheet\" href=\"_static/default.css\" type=\"text/css\" />\n<link rel=\"stylesheet\" href=\"_static/style.css\" type=\"text/css\" />\n<script type=\"text/javascript\" src=\"_static/jquery.js\"></script>\n<script type=\"text/javascript\" src=\"_static/dropdown.js\"></script>\n";
        ts << "</head>\n<body>\n";
        ts << "<div class=\"related\">\n<h3>" << tr("Navigation") << "</h3>\n<ul>\n";
        ts << "<li><a href=\"/index.html\">" << tr("%1 %2 documentation").arg( QString::fromUtf8(NATRON_APPLICATION_NAME) ).arg( QString::fromUtf8(NATRON_VERSION_STRING) ) << "</a> &raquo;</li>\n";
        ts << "<li><a href=\"/_group.html\">";
        ts << tr("Reference Guide");
        ts << "</a> &raquo;</li>";
        ts << "</ul>\n</div>\n";
        ts << "<div class=\"document\">\n<div class=\"documentwrapper\">\n<div class=\"body\">\n";
        ts << "<div class=\"section\">\n";
        QString html = Markdown::convert2html(markdown);
        ts << Markdown::fixSettingsHTML(html);
        ts << "</div>\n</div>\n</div>\n<div class=\"clearer\"></div>\n</div>\n<div class=\"footer\"></div>\n</body>\n</html>\n";
    } else {
        ts << markdown;
    }

    return ret;
} // Settings::makeHTMLDocumentation

void
Settings::populateSystemFonts(const QSettings& settings,
                              const std::vector<std::string>& fonts)
{
    _imp->_systemFontChoice->populateChoices(fonts);
    _imp->_scriptEditorFontChoice->populateChoices(fonts);
    for (U32 i = 0; i < fonts.size(); ++i) {
        if (fonts[i] == NATRON_FONT) {
            _imp->_systemFontChoice->setDefaultValue(i);
        }
        if (fonts[i] == NATRON_SCRIPT_FONT) {
            _imp->_scriptEditorFontChoice->setDefaultValue(i);
        }
    }
    ///Now restore properly the system font choice
    {
        QString name = QString::fromUtf8( _imp->_systemFontChoice->getName().c_str() );
        if ( settings.contains(name) ) {
            std::string value = settings.value(name).toString().toStdString();
            for (U32 i = 0; i < fonts.size(); ++i) {
                if (fonts[i] == value) {
                    _imp->_systemFontChoice->setValue(i);
                    break;
                }
            }
        }
    }
    {
        QString name = QString::fromUtf8( _imp->_scriptEditorFontChoice->getName().c_str() );
        if ( settings.contains(name) ) {
            std::string value = settings.value(name).toString().toStdString();
            for (U32 i = 0; i < fonts.size(); ++i) {
                if (fonts[i] == value) {
                    _imp->_scriptEditorFontChoice->setValue(i);
                    break;
                }
            }
        }
    }
}

void
Settings::getOpenFXPluginsSearchPaths(std::list<std::string>* paths) const
{
    assert(paths);
    try {
        _imp->_extraPluginPaths->getPaths(paths);
    } catch (std::logic_error) {
        paths->clear();
    }
}

void
Settings::restoreDefault()
{
    QSettings settings( QString::fromUtf8(NATRON_ORGANIZATION_NAME), QString::fromUtf8(NATRON_APPLICATION_NAME) );

    if ( !QFile::remove( settings.fileName() ) ) {
        qDebug() << "Failed to remove settings ( " << settings.fileName() << " ).";
    }

    _imp->_nRedrawStyleSheetRequests = 0;
    _imp->_restoringDefaults = true;

    beginChanges();
    const KnobsVec & knobs = getKnobs();
    for (U32 i = 0; i < knobs.size(); ++i) {
        knobs[i]->resetToDefaultValue(DimSpec::all(), ViewSetSpec::all());
    }
    _imp->setCachingLabels();
    endChanges();

    if (_imp->_nRedrawStyleSheetRequests > 0) {
        appPTR->reloadStylesheets();
        _imp->_nRedrawStyleSheetRequests = 0;
    }
    _imp->_restoringDefaults = false;
}

bool
Settings::isRenderInSeparatedProcessEnabled() const
{
    return _imp->_renderInSeparateProcess->getValue();
}

int
Settings::getMaximumUndoRedoNodeGraph() const
{
    return _imp->_maxUndoRedoNodeGraph->getValue();
}

int
Settings::getAutoSaveDelayMS() const
{
    return _imp->_autoSaveDelay->getValue() * 1000;
}

bool
Settings::isAutoSaveEnabledForUnsavedProjects() const
{
    return _imp->_autoSaveUnSavedProjects->getValue();
}

bool
Settings::isSnapToNodeEnabled() const
{
    return _imp->_snapNodesToConnections->getValue();
}

bool
Settings::isCheckForUpdatesEnabled() const
{
    return _imp->_checkForUpdates->getValue();
}

void
Settings::setCheckUpdatesEnabled(bool enabled)
{
    _imp->_checkForUpdates->setValue(enabled);
    saveSetting( _imp->_checkForUpdates );
}

bool
Settings::isCrashReportingEnabled() const
{
    return _imp->_enableCrashReports->getValue();
}

int
Settings::getMaxPanelsOpened() const
{
    return _imp->_maxPanelsOpened->getValue();
}

void
Settings::setMaxPanelsOpened(int maxPanels)
{
    _imp->_maxPanelsOpened->setValue(maxPanels);
    saveSetting( _imp->_maxPanelsOpened );
}

bool
Settings::loadBundledPlugins() const
{
    return _imp->_loadBundledPlugins->getValue();
}

bool
Settings::preferBundledPlugins() const
{
    return _imp->_preferBundledPlugins->getValue();
}

void
Settings::getDefaultNodeColor(float *r,
                              float *g,
                              float *b) const
{
    *r = _imp->_defaultNodeColor->getValue(DimIdx(0));
    *g = _imp->_defaultNodeColor->getValue(DimIdx(1));
    *b = _imp->_defaultNodeColor->getValue(DimIdx(2));
}

void
Settings::getDefaultBackdropColor(float *r,
                                  float *g,
                                  float *b) const
{
    *r = _imp->_defaultBackdropColor->getValue(DimIdx(0));
    *g = _imp->_defaultBackdropColor->getValue(DimIdx(1));
    *b = _imp->_defaultBackdropColor->getValue(DimIdx(2));
}

void
Settings::getGeneratorColor(float *r,
                            float *g,
                            float *b) const
{
    *r = _imp->_defaultGeneratorColor->getValue(DimIdx(0));
    *g = _imp->_defaultGeneratorColor->getValue(DimIdx(1));
    *b = _imp->_defaultGeneratorColor->getValue(DimIdx(2));
}

void
Settings::getReaderColor(float *r,
                         float *g,
                         float *b) const
{
    *r = _imp->_defaultReaderColor->getValue(DimIdx(0));
    *g = _imp->_defaultReaderColor->getValue(DimIdx(1));
    *b = _imp->_defaultReaderColor->getValue(DimIdx(2));
}

void
Settings::getWriterColor(float *r,
                         float *g,
                         float *b) const
{
    *r = _imp->_defaultWriterColor->getValue(DimIdx(0));
    *g = _imp->_defaultWriterColor->getValue(DimIdx(1));
    *b = _imp->_defaultWriterColor->getValue(DimIdx(2));
}

void
Settings::getColorGroupColor(float *r,
                             float *g,
                             float *b) const
{
    *r = _imp->_defaultColorGroupColor->getValue(DimIdx(0));
    *g = _imp->_defaultColorGroupColor->getValue(DimIdx(1));
    *b = _imp->_defaultColorGroupColor->getValue(DimIdx(2));
}

void
Settings::getFilterGroupColor(float *r,
                              float *g,
                              float *b) const
{
    *r = _imp->_defaultFilterGroupColor->getValue(DimIdx(0));
    *g = _imp->_defaultFilterGroupColor->getValue(DimIdx(1));
    *b = _imp->_defaultFilterGroupColor->getValue(DimIdx(2));
}

void
Settings::getTransformGroupColor(float *r,
                                 float *g,
                                 float *b) const
{
    *r = _imp->_defaultTransformGroupColor->getValue(DimIdx(0));
    *g = _imp->_defaultTransformGroupColor->getValue(DimIdx(1));
    *b = _imp->_defaultTransformGroupColor->getValue(DimIdx(2));
}

void
Settings::getTimeGroupColor(float *r,
                            float *g,
                            float *b) const
{
    *r = _imp->_defaultTimeGroupColor->getValue(DimIdx(0));
    *g = _imp->_defaultTimeGroupColor->getValue(DimIdx(1));
    *b = _imp->_defaultTimeGroupColor->getValue(DimIdx(2));
}

void
Settings::getDrawGroupColor(float *r,
                            float *g,
                            float *b) const
{
    *r = _imp->_defaultDrawGroupColor->getValue(DimIdx(0));
    *g = _imp->_defaultDrawGroupColor->getValue(DimIdx(1));
    *b = _imp->_defaultDrawGroupColor->getValue(DimIdx(2));
}

void
Settings::getKeyerGroupColor(float *r,
                             float *g,
                             float *b) const
{
    *r = _imp->_defaultKeyerGroupColor->getValue(DimIdx(0));
    *g = _imp->_defaultKeyerGroupColor->getValue(DimIdx(1));
    *b = _imp->_defaultKeyerGroupColor->getValue(DimIdx(2));
}

void
Settings::getChannelGroupColor(float *r,
                               float *g,
                               float *b) const
{
    *r = _imp->_defaultChannelGroupColor->getValue(DimIdx(0));
    *g = _imp->_defaultChannelGroupColor->getValue(DimIdx(1));
    *b = _imp->_defaultChannelGroupColor->getValue(DimIdx(2));
}

void
Settings::getMergeGroupColor(float *r,
                             float *g,
                             float *b) const
{
    *r = _imp->_defaultMergeGroupColor->getValue(DimIdx(0));
    *g = _imp->_defaultMergeGroupColor->getValue(DimIdx(1));
    *b = _imp->_defaultMergeGroupColor->getValue(DimIdx(2));
}

void
Settings::getViewsGroupColor(float *r,
                             float *g,
                             float *b) const
{
    *r = _imp->_defaultViewsGroupColor->getValue(DimIdx(0));
    *g = _imp->_defaultViewsGroupColor->getValue(DimIdx(1));
    *b = _imp->_defaultViewsGroupColor->getValue(DimIdx(2));
}

void
Settings::getDeepGroupColor(float *r,
                            float *g,
                            float *b) const
{
    *r = _imp->_defaultDeepGroupColor->getValue(DimIdx(0));
    *g = _imp->_defaultDeepGroupColor->getValue(DimIdx(1));
    *b = _imp->_defaultDeepGroupColor->getValue(DimIdx(2));
}

int
Settings::getDisconnectedArrowLength() const
{
    return _imp->_disconnectedArrowLength->getValue();
}

std::string
Settings::getHostName() const
{
    int entry_i =  _imp->_hostName->getValue();
    std::vector<std::string> entries = _imp->_hostName->getEntries();

    if ( (entry_i >= 0) && ( entry_i < (int)entries.size() ) && (entries[entry_i] == NATRON_CUSTOM_HOST_NAME_ENTRY) ) {
        return _imp->_customHostName->getValue();
    } else {
        if ( (entry_i >= 0) && ( entry_i < (int)_imp->_knownHostNames.size() ) ) {
            return _imp->_knownHostNames[entry_i];
        }

        return std::string();
    }
}

const std::string&
Settings::getKnownHostName(KnownHostNameEnum e) const
{
    return _imp->_knownHostNames[(int)e];
}

bool
Settings::getRenderOnEditingFinishedOnly() const
{
    return _imp->_renderOnEditingFinished->getValue();
}

void
Settings::setRenderOnEditingFinishedOnly(bool render)
{
    _imp->_renderOnEditingFinished->setValue(render);
}

bool
Settings::getIconsBlackAndWhite() const
{
    return _imp->_useBWIcons->getValue();
}

std::string
Settings::getDefaultLayoutFile() const
{
    return _imp->_defaultLayoutFile->getValue();
}

bool
Settings::getLoadProjectWorkspce() const
{
    return _imp->_loadProjectsWorkspace->getValue();
}

bool
Settings::useCursorPositionIncrements() const
{
    return _imp->_useCursorPositionIncrements->getValue();
}

bool
Settings::isAutoProjectFormatEnabled() const
{
    return _imp->_firstReadSetProjectFormat->getValue();
}

bool
Settings::isAutoFixRelativeFilePathEnabled() const
{
    return _imp->_fixPathsOnProjectPathChanged->getValue();
}

int
Settings::getNumberOfParallelRenders() const
{
#ifndef NATRON_PLAYBACK_USES_THREAD_POOL

    return _imp->_numberOfParallelRenders->getValue();
#else

    return 1;
#endif
}

void
Settings::setNumberOfParallelRenders(int nb)
{
#ifndef NATRON_PLAYBACK_USES_THREAD_POOL
    _imp->_numberOfParallelRenders->setValue(nb);
#endif
}

bool
Settings::areRGBPixelComponentsSupported() const
{
    return _imp->_activateRGBSupport->getValue();
}

bool
Settings::isTransformConcatenationEnabled() const
{
    return _imp->_activateTransformConcatenationSupport->getValue();
}

bool
Settings::useGlobalThreadPool() const
{
    return _imp->_useThreadPool->getValue();
}

void
Settings::setUseGlobalThreadPool(bool use)
{
    _imp->_useThreadPool->setValue(use);
}

bool
Settings::isMergeAutoConnectingToAInput() const
{
    return _imp->_useInputAForMergeAutoConnect->getValue();
}

void
Settings::doOCIOStartupCheckIfNeeded()
{
    bool docheck = _imp->_ocioStartupCheck->getValue();
    AppInstancePtr mainInstance = appPTR->getTopLevelInstance();

    if (!mainInstance) {
        qDebug() << "WARNING: doOCIOStartupCheckIfNeeded() called without a AppInstance";

        return;
    }

    if (docheck && mainInstance) {
        int entry_i = _imp->_ocioConfigKnob->getValue();
        std::vector<std::string> entries = _imp->_ocioConfigKnob->getEntries();
        std::string warnText;
        if ( (entry_i < 0) || ( entry_i >= (int)entries.size() ) ) {
            warnText = tr("The current OCIO config selected in the preferences is invalid, would you like to set it to the default config (%1)?").arg( QString::fromUtf8(NATRON_DEFAULT_OCIO_CONFIG_NAME) ).toStdString();
        } else if (entries[entry_i] != NATRON_DEFAULT_OCIO_CONFIG_NAME) {
            warnText = tr("The current OCIO config selected in the preferences is not the default one (%1), would you like to set it to the default config?").arg( QString::fromUtf8(NATRON_DEFAULT_OCIO_CONFIG_NAME) ).toStdString();
        } else {
            return;
        }

        bool stopAsking = false;
        StandardButtonEnum reply = mainInstance->questionDialog("OCIO config", warnText, false,
                                                                StandardButtons(eStandardButtonYes | eStandardButtonNo),
                                                                eStandardButtonYes,
                                                                &stopAsking);
        if (stopAsking != !docheck) {
            _imp->_ocioStartupCheck->setValue(!stopAsking);
            saveSetting( _imp->_ocioStartupCheck );
        }

        if (reply == eStandardButtonYes) {
            int defaultIndex = -1;
            for (unsigned i = 0; i < entries.size(); ++i) {
                if (entries[i].find(NATRON_DEFAULT_OCIO_CONFIG_NAME) != std::string::npos) {
                    defaultIndex = i;
                    break;
                }
            }
            if (defaultIndex != -1) {
                _imp->_ocioConfigKnob->setValue(defaultIndex);
                saveSetting( _imp->_ocioConfigKnob );
            } else {
                Dialogs::warningDialog( "OCIO config", tr("The %2 OCIO config could not be found.\n"
                                                          "This is probably because you're not using the OpenColorIO-Configs folder that should "
                                                          "be bundled with your %1 installation.").arg( QString::fromUtf8(NATRON_APPLICATION_NAME) ).arg( QString::fromUtf8(NATRON_DEFAULT_OCIO_CONFIG_NAME) ).toStdString() );
            }
        }
    }
} // Settings::doOCIOStartupCheckIfNeeded

bool
Settings::didSettingsExistOnStartup() const
{
    return _imp->_settingsExisted;
}

bool
Settings::notifyOnFileChange() const
{
    return _imp->_notifyOnFileChange->getValue();
}

bool
Settings::isAutoTurboEnabled() const
{
    return _imp->_autoTurbo->getValue();
}

void
Settings::setAutoTurboModeEnabled(bool e)
{
    _imp->_autoTurbo->setValue(e);
}

void
Settings::setOptionalInputsAutoHidden(bool hidden)
{
    _imp->_hideOptionalInputsAutomatically->setValue(hidden);
}

bool
Settings::areOptionalInputsAutoHidden() const
{
    return _imp->_hideOptionalInputsAutomatically->getValue();
}

void
Settings::getPythonGroupsSearchPaths(std::list<std::string>* templates) const
{
    _imp->_templatesPluginPaths->getPaths(templates);
}

void
Settings::appendPythonGroupsPath(const std::string& path)
{
    _imp->_templatesPluginPaths->appendPath(path);
    QSettings settings( QString::fromUtf8(NATRON_ORGANIZATION_NAME), QString::fromUtf8(NATRON_APPLICATION_NAME) );
    settings.setValue( QString::fromUtf8( _imp->_templatesPluginPaths->getName().c_str() ), QVariant( QString::fromUtf8( _imp->_templatesPluginPaths->getValue(DimIdx(0)).c_str() ) ) );
}

std::string
Settings::getDefaultOnProjectLoadedCB()
{
    return _imp->_defaultOnProjectLoaded->getValue();
}

std::string
Settings::getDefaultOnProjectSaveCB()
{
    return _imp->_defaultOnProjectSave->getValue();
}

std::string
Settings::getDefaultOnProjectCloseCB()
{
    return _imp->_defaultOnProjectClose->getValue();
}

std::string
Settings::getDefaultOnNodeCreatedCB()
{
    return _imp->_defaultOnNodeCreated->getValue();
}

std::string
Settings::getDefaultOnNodeDeleteCB()
{
    return _imp->_defaultOnNodeDelete->getValue();
}

std::string
Settings::getOnProjectCreatedCB()
{
    return _imp->_onProjectCreated->getValue();
}

bool
Settings::isAutoDeclaredVariablePrintActivated() const
{
    return _imp->_echoVariableDeclarationToPython->getValue();
}

void
Settings::setAutoDeclaredVariablePrintEnabled(bool enabled)
{
    _imp->_echoVariableDeclarationToPython->setValue(enabled);
    saveSetting( _imp->_echoVariableDeclarationToPython );
}

bool
Settings::isPluginIconActivatedOnNodeGraph() const
{
    return _imp->_usePluginIconsInNodeGraph->getValue();
}

bool
Settings::isNodeGraphAntiAliasingEnabled() const
{
    return _imp->_useAntiAliasing->getValue();
}

void
Settings::getSunkenColor(double* r,
                         double* g,
                         double* b) const
{
    *r = _imp->_sunkenColor->getValue(DimIdx(0));
    *g = _imp->_sunkenColor->getValue(DimIdx(1));
    *b = _imp->_sunkenColor->getValue(DimIdx(2));
}

void
Settings::getBaseColor(double* r,
                       double* g,
                       double* b) const
{
    *r = _imp->_baseColor->getValue(DimIdx(0));
    *g = _imp->_baseColor->getValue(DimIdx(1));
    *b = _imp->_baseColor->getValue(DimIdx(2));
}

void
Settings::getRaisedColor(double* r,
                         double* g,
                         double* b) const
{
    *r = _imp->_raisedColor->getValue(DimIdx(0));
    *g = _imp->_raisedColor->getValue(DimIdx(1));
    *b = _imp->_raisedColor->getValue(DimIdx(2));
}

void
Settings::getSelectionColor(double* r,
                            double* g,
                            double* b) const
{
    *r = _imp->_selectionColor->getValue(DimIdx(0));
    *g = _imp->_selectionColor->getValue(DimIdx(1));
    *b = _imp->_selectionColor->getValue(DimIdx(2));
}

void
Settings::getInterpolatedColor(double* r,
                               double* g,
                               double* b) const
{
    *r = _imp->_interpolatedColor->getValue(DimIdx(0));
    *g = _imp->_interpolatedColor->getValue(DimIdx(1));
    *b = _imp->_interpolatedColor->getValue(DimIdx(2));
}

void
Settings::getKeyframeColor(double* r,
                           double* g,
                           double* b) const
{
    *r = _imp->_keyframeColor->getValue(DimIdx(0));
    *g = _imp->_keyframeColor->getValue(DimIdx(1));
    *b = _imp->_keyframeColor->getValue(DimIdx(2));
}

void
Settings::getTrackerKeyframeColor(double* r,
                                  double* g,
                                  double* b) const
{
    *r = _imp->_trackerKeyframeColor->getValue(DimIdx(0));
    *g = _imp->_trackerKeyframeColor->getValue(DimIdx(1));
    *b = _imp->_trackerKeyframeColor->getValue(DimIdx(2));
}

void
Settings::getExprColor(double* r,
                       double* g,
                       double* b) const
{
    *r = _imp->_exprColor->getValue(DimIdx(0));
    *g = _imp->_exprColor->getValue(DimIdx(1));
    *b = _imp->_exprColor->getValue(DimIdx(2));
}


void
Settings::getCloneColor(double* r,
                       double* g,
                       double* b) const
{
    *r = _imp->_cloneColor->getValue(DimIdx(0));
    *g = _imp->_cloneColor->getValue(DimIdx(1));
    *b = _imp->_cloneColor->getValue(DimIdx(2));
}

void
Settings::getTextColor(double* r,
                       double* g,
                       double* b) const
{
    *r = _imp->_textColor->getValue(DimIdx(0));
    *g = _imp->_textColor->getValue(DimIdx(1));
    *b = _imp->_textColor->getValue(DimIdx(2));
}

void
Settings::getAltTextColor(double* r,
                          double* g,
                          double* b) const
{
    *r = _imp->_altTextColor->getValue(DimIdx(0));
    *g = _imp->_altTextColor->getValue(DimIdx(1));
    *b = _imp->_altTextColor->getValue(DimIdx(2));
}

void
Settings::getTimelinePlayheadColor(double* r,
                                   double* g,
                                   double* b) const
{
    *r = _imp->_timelinePlayheadColor->getValue(DimIdx(0));
    *g = _imp->_timelinePlayheadColor->getValue(DimIdx(1));
    *b = _imp->_timelinePlayheadColor->getValue(DimIdx(2));
}

void
Settings::getTimelineBoundsColor(double* r,
                                 double* g,
                                 double* b) const
{
    *r = _imp->_timelineBoundsColor->getValue(DimIdx(0));
    *g = _imp->_timelineBoundsColor->getValue(DimIdx(1));
    *b = _imp->_timelineBoundsColor->getValue(DimIdx(2));
}

void
Settings::getTimelineBGColor(double* r,
                             double* g,
                             double* b) const
{
    *r = _imp->_timelineBGColor->getValue(DimIdx(0));
    *g = _imp->_timelineBGColor->getValue(DimIdx(1));
    *b = _imp->_timelineBGColor->getValue(DimIdx(2));
}

void
Settings::getCachedFrameColor(double* r,
                              double* g,
                              double* b) const
{
    *r = _imp->_cachedFrameColor->getValue(DimIdx(0));
    *g = _imp->_cachedFrameColor->getValue(DimIdx(1));
    *b = _imp->_cachedFrameColor->getValue(DimIdx(2));
}

void
Settings::getDiskCachedColor(double* r,
                             double* g,
                             double* b) const
{
    *r = _imp->_diskCachedFrameColor->getValue(DimIdx(0));
    *g = _imp->_diskCachedFrameColor->getValue(DimIdx(1));
    *b = _imp->_diskCachedFrameColor->getValue(DimIdx(2));
}

void
Settings::getAnimationModuleEditorBackgroundColor(double *r,
                                            double *g,
                                            double *b) const
{
    *r = _imp->_animationViewBackgroundColor->getValue(DimIdx(0));
    *g = _imp->_animationViewBackgroundColor->getValue(DimIdx(1));
    *b = _imp->_animationViewBackgroundColor->getValue(DimIdx(2));
}

void
Settings::getAnimationModuleEditorRootRowBackgroundColor(double *r,
                                                   double *g,
                                                   double *b,
                                                   double *a) const
{
    *r = _imp->_dopesheetRootSectionBackgroundColor->getValue(DimIdx(0));
    *g = _imp->_dopesheetRootSectionBackgroundColor->getValue(DimIdx(1));
    *b = _imp->_dopesheetRootSectionBackgroundColor->getValue(DimIdx(2));
    *a = _imp->_dopesheetRootSectionBackgroundColor->getValue(DimIdx(3));
}

void
Settings::getAnimationModuleEditorKnobRowBackgroundColor(double *r,
                                                   double *g,
                                                   double *b,
                                                   double *a) const
{
    *r = _imp->_dopesheetKnobSectionBackgroundColor->getValue(DimIdx(0));
    *g = _imp->_dopesheetKnobSectionBackgroundColor->getValue(DimIdx(1));
    *b = _imp->_dopesheetKnobSectionBackgroundColor->getValue(DimIdx(2));
    *a = _imp->_dopesheetKnobSectionBackgroundColor->getValue(DimIdx(3));
}

void
Settings::getAnimationModuleEditorScaleColor(double *r,
                                       double *g,
                                       double *b) const
{
    *r = _imp->_animationViewScaleColor->getValue(DimIdx(0));
    *g = _imp->_animationViewScaleColor->getValue(DimIdx(1));
    *b = _imp->_animationViewScaleColor->getValue(DimIdx(2));
}

void
Settings::getAnimationModuleEditorGridColor(double *r,
                                      double *g,
                                      double *b) const
{
    *r = _imp->_animationViewGridColor->getValue(DimIdx(0));
    *g = _imp->_animationViewGridColor->getValue(DimIdx(1));
    *b = _imp->_animationViewGridColor->getValue(DimIdx(2));
}

void
Settings::getSEKeywordColor(double* r,
                            double* g,
                            double* b) const
{
    *r = _imp->_keywordColor->getValue(DimIdx(0));
    *g = _imp->_keywordColor->getValue(DimIdx(1));
    *b = _imp->_keywordColor->getValue(DimIdx(2));
}

void
Settings::getSEOperatorColor(double* r,
                             double* g,
                             double* b) const
{
    *r = _imp->_operatorColor->getValue(DimIdx(0));
    *g = _imp->_operatorColor->getValue(DimIdx(1));
    *b = _imp->_operatorColor->getValue(DimIdx(2));
}

void
Settings::getSEBraceColor(double* r,
                          double* g,
                          double* b) const
{
    *r = _imp->_braceColor->getValue(DimIdx(0));
    *g = _imp->_braceColor->getValue(DimIdx(1));
    *b = _imp->_braceColor->getValue(DimIdx(2));
}

void
Settings::getSEDefClassColor(double* r,
                             double* g,
                             double* b) const
{
    *r = _imp->_defClassColor->getValue(DimIdx(0));
    *g = _imp->_defClassColor->getValue(DimIdx(1));
    *b = _imp->_defClassColor->getValue(DimIdx(2));
}

void
Settings::getSEStringsColor(double* r,
                            double* g,
                            double* b) const
{
    *r = _imp->_stringsColor->getValue(DimIdx(0));
    *g = _imp->_stringsColor->getValue(DimIdx(1));
    *b = _imp->_stringsColor->getValue(DimIdx(2));
}

void
Settings::getSECommentsColor(double* r,
                             double* g,
                             double* b) const
{
    *r = _imp->_commentsColor->getValue(DimIdx(0));
    *g = _imp->_commentsColor->getValue(DimIdx(1));
    *b = _imp->_commentsColor->getValue(DimIdx(2));
}

void
Settings::getSESelfColor(double* r,
                         double* g,
                         double* b) const
{
    *r = _imp->_selfColor->getValue(DimIdx(0));
    *g = _imp->_selfColor->getValue(DimIdx(1));
    *b = _imp->_selfColor->getValue(DimIdx(2));
}

void
Settings::getSENumbersColor(double* r,
                            double* g,
                            double* b) const
{
    *r = _imp->_numbersColor->getValue(DimIdx(0));
    *g = _imp->_numbersColor->getValue(DimIdx(1));
    *b = _imp->_numbersColor->getValue(DimIdx(2));
}

void
Settings::getSECurLineColor(double* r,
                            double* g,
                            double* b) const
{
    *r = _imp->_curLineColor->getValue(DimIdx(0));
    *g = _imp->_curLineColor->getValue(DimIdx(1));
    *b = _imp->_curLineColor->getValue(DimIdx(2));
}

void
Settings::getSliderColor(double* r,
                            double* g,
                            double* b) const
{
    *r = _imp->_sliderColor->getValue(DimIdx(0));
    *g = _imp->_sliderColor->getValue(DimIdx(1));
    *b = _imp->_sliderColor->getValue(DimIdx(2));
}

int
Settings::getSEFontSize() const
{
    return _imp->_scriptEditorFontSize->getValue();
}

std::string
Settings::getSEFontFamily() const
{
    return _imp->_scriptEditorFontChoice->getActiveEntryText();
}

void
Settings::getPluginIconFrameColor(int *r,
                                  int *g,
                                  int *b) const
{
    *r = 50;
    *g = 50;
    *b = 50;
}

bool
Settings::isNaNHandlingEnabled() const
{
    return _imp->_convertNaNValues->getValue();
}

bool
Settings::isCopyInputImageForPluginRenderEnabled() const
{
    return _imp->_pluginUseImageCopyForSource->getValue();
}

void
Settings::setOnProjectCreatedCB(const std::string& func)
{
    _imp->_onProjectCreated->setValue(func);
}

void
Settings::setOnProjectLoadedCB(const std::string& func)
{
    _imp->_defaultOnProjectLoaded->setValue(func);
}

bool
Settings::isDefaultAppearanceOutdated() const
{
    return _imp->_defaultAppearanceOutdated;
}

void
Settings::restoreDefaultAppearance()
{
    std::vector< KnobIPtr > children = _imp->_appearanceTab->getChildren();

    for (std::size_t i = 0; i < children.size(); ++i) {
        KnobColorPtr isColorKnob = toKnobColor(children[i]);
        if ( isColorKnob && isColorKnob->isSimplified() ) {
            isColorKnob->blockValueChanges();
            isColorKnob->resetToDefaultValue(DimSpec::all(), ViewSetSpec::all());
            isColorKnob->unblockValueChanges();
        }
    }
    _imp->_defaultAppearanceOutdated = false;
    appPTR->reloadStylesheets();
}

std::string
Settings::getUserStyleSheetFilePath() const
{
    return _imp->_qssFile->getValue();
}

void
Settings::setRenderQueuingEnabled(bool enabled)
{
    _imp->_queueRenders->setValue(enabled);
    saveSetting( _imp->_queueRenders );
}

bool
Settings::isRenderQueuingEnabled() const
{
    return _imp->_queueRenders->getValue();
}

bool
Settings::isFileDialogEnabledForNewWriters() const
{
    return _imp->_filedialogForWriters->getValue();
}

bool
Settings::isDriveLetterToUNCPathConversionEnabled() const
{
    return !_imp->_enableMappingFromDriveLettersToUNCShareNames->getValue();
}

bool
Settings::getIsFullRecoverySaveModeEnabled() const
{
    return _imp->_saveSafetyMode->getValue();
}

NATRON_NAMESPACE_EXIT;

NATRON_NAMESPACE_USING;
#include "moc_Settings.cpp"<|MERGE_RESOLUTION|>--- conflicted
+++ resolved
@@ -2055,13 +2055,8 @@
         }
         assert(it->second.size() > 0);
 
-<<<<<<< HEAD
-        for (PluginMajorsOrdered::const_iterator it2 = it->second.begin(); it2 != it->second.end(); ++it2) {
-            PluginPtr plugin  = *it2;
-=======
-        for (PluginVersionsOrdered::const_iterator it2 = it->second.begin(); it2 != it->second.end(); ++it2) {
-            Plugin* plugin  = *it2;
->>>>>>> 30372595
+        for (PluginVersionsOrdered::const_reverse_iterator itver = it->second.rbegin(); itver != it->second.rend(); ++itver) {
+            PluginPtr plugin  = *itver;
             assert(plugin);
 
             if ( plugin->getProperty<bool>(kNatronPluginPropIsInternalOnly) ) {
@@ -2117,13 +2112,8 @@
     for (PluginsMap::const_iterator it = plugins.begin(); it != plugins.end(); ++it) {
         assert(it->second.size() > 0);
 
-<<<<<<< HEAD
-        for (PluginMajorsOrdered::const_iterator it2 = it->second.begin(); it2 != it->second.end(); ++it2) {
-            PluginPtr plugin  = *it2;
-=======
-        for (PluginVersionsOrdered::const_iterator it2 = it->second.begin(); it2 != it->second.end(); ++it2) {
-            Plugin* plugin  = *it2;
->>>>>>> 30372595
+        for (PluginVersionsOrdered::const_reverse_iterator itver = it->second.rbegin(); itver != it->second.rend(); ++itver) {
+            PluginPtr plugin  = *itver;
             assert(plugin);
 
             QString pluginID = QString::fromUtf8(plugin->getPluginID().c_str()) + QString::fromUtf8("_") + QString::number( plugin->getMajorVersion() ) + QString::fromUtf8("_") + QString::number( plugin->getMinorVersion() );
