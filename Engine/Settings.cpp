/* ***** BEGIN LICENSE BLOCK *****
 * This file is part of Natron <http://www.natron.fr/>,
 * Copyright (C) 2016 INRIA and Alexandre Gauthier-Foichat
 *
 * Natron is free software: you can redistribute it and/or modify
 * it under the terms of the GNU General Public License as published by
 * the Free Software Foundation; either version 2 of the License, or
 * (at your option) any later version.
 *
 * Natron is distributed in the hope that it will be useful,
 * but WITHOUT ANY WARRANTY; without even the implied warranty of
 * MERCHANTABILITY or FITNESS FOR A PARTICULAR PURPOSE.  See the
 * GNU General Public License for more details.
 *
 * You should have received a copy of the GNU General Public License
 * along with Natron.  If not, see <http://www.gnu.org/licenses/gpl-2.0.html>
 * ***** END LICENSE BLOCK ***** */

// ***** BEGIN PYTHON BLOCK *****
// from <https://docs.python.org/3/c-api/intro.html#include-files>:
// "Since Python may define some pre-processor definitions which affect the standard headers on some systems, you must include Python.h before any standard headers are included."
#include <Python.h>
// ***** END PYTHON BLOCK *****

#include "Settings.h"

#include <cassert>
#include <stdexcept>

#include <QtCore/QDebug>
#include <QtCore/QDir>
#include <QtCore/QSettings>
#include <QtCore/QThreadPool>
#include <QtCore/QThread>
#include <QtCore/QTextStream>

#ifdef WINDOWS
#include <tchar.h>
#include <ofxhUtilities.h> // for wideStringToString
#endif

#include "Global/MemoryInfo.h"

#include "Engine/AppManager.h"
#include "Engine/AppInstance.h"
#include "Engine/KnobFactory.h"
#include "Engine/KnobFile.h"
#include "Engine/KnobTypes.h"
#include "Engine/LibraryBinary.h"
#include "Engine/OutputSchedulerThread.h"
#include "Engine/Node.h"
#include "Engine/Plugin.h"
#include "Engine/Project.h"
#include "Engine/OSGLContext.h"
#include "Engine/StandardPaths.h"
#include "Engine/ViewIdx.h"
#include "Engine/ViewerInstance.h"

#include "Gui/GuiDefines.h"

#include "SequenceParsing.h"

#ifdef WINDOWS
#include <ofxhPluginCache.h>
#endif

#ifdef HAVE_OSMESA
#include <GL/osmesa.h>
#endif

#define NATRON_DEFAULT_OCIO_CONFIG_NAME "blender"


#define NATRON_CUSTOM_OCIO_CONFIG_NAME "Custom config"

#define NATRON_DEFAULT_APPEARANCE_VERSION 1

#define NATRON_CUSTOM_HOST_NAME_ENTRY "Custom..."

NATRON_NAMESPACE_ENTER;

enum CPUDriverEnum {
    eCPUDriverSoftPipe = 0,
    eCPUDriverLLVMPipe
};

static const CPUDriverEnum defaultMesaDriver = eCPUDriverLLVMPipe;


Settings::Settings()
    : KnobHolder( AppInstancePtr() ) // < Settings are process wide and do not belong to a single AppInstance
    , _restoringSettings(false)
    , _ocioRestored(false)
    , _settingsExisted(false)
    , _defaultAppearanceOutdated(false)
{
}

static QStringList
getDefaultOcioConfigPaths()
{
    QString binaryPath = appPTR->getApplicationBinaryPath();
    Global::ensureLastPathSeparator(binaryPath);

#ifdef __NATRON_LINUX__
    QStringList ret;
    ret.push_back( QString::fromUtf8("/usr/share/OpenColorIO-Configs") );
    ret.push_back( QString( binaryPath + QString::fromUtf8("../share/OpenColorIO-Configs") ) );
    ret.push_back( QString( binaryPath + QString::fromUtf8("../Resources/OpenColorIO-Configs") ) );

    return ret;
#elif defined(__NATRON_WIN32__)

    return QStringList( QString( binaryPath + QString::fromUtf8("../Resources/OpenColorIO-Configs") ) );
#elif defined(__NATRON_OSX__)

    return QStringList( QString( binaryPath + QString::fromUtf8("../Resources/OpenColorIO-Configs") ) );
#endif
}

void
Settings::initializeKnobs()
{
    initializeKnobsGeneral();
    initializeKnobsThreading();
    initializeKnobsRendering();
    initializeKnobsGPU();
    initializeKnobsProjectSetup();
    initializeKnobsDocumentation();
    initializeKnobsUserInterface();
    initializeKnobsColorManagement();
    initializeKnobsCaching();
    initializeKnobsViewers();
    initializeKnobsNodeGraph();
    initializeKnobsPlugins();
    initializeKnobsPython();
    initializeKnobsAppearance();
    initializeKnobsGuiColors();
    initializeKnobsCurveEditorColors();
    initializeKnobsDopeSheetColors();
    initializeKnobsNodeGraphColors();
    initializeKnobsScriptEditorColors();

    setDefaultValues();
}

void
Settings::initializeKnobsGeneral()
{
    _generalTab = AppManager::createKnob<KnobPage>( shared_from_this(), tr("General") );

    _natronSettingsExist = AppManager::createKnob<KnobBool>( shared_from_this(), tr("Existing settings") );
    _natronSettingsExist->setName("existingSettings");
    _natronSettingsExist->setSecretByDefault(true);
    _generalTab->addKnob(_natronSettingsExist);

    _checkForUpdates = AppManager::createKnob<KnobBool>( shared_from_this(), tr("Always check for updates on start-up") );
    _checkForUpdates->setName("checkForUpdates");
    _checkForUpdates->setHintToolTip( tr("When checked, %1 will check for new updates on start-up of the application.").arg( QString::fromUtf8(NATRON_APPLICATION_NAME) ) );
    _generalTab->addKnob(_checkForUpdates);

    _enableCrashReports = AppManager::createKnob<KnobBool>( shared_from_this(), tr("Enable crash reporting") );
    _enableCrashReports->setName("enableCrashReports");
    _enableCrashReports->setHintToolTip( tr("When checked, if %1 crashes a window will pop-up asking you "
                                            "whether you want to upload the crash dump to the developers or not. "
                                            "This can help them track down the bug.\n"
                                            "If you need to turn the crash reporting system off, uncheck this.\n"
                                            "Note that when using the application in command-line mode, if crash reports are "
                                            "enabled, they will be automatically uploaded.\n"
                                            "Changing this requires a restart of the application to take effect.").arg( QString::fromUtf8(NATRON_APPLICATION_NAME) ) );
    _enableCrashReports->setAddNewLine(false);
    _generalTab->addKnob(_enableCrashReports);

    _testCrashReportButton = AppManager::createKnob<KnobButton>( shared_from_this(), tr("Test Crash Reporting") );
    _testCrashReportButton->setName("testCrashReporting");
    _testCrashReportButton->setHintToolTip( tr("This button is for developers only to test whether the crash reporting system "
                                               "works correctly. Do not use this.") );
    _generalTab->addKnob(_testCrashReportButton);


    _autoSaveDelay = AppManager::createKnob<KnobInt>( shared_from_this(), tr("Auto-save trigger delay") );
    _autoSaveDelay->setName("autoSaveDelay");
    _autoSaveDelay->disableSlider();
    _autoSaveDelay->setMinimum(0);
    _autoSaveDelay->setMaximum(60);
    _autoSaveDelay->setHintToolTip( tr("The number of seconds after an event that %1 should wait before "
                                       " auto-saving. Note that if a render is in progress, %1 will "
                                       " wait until it is done to actually auto-save.").arg( QString::fromUtf8(NATRON_APPLICATION_NAME) ) );
    _generalTab->addKnob(_autoSaveDelay);


    _autoSaveUnSavedProjects = AppManager::createKnob<KnobBool>( shared_from_this(), tr("Enable Auto-save for unsaved projects") );
    _autoSaveUnSavedProjects->setName("autoSaveUnSavedProjects");
    _autoSaveUnSavedProjects->setHintToolTip( tr("When activated %1 will auto-save projects that have never been "
                                                 "saved and will prompt you on startup if an auto-save of that unsaved project was found. "
                                                 "Disabling this will no longer save un-saved project.").arg( QString::fromUtf8(NATRON_APPLICATION_NAME) ) );
    _generalTab->addKnob(_autoSaveUnSavedProjects);


    _hostName = AppManager::createKnob<KnobChoice>( shared_from_this(), tr("Appear to plug-ins as") );
    _hostName->setName("pluginHostName");
    _hostName->setHintToolTip( tr("%1 will appear with the name of the selected application to the OpenFX plug-ins. "
                                  "Changing it to the name of another application can help loading plugins which "
                                  "restrict their usage to specific OpenFX host(s). "
                                  "If a Host is not listed here, use the \"Custom\" entry to enter a custom host name. Changing this requires "
                                  "a restart of the application and requires clearing "
                                  "the OpenFX plugins cache from the Cache menu.").arg( QString::fromUtf8(NATRON_APPLICATION_NAME) ) );
    _knownHostNames.clear();
    std::vector<std::string> visibleHostEntries, hostEntriesHelp;
    assert(_knownHostNames.size() == (int)eKnownHostNameNatron);
    _knownHostNames.push_back(NATRON_ORGANIZATION_DOMAIN_TOPLEVEL "." NATRON_ORGANIZATION_DOMAIN_SUB "." NATRON_APPLICATION_NAME);
    visibleHostEntries.push_back(NATRON_APPLICATION_NAME);
    assert(_knownHostNames.size() == (int)eKnownHostNameNuke);
    _knownHostNames.push_back("uk.co.thefoundry.nuke");
    visibleHostEntries.push_back("Nuke");
    assert(_knownHostNames.size() == (int)eKnownHostNameFusion);
    _knownHostNames.push_back("com.eyeonline.Fusion");
    visibleHostEntries.push_back("Fusion");
    assert(_knownHostNames.size() == (int)eKnownHostNameCatalyst);
    _knownHostNames.push_back("com.sony.Catalyst.Edit");
    visibleHostEntries.push_back("Sony Catalyst Edit");
    assert(_knownHostNames.size() == (int)eKnownHostNameVegas);
    _knownHostNames.push_back("com.sonycreativesoftware.vegas");
    visibleHostEntries.push_back("Sony Vegas");
    assert(_knownHostNames.size() == (int)eKnownHostNameToxik);
    _knownHostNames.push_back("Autodesk Toxik");
    visibleHostEntries.push_back("Toxik");
    assert(_knownHostNames.size() == (int)eKnownHostNameScratch);
    _knownHostNames.push_back("Assimilator");
    visibleHostEntries.push_back("Scratch");
    assert(_knownHostNames.size() == (int)eKnownHostNameDustBuster);
    _knownHostNames.push_back("Dustbuster");
    visibleHostEntries.push_back("DustBuster");
    assert(_knownHostNames.size() == (int)eKnownHostNameResolve);
    _knownHostNames.push_back("DaVinciResolve");
    visibleHostEntries.push_back("Da Vinci Resolve");
    assert(_knownHostNames.size() == (int)eKnownHostNameResolveLite);
    _knownHostNames.push_back("DaVinciResolveLite");
    visibleHostEntries.push_back("Da Vinci Resolve Lite");
    assert(_knownHostNames.size() == (int)eKnownHostNameMistika);
    _knownHostNames.push_back("Mistika");
    visibleHostEntries.push_back("SGO Mistika");
    assert(_knownHostNames.size() == (int)eKnownHostNamePablo);
    _knownHostNames.push_back("com.quantel.genq");
    visibleHostEntries.push_back("Quantel Pablo Rio");
    assert(_knownHostNames.size() == (int)eKnownHostNameMotionStudio);
    _knownHostNames.push_back("com.idtvision.MotionStudio");
    visibleHostEntries.push_back("IDT Motion Studio");
    assert(_knownHostNames.size() == (int)eKnownHostNameShake);
    _knownHostNames.push_back("com.apple.shake");
    visibleHostEntries.push_back("Shake");
    assert(_knownHostNames.size() == (int)eKnownHostNameBaselight);
    _knownHostNames.push_back("Baselight");
    visibleHostEntries.push_back("Baselight");
    assert(_knownHostNames.size() == (int)eKnownHostNameFrameCycler);
    _knownHostNames.push_back("IRIDAS Framecycler");
    visibleHostEntries.push_back("FrameCycler");
    assert(_knownHostNames.size() == (int)eKnownHostNameNucoda);
    _knownHostNames.push_back("Nucoda");
    visibleHostEntries.push_back("Nucoda Film Master");
    assert(_knownHostNames.size() == (int)eKnownHostNameAvidDS);
    _knownHostNames.push_back("DS OFX HOST");
    visibleHostEntries.push_back("Avid DS");
    assert(_knownHostNames.size() == (int)eKnownHostNameDX);
    _knownHostNames.push_back("com.chinadigitalvideo.dx");
    visibleHostEntries.push_back("China Digital Video DX");
    assert(_knownHostNames.size() == (int)eKnownHostNameTitlerPro);
    _knownHostNames.push_back("com.newblue.titlerpro");
    visibleHostEntries.push_back("NewBlueFX Titler Pro");
    assert(_knownHostNames.size() == (int)eKnownHostNameNewBlueOFXBridge);
    _knownHostNames.push_back("com.newblue.ofxbridge");
    visibleHostEntries.push_back("NewBlueFX OFX Bridge");
    assert(_knownHostNames.size() == (int)eKnownHostNameRamen);
    _knownHostNames.push_back("Ramen");
    visibleHostEntries.push_back("Ramen");
    assert(_knownHostNames.size() == (int)eKnownHostNameTuttleOfx);
    _knownHostNames.push_back("TuttleOfx");
    visibleHostEntries.push_back("TuttleOFX");


    assert( visibleHostEntries.size() == _knownHostNames.size() );
    hostEntriesHelp = _knownHostNames;

    visibleHostEntries.push_back(NATRON_CUSTOM_HOST_NAME_ENTRY);
    hostEntriesHelp.push_back("Custom host name");

    _hostName->populateChoices(visibleHostEntries, hostEntriesHelp);
    _hostName->setAddNewLine(false);
    _generalTab->addKnob(_hostName);

    _customHostName = AppManager::createKnob<KnobString>( shared_from_this(), tr("Custom Host name") );
    _customHostName->setName("customHostName");
    _customHostName->setHintToolTip( tr("This is the name of the OpenFX host (application) as it appears to the OpenFX plugins. "
                                        "Changing it to the name of another application can help loading some plugins which "
                                        "restrict their usage to specific OpenFX hosts. You shoud leave "
                                        "this to its default value, unless a specific plugin refuses to load or run. "
                                        "Changing this takes effect upon the next application launch, and requires clearing "
                                        "the OpenFX plugins cache from the Cache menu. "
                                        "The default host name is: \n%1").arg( QString::fromUtf8(NATRON_ORGANIZATION_DOMAIN_TOPLEVEL "." NATRON_ORGANIZATION_DOMAIN_SUB "." NATRON_APPLICATION_NAME) ) );
    _customHostName->setSecretByDefault(true);
    _generalTab->addKnob(_customHostName);
} // Settings::initializeKnobsGeneral

void
Settings::initializeKnobsThreading()
{
    _threadingPage = AppManager::createKnob<KnobPage>( shared_from_this(), tr("Threading") );

    _numberOfThreads = AppManager::createKnob<KnobInt>( shared_from_this(), tr("Number of render threads (0=\"guess\")") );
    _numberOfThreads->setName("noRenderThreads");

    QString numberOfThreadsToolTip = tr("Controls how many threads %1 should use to render. \n"
                                        "-1: Disable multithreading totally (useful for debugging) \n"
                                        "0: Guess the thread count from the number of cores. The ideal threads count for this hardware is %2.").arg( QString::fromUtf8(NATRON_APPLICATION_NAME) ).arg( QThread::idealThreadCount() );
    _numberOfThreads->setHintToolTip( numberOfThreadsToolTip.toStdString() );
    _numberOfThreads->disableSlider();
    _numberOfThreads->setMinimum(-1);
    _numberOfThreads->setDisplayMinimum(-1);
    _threadingPage->addKnob(_numberOfThreads);

#ifndef NATRON_PLAYBACK_USES_THREAD_POOL
    _numberOfParallelRenders = AppManager::createKnob<KnobInt>( shared_from_this(), tr("Number of parallel renders (0=\"guess\")") );
    _numberOfParallelRenders->setHintToolTip( tr("Controls the number of parallel frame that will be rendered at the same time by the renderer."
                                                 "A value of 0 indicate that %1 should automatically determine "
                                                 "the best number of parallel renders to launch given your CPU activity. "
                                                 "Setting a value different than 0 should be done only if you know what you're doing and can lead "
                                                 "in some situations to worse performances. Overall to get the best performances you should have your "
                                                 "CPU at 100% activity without idle times.").arg( QString::fromUtf8(NATRON_APPLICATION_NAME) ) );
    _numberOfParallelRenders->setName("nParallelRenders");
    _numberOfParallelRenders->setMinimum(0);
    _numberOfParallelRenders->disableSlider();
    _threadingPage->addKnob(_numberOfParallelRenders);
#endif

    _useThreadPool = AppManager::createKnob<KnobBool>( shared_from_this(), tr("Effects use thread-pool") );
    _useThreadPool->setName("useThreadPool");
    _useThreadPool->setHintToolTip( tr("When checked, all effects will use a global thread-pool to do their processing instead of launching "
                                       "their own threads. "
                                       "This suppresses the overhead created by the operating system creating new threads on demand for "
                                       "each rendering of a special effect. As a result of this, the rendering might be faster on systems "
                                       "with a lot of cores (>= 8). \n"
                                       "WARNING: This is known not to work when using The Foundry's Furnace plug-ins (and potentially "
                                       "some other plug-ins that the dev team hasn't not tested against it). When using these plug-ins, "
                                       "make sure to uncheck this option first otherwise it will crash %1.").arg( QString::fromUtf8(NATRON_APPLICATION_NAME) ) );
    _threadingPage->addKnob(_useThreadPool);

    _nThreadsPerEffect = AppManager::createKnob<KnobInt>( shared_from_this(), tr("Max threads usable per effect (0=\"guess\")") );
    _nThreadsPerEffect->setName("nThreadsPerEffect");
    _nThreadsPerEffect->setHintToolTip( tr("Controls how many threads a specific effect can use at most to do its processing. "
                                           "A high value will allow 1 effect to spawn lots of thread and might not be efficient because "
                                           "the time spent to launch all the threads might exceed the time spent actually processing."
                                           "By default (0) the renderer applies an heuristic to determine what's the best number of threads "
                                           "for an effect.") );

    _nThreadsPerEffect->setMinimum(0);
    _nThreadsPerEffect->disableSlider();
    _threadingPage->addKnob(_nThreadsPerEffect);

    _renderInSeparateProcess = AppManager::createKnob<KnobBool>( shared_from_this(), tr("Render in a separate process") );
    _renderInSeparateProcess->setName("renderNewProcess");
    _renderInSeparateProcess->setHintToolTip( tr("If true, %1 will render frames to disk in "
                                                 "a separate process so that if the main application crashes, the render goes on.").arg( QString::fromUtf8(NATRON_APPLICATION_NAME) ) );
    _threadingPage->addKnob(_renderInSeparateProcess);

    _queueRenders = AppManager::createKnob<KnobBool>( shared_from_this(), tr("Append new renders to queue") );
    _queueRenders->setHintToolTip( tr("When checked, renders will be queued in the Progress Panel and will start only when all "
                                      "other prior tasks are done.") );
    _queueRenders->setName("queueRenders");
    _threadingPage->addKnob(_queueRenders);
} // Settings::initializeKnobsThreading

void
Settings::initializeKnobsRendering()
{
    _renderingPage = AppManager::createKnob<KnobPage>( shared_from_this(), tr("Rendering") );

    _convertNaNValues = AppManager::createKnob<KnobBool>( shared_from_this(), tr("Convert NaN values") );
    _convertNaNValues->setName("convertNaNs");
    _convertNaNValues->setHintToolTip( tr("When activated, any pixel that is a Not-a-Number will be converted to 1 to avoid potential crashes from "
                                          "downstream nodes. These values can be produced by faulty plug-ins when they use wrong arithmetic such as "
                                          "division by zero. Disabling this option will keep the NaN(s) in the buffers: this may lead to an "
                                          "undefined behavior.") );
    _renderingPage->addKnob(_convertNaNValues);

    _pluginUseImageCopyForSource = AppManager::createKnob<KnobBool>( shared_from_this(), tr("Copy input image before rendering any plug-in") );
    _pluginUseImageCopyForSource->setName("copyInputImage");
    _pluginUseImageCopyForSource->setHintToolTip( tr("If checked, when before rendering any node, %1 will copy "
                                                     "the input image to a local temporary image. This is to work-around some plug-ins "
                                                     "that write to the source image, thus modifying the output of the node upstream in "
                                                     "the cache. This is a known bug of an old version of RevisionFX REMap for instance. "
                                                     "By default, this parameter should be leaved unchecked, as this will require an extra "
                                                     "image allocation and copy before rendering any plug-in.").arg( QString::fromUtf8(NATRON_APPLICATION_NAME) ) );
    _renderingPage->addKnob(_pluginUseImageCopyForSource);

    _activateRGBSupport = AppManager::createKnob<KnobBool>( shared_from_this(), tr("RGB components support") );
    _activateRGBSupport->setHintToolTip( tr("When checked %1 is able to process images with only RGB components "
                                            "(support for images with RGBA and Alpha components is always enabled). "
                                            "Un-checking this option may prevent plugins that do not well support RGB components from crashing %1. "
                                            "Changing this option requires a restart of the application.").arg( QString::fromUtf8(NATRON_APPLICATION_NAME) ) );
    _activateRGBSupport->setName("rgbSupport");
    _renderingPage->addKnob(_activateRGBSupport);


    _activateTransformConcatenationSupport = AppManager::createKnob<KnobBool>( shared_from_this(), tr("Transforms concatenation support") );
    _activateTransformConcatenationSupport->setHintToolTip( tr("When checked %1 is able to concatenate transform effects "
                                                               "when they are chained in the compositing tree. This yields better results and faster "
                                                               "render times because the image is only filtered once instead of as many times as there are "
                                                               "transformations.").arg( QString::fromUtf8(NATRON_APPLICATION_NAME) ) );
    _activateTransformConcatenationSupport->setName("transformCatSupport");
    _renderingPage->addKnob(_activateTransformConcatenationSupport);
}

void
Settings::populateOpenGLRenderers(const std::list<OpenGLRendererInfo>& renderers)
{
    if ( renderers.empty() ) {
        _availableOpenGLRenderers->setSecret(true);
        _nOpenGLContexts->setSecret(true);
        _enableOpenGL->setSecret(true);
        return;
    }

    _nOpenGLContexts->setSecret(false);
    _enableOpenGL->setSecret(false);

    std::vector<std::string> entries( renderers.size() );
    int i = 0;
    for (std::list<OpenGLRendererInfo>::const_iterator it = renderers.begin(); it != renderers.end(); ++it, ++i) {
        std::string option = it->vendorName + ' ' + it->rendererName + ' ' + it->glVersionString;
        entries[i] = option;
    }
    _availableOpenGLRenderers->populateChoices(entries);
    _availableOpenGLRenderers->setSecret(renderers.size() == 1);


#ifdef HAVE_OSMESA
#ifdef OSMESA_GALLIUM_DRIVER
    std::vector<std::string> mesaDrivers;
    mesaDrivers.push_back("softpipe");
    mesaDrivers.push_back("llvmpipe");
    _osmesaRenderers->populateChoices(mesaDrivers);
    _osmesaRenderers->setSecret(false);
#else
    _osmesaRenderers->setSecret(false);
#endif
#else
    _osmesaRenderers->setSecret(true);
#endif
}

GLRendererID
Settings::getOpenGLCPUDriver() const
{
    GLRendererID ret;
    if (!_osmesaRenderers->getIsSecret()) {
        ret.renderID =  _osmesaRenderers->getValue();
    } else {
        ret.renderID = 0;
    }
    return ret;
}

bool
Settings::isOpenGLRenderingEnabled() const
{
    if (_enableOpenGL->getIsSecret()) {
        return false;
    }
    EnableOpenGLEnum enableOpenGL = (EnableOpenGLEnum)_enableOpenGL->getValue();
    return enableOpenGL == eEnableOpenGLEnabled || (enableOpenGL == eEnableOpenGLDisabledIfBackground && !appPTR->isBackground());
}

int
Settings::getMaxOpenGLContexts() const
{
    return _nOpenGLContexts->getValue();
}

GLRendererID
Settings::getActiveOpenGLRendererID() const
{
    if ( _availableOpenGLRenderers->getIsSecret() ) {
        // We were not able to detect multiple renderers, use default
        return GLRendererID();
    }
    int activeIndex = _availableOpenGLRenderers->getValue();
    const std::list<OpenGLRendererInfo>& renderers = appPTR->getOpenGLRenderers();
    if ( (activeIndex < 0) || ( activeIndex >= (int)renderers.size() ) ) {
        // Invalid index
        return GLRendererID();
    }
    int i = 0;
    for (std::list<OpenGLRendererInfo>::const_iterator it = renderers.begin(); it != renderers.end(); ++it, ++i) {
        if (i == activeIndex) {
            return it->rendererID;
        }
    }

    return GLRendererID();
}

void
Settings::initializeKnobsGPU()
{
    _gpuPage = AppManager::createKnob<KnobPage>( shared_from_this(), tr("GPU rendering") );
    _openglRendererString = AppManager::createKnob<KnobString>( shared_from_this(), tr("Active OpenGL renderer") );
    _openglRendererString->setName("activeOpenGLRenderer");
    _openglRendererString->setHintToolTip( tr("The currently active OpenGL renderer.") );
    _openglRendererString->setAsLabel();
    _gpuPage->addKnob(_openglRendererString);

    _availableOpenGLRenderers = AppManager::createKnob<KnobChoice>( shared_from_this(), tr("OpenGL renderer") );
    _availableOpenGLRenderers->setName("chooseOpenGLRenderer");
    _availableOpenGLRenderers->setHintToolTip( tr("The renderer used to perform OpenGL rendering. Changing the OpenGL renderer requires a restart of the application.") );
    _gpuPage->addKnob(_availableOpenGLRenderers);

    _osmesaRenderers = AppManager::createKnob<KnobChoice>(shared_from_this(), tr("CPU OpenGL renderer"));
    _osmesaRenderers->setName("cpuOpenGLRenderer");
    _osmesaRenderers->setHintToolTip(tr("Internally, %1 can render OpenGL plug-ins on the CPU by using the OSMesa open-source library. You may select which driver OSMesa uses to perform it's CPU rendering. llvm-pipe is more efficient but may contain some bugs.").arg(QString::fromUtf8(NATRON_APPLICATION_NAME)));
    _gpuPage->addKnob(_osmesaRenderers);


    _nOpenGLContexts = AppManager::createKnob<KnobInt>( shared_from_this(), tr("No. of OpenGL Contexts") );
    _nOpenGLContexts->setName("maxOpenGLContexts");
    _nOpenGLContexts->setMinimum(1);
    _nOpenGLContexts->setDisplayMinimum(1);
    _nOpenGLContexts->setDisplayMaximum(8);
    _nOpenGLContexts->setMaximum(8);
    _nOpenGLContexts->setHintToolTip( tr("The number of OpenGL contexts created to perform OpenGL rendering. Each OpenGL context can be attached to a CPU thread, allowing for more frames to be rendered simultaneously. Increasing this value may increase performances for graphs with mixed CPU/GPU nodes but can drastically reduce performances if too many OpenGL contexts are active at once.") );
    _gpuPage->addKnob(_nOpenGLContexts);


    _enableOpenGL = AppManager::createKnob<KnobChoice>( shared_from_this(), tr("OpenGL Rendering") );
    _enableOpenGL->setName("enableOpenGLRendering");
    {
        std::vector<std::string> entries;
        std::vector<std::string> helps;
        assert(entries.size() == (int)eEnableOpenGLEnabled);
        entries.push_back("Enabled");
        helps.push_back( tr("If a plug-in support GPU rendering, prefer rendering using the GPU if possible.").toStdString() );
        assert(entries.size() == (int)eEnableOpenGLDisabled);
        entries.push_back("Disabled");
        helps.push_back( tr("Disable GPU rendering for all plug-ins.").toStdString() );
        assert(entries.size() == (int)eEnableOpenGLDisabledIfBackground);
        entries.push_back("Disabled If Background");
        helps.push_back( tr("Disable GPU rendering when rendering with NatronRenderer but not in GUI mode.").toStdString() );
        _enableOpenGL->populateChoices(entries, helps);
    }
    _enableOpenGL->setHintToolTip( tr("Select whether to activate OpenGL rendering or not. If disabled, even though a Project enable GPU rendering, it will not be activated.") );
    _gpuPage->addKnob(_enableOpenGL);
}

void
Settings::initializeKnobsProjectSetup()
{
    _projectsPage = AppManager::createKnob<KnobPage>( shared_from_this(), tr("Project Setup") );

    _firstReadSetProjectFormat = AppManager::createKnob<KnobBool>( shared_from_this(), tr("First image read set project format") );
    _firstReadSetProjectFormat->setName("autoProjectFormat");
    _firstReadSetProjectFormat->setHintToolTip( tr("If checked, the project size is set to this of the first image or video read within the project.") );
    _projectsPage->addKnob(_firstReadSetProjectFormat);


    _autoPreviewEnabledForNewProjects = AppManager::createKnob<KnobBool>( shared_from_this(), tr("Auto-preview enabled by default for new projects") );
    _autoPreviewEnabledForNewProjects->setName("enableAutoPreviewNewProjects");
    _autoPreviewEnabledForNewProjects->setHintToolTip( tr("If checked, then when creating a new project, the Auto-preview option"
                                                          " is enabled.") );
    _projectsPage->addKnob(_autoPreviewEnabledForNewProjects);


    _fixPathsOnProjectPathChanged = AppManager::createKnob<KnobBool>( shared_from_this(), tr("Auto fix relative file-paths") );
    _fixPathsOnProjectPathChanged->setHintToolTip( tr("If checked, when a project-path changes (either the name or the value pointed to), %1 checks all file-path parameters in the project and tries to fix them.").arg( QString::fromUtf8(NATRON_APPLICATION_NAME) ) );
    _fixPathsOnProjectPathChanged->setName("autoFixRelativePaths");

    _projectsPage->addKnob(_fixPathsOnProjectPathChanged);

    _enableMappingFromDriveLettersToUNCShareNames = AppManager::createKnob<KnobBool>( shared_from_this(), tr("Use drive letters instead of server names (Windows only)") );
    _enableMappingFromDriveLettersToUNCShareNames->setHintToolTip( tr("This is only relevant for Windows: If checked, %1 will not convert a path starting with a drive letter from the file dialog to a network share name. You may use this if for example you want to share a same project with several users across facilities with different servers but where users have all the same drive attached to a server.").arg( QString::fromUtf8(NATRON_APPLICATION_NAME) ) );
    _enableMappingFromDriveLettersToUNCShareNames->setName("useDriveLetters");
#ifndef __NATRON_WIN32__
    _enableMappingFromDriveLettersToUNCShareNames->setAllDimensionsEnabled(false);
#endif
    _projectsPage->addKnob(_enableMappingFromDriveLettersToUNCShareNames);
}

void
Settings::initializeKnobsDocumentation()
{
    _documentationPage = AppManager::createKnob<KnobPage>( shared_from_this(), tr("Documentation") );

    _documentationSource = AppManager::createKnob<KnobChoice>( shared_from_this(), tr("Documentation Source") );
    _documentationSource->setName("documentationSource");
    _documentationSource->setHintToolTip( tr("Documentation source.") );
    _documentationSource->appendChoice("Local");
    _documentationSource->appendChoice("Online");
    _documentationSource->appendChoice("None");

    _documentationPage->addKnob(_documentationSource);

    /// used to store temp port for local webserver
    _wwwServerPort = AppManager::createKnob<KnobInt>( shared_from_this(), tr("Documentation local port (0=auto)") );
    _wwwServerPort->setName("webserverPort");
    _wwwServerPort->setHintToolTip( tr("The port onto which the documentation server will listen to. A value of 0 indicate that the documentation should automatically find a port by itself.") );
    _documentationPage->addKnob(_wwwServerPort);
}

void
Settings::initializeKnobsUserInterface()
{
    _uiPage = AppManager::createKnob<KnobPage>( shared_from_this(), tr("User Interface") );
    _uiPage->setName("userInterfacePage");

    _notifyOnFileChange = AppManager::createKnob<KnobBool>( shared_from_this(), tr("Warn when a file changes externally") );
    _notifyOnFileChange->setName("warnOnExternalChange");
    _notifyOnFileChange->setHintToolTip( tr("When checked, if a file read from a file parameter changes externally, a warning will be displayed "
                                            "on the viewer. Turning this off will suspend the notification system.") );
    _uiPage->addKnob(_notifyOnFileChange);

#ifdef NATRON_ENABLE_IO_META_NODES
    _filedialogForWriters = AppManager::createKnob<KnobBool>( shared_from_this(), tr("Prompt with file dialog when creating Write node") );
    _filedialogForWriters->setName("writeUseDialog");
    _filedialogForWriters->setDefaultValue(true);
    _filedialogForWriters->setHintToolTip( tr("When checked, opens-up a file dialog when creating a Write node") );
    _uiPage->addKnob(_filedialogForWriters);
#endif


    _renderOnEditingFinished = AppManager::createKnob<KnobBool>( shared_from_this(), tr("Refresh viewer only when editing is finished") );
    _renderOnEditingFinished->setName("renderOnEditingFinished");
    _renderOnEditingFinished->setHintToolTip( tr("When checked, the viewer triggers a new render only when mouse is released when editing parameters, curves "
                                                 " or the timeline. This setting doesn't apply to roto splines editing.") );
    _uiPage->addKnob(_renderOnEditingFinished);


    _linearPickers = AppManager::createKnob<KnobBool>( shared_from_this(), tr("Linear color pickers") );
    _linearPickers->setName("linearPickers");
    _linearPickers->setHintToolTip( tr("When activated, all colors picked from the color parameters are linearized "
                                       "before being fetched. Otherwise they are in the same colorspace "
                                       "as the viewer they were picked from.") );
    _uiPage->addKnob(_linearPickers);

    _maxPanelsOpened = AppManager::createKnob<KnobInt>( shared_from_this(), tr("Maximum number of open settings panels (0=\"unlimited\")") );
    _maxPanelsOpened->setName("maxPanels");
    _maxPanelsOpened->setHintToolTip( tr("This property holds the maximum number of settings panels that can be "
                                         "held by the properties dock at the same time."
                                         "The special value of 0 indicates there can be an unlimited number of panels opened.") );
    _maxPanelsOpened->disableSlider();
    _maxPanelsOpened->setMinimum(1);
    _maxPanelsOpened->setMaximum(100);
    _uiPage->addKnob(_maxPanelsOpened);

    _useCursorPositionIncrements = AppManager::createKnob<KnobBool>( shared_from_this(), tr("Value increments based on cursor position") );
    _useCursorPositionIncrements->setName("cursorPositionAwareFields");
    _useCursorPositionIncrements->setHintToolTip( tr("When enabled, incrementing the value fields of parameters with the "
                                                     "mouse wheel or with arrow keys will increment the digits on the right "
                                                     "of the cursor. \n"
                                                     "When disabled, the value fields are incremented given what the plug-in "
                                                     "decided it should be. You can alter this increment by holding "
                                                     "Shift (x10) or Control (/10) while incrementing.") );
    _uiPage->addKnob(_useCursorPositionIncrements);

    _defaultLayoutFile = AppManager::createKnob<KnobFile>( shared_from_this(), tr("Default layout file") );
    _defaultLayoutFile->setName("defaultLayout");
    _defaultLayoutFile->setHintToolTip( tr("When set, %1 uses the given layout file "
                                           "as default layout for new projects. You can export/import a layout to/from a file "
                                           "from the Layout menu. If empty, the default application layout is used.").arg( QString::fromUtf8(NATRON_APPLICATION_NAME) ) );
    _uiPage->addKnob(_defaultLayoutFile);

    _loadProjectsWorkspace = AppManager::createKnob<KnobBool>( shared_from_this(), tr("Load workspace embedded within projects") );
    _loadProjectsWorkspace->setName("loadProjectWorkspace");
    _loadProjectsWorkspace->setHintToolTip( tr("When checked, when loading a project, the workspace (windows layout) will also be loaded, otherwise it "
                                               "will use your current layout.") );
    _uiPage->addKnob(_loadProjectsWorkspace);
} // Settings::initializeKnobsUserInterface

void
Settings::initializeKnobsColorManagement()
{
    _ocioTab = AppManager::createKnob<KnobPage>( shared_from_this(), tr("Color-Management") );
    _ocioConfigKnob = AppManager::createKnob<KnobChoice>( shared_from_this(), tr("OpenColorIO config") );
    _ocioConfigKnob->setName("ocioConfig");

    std::vector<std::string> configs;
    int defaultIndex = 0;
    QStringList defaultOcioConfigsPaths = getDefaultOcioConfigPaths();
    Q_FOREACH(const QString &defaultOcioConfigsDir, defaultOcioConfigsPaths) {
        QDir ocioConfigsDir(defaultOcioConfigsDir);

        if ( ocioConfigsDir.exists() ) {
            QStringList entries = ocioConfigsDir.entryList(QDir::AllDirs | QDir::NoDotAndDotDot);
            for (int j = 0; j < entries.size(); ++j) {
                if ( entries[j] == QString::fromUtf8(NATRON_DEFAULT_OCIO_CONFIG_NAME) ) {
                    defaultIndex = j;
                }
                configs.push_back( entries[j].toStdString() );
            }

            break; //if we found 1 OpenColorIO-Configs directory, skip the next
        }
    }
    configs.push_back(NATRON_CUSTOM_OCIO_CONFIG_NAME);
    _ocioConfigKnob->populateChoices(configs);
    _ocioConfigKnob->setDefaultValue(defaultIndex, 0);
    _ocioConfigKnob->setHintToolTip( tr("Select the OpenColorIO configuration you would like to use globally for all "
                                        "operators and plugins that use OpenColorIO, by setting the \"OCIO\" "
                                        "environment variable. Only nodes created after changing this parameter will take "
                                        "it into account, and it is better to restart the application after changing it. "
                                        "When \"%1\" is selected, the "
                                        "\"Custom OpenColorIO config file\" parameter is used.").arg( QString::fromUtf8(NATRON_CUSTOM_OCIO_CONFIG_NAME) ) );

    _ocioTab->addKnob(_ocioConfigKnob);

    _customOcioConfigFile = AppManager::createKnob<KnobFile>( shared_from_this(), tr("Custom OpenColorIO config file") );
    _customOcioConfigFile->setName("ocioCustomConfigFile");

    if (_ocioConfigKnob->getNumEntries() == 1) {
        _customOcioConfigFile->setDefaultAllDimensionsEnabled(true);
    } else {
        _customOcioConfigFile->setDefaultAllDimensionsEnabled(false);
    }

    _customOcioConfigFile->setHintToolTip( tr("OpenColorIO configuration file (*.ocio) to use when \"%1\" "
                                              "is selected as the OpenColorIO config.").arg( QString::fromUtf8(NATRON_CUSTOM_OCIO_CONFIG_NAME) ) );
    _ocioTab->addKnob(_customOcioConfigFile);

    _warnOcioConfigKnobChanged = AppManager::createKnob<KnobBool>( shared_from_this(), tr("Warn on OpenColorIO config change") );
    _warnOcioConfigKnobChanged->setName("warnOCIOChanged");
    _warnOcioConfigKnobChanged->setHintToolTip( tr("Show a warning dialog when changing the OpenColorIO config to remember that a restart is required.") );
    _ocioTab->addKnob(_warnOcioConfigKnobChanged);

    _ocioStartupCheck = AppManager::createKnob<KnobBool>( shared_from_this(), tr("Warn on startup if OpenColorIO config is not the default") );
    _ocioStartupCheck->setName("startupCheckOCIO");
    _ocioTab->addKnob(_ocioStartupCheck);
} // Settings::initializeKnobsColorManagement

void
Settings::initializeKnobsAppearance()
{
    //////////////APPEARANCE TAB/////////////////
    _appearanceTab = AppManager::createKnob<KnobPage>( shared_from_this(), tr("Appearance") );

    _defaultAppearanceVersion = AppManager::createKnob<KnobInt>( shared_from_this(), tr("Appearance version") );
    _defaultAppearanceVersion->setName("appearanceVersion");
    _defaultAppearanceVersion->setSecretByDefault(true);
    _appearanceTab->addKnob(_defaultAppearanceVersion);

    _systemFontChoice = AppManager::createKnob<KnobChoice>( shared_from_this(), tr("Font") );
    _systemFontChoice->setHintToolTip( tr("List of all fonts available on your system") );
    _systemFontChoice->setName("systemFont");
    _systemFontChoice->setAddNewLine(false);
    _appearanceTab->addKnob(_systemFontChoice);

    _fontSize = AppManager::createKnob<KnobInt>( shared_from_this(), tr("Font size") );
    _fontSize->setName("fontSize");
    _appearanceTab->addKnob(_fontSize);

    _qssFile = AppManager::createKnob<KnobFile>( shared_from_this(), tr("Stylesheet file (.qss)") );
    _qssFile->setName("stylesheetFile");
    _qssFile->setHintToolTip( tr("When pointing to a valid .qss file, the stylesheet of the application will be set according to this file instead of the default "
                                 "stylesheet. You can adapt the default stylesheet that can be found in your distribution of %1.").arg( QString::fromUtf8(NATRON_APPLICATION_NAME) ) );
    _appearanceTab->addKnob(_qssFile);
} // Settings::initializeKnobsAppearance

void
Settings::initializeKnobsGuiColors()
{
    _guiColorsTab = AppManager::createKnob<KnobPage>( shared_from_this(), tr("Main Window") );
    _appearanceTab->addKnob(_guiColorsTab);

    _useBWIcons = AppManager::createKnob<KnobBool>( shared_from_this(), tr("Use black & white toolbutton icons") );
    _useBWIcons->setName("useBwIcons");
    _useBWIcons->setHintToolTip( tr("When checked, the tools icons in the left toolbar are greyscale. Changing this takes "
                                    "effect upon the next launch of the application.") );
    _guiColorsTab->addKnob(_useBWIcons);


    _sunkenColor =  AppManager::createKnob<KnobColor>(shared_from_this(), tr("Sunken"), 3);
    _sunkenColor->setName("sunken");
    _sunkenColor->setSimplified(true);
    _guiColorsTab->addKnob(_sunkenColor);

    _baseColor =  AppManager::createKnob<KnobColor>(shared_from_this(), tr("Base"), 3);
    _baseColor->setName("base");
    _baseColor->setSimplified(true);
    _guiColorsTab->addKnob(_baseColor);

    _raisedColor =  AppManager::createKnob<KnobColor>(shared_from_this(), tr("Raised"), 3);
    _raisedColor->setName("raised");
    _raisedColor->setSimplified(true);
    _guiColorsTab->addKnob(_raisedColor);

    _selectionColor =  AppManager::createKnob<KnobColor>(shared_from_this(), tr("Selection"), 3);
    _selectionColor->setName("selection");
    _selectionColor->setSimplified(true);
    _guiColorsTab->addKnob(_selectionColor);

    _textColor =  AppManager::createKnob<KnobColor>(shared_from_this(), tr("Text"), 3);
    _textColor->setName("text");
    _textColor->setSimplified(true);
    _guiColorsTab->addKnob(_textColor);

    _altTextColor =  AppManager::createKnob<KnobColor>(shared_from_this(), tr("Unmodified text"), 3);
    _altTextColor->setName("unmodifiedText");
    _altTextColor->setSimplified(true);
    _guiColorsTab->addKnob(_altTextColor);

    _timelinePlayheadColor =  AppManager::createKnob<KnobColor>(shared_from_this(), tr("Timeline playhead"), 3);
    _timelinePlayheadColor->setName("timelinePlayhead");
    _timelinePlayheadColor->setSimplified(true);
    _guiColorsTab->addKnob(_timelinePlayheadColor);


    _timelineBGColor =  AppManager::createKnob<KnobColor>(shared_from_this(), tr("Timeline background"), 3);
    _timelineBGColor->setName("timelineBG");
    _timelineBGColor->setSimplified(true);
    _guiColorsTab->addKnob(_timelineBGColor);

    _timelineBoundsColor =  AppManager::createKnob<KnobColor>(shared_from_this(), tr("Timeline bounds"), 3);
    _timelineBoundsColor->setName("timelineBound");
    _timelineBoundsColor->setSimplified(true);
    _guiColorsTab->addKnob(_timelineBoundsColor);

    _cachedFrameColor =  AppManager::createKnob<KnobColor>(shared_from_this(), tr("Cached frame"), 3);
    _cachedFrameColor->setName("cachedFrame");
    _cachedFrameColor->setSimplified(true);
    _guiColorsTab->addKnob(_cachedFrameColor);

    _diskCachedFrameColor =  AppManager::createKnob<KnobColor>(shared_from_this(), tr("Disk cached frame"), 3);
    _diskCachedFrameColor->setName("diskCachedFrame");
    _diskCachedFrameColor->setSimplified(true);
    _guiColorsTab->addKnob(_diskCachedFrameColor);

    _interpolatedColor =  AppManager::createKnob<KnobColor>(shared_from_this(), tr("Interpolated value"), 3);
    _interpolatedColor->setName("interpValue");
    _interpolatedColor->setSimplified(true);
    _guiColorsTab->addKnob(_interpolatedColor);

    _keyframeColor =  AppManager::createKnob<KnobColor>(shared_from_this(), tr("Keyframe"), 3);
    _keyframeColor->setName("keyframe");
    _keyframeColor->setSimplified(true);
    _guiColorsTab->addKnob(_keyframeColor);

    _trackerKeyframeColor =  AppManager::createKnob<KnobColor>(shared_from_this(), tr("Track User Keyframes"), 3);
    _trackerKeyframeColor->setName("trackUserKeyframe");
    _trackerKeyframeColor->setSimplified(true);
    _guiColorsTab->addKnob(_trackerKeyframeColor);

    _exprColor =  AppManager::createKnob<KnobColor>(shared_from_this(), tr("Expression"), 3);
    _exprColor->setName("exprColor");
    _exprColor->setSimplified(true);
    _guiColorsTab->addKnob(_exprColor);

    _sliderColor =  AppManager::createKnob<KnobColor>(shared_from_this(), tr("Slider"), 3);
    _sliderColor->setName("slider");
    _sliderColor->setSimplified(true);
    _guiColorsTab->addKnob(_sliderColor);
} // Settings::initializeKnobsGuiColors

void
Settings::initializeKnobsCurveEditorColors()
{
    _curveEditorColorsTab = AppManager::createKnob<KnobPage>( shared_from_this(), tr("Curve Editor") );
    _appearanceTab->addKnob(_curveEditorColorsTab);

    _curveEditorBGColor =  AppManager::createKnob<KnobColor>(shared_from_this(), tr("Background color"), 3);
    _curveEditorBGColor->setName("curveEditorBG");
    _curveEditorBGColor->setSimplified(true);
    _curveEditorColorsTab->addKnob(_curveEditorBGColor);

    _gridColor =  AppManager::createKnob<KnobColor>(shared_from_this(), tr("Grid color"), 3);
    _gridColor->setName("curveditorGrid");
    _gridColor->setSimplified(true);
    _curveEditorColorsTab->addKnob(_gridColor);

    _curveEditorScaleColor =  AppManager::createKnob<KnobColor>(shared_from_this(), tr("Scale color"), 3);
    _curveEditorScaleColor->setName("curveeditorScale");
    _curveEditorScaleColor->setSimplified(true);
    _curveEditorColorsTab->addKnob(_curveEditorScaleColor);
}

void
Settings::initializeKnobsDopeSheetColors()
{
    _dopeSheetEditorColorsTab = AppManager::createKnob<KnobPage>( shared_from_this(), tr("Dope Sheet") );
    _appearanceTab->addKnob(_dopeSheetEditorColorsTab);

    _dopeSheetEditorBackgroundColor = AppManager::createKnob<KnobColor>(shared_from_this(), tr("Sheet background color"), 3);
    _dopeSheetEditorBackgroundColor->setName("dopesheetBackground");
    _dopeSheetEditorBackgroundColor->setSimplified(true);
    _dopeSheetEditorColorsTab->addKnob(_dopeSheetEditorBackgroundColor);

    _dopeSheetEditorRootSectionBackgroundColor = AppManager::createKnob<KnobColor>(shared_from_this(), tr("Root section background color"), 4);
    _dopeSheetEditorRootSectionBackgroundColor->setName("dopesheetRootSectionBackground");
    _dopeSheetEditorRootSectionBackgroundColor->setSimplified(true);
    _dopeSheetEditorColorsTab->addKnob(_dopeSheetEditorRootSectionBackgroundColor);

    _dopeSheetEditorKnobSectionBackgroundColor = AppManager::createKnob<KnobColor>(shared_from_this(), tr("Knob section background color"), 4);
    _dopeSheetEditorKnobSectionBackgroundColor->setName("dopesheetKnobSectionBackground");
    _dopeSheetEditorKnobSectionBackgroundColor->setSimplified(true);
    _dopeSheetEditorColorsTab->addKnob(_dopeSheetEditorKnobSectionBackgroundColor);

    _dopeSheetEditorScaleColor = AppManager::createKnob<KnobColor>(shared_from_this(), tr("Sheet scale color"), 3);
    _dopeSheetEditorScaleColor->setName("dopesheetScale");
    _dopeSheetEditorScaleColor->setSimplified(true);
    _dopeSheetEditorColorsTab->addKnob(_dopeSheetEditorScaleColor);

    _dopeSheetEditorGridColor = AppManager::createKnob<KnobColor>(shared_from_this(), tr("Sheet grid color"), 3);
    _dopeSheetEditorGridColor->setName("dopesheetGrid");
    _dopeSheetEditorGridColor->setSimplified(true);
    _dopeSheetEditorColorsTab->addKnob(_dopeSheetEditorGridColor);
}

void
Settings::initializeKnobsNodeGraphColors()
{
    _nodegraphColorsTab = AppManager::createKnob<KnobPage>( shared_from_this(), tr("Node Graph") );
    _appearanceTab->addKnob(_nodegraphColorsTab);

    _usePluginIconsInNodeGraph = AppManager::createKnob<KnobBool>( shared_from_this(), tr("Display plug-in icon on node-graph") );
    _usePluginIconsInNodeGraph->setName("usePluginIcons");
    _usePluginIconsInNodeGraph->setHintToolTip( tr("When checked, each node that has a plug-in icon will display it in the node-graph."
                                                   "Changing this option will not affect already existing nodes, unless a restart of Natron is made.") );
    _usePluginIconsInNodeGraph->setAddNewLine(false);
    _nodegraphColorsTab->addKnob(_usePluginIconsInNodeGraph);

    _useAntiAliasing = AppManager::createKnob<KnobBool>( shared_from_this(), tr("Anti-Aliasing") );
    _useAntiAliasing->setName("antiAliasing");
    _useAntiAliasing->setHintToolTip( tr("When checked, the node graph will be painted using anti-aliasing. Unchecking it may increase performances."
                                         " Changing this requires a restart of Natron") );
    _nodegraphColorsTab->addKnob(_useAntiAliasing);


    _defaultNodeColor = AppManager::createKnob<KnobColor>(shared_from_this(), tr("Default node color"), 3);
    _defaultNodeColor->setName("defaultNodeColor");
    _defaultNodeColor->setSimplified(true);
    _defaultNodeColor->setHintToolTip( tr("The default color used for newly created nodes.") );

    _nodegraphColorsTab->addKnob(_defaultNodeColor);


    _defaultBackdropColor =  AppManager::createKnob<KnobColor>(shared_from_this(), tr("Default backdrop color"), 3);
    _defaultBackdropColor->setName("backdropColor");
    _defaultBackdropColor->setSimplified(true);
    _defaultBackdropColor->setHintToolTip( tr("The default color used for newly created backdrop nodes.") );
    _nodegraphColorsTab->addKnob(_defaultBackdropColor);

    _defaultReaderColor =  AppManager::createKnob<KnobColor>(shared_from_this(), tr(PLUGIN_GROUP_IMAGE_READERS), 3);
    _defaultReaderColor->setName("readerColor");
    _defaultReaderColor->setSimplified(true);
    _defaultReaderColor->setHintToolTip( tr("The color used for newly created Reader nodes.") );
    _nodegraphColorsTab->addKnob(_defaultReaderColor);

    _defaultWriterColor =  AppManager::createKnob<KnobColor>(shared_from_this(), tr(PLUGIN_GROUP_IMAGE_WRITERS), 3);
    _defaultWriterColor->setName("writerColor");
    _defaultWriterColor->setSimplified(true);
    _defaultWriterColor->setHintToolTip( tr("The color used for newly created Writer nodes.") );
    _nodegraphColorsTab->addKnob(_defaultWriterColor);

    _defaultGeneratorColor =  AppManager::createKnob<KnobColor>(shared_from_this(), tr("Generators"), 3);
    _defaultGeneratorColor->setName("generatorColor");
    _defaultGeneratorColor->setSimplified(true);
    _defaultGeneratorColor->setHintToolTip( tr("The color used for newly created Generator nodes.") );
    _nodegraphColorsTab->addKnob(_defaultGeneratorColor);

    _defaultColorGroupColor =  AppManager::createKnob<KnobColor>(shared_from_this(), tr("Color group"), 3);
    _defaultColorGroupColor->setName("colorNodesColor");
    _defaultColorGroupColor->setSimplified(true);
    _defaultColorGroupColor->setHintToolTip( tr("The color used for newly created Color nodes.") );
    _nodegraphColorsTab->addKnob(_defaultColorGroupColor);

    _defaultFilterGroupColor =  AppManager::createKnob<KnobColor>(shared_from_this(), tr("Filter group"), 3);
    _defaultFilterGroupColor->setName("filterNodesColor");
    _defaultFilterGroupColor->setSimplified(true);
    _defaultFilterGroupColor->setHintToolTip( tr("The color used for newly created Filter nodes.") );
    _nodegraphColorsTab->addKnob(_defaultFilterGroupColor);

    _defaultTransformGroupColor =  AppManager::createKnob<KnobColor>(shared_from_this(), tr("Transform group"), 3);
    _defaultTransformGroupColor->setName("transformNodesColor");
    _defaultTransformGroupColor->setSimplified(true);
    _defaultTransformGroupColor->setHintToolTip( tr("The color used for newly created Transform nodes.") );
    _nodegraphColorsTab->addKnob(_defaultTransformGroupColor);

    _defaultTimeGroupColor =  AppManager::createKnob<KnobColor>(shared_from_this(), tr("Time group"), 3);
    _defaultTimeGroupColor->setName("timeNodesColor");
    _defaultTimeGroupColor->setSimplified(true);
    _defaultTimeGroupColor->setHintToolTip( tr("The color used for newly created Time nodes.") );
    _nodegraphColorsTab->addKnob(_defaultTimeGroupColor);

    _defaultDrawGroupColor =  AppManager::createKnob<KnobColor>(shared_from_this(), tr("Draw group"), 3);
    _defaultDrawGroupColor->setName("drawNodesColor");
    _defaultDrawGroupColor->setSimplified(true);
    _defaultDrawGroupColor->setHintToolTip( tr("The color used for newly created Draw nodes.") );
    _nodegraphColorsTab->addKnob(_defaultDrawGroupColor);

    _defaultKeyerGroupColor =  AppManager::createKnob<KnobColor>(shared_from_this(), tr("Keyer group"), 3);
    _defaultKeyerGroupColor->setName("keyerNodesColor");
    _defaultKeyerGroupColor->setSimplified(true);
    _defaultKeyerGroupColor->setHintToolTip( tr("The color used for newly created Keyer nodes.") );
    _nodegraphColorsTab->addKnob(_defaultKeyerGroupColor);

    _defaultChannelGroupColor =  AppManager::createKnob<KnobColor>(shared_from_this(), tr("Channel group"), 3);
    _defaultChannelGroupColor->setName("channelNodesColor");
    _defaultChannelGroupColor->setSimplified(true);
    _defaultChannelGroupColor->setHintToolTip( tr("The color used for newly created Channel nodes.") );
    _nodegraphColorsTab->addKnob(_defaultChannelGroupColor);

    _defaultMergeGroupColor =  AppManager::createKnob<KnobColor>(shared_from_this(), tr("Merge group"), 3);
    _defaultMergeGroupColor->setName("defaultMergeColor");
    _defaultMergeGroupColor->setSimplified(true);
    _defaultMergeGroupColor->setHintToolTip( tr("The color used for newly created Merge nodes.") );
    _nodegraphColorsTab->addKnob(_defaultMergeGroupColor);

    _defaultViewsGroupColor =  AppManager::createKnob<KnobColor>(shared_from_this(), tr("Views group"), 3);
    _defaultViewsGroupColor->setName("defaultViewsColor");
    _defaultViewsGroupColor->setSimplified(true);
    _defaultViewsGroupColor->setHintToolTip( tr("The color used for newly created Views nodes.") );
    _nodegraphColorsTab->addKnob(_defaultViewsGroupColor);

    _defaultDeepGroupColor =  AppManager::createKnob<KnobColor>(shared_from_this(), tr("Deep group"), 3);
    _defaultDeepGroupColor->setName("defaultDeepColor");
    _defaultDeepGroupColor->setSimplified(true);
    _defaultDeepGroupColor->setHintToolTip( tr("The color used for newly created Deep nodes.") );
    _nodegraphColorsTab->addKnob(_defaultDeepGroupColor);
} // Settings::initializeKnobsNodeGraphColors

void
Settings::initializeKnobsScriptEditorColors()
{
    _scriptEditorColorsTab = AppManager::createKnob<KnobPage>( shared_from_this(), tr("Script Editor") );
    _scriptEditorColorsTab->setParentKnob(_appearanceTab);

    _scriptEditorFontChoice = AppManager::createKnob<KnobChoice>( shared_from_this(), tr("Font") );
    _scriptEditorFontChoice->setHintToolTip( tr("List of all fonts available on your system") );
    _scriptEditorFontChoice->setName("scriptEditorFont");
    _scriptEditorColorsTab->addKnob(_scriptEditorFontChoice);

    _scriptEditorFontSize = AppManager::createKnob<KnobInt>( shared_from_this(), tr("Font Size") );
    _scriptEditorFontSize->setHintToolTip( tr("The font size") );
    _scriptEditorFontSize->setName("scriptEditorFontSize");
    _scriptEditorColorsTab->addKnob(_scriptEditorFontSize);

    _curLineColor = AppManager::createKnob<KnobColor>(shared_from_this(), tr("Current Line Color"), 3);
    _curLineColor->setName("currentLineColor");
    _curLineColor->setSimplified(true);
    _scriptEditorColorsTab->addKnob(_curLineColor);

    _keywordColor = AppManager::createKnob<KnobColor>(shared_from_this(), tr("Keyword Color"), 3);
    _keywordColor->setName("keywordColor");
    _keywordColor->setSimplified(true);
    _scriptEditorColorsTab->addKnob(_keywordColor);

    _operatorColor = AppManager::createKnob<KnobColor>(shared_from_this(), tr("Operator Color"), 3);
    _operatorColor->setName("operatorColor");
    _operatorColor->setSimplified(true);
    _scriptEditorColorsTab->addKnob(_operatorColor);

    _braceColor = AppManager::createKnob<KnobColor>(shared_from_this(), tr("Brace Color"), 3);
    _braceColor->setName("braceColor");
    _braceColor->setSimplified(true);
    _scriptEditorColorsTab->addKnob(_braceColor);

    _defClassColor = AppManager::createKnob<KnobColor>(shared_from_this(), tr("Class Def Color"), 3);
    _defClassColor->setName("classDefColor");
    _defClassColor->setSimplified(true);
    _scriptEditorColorsTab->addKnob(_defClassColor);

    _stringsColor = AppManager::createKnob<KnobColor>(shared_from_this(), tr("Strings Color"), 3);
    _stringsColor->setName("stringsColor");
    _stringsColor->setSimplified(true);
    _scriptEditorColorsTab->addKnob(_stringsColor);

    _commentsColor = AppManager::createKnob<KnobColor>(shared_from_this(), tr("Comments Color"), 3);
    _commentsColor->setName("commentsColor");
    _commentsColor->setSimplified(true);
    _scriptEditorColorsTab->addKnob(_commentsColor);

    _selfColor = AppManager::createKnob<KnobColor>(shared_from_this(), tr("Self Color"), 3);
    _selfColor->setName("selfColor");
    _selfColor->setSimplified(true);
    _scriptEditorColorsTab->addKnob(_selfColor);

    _numbersColor = AppManager::createKnob<KnobColor>(shared_from_this(), tr("Numbers Color"), 3);
    _numbersColor->setName("numbersColor");
    _numbersColor->setSimplified(true);
    _scriptEditorColorsTab->addKnob(_numbersColor);
} // Settings::initializeKnobsScriptEditorColors

void
Settings::initializeKnobsViewers()
{
    _viewersTab = AppManager::createKnob<KnobPage>( shared_from_this(), tr("Viewer") );

    _texturesMode = AppManager::createKnob<KnobChoice>( shared_from_this(), tr("Viewer textures bit depth") );
    _texturesMode->setName("texturesBitDepth");
    std::vector<std::string> textureModes;
    std::vector<std::string> helpStringsTextureModes;
    textureModes.push_back("Byte");
    helpStringsTextureModes.push_back( tr("Post-processing done by the viewer (such as colorspace conversion) is done "
                                          "by the CPU. As a results, the size of cached textures is smaller.").toStdString() );
    //textureModes.push_back("16bits half-float");
    //helpStringsTextureModes.push_back("Not available yet. Similar to 32bits fp.");
    textureModes.push_back("32bits floating-point");
    helpStringsTextureModes.push_back( tr("Post-processing done by the viewer (such as colorspace conversion) is done "
                                          "by the GPU, using GLSL. As a results, the size of cached textures is larger.").toStdString() );
    _texturesMode->populateChoices(textureModes, helpStringsTextureModes);
    _texturesMode->setHintToolTip( tr("Bit depth of the viewer textures used for rendering."
                                      " Hover each option with the mouse for a detailed description.") );
    _viewersTab->addKnob(_texturesMode);

    _powerOf2Tiling = AppManager::createKnob<KnobInt>( shared_from_this(), tr("Viewer tile size is 2 to the power of...") );
    _powerOf2Tiling->setName("viewerTiling");
    _powerOf2Tiling->setHintToolTip( tr("The dimension of the viewer tiles is 2^n by 2^n (i.e. 256 by 256 pixels for n=8). "
                                        "A high value means that the viewer renders large tiles, so that "
                                        "rendering is done less often, but on larger areas.") );
    _powerOf2Tiling->disableSlider();
    _powerOf2Tiling->setMinimum(4);
    _powerOf2Tiling->setDisplayMinimum(4);
    _powerOf2Tiling->setMaximum(9);
    _powerOf2Tiling->setDisplayMaximum(9);

    _viewersTab->addKnob(_powerOf2Tiling);

    _checkerboardTileSize = AppManager::createKnob<KnobInt>( shared_from_this(), tr("Checkerboard tile size (pixels)") );
    _checkerboardTileSize->setName("checkerboardTileSize");
    _checkerboardTileSize->setMinimum(1);
    _checkerboardTileSize->setHintToolTip( tr("The size (in screen pixels) of one tile of the checkerboard.") );
    _viewersTab->addKnob(_checkerboardTileSize);

    _checkerboardColor1 = AppManager::createKnob<KnobColor>(shared_from_this(), tr("Checkerboard color 1"), 4);
    _checkerboardColor1->setName("checkerboardColor1");
    _checkerboardColor1->setHintToolTip( tr("The first color used by the checkerboard.") );
    _viewersTab->addKnob(_checkerboardColor1);

    _checkerboardColor2 = AppManager::createKnob<KnobColor>(shared_from_this(), tr("Checkerboard color 2"), 4);
    _checkerboardColor2->setName("checkerboardColor2");
    _checkerboardColor2->setHintToolTip( tr("The second color used by the checkerboard.") );
    _viewersTab->addKnob(_checkerboardColor2);

    _autoWipe = AppManager::createKnob<KnobBool>( shared_from_this(), tr("Automatically enable wipe") );
    _autoWipe->setName("autoWipeForViewer");
    _autoWipe->setHintToolTip( tr("When checked, the wipe tool of the viewer will be automatically enabled "
                                  "when the mouse is hovering the viewer and changing an input of a viewer." ) );
    _viewersTab->addKnob(_autoWipe);


    _autoProxyWhenScrubbingTimeline = AppManager::createKnob<KnobBool>( shared_from_this(), tr("Automatically enable proxy when scrubbing the timeline") );
    _autoProxyWhenScrubbingTimeline->setName("autoProxyScrubbing");
    _autoProxyWhenScrubbingTimeline->setHintToolTip( tr("When checked, the proxy mode will be at least at the level "
                                                        "indicated by the auto-proxy parameter.") );
    _autoProxyWhenScrubbingTimeline->setAddNewLine(false);
    _viewersTab->addKnob(_autoProxyWhenScrubbingTimeline);


    _autoProxyLevel = AppManager::createKnob<KnobChoice>( shared_from_this(), tr("Auto-proxy level") );
    _autoProxyLevel->setName("autoProxyLevel");
    std::vector<std::string> autoProxyChoices;
    autoProxyChoices.push_back("2");
    autoProxyChoices.push_back("4");
    autoProxyChoices.push_back("8");
    autoProxyChoices.push_back("16");
    autoProxyChoices.push_back("32");
    _autoProxyLevel->populateChoices(autoProxyChoices);
    _viewersTab->addKnob(_autoProxyLevel);

    _maximumNodeViewerUIOpened = AppManager::createKnob<KnobInt>( shared_from_this(), tr("Max. opened node viewer interface") );
    _maximumNodeViewerUIOpened->setName("maxNodeUiOpened");
    _maximumNodeViewerUIOpened->setMinimum(1);
    _maximumNodeViewerUIOpened->disableSlider();
    _maximumNodeViewerUIOpened->setHintToolTip( tr("Controls the maximum amount of nodes that can have their interface showing up at the same time in the viewer") );
    _viewersTab->addKnob(_maximumNodeViewerUIOpened);

    _viewerKeys = AppManager::createKnob<KnobBool>( shared_from_this(), tr("Use number keys for the viewer") );
    _viewerKeys->setName("viewerNumberKeys");
    _viewerKeys->setHintToolTip( tr("When enabled, the row of number keys on the keyboard "
                                    "is used for switching input (<key> connects input to A side, "
                                    "<shift-key> connects input to B side), even if the corresponding "
                                    "character in the current keyboard layout is not a number.\n"
                                    "This may have to be disabled when using a remote display connection "
                                    "to Linux from a different OS.") );
    _viewersTab->addKnob(_viewerKeys);
} // Settings::initializeKnobsViewers

void
Settings::initializeKnobsNodeGraph()
{
    /////////// Nodegraph tab
    _nodegraphTab = AppManager::createKnob<KnobPage>( shared_from_this(), tr("Nodegraph") );

    _autoScroll = AppManager::createKnob<KnobBool>( shared_from_this(), tr("Auto Scroll") );
    _autoScroll->setName("autoScroll");
    _autoScroll->setHintToolTip( tr("When checked the node graph will auto scroll if you move a node outside the current graph view.") );
    _nodegraphTab->addKnob(_autoScroll);

    _autoTurbo = AppManager::createKnob<KnobBool>( shared_from_this(), tr("Auto-turbo") );
    _autoTurbo->setName("autoTurbo");
    _autoTurbo->setHintToolTip( tr("When checked the Turbo-mode will be enabled automatically when playback is started and disabled "
                                   "when finished.") );
    _nodegraphTab->addKnob(_autoTurbo);

    _snapNodesToConnections = AppManager::createKnob<KnobBool>( shared_from_this(), tr("Snap to node") );
    _snapNodesToConnections->setName("enableSnapToNode");
    _snapNodesToConnections->setHintToolTip( tr("When moving nodes on the node graph, snap to positions where they are lined up "
                                                "with the inputs and output nodes.") );
    _nodegraphTab->addKnob(_snapNodesToConnections);


    _useNodeGraphHints = AppManager::createKnob<KnobBool>( shared_from_this(), tr("Use connection hints") );
    _useNodeGraphHints->setName("useHints");
    _useNodeGraphHints->setHintToolTip( tr("When checked, moving a node which is not connected to anything to arrows "
                                           "nearby displays a hint for possible connections. Releasing the mouse when "
                                           "hints are shown connects the node.") );
    _nodegraphTab->addKnob(_useNodeGraphHints);

    _maxUndoRedoNodeGraph = AppManager::createKnob<KnobInt>( shared_from_this(), tr("Maximum undo/redo for the node graph") );
    _maxUndoRedoNodeGraph->setName("maxUndoRedo");
    _maxUndoRedoNodeGraph->disableSlider();
    _maxUndoRedoNodeGraph->setMinimum(0);
    _maxUndoRedoNodeGraph->setHintToolTip( tr("Set the maximum of events related to the node graph %1 "
                                              "remembers. Past this limit, older events will be deleted forever, "
                                              "allowing to re-use the RAM for other purposes. \n"
                                              "Changing this value will clear the undo/redo stack.").arg( QString::fromUtf8(NATRON_APPLICATION_NAME) ) );
    _nodegraphTab->addKnob(_maxUndoRedoNodeGraph);


    _disconnectedArrowLength = AppManager::createKnob<KnobInt>( shared_from_this(), tr("Disconnected arrow length") );
    _disconnectedArrowLength->setName("disconnectedArrowLength");
    _disconnectedArrowLength->setHintToolTip( tr("The size of a disconnected node input arrow in pixels.") );
    _disconnectedArrowLength->disableSlider();

    _nodegraphTab->addKnob(_disconnectedArrowLength);

    _hideOptionalInputsAutomatically = AppManager::createKnob<KnobBool>( shared_from_this(), tr("Auto hide masks inputs") );
    _hideOptionalInputsAutomatically->setName("autoHideInputs");
    _hideOptionalInputsAutomatically->setHintToolTip( tr("When checked, any diconnected mask input of a node in the nodegraph "
                                                         "will be visible only when the mouse is hovering the node or when it is "
                                                         "selected.") );
    _nodegraphTab->addKnob(_hideOptionalInputsAutomatically);

    _useInputAForMergeAutoConnect = AppManager::createKnob<KnobBool>( shared_from_this(), tr("Merge node connect to A input") );
    _useInputAForMergeAutoConnect->setName("mergeConnectToA");
    _useInputAForMergeAutoConnect->setHintToolTip( tr("If checked, upon creation of a new Merge node, the input A will be preferred "
                                                      "for auto-connection and when disabling the node instead of the input B. "
                                                      "This also applies to any other node with inputs named A and B.") );
    _nodegraphTab->addKnob(_useInputAForMergeAutoConnect);
} // Settings::initializeKnobsNodeGraph

void
Settings::initializeKnobsCaching()
{
    /////////// Caching tab
    _cachingTab = AppManager::createKnob<KnobPage>( shared_from_this(), tr("Caching") );

    _aggressiveCaching = AppManager::createKnob<KnobBool>( shared_from_this(), tr("Aggressive caching") );
    _aggressiveCaching->setName("aggressiveCaching");
    _aggressiveCaching->setHintToolTip( tr("When checked, %1 will cache the output of all images "
                                           "rendered by all nodes, regardless of their \"Force caching\" parameter. When enabling this option "
                                           "you need to have at least 8GiB of RAM, and 16GiB is recommended.\n"
                                           "If not checked, %1 will only cache the  nodes "
                                           "which have multiple outputs, or their parameter \"Force caching\" checked or if one of its "
                                           "output has its settings panel opened.").arg( QString::fromUtf8(NATRON_APPLICATION_NAME) ) );
    _cachingTab->addKnob(_aggressiveCaching);

    _maxRAMPercent = AppManager::createKnob<KnobInt>( shared_from_this(), tr("Maximum amount of RAM memory used for caching (% of total RAM)") );
    _maxRAMPercent->setName("maxRAMPercent");
    _maxRAMPercent->disableSlider();
    _maxRAMPercent->setMinimum(0);
    _maxRAMPercent->setMaximum(100);
    QString ramHint( tr("This setting indicates the percentage of the total RAM which can be used by the memory caches. "
                        "This system has %1 of RAM.").arg( printAsRAM( getSystemTotalRAM() ) ) );
    if ( isApplication32Bits() && (getSystemTotalRAM() > 4ULL * 1024ULL * 1024ULL * 1024ULL) ) {
        ramHint.append( QString::fromUtf8("\n") );
        ramHint.append( tr("The version of %1 you are running is 32 bits, which means the available RAM "
                           "is limited to 4GiB. The amount of RAM used for caching is 4GiB * MaxRamPercent.").arg( QString::fromUtf8(NATRON_APPLICATION_NAME) ) );
    }

    _maxRAMPercent->setHintToolTip(ramHint);
    _maxRAMPercent->setAddNewLine(false);
    _cachingTab->addKnob(_maxRAMPercent);

    _maxRAMLabel = AppManager::createKnob<KnobString>( shared_from_this(), std::string() );
    _maxRAMLabel->setName("maxRamLabel");
    _maxRAMLabel->setIsPersistent(false);
    _maxRAMLabel->setAsLabel();
    _cachingTab->addKnob(_maxRAMLabel);


    _unreachableRAMPercent = AppManager::createKnob<KnobInt>( shared_from_this(), tr("System RAM to keep free (% of total RAM)") );
    _unreachableRAMPercent->setName("unreachableRAMPercent");
    _unreachableRAMPercent->disableSlider();
    _unreachableRAMPercent->setMinimum(0);
    _unreachableRAMPercent->setMaximum(90);
    _unreachableRAMPercent->setHintToolTip(tr("This determines how much RAM should be kept free for other applications "
                                              "running on the same system. "
                                              "When this limit is reached, the caches start recycling memory instead of growing. "
                                              //"A reasonable value should be set for it allowing the caches to stay in physical RAM " // users don't understand what swap is
                                              //"and avoid being swapped-out on disk. "
                                              "This value should reflect the amount of memory "
                                              "you want to keep available on your computer for other usage. "
                                              "A low value may result in a massive slowdown and high disk usage.")
                                           );
    _unreachableRAMPercent->setAddNewLine(false);
    _cachingTab->addKnob(_unreachableRAMPercent);
    _unreachableRAMLabel = AppManager::createKnob<KnobString>( shared_from_this(), std::string() );
    _unreachableRAMLabel->setName("unreachableRAMLabel");
    _unreachableRAMLabel->setIsPersistent(false);
    _unreachableRAMLabel->setAsLabel();
    _cachingTab->addKnob(_unreachableRAMLabel);

    _maxViewerDiskCacheGB = AppManager::createKnob<KnobInt>( shared_from_this(), tr("Maximum playback disk cache size (GiB)") );
    _maxViewerDiskCacheGB->setName("maxViewerDiskCache");
    _maxViewerDiskCacheGB->disableSlider();
    _maxViewerDiskCacheGB->setMinimum(0);
    _maxViewerDiskCacheGB->setMaximum(100);
    _maxViewerDiskCacheGB->setHintToolTip( tr("The maximum size that may be used by the playback cache on disk (in GiB)") );
    _cachingTab->addKnob(_maxViewerDiskCacheGB);

    _maxDiskCacheNodeGB = AppManager::createKnob<KnobInt>( shared_from_this(), tr("Maximum DiskCache node disk usage (GiB)") );
    _maxDiskCacheNodeGB->setName("maxDiskCacheNode");
    _maxDiskCacheNodeGB->disableSlider();
    _maxDiskCacheNodeGB->setMinimum(0);
    _maxDiskCacheNodeGB->setMaximum(100);
    _maxDiskCacheNodeGB->setHintToolTip( tr("The maximum size that may be used by the DiskCache node on disk (in GiB)") );
    _cachingTab->addKnob(_maxDiskCacheNodeGB);


    _diskCachePath = AppManager::createKnob<KnobPath>( shared_from_this(), tr("Disk cache path (empty = default)") );
    _diskCachePath->setName("diskCachePath");
    _diskCachePath->setMultiPath(false);

    QString defaultLocation = StandardPaths::writableLocation(StandardPaths::eStandardLocationCache);
    QString diskCacheTt( tr("WARNING: Changing this parameter requires a restart of the application. \n"
                            "This is points to the location where %1 on-disk caches will be. "
                            "This variable should point to your fastest disk. If the parameter is left empty or the location set is invalid, "
                            "the default location will be used. The default location is: \n").arg( QString::fromUtf8(NATRON_APPLICATION_NAME) ) );

    _diskCachePath->setHintToolTip( diskCacheTt + defaultLocation );
    _cachingTab->addKnob(_diskCachePath);

    _wipeDiskCache = AppManager::createKnob<KnobButton>( shared_from_this(), tr("Wipe Disk Cache") );
    _wipeDiskCache->setHintToolTip( tr("Cleans-up all caches, deleting all folders that may contain cached data. "
                                       "This is provided in case %1 lost track of cached images "
                                       "for some reason.").arg( QString::fromUtf8(NATRON_APPLICATION_NAME) ) );
    _cachingTab->addKnob(_wipeDiskCache);
} // Settings::initializeKnobsCaching

void
Settings::initializeKnobsPlugins()
{
    _pluginsTab = AppManager::createKnob<KnobPage>( shared_from_this(), tr("Plug-ins") );
    _pluginsTab->setName("plugins");

    _extraPluginPaths = AppManager::createKnob<KnobPath>( shared_from_this(), tr("OpenFX plugins search path") );
    _extraPluginPaths->setName("extraPluginsSearchPaths");

#if defined(__linux__) || defined(__FreeBSD__)
    std::string searchPath("/usr/OFX/Plugins");
#elif defined(__APPLE__)
    std::string searchPath("/Library/OFX/Plugins");
#elif defined(WINDOWS)

    std::wstring basePath = std::wstring( OFX::Host::PluginCache::getStdOFXPluginPath() );
    basePath.append( std::wstring(L" and C:\\Program Files\\Common Files\\OFX\\Plugins") );
    std::string searchPath = OFX::wideStringToString(basePath);

#endif

    _extraPluginPaths->setHintToolTip( tr("Extra search paths where %1 should scan for OpenFX plugins. "
                                          "Extra plugins search paths can also be specified using the OFX_PLUGIN_PATH environment variable.\n"
                                          "The priority order for system-wide plugins, from high to low, is:\n"
                                          "- plugins found in OFX_PLUGIN_PATH\n"
                                          "- plugins found in %2\n"
                                          "Plugins bundled with the binary distribution of Natron may have either "
                                          "higher or lower priority, depending on the \"Prefer bundled plugins over "
                                          "system-wide plugins\" setting.\n"
                                          "Any change will take effect on the next launch of %1.").arg( QString::fromUtf8(NATRON_APPLICATION_NAME) ).arg( QString::fromUtf8( searchPath.c_str() ) ) );
    _extraPluginPaths->setMultiPath(true);
    _pluginsTab->addKnob(_extraPluginPaths);

    _templatesPluginPaths = AppManager::createKnob<KnobPath>( shared_from_this(), tr("PyPlugs search path") );
    _templatesPluginPaths->setName("groupPluginsSearchPath");
    _templatesPluginPaths->setHintToolTip( tr("Search path where %1 should scan for Python group scripts (PyPlugs). "
                                              "The search paths for groups can also be specified using the "
                                              "NATRON_PLUGIN_PATH environment variable.").arg( QString::fromUtf8(NATRON_APPLICATION_NAME) ) );
    _templatesPluginPaths->setMultiPath(true);
    _pluginsTab->addKnob(_templatesPluginPaths);

    _loadBundledPlugins = AppManager::createKnob<KnobBool>( shared_from_this(), tr("Use bundled plugins") );
    _loadBundledPlugins->setName("useBundledPlugins");
    _loadBundledPlugins->setHintToolTip( tr("When checked, %1 also uses the plugins bundled "
                                            "with the binary distribution.\n"
                                            "When unchecked, only system-wide plugins are loaded (more information can be "
                                            "found in the help for the \"Extra plugins search paths\" setting).").arg( QString::fromUtf8(NATRON_APPLICATION_NAME) ) );
    _pluginsTab->addKnob(_loadBundledPlugins);

    _preferBundledPlugins = AppManager::createKnob<KnobBool>( shared_from_this(), tr("Prefer bundled plugins over system-wide plugins") );
    _preferBundledPlugins->setName("preferBundledPlugins");
    _preferBundledPlugins->setHintToolTip( tr("When checked, and if \"Use bundled plugins\" is also checked, plugins bundled with the %1 binary distribution will take precedence over system-wide plugins "
                                              "if they have the same internal ID.").arg( QString::fromUtf8(NATRON_APPLICATION_NAME) ) );
    _pluginsTab->addKnob(_preferBundledPlugins);
} // Settings::initializeKnobsPlugins

void
Settings::initializeKnobsPython()
{
    _pythonPage = AppManager::createKnob<KnobPage>( shared_from_this(), tr("Python") );


    _onProjectCreated = AppManager::createKnob<KnobString>( shared_from_this(), tr("After project created") );
    _onProjectCreated->setName("afterProjectCreated");
    _onProjectCreated->setHintToolTip( tr("Callback called once a new project is created (this is never called "
                                          "when \"After project loaded\" is called.)\n"
                                          "The signature of the callback is : callback(app) where:\n"
                                          "- app: points to the current application instance\n") );
    _pythonPage->addKnob(_onProjectCreated);


    _defaultOnProjectLoaded = AppManager::createKnob<KnobString>( shared_from_this(), tr("Default after project loaded") );
    _defaultOnProjectLoaded->setName("defOnProjectLoaded");
    _defaultOnProjectLoaded->setHintToolTip( tr("The default afterProjectLoad callback that will be set for new projects.") );
    _pythonPage->addKnob(_defaultOnProjectLoaded);

    _defaultOnProjectSave = AppManager::createKnob<KnobString>( shared_from_this(), tr("Default before project save") );
    _defaultOnProjectSave->setName("defOnProjectSave");
    _defaultOnProjectSave->setHintToolTip( tr("The default beforeProjectSave callback that will be set for new projects.") );
    _pythonPage->addKnob(_defaultOnProjectSave);


    _defaultOnProjectClose = AppManager::createKnob<KnobString>( shared_from_this(), tr("Default before project close") );
    _defaultOnProjectClose->setName("defOnProjectClose");
    _defaultOnProjectClose->setHintToolTip( tr("The default beforeProjectClose callback that will be set for new projects.") );
    _pythonPage->addKnob(_defaultOnProjectClose);


    _defaultOnNodeCreated = AppManager::createKnob<KnobString>( shared_from_this(), tr("Default after node created") );
    _defaultOnNodeCreated->setName("defOnNodeCreated");
    _defaultOnNodeCreated->setHintToolTip( tr("The default afterNodeCreated callback that will be set for new projects.") );
    _pythonPage->addKnob(_defaultOnNodeCreated);


    _defaultOnNodeDelete = AppManager::createKnob<KnobString>( shared_from_this(), tr("Default before node removal") );
    _defaultOnNodeDelete->setName("defOnNodeDelete");
    _defaultOnNodeDelete->setHintToolTip( tr("The default beforeNodeRemoval callback that will be set for new projects.") );
    _pythonPage->addKnob(_defaultOnNodeDelete);

    _loadPyPlugsFromPythonScript = AppManager::createKnob<KnobBool>( shared_from_this(), tr("Load PyPlugs in projects from .py if possible") );
    _loadPyPlugsFromPythonScript->setName("loadFromPyFile");
    _loadPyPlugsFromPythonScript->setHintToolTip( tr("When checked, if a project contains a PyPlug, it will try to first load the PyPlug "
                                                     "from the .py file. If the version of the PyPlug has changed Natron will ask you "
                                                     "whether you want to upgrade to the new version of the PyPlug in your project. "
                                                     "If the .py file is not found, it will fallback to the same behavior "
                                                     "as when this option is unchecked. When unchecked the PyPlug will load as a regular group "
                                                     "with the informations embedded in the project file.") );
    _loadPyPlugsFromPythonScript->setDefaultValue(true);
    _pythonPage->addKnob(_loadPyPlugsFromPythonScript);

    _echoVariableDeclarationToPython = AppManager::createKnob<KnobBool>( shared_from_this(), tr("Print auto-declared variables in the Script Editor") );
    _echoVariableDeclarationToPython->setName("printAutoDeclaredVars");
    _echoVariableDeclarationToPython->setHintToolTip( tr("When checked, %1 will print in the Script Editor all variables that are "
                                                         "automatically declared, such as the app variable or node attributes.").arg( QString::fromUtf8(NATRON_APPLICATION_NAME) ) );
    _pythonPage->addKnob(_echoVariableDeclarationToPython);
} // initializeKnobs

void
Settings::setCachingLabels()
{
    int maxTotalRam = _maxRAMPercent->getValue();
    U64 systemTotalRam = getSystemTotalRAM();
    U64 maxRAM = (U64)( ( (double)maxTotalRam / 100. ) * systemTotalRam );

    _maxRAMLabel->setValue( printAsRAM(maxRAM).toStdString() );
    _unreachableRAMLabel->setValue( printAsRAM( (double)systemTotalRam * ( (double)_unreachableRAMPercent->getValue() / 100. ) ).toStdString() );
}

void
Settings::setDefaultValues()
{
    beginChanges();
    _hostName->setDefaultValue(0);
    _customHostName->setDefaultValue(NATRON_ORGANIZATION_DOMAIN_TOPLEVEL "." NATRON_ORGANIZATION_DOMAIN_SUB "." NATRON_APPLICATION_NAME);
    _natronSettingsExist->setDefaultValue(false);
    _systemFontChoice->setDefaultValue(0);
    _fontSize->setDefaultValue(NATRON_FONT_SIZE_DEFAULT);
    _checkForUpdates->setDefaultValue(false);
    _enableCrashReports->setDefaultValue(true);
    _documentationSource->setDefaultValue(0);
    _notifyOnFileChange->setDefaultValue(true);
    _autoSaveDelay->setDefaultValue(5, 0);
    _autoSaveUnSavedProjects->setDefaultValue(true);
    _maxUndoRedoNodeGraph->setDefaultValue(20, 0);
    _linearPickers->setDefaultValue(true, 0);
    _convertNaNValues->setDefaultValue(true);
    _pluginUseImageCopyForSource->setDefaultValue(false);
    _snapNodesToConnections->setDefaultValue(true);
    _useBWIcons->setDefaultValue(false);
    _loadProjectsWorkspace->setDefaultValue(false);
    _useNodeGraphHints->setDefaultValue(true);
    _numberOfThreads->setDefaultValue(0, 0);


    _osmesaRenderers->setDefaultValue(defaultMesaDriver);
#ifndef NATRON_PLAYBACK_USES_THREAD_POOL
    _numberOfParallelRenders->setDefaultValue(0, 0);
#endif
    _nOpenGLContexts->setDefaultValue(2);
    _enableOpenGL->setDefaultValue((int)eEnableOpenGLEnabled);
    _useThreadPool->setDefaultValue(true);
    _nThreadsPerEffect->setDefaultValue(0);
    _renderInSeparateProcess->setDefaultValue(false, 0);
    _queueRenders->setDefaultValue(false);
    _autoPreviewEnabledForNewProjects->setDefaultValue(true, 0);
    _firstReadSetProjectFormat->setDefaultValue(true);
    _fixPathsOnProjectPathChanged->setDefaultValue(true);
    _maxPanelsOpened->setDefaultValue(10, 0);
    _useCursorPositionIncrements->setDefaultValue(true);
    _renderOnEditingFinished->setDefaultValue(false);
    _activateRGBSupport->setDefaultValue(true);
    _activateTransformConcatenationSupport->setDefaultValue(true);
    _extraPluginPaths->setDefaultValue("", 0);
    _preferBundledPlugins->setDefaultValue(true);
    _loadBundledPlugins->setDefaultValue(true);
    _texturesMode->setDefaultValue(0, 0);
    _powerOf2Tiling->setDefaultValue(8, 0);
    _checkerboardTileSize->setDefaultValue(5);
    _checkerboardColor1->setDefaultValue(0.5, 0);
    _checkerboardColor1->setDefaultValue(0.5, 1);
    _checkerboardColor1->setDefaultValue(0.5, 2);
    _checkerboardColor1->setDefaultValue(0.5, 3);
    _checkerboardColor2->setDefaultValue(0., 0);
    _checkerboardColor2->setDefaultValue(0., 1);
    _checkerboardColor2->setDefaultValue(0., 2);
    _checkerboardColor2->setDefaultValue(0., 3);
    _autoWipe->setDefaultValue(true);
    _autoProxyWhenScrubbingTimeline->setDefaultValue(true);
    _autoProxyLevel->setDefaultValue(1);
    _maximumNodeViewerUIOpened->setDefaultValue(2);
    _viewerKeys->setDefaultValue(true);

    _warnOcioConfigKnobChanged->setDefaultValue(true);
    _ocioStartupCheck->setDefaultValue(true);

    _aggressiveCaching->setDefaultValue(false);
    _maxRAMPercent->setDefaultValue(50, 0);
    _unreachableRAMPercent->setDefaultValue(5);
    _maxViewerDiskCacheGB->setDefaultValue(5, 0);
    _maxDiskCacheNodeGB->setDefaultValue(10, 0);
    setCachingLabels();
    _autoScroll->setDefaultValue(false);
    _autoTurbo->setDefaultValue(false);
    _usePluginIconsInNodeGraph->setDefaultValue(true);
    _useAntiAliasing->setDefaultValue(true);
    _defaultNodeColor->setDefaultValue(0.7, 0);
    _defaultNodeColor->setDefaultValue(0.7, 1);
    _defaultNodeColor->setDefaultValue(0.7, 2);
    _defaultBackdropColor->setDefaultValue(0.45, 0);
    _defaultBackdropColor->setDefaultValue(0.45, 1);
    _defaultBackdropColor->setDefaultValue(0.45, 2);
    _disconnectedArrowLength->setDefaultValue(30);
    _hideOptionalInputsAutomatically->setDefaultValue(true);
    _useInputAForMergeAutoConnect->setDefaultValue(false);

    _defaultGeneratorColor->setDefaultValue(0.3, 0);
    _defaultGeneratorColor->setDefaultValue(0.5, 1);
    _defaultGeneratorColor->setDefaultValue(0.2, 2);

    _defaultReaderColor->setDefaultValue(0.7, 0);
    _defaultReaderColor->setDefaultValue(0.7, 1);
    _defaultReaderColor->setDefaultValue(0.7, 2);

    _defaultWriterColor->setDefaultValue(0.75, 0);
    _defaultWriterColor->setDefaultValue(0.75, 1);
    _defaultWriterColor->setDefaultValue(0., 2);

    _defaultColorGroupColor->setDefaultValue(0.48, 0);
    _defaultColorGroupColor->setDefaultValue(0.66, 1);
    _defaultColorGroupColor->setDefaultValue(1., 2);

    _defaultFilterGroupColor->setDefaultValue(0.8, 0);
    _defaultFilterGroupColor->setDefaultValue(0.5, 1);
    _defaultFilterGroupColor->setDefaultValue(0.3, 2);

    _defaultTransformGroupColor->setDefaultValue(0.7, 0);
    _defaultTransformGroupColor->setDefaultValue(0.3, 1);
    _defaultTransformGroupColor->setDefaultValue(0.1, 2);

    _defaultTimeGroupColor->setDefaultValue(0.7, 0);
    _defaultTimeGroupColor->setDefaultValue(0.65, 1);
    _defaultTimeGroupColor->setDefaultValue(0.35, 2);

    _defaultDrawGroupColor->setDefaultValue(0.75, 0);
    _defaultDrawGroupColor->setDefaultValue(0.75, 1);
    _defaultDrawGroupColor->setDefaultValue(0.75, 2);

    _defaultKeyerGroupColor->setDefaultValue(0., 0);
    _defaultKeyerGroupColor->setDefaultValue(1, 1);
    _defaultKeyerGroupColor->setDefaultValue(0., 2);

    _defaultChannelGroupColor->setDefaultValue(0.6, 0);
    _defaultChannelGroupColor->setDefaultValue(0.24, 1);
    _defaultChannelGroupColor->setDefaultValue(0.39, 2);

    _defaultMergeGroupColor->setDefaultValue(0.3, 0);
    _defaultMergeGroupColor->setDefaultValue(0.37, 1);
    _defaultMergeGroupColor->setDefaultValue(0.776, 2);

    _defaultViewsGroupColor->setDefaultValue(0.5, 0);
    _defaultViewsGroupColor->setDefaultValue(0.9, 1);
    _defaultViewsGroupColor->setDefaultValue(0.7, 2);

    _defaultDeepGroupColor->setDefaultValue(0., 0);
    _defaultDeepGroupColor->setDefaultValue(0., 1);
    _defaultDeepGroupColor->setDefaultValue(0.38, 2);

    _echoVariableDeclarationToPython->setDefaultValue(false);


    _sunkenColor->setDefaultValue(0.12, 0);
    _sunkenColor->setDefaultValue(0.12, 1);
    _sunkenColor->setDefaultValue(0.12, 2);

    _baseColor->setDefaultValue(0.19, 0);
    _baseColor->setDefaultValue(0.19, 1);
    _baseColor->setDefaultValue(0.19, 2);

    _raisedColor->setDefaultValue(0.28, 0);
    _raisedColor->setDefaultValue(0.28, 1);
    _raisedColor->setDefaultValue(0.28, 2);

    _selectionColor->setDefaultValue(0.95, 0);
    _selectionColor->setDefaultValue(0.54, 1);
    _selectionColor->setDefaultValue(0., 2);

    _textColor->setDefaultValue(0.78, 0);
    _textColor->setDefaultValue(0.78, 1);
    _textColor->setDefaultValue(0.78, 2);

    _altTextColor->setDefaultValue(0.6, 0);
    _altTextColor->setDefaultValue(0.6, 1);
    _altTextColor->setDefaultValue(0.6, 2);

    _timelinePlayheadColor->setDefaultValue(0.95, 0);
    _timelinePlayheadColor->setDefaultValue(0.54, 1);
    _timelinePlayheadColor->setDefaultValue(0., 2);

    _timelineBGColor->setDefaultValue(0, 0);
    _timelineBGColor->setDefaultValue(0, 1);
    _timelineBGColor->setDefaultValue(0., 2);

    _timelineBoundsColor->setDefaultValue(0.81, 0);
    _timelineBoundsColor->setDefaultValue(0.27, 1);
    _timelineBoundsColor->setDefaultValue(0.02, 2);

    _cachedFrameColor->setDefaultValue(0.56, 0);
    _cachedFrameColor->setDefaultValue(0.79, 1);
    _cachedFrameColor->setDefaultValue(0.4, 2);

    _diskCachedFrameColor->setDefaultValue(0.27, 0);
    _diskCachedFrameColor->setDefaultValue(0.38, 1);
    _diskCachedFrameColor->setDefaultValue(0.25, 2);

    _interpolatedColor->setDefaultValue(0.34, 0);
    _interpolatedColor->setDefaultValue(0.46, 1);
    _interpolatedColor->setDefaultValue(0.6, 2);

    _keyframeColor->setDefaultValue(0.08, 0);
    _keyframeColor->setDefaultValue(0.38, 1);
    _keyframeColor->setDefaultValue(0.97, 2);

    _trackerKeyframeColor->setDefaultValue(0.7, 0);
    _trackerKeyframeColor->setDefaultValue(0.78, 1);
    _trackerKeyframeColor->setDefaultValue(0.39, 2);


    _exprColor->setDefaultValue(0.7, 0);
    _exprColor->setDefaultValue(0.78, 1);
    _exprColor->setDefaultValue(0.39, 2);

    _curveEditorBGColor->setDefaultValue(0., 0);
    _curveEditorBGColor->setDefaultValue(0., 1);
    _curveEditorBGColor->setDefaultValue(0., 2);

    _gridColor->setDefaultValue(0.46, 0);
    _gridColor->setDefaultValue(0.84, 1);
    _gridColor->setDefaultValue(0.35, 2);

    _curveEditorScaleColor->setDefaultValue(0.26, 0);
    _curveEditorScaleColor->setDefaultValue(0.48, 1);
    _curveEditorScaleColor->setDefaultValue(0.2, 2);

    // Initialize Dope sheet editor Settings knobs
    _dopeSheetEditorBackgroundColor->setDefaultValue(0.208, 0);
    _dopeSheetEditorBackgroundColor->setDefaultValue(0.208, 1);
    _dopeSheetEditorBackgroundColor->setDefaultValue(0.208, 2);

    _dopeSheetEditorRootSectionBackgroundColor->setDefaultValue(0.204, 0);
    _dopeSheetEditorRootSectionBackgroundColor->setDefaultValue(0.204, 1);
    _dopeSheetEditorRootSectionBackgroundColor->setDefaultValue(0.204, 2);
    _dopeSheetEditorRootSectionBackgroundColor->setDefaultValue(0.2, 3);

    _dopeSheetEditorKnobSectionBackgroundColor->setDefaultValue(0.443, 0);
    _dopeSheetEditorKnobSectionBackgroundColor->setDefaultValue(0.443, 1);
    _dopeSheetEditorKnobSectionBackgroundColor->setDefaultValue(0.443, 2);
    _dopeSheetEditorKnobSectionBackgroundColor->setDefaultValue(0.2, 3);

    _dopeSheetEditorScaleColor->setDefaultValue(0.714, 0);
    _dopeSheetEditorScaleColor->setDefaultValue(0.718, 1);
    _dopeSheetEditorScaleColor->setDefaultValue(0.714, 2);

    _dopeSheetEditorGridColor->setDefaultValue(0.714, 0);
    _dopeSheetEditorGridColor->setDefaultValue(0.714, 1);
    _dopeSheetEditorGridColor->setDefaultValue(0.714, 2);

    _keywordColor->setDefaultValue(0.7, 0);
    _keywordColor->setDefaultValue(0.7, 1);
    _keywordColor->setDefaultValue(0., 2);

    _operatorColor->setDefaultValue(0.78, 0);
    _operatorColor->setDefaultValue(0.78, 1);
    _operatorColor->setDefaultValue(0.78, 2);

    _braceColor->setDefaultValue(0.85, 0);
    _braceColor->setDefaultValue(0.85, 1);
    _braceColor->setDefaultValue(0.85, 2);

    _defClassColor->setDefaultValue(0.7, 0);
    _defClassColor->setDefaultValue(0.7, 1);
    _defClassColor->setDefaultValue(0., 2);

    _stringsColor->setDefaultValue(0.8, 0);
    _stringsColor->setDefaultValue(0.2, 1);
    _stringsColor->setDefaultValue(0., 2);

    _commentsColor->setDefaultValue(0.25, 0);
    _commentsColor->setDefaultValue(0.6, 1);
    _commentsColor->setDefaultValue(0.25, 2);

    _selfColor->setDefaultValue(0.7, 0);
    _selfColor->setDefaultValue(0.7, 1);
    _selfColor->setDefaultValue(0., 2);

    _numbersColor->setDefaultValue(0.25, 0);
    _numbersColor->setDefaultValue(0.8, 1);
    _numbersColor->setDefaultValue(0.9, 2);

    _curLineColor->setDefaultValue(0.35, 0);
    _curLineColor->setDefaultValue(0.35, 1);
    _curLineColor->setDefaultValue(0.35, 2);

    _sliderColor->setDefaultValue(0.33, 0);
    _sliderColor->setDefaultValue(0.45, 1);
    _sliderColor->setDefaultValue(0.44, 2);

    _scriptEditorFontChoice->setDefaultValue(0);
    _scriptEditorFontSize->setDefaultValue(NATRON_FONT_SIZE_DEFAULT);

    _wwwServerPort->setDefaultValue(0);

    endChanges();
} // setDefaultValues

void
Settings::warnChangedKnobs(const KnobsVec& knobs)
{
    bool didFontWarn = false;
    bool didOCIOWarn = false;

    for (U32 i = 0; i < knobs.size(); ++i) {
        if ( ( ( knobs[i] == _fontSize ) ||
               ( knobs[i] == _systemFontChoice ) )
             && !didFontWarn ) {
            didOCIOWarn = true;
            Dialogs::warningDialog( tr("Font change").toStdString(),
                                    tr("Changing the font requires a restart of %1.").arg( QString::fromUtf8(NATRON_APPLICATION_NAME) ).toStdString() );
        } else if ( ( ( knobs[i] == _ocioConfigKnob ) ||
                      ( knobs[i] == _customOcioConfigFile ) )
                    && !didOCIOWarn ) {
            didOCIOWarn = true;
            bool warnOcioChanged = _warnOcioConfigKnobChanged->getValue();
            if (warnOcioChanged) {
                bool stopAsking = false;
                Dialogs::warningDialog(tr("OCIO config changed").toStdString(),
                                       tr("The OpenColorIO config change requires a restart of %1 to be effective.").arg( QString::fromUtf8(NATRON_APPLICATION_NAME) ).toStdString(), &stopAsking);
                if (stopAsking) {
                    _warnOcioConfigKnobChanged->setValue(false);
                    saveSetting( _warnOcioConfigKnobChanged );
                }
            }
        } else if ( knobs[i] == _texturesMode ) {
            AppInstanceVec apps = appPTR->getAppInstances();
            for (AppInstanceVec::iterator it = apps.begin(); it != apps.end(); ++it) {
                std::list<ViewerInstancePtr> allViewers;
                (*it)->getProject()->getViewers(&allViewers);
                for (std::list<ViewerInstancePtr>::iterator it = allViewers.begin(); it != allViewers.end(); ++it) {
                    (*it)->renderCurrentFrame(true);
                }
            }
        }
    }
} // Settings::warnChangedKnobs

void
Settings::saveAllSettings()
{
    const KnobsVec &knobs = getKnobs();
    KnobsVec k( knobs.size() );

    for (U32 i = 0; i < knobs.size(); ++i) {
        k[i] = knobs[i];
    }
    saveSettings(k, false, true);
}

void
Settings::restorePluginSettings()
{
    const PluginsMap& plugins = appPTR->getPluginsList();
    QSettings settings( QString::fromUtf8(NATRON_ORGANIZATION_NAME), QString::fromUtf8(NATRON_APPLICATION_NAME) );

    for (PluginsMap::const_iterator it = plugins.begin(); it != plugins.end(); ++it) {
        if ( it->first.empty() ) {
            continue;
        }
        assert(it->second.size() > 0);

        for (PluginMajorsOrdered::const_iterator it2 = it->second.begin(); it2 != it->second.end(); ++it2) {
            Plugin* plugin  = *it2;
            assert(plugin);

            if ( plugin->getIsForInternalUseOnly() ) {
                continue;
            }


            {
                QString pluginIDKey = plugin->getPluginID() + QString::fromUtf8("_") + QString::number( plugin->getMajorVersion() ) + QString::fromUtf8("_") + QString::number( plugin->getMinorVersion() );
                QString enabledKey = pluginIDKey + QString::fromUtf8("_enabled");
                if ( settings.contains(enabledKey) ) {
                    bool enabled = settings.value(enabledKey).toBool();
                    plugin->setActivated(enabled);
                } else {
                    settings.setValue( enabledKey, plugin->isActivated() );
                }

                QString rsKey = pluginIDKey + QString::fromUtf8("_rs");
                if ( settings.contains(rsKey) ) {
                    bool renderScaleEnabled = settings.value(rsKey).toBool();
                    plugin->setRenderScaleEnabled(renderScaleEnabled);
                } else {
                    settings.setValue( rsKey, plugin->isRenderScaleEnabled() );
                }

                QString mtKey = pluginIDKey + QString::fromUtf8("_mt");
                if ( settings.contains(mtKey) ) {
                    bool multiThreadingEnabled = settings.value(mtKey).toBool();
                    plugin->setMultiThreadingEnabled(multiThreadingEnabled);
                } else {
                    settings.setValue( mtKey, plugin->isMultiThreadingEnabled() );
                }

                QString glKey = pluginIDKey + QString::fromUtf8("_gl");
                if (settings.contains(glKey)) {
                    bool openglEnabled = settings.value(glKey).toBool();
                    plugin->setOpenGLEnabled(openglEnabled);
                } else {
                    settings.setValue(glKey, plugin->isOpenGLEnabled());
                }

            }
        }
    }
} // Settings::restorePluginSettings

void
Settings::savePluginsSettings()
{
    const PluginsMap& plugins = appPTR->getPluginsList();
    QSettings settings( QString::fromUtf8(NATRON_ORGANIZATION_NAME), QString::fromUtf8(NATRON_APPLICATION_NAME) );

    for (PluginsMap::const_iterator it = plugins.begin(); it != plugins.end(); ++it) {
        assert(it->second.size() > 0);

        for (PluginMajorsOrdered::const_iterator it2 = it->second.begin(); it2 != it->second.end(); ++it2) {
            Plugin* plugin  = *it2;
            assert(plugin);

            QString pluginID = plugin->getPluginID() + QString::fromUtf8("_") + QString::number( plugin->getMajorVersion() ) + QString::fromUtf8("_") + QString::number( plugin->getMinorVersion() );
            QString enabledKey = pluginID + QString::fromUtf8("_enabled");
            settings.setValue( enabledKey, plugin->isActivated() );

            QString rsKey = pluginID + QString::fromUtf8("_rs");
            settings.setValue( rsKey, plugin->isRenderScaleEnabled() );

            QString mtKey = pluginID + QString::fromUtf8("_mt");
            settings.setValue(mtKey, plugin->isMultiThreadingEnabled());

            QString glKey = pluginID + QString::fromUtf8("_gl");
            settings.setValue(glKey, plugin->isOpenGLEnabled());

        }
    }
}

void
Settings::saveSettings(const KnobsVec& knobs,
                       bool doWarnings,
                       bool pluginSettings)
{
    if (pluginSettings) {
        savePluginsSettings();
    }
    KnobsVec changedKnobs;
    QSettings settings( QString::fromUtf8(NATRON_ORGANIZATION_NAME), QString::fromUtf8(NATRON_APPLICATION_NAME) );

    settings.setValue(QString::fromUtf8(kQSettingsSoftwareMajorVersionSettingName), NATRON_VERSION_MAJOR);
    for (U32 i = 0; i < knobs.size(); ++i) {
        KnobStringBasePtr isString = toKnobStringBase(knobs[i]);
        KnobIntBasePtr isInt = toKnobIntBase(knobs[i]);
        KnobChoicePtr isChoice = toKnobChoice(knobs[i]);
        KnobDoubleBasePtr isDouble = toKnobDoubleBase(knobs[i]);
        KnobBoolBasePtr isBool = toKnobBoolBase(knobs[i]);

        const std::string& name = knobs[i]->getName();
        for (int j = 0; j < knobs[i]->getDimension(); ++j) {
            QString dimensionName;
            if (knobs[i]->getDimension() > 1) {
                dimensionName =  QString::fromUtf8( name.c_str() ) + QLatin1Char('.') + QString::fromUtf8( knobs[i]->getDimensionName(j).c_str() );
            } else {
                dimensionName = QString::fromUtf8( name.c_str() );
            }
            try {
                if (isString) {
                    QString old = settings.value(dimensionName).toString();
                    QString newValue = QString::fromUtf8( isString->getValue(j).c_str() );
                    if (old != newValue) {
                        changedKnobs.push_back(knobs[i]);
                    }
                    settings.setValue( dimensionName, QVariant(newValue) );
                } else if (isInt) {
                    if (isChoice) {
                        ///For choices,serialize the choice name instead
                        int newIndex = isChoice->getValue(j);
                        const std::vector<std::string> entries = isChoice->getEntries_mt_safe();
                        if ( newIndex < (int)entries.size() ) {
                            QString oldValue = settings.value(dimensionName).toString();
                            QString newValue = QString::fromUtf8( entries[newIndex].c_str() );
                            if (oldValue != newValue) {
                                changedKnobs.push_back(knobs[i]);
                            }
                            settings.setValue( dimensionName, QVariant(newValue) );
                        }
                    } else {
                        int newValue = isInt->getValue(j);
                        int oldValue = settings.value( dimensionName, QVariant(INT_MIN) ).toInt();
                        if (newValue != oldValue) {
                            changedKnobs.push_back(knobs[i]);
                        }
                        settings.setValue( dimensionName, QVariant(newValue) );
                    }
                } else if (isDouble) {
                    double newValue = isDouble->getValue(j);
                    double oldValue = settings.value( dimensionName, QVariant(INT_MIN) ).toDouble();
                    if (newValue != oldValue) {
                        changedKnobs.push_back(knobs[i]);
                    }
                    settings.setValue( dimensionName, QVariant(newValue) );
                } else if (isBool) {
                    bool newValue = isBool->getValue(j);
                    bool oldValue = settings.value(dimensionName).toBool();
                    if (newValue != oldValue) {
                        changedKnobs.push_back(knobs[i]);
                    }
                    settings.setValue( dimensionName, QVariant(newValue) );
                } else {
                    assert(false);
                }
            } catch (std::logic_error) {
                // ignore
            }
        } // for (int j = 0; j < knobs[i]->getDimension(); ++j) {
    } // for (U32 i = 0; i < knobs.size(); ++i) {

    if (doWarnings) {
        warnChangedKnobs(changedKnobs);
    }
} // saveSettings

void
Settings::restoreKnobsFromSettings(const KnobsVec& knobs)
{
    QSettings settings( QString::fromUtf8(NATRON_ORGANIZATION_NAME), QString::fromUtf8(NATRON_APPLICATION_NAME) );

    for (U32 i = 0; i < knobs.size(); ++i) {
        KnobStringBasePtr isString = toKnobStringBase(knobs[i]);
        KnobIntBasePtr isInt = toKnobIntBase(knobs[i]);
        KnobChoicePtr isChoice = toKnobChoice(knobs[i]);
        KnobDoubleBasePtr isDouble = toKnobDoubleBase(knobs[i]);
        KnobBoolBasePtr isBool = toKnobBoolBase(knobs[i]);

        const std::string& name = knobs[i]->getName();

        for (int j = 0; j < knobs[i]->getDimension(); ++j) {
            std::string dimensionName = knobs[i]->getDimension() > 1 ? name + '.' + knobs[i]->getDimensionName(j) : name;
            QString qDimName = QString::fromUtf8( dimensionName.c_str() );

            if ( settings.contains(qDimName) ) {
                if (isString) {
                    isString->setValue(settings.value(qDimName).toString().toStdString(), ViewSpec::all(), j);
                } else if (isInt) {
                    if (isChoice) {
                        ///For choices,serialize the choice name instead
                        std::string value = settings.value(qDimName).toString().toStdString();
                        const std::vector<std::string> entries = isChoice->getEntries_mt_safe();
                        int found = -1;

                        for (U32 k = 0; k < entries.size(); ++k) {
                            if (entries[k] == value) {
                                found = (int)k;
                                break;
                            }
                        }

                        if (found >= 0) {
                            isChoice->setValue(found, ViewSpec::all(), j);
                        }
                    } else {
                        isInt->setValue(settings.value(qDimName).toInt(), ViewSpec::all(), j);
                    }
                } else if (isDouble) {
                    isDouble->setValue(settings.value(qDimName).toDouble(), ViewSpec::all(), j);
                } else if (isBool) {
                    isBool->setValue(settings.value(qDimName).toBool(), ViewSpec::all(), j);
                } else {
                    assert(false);
                }
            }
        }
    }
} // Settings::restoreKnobsFromSettings

void
Settings::restoreSettings()
{
    _restoringSettings = true;

    const KnobsVec& knobs = getKnobs();
    restoreKnobsFromSettings(knobs);

    if (!_ocioRestored) {
        ///Load even though there's no settings!
        tryLoadOpenColorIOConfig();
    }

    // Restore opengl renderer
    {
        std::vector<std::string> availableRenderers = _availableOpenGLRenderers->getEntries_mt_safe();
        QString missingGLError;
        bool hasGL = appPTR->hasOpenGLForRequirements(eOpenGLRequirementsTypeRendering, &missingGLError);

        if ( availableRenderers.empty() || !hasGL) {
            if (missingGLError.isEmpty()) {
                _openglRendererString->setValue( tr("OpenGL rendering disabled: No device meeting %1 requirements could be found.").arg( QString::fromUtf8(NATRON_APPLICATION_NAME) ).toStdString() );
            } else {
                _openglRendererString->setValue(missingGLError.toStdString());
            }
        }
        int curIndex = _availableOpenGLRenderers->getValue();
        if ( (curIndex >= 0) && ( curIndex < (int)availableRenderers.size() ) ) {
            const std::list<OpenGLRendererInfo>& renderers = appPTR->getOpenGLRenderers();
            int i = 0;
            for (std::list<OpenGLRendererInfo>::const_iterator it = renderers.begin(); it != renderers.end(); ++it, ++i) {
                if (i == curIndex) {
                    QString maxMemoryString = it->maxMemBytes == 0 ? tr("Unknown") : printAsRAM(it->maxMemBytes);
                    QString curRenderer = tr("<p><h2>OpenGL Renderer Infos:</h2></p><p><b>Vendor:</b> %1</p><p><b>Renderer:</b> %2</p><p><b>OpenGL Version:</b> %3</p><p><b>Max. Memory:</b> %4</p><p><b>Max. Texture Size (px):</b> %5</p<").arg( QString::fromUtf8( it->vendorName.c_str() ) ).arg( QString::fromUtf8( it->rendererName.c_str() ) ).arg( QString::fromUtf8( it->glVersionString.c_str() ) ).arg(maxMemoryString).arg(it->maxTextureSize);
                    _openglRendererString->setValue( curRenderer.toStdString() );
                    break;
                }
            }
        }
    }

    if (!appPTR->isTextureFloatSupported()) {
        if (_texturesMode) {
            _texturesMode->setSecret(true);
        }
    }

    _settingsExisted = false;
    try {
        _settingsExisted = _natronSettingsExist->getValue();

        if (!_settingsExisted) {
            _natronSettingsExist->setValue(true);
            saveSetting( _natronSettingsExist );
        }

        int appearanceVersion = _defaultAppearanceVersion->getValue();
        if ( _settingsExisted && (appearanceVersion < NATRON_DEFAULT_APPEARANCE_VERSION) ) {
            _defaultAppearanceOutdated = true;
            _defaultAppearanceVersion->setValue(NATRON_DEFAULT_APPEARANCE_VERSION);
            saveSetting( _defaultAppearanceVersion );
        }

        appPTR->setNThreadsPerEffect( getNumberOfThreadsPerEffect() );
        appPTR->setNThreadsToRender( getNumberOfThreads() );
        appPTR->setUseThreadPool( _useThreadPool->getValue() );
        appPTR->setPluginsUseInputImageCopyToRender( _pluginUseImageCopyForSource->getValue() );
    } catch (std::logic_error) {
        // ignore
    }

    _restoringSettings = false;
} // restoreSettings

bool
Settings::tryLoadOpenColorIOConfig()
{
    QString configFile;


    if ( _customOcioConfigFile->isEnabled(0) ) {
        ///try to load from the file
        std::string file;
        try {
            file = _customOcioConfigFile->getValue();
        } catch (...) {
            // ignore exceptions
        }

        if ( file.empty() ) {
            return false;
        }
        if ( !QFile::exists( QString::fromUtf8( file.c_str() ) ) ) {
            Dialogs::errorDialog( "OpenColorIO", tr("%1: No such file.").arg( QString::fromUtf8( file.c_str() ) ).toStdString() );

            return false;
        }
        configFile = QString::fromUtf8( file.c_str() );
    } else {
        try {
            ///try to load from the combobox
            QString activeEntryText  = QString::fromUtf8( _ocioConfigKnob->getActiveEntryText_mt_safe().c_str() );
            QString configFileName = QString( activeEntryText + QString::fromUtf8(".ocio") );
            QStringList defaultConfigsPaths = getDefaultOcioConfigPaths();
            Q_FOREACH(const QString &defaultConfigsDirStr, defaultConfigsPaths) {
                QDir defaultConfigsDir(defaultConfigsDirStr);

                if ( !defaultConfigsDir.exists() ) {
                    qDebug() << "Attempt to read an OpenColorIO configuration but the configuration directory"
                             << defaultConfigsDirStr << "does not exist.";
                    continue;
                }
                ///try to open the .ocio config file first in the defaultConfigsDir
                ///if we can't find it, try to look in a subdirectory with the name of the config for the file config.ocio
                if ( !defaultConfigsDir.exists(configFileName) ) {
                    QDir subDir(defaultConfigsDirStr + QDir::separator() + activeEntryText);
                    if ( !subDir.exists() ) {
                        Dialogs::errorDialog( "OpenColorIO", tr("%1: No such file or directory.").arg( subDir.absoluteFilePath( QString::fromUtf8("config.ocio") ) ).toStdString() );

                        return false;
                    }
                    if ( !subDir.exists( QString::fromUtf8("config.ocio") ) ) {
                        Dialogs::errorDialog( "OpenColorIO", tr("%1: No such file or directory.").arg( subDir.absoluteFilePath( QString::fromUtf8("config.ocio") ) ).toStdString() );

                        return false;
                    }
                    configFile = subDir.absoluteFilePath( QString::fromUtf8("config.ocio") );
                } else {
                    configFile = defaultConfigsDir.absoluteFilePath(configFileName);
                }
            }
        } catch (...) {
            // ignore exceptions
        }

        if ( configFile.isEmpty() ) {
            return false;
        }
    }
    _ocioRestored = true;
#ifdef DEBUG
    qDebug() << "setting OCIO=" << configFile;
#endif
    qputenv( NATRON_OCIO_ENV_VAR_NAME, configFile.toUtf8() );

    std::string stdConfigFile = configFile.toStdString();
    std::string configPath = SequenceParsing::removePath(stdConfigFile);
    if ( !configPath.empty() && (configPath[configPath.size() - 1] == '/') ) {
        configPath.erase(configPath.size() - 1, 1);
    }
    appPTR->onOCIOConfigPathChanged(configPath);

    return true;
} // tryLoadOpenColorIOConfig

inline
void
crash_application()
{
    std::cerr << "CRASHING APPLICATION NOW UPON USER REQUEST!" << std::endl;
    volatile int* a = (int*)(NULL);

    // coverity[var_deref_op]
    *a = 1;
}

bool
Settings::onKnobValueChanged(const KnobIPtr& k,
                             ValueChangedReasonEnum reason,
                             double /*time*/,
                             ViewSpec /*view*/,
                             bool /*originatedFromMainThread*/)
{
    Q_EMIT settingChanged(k);
    bool ret = true;

    if ( k == _maxViewerDiskCacheGB ) {
        if (!_restoringSettings) {
            appPTR->setApplicationsCachesMaximumViewerDiskSpace( getMaximumViewerDiskCacheSize() );
        }
    } else if ( k == _maxDiskCacheNodeGB ) {
        if (!_restoringSettings) {
            appPTR->setApplicationsCachesMaximumDiskSpace( getMaximumDiskCacheNodeSize() );
        }
    } else if ( k == _maxRAMPercent ) {
        if (!_restoringSettings) {
            appPTR->setApplicationsCachesMaximumMemoryPercent( getRamMaximumPercent() );
        }
        setCachingLabels();
    } else if ( k == _diskCachePath ) {
        appPTR->setDiskCacheLocation( QString::fromUtf8( _diskCachePath->getValue().c_str() ) );
    } else if ( k == _wipeDiskCache ) {
        appPTR->wipeAndCreateDiskCacheStructure();
    } else if ( k == _numberOfThreads ) {
        int nbThreads = getNumberOfThreads();
        appPTR->setNThreadsToRender(nbThreads);
        if (nbThreads == -1) {
            QThreadPool::globalInstance()->setMaxThreadCount(1);
            appPTR->abortAnyProcessing();
        } else if (nbThreads == 0) {
            QThreadPool::globalInstance()->setMaxThreadCount( QThread::idealThreadCount() );
        } else {
            QThreadPool::globalInstance()->setMaxThreadCount(nbThreads);
        }
    } else if ( k == _nThreadsPerEffect ) {
        appPTR->setNThreadsPerEffect( getNumberOfThreadsPerEffect() );
    } else if ( k == _ocioConfigKnob ) {
        if (_ocioConfigKnob->getActiveEntryText_mt_safe() == NATRON_CUSTOM_OCIO_CONFIG_NAME) {
            _customOcioConfigFile->setAllDimensionsEnabled(true);
        } else {
            _customOcioConfigFile->setAllDimensionsEnabled(false);
        }
        tryLoadOpenColorIOConfig();
    } else if ( k == _useThreadPool ) {
        bool useTP = _useThreadPool->getValue();
        appPTR->setUseThreadPool(useTP);
    } else if ( k == _customOcioConfigFile ) {
        if ( _customOcioConfigFile->isEnabled(0) ) {
            tryLoadOpenColorIOConfig();
            bool warnOcioChanged = _warnOcioConfigKnobChanged->getValue();
            if ( warnOcioChanged && appPTR->getTopLevelInstance() ) {
                bool stopAsking = false;
                Dialogs::warningDialog(tr("OCIO config changed").toStdString(),
                                       tr("The OpenColorIO config change requires a restart of %1 to be effective.").arg( QString::fromUtf8(NATRON_APPLICATION_NAME) ).toStdString(), &stopAsking);
                if (stopAsking) {
                    _warnOcioConfigKnobChanged->setValue(false);
                }
            }
        }
    } else if ( k == _maxUndoRedoNodeGraph ) {
        appPTR->setUndoRedoStackLimit( _maxUndoRedoNodeGraph->getValue() );
    } else if ( k == _maxPanelsOpened ) {
        appPTR->onMaxPanelsOpenedChanged( _maxPanelsOpened->getValue() );
    } else if ( k == _queueRenders ) {
        appPTR->onQueueRendersChanged( _queueRenders->getValue() );
    } else if ( ( k == _checkerboardTileSize ) || ( k == _checkerboardColor1 ) || ( k == _checkerboardColor2 ) ) {
        appPTR->onCheckerboardSettingsChanged();
    } else if ( k == _powerOf2Tiling && !_restoringSettings) {
        appPTR->onViewerTileCacheSizeChanged();
    } else if ( k == _texturesMode &&  !_restoringSettings) {
         appPTR->onViewerTileCacheSizeChanged();
    } else if ( ( k == _hideOptionalInputsAutomatically ) && !_restoringSettings && (reason == eValueChangedReasonUserEdited) ) {
        appPTR->toggleAutoHideGraphInputs();
    } else if ( k == _autoProxyWhenScrubbingTimeline ) {
        _autoProxyLevel->setSecret( !_autoProxyWhenScrubbingTimeline->getValue() );
    } else if ( !_restoringSettings &&
<<<<<<< HEAD
                ( ( k == _sunkenColor ) ||
                  ( k == _baseColor ) ||
                  ( k == _raisedColor ) ||
                  ( k == _selectionColor ) ||
                  ( k == _textColor ) ||
                  ( k == _altTextColor ) ||
                  ( k == _timelinePlayheadColor ) ||
                  ( k == _timelineBoundsColor ) ||
                  ( k == _timelineBGColor ) ||
                  ( k == _interpolatedColor ) ||
                  ( k == _keyframeColor ) ||
                  ( k == _trackerKeyframeColor ) ||
                  ( k == _cachedFrameColor ) ||
                  ( k == _diskCachedFrameColor ) ||
                  ( k == _curveEditorBGColor ) ||
                  ( k == _gridColor ) ||
                  ( k == _curveEditorScaleColor ) ||
                  ( k == _dopeSheetEditorBackgroundColor ) ||
                  ( k == _dopeSheetEditorRootSectionBackgroundColor ) ||
                  ( k == _dopeSheetEditorKnobSectionBackgroundColor ) ||
                  ( k == _dopeSheetEditorScaleColor ) ||
                  ( k == _dopeSheetEditorGridColor ) ||
                  ( k == _keywordColor ) ||
                  ( k == _operatorColor ) ||
                  ( k == _curLineColor ) ||
                  ( k == _braceColor ) ||
                  ( k == _defClassColor ) ||
                  ( k == _stringsColor ) ||
                  ( k == _commentsColor ) ||
                  ( k == _selfColor ) ||
                  ( k == _sliderColor) ||
                  ( k == _numbersColor ) ) ) {
=======
                ( ( k == _sunkenColor.get() ) ||
                  ( k == _baseColor.get() ) ||
                  ( k == _raisedColor.get() ) ||
                  ( k == _selectionColor.get() ) ||
                  ( k == _textColor.get() ) ||
                  ( k == _altTextColor.get() ) ||
                  ( k == _timelinePlayheadColor.get() ) ||
                  ( k == _timelineBoundsColor.get() ) ||
                  ( k == _timelineBGColor.get() ) ||
                  ( k == _interpolatedColor.get() ) ||
                  ( k == _keyframeColor.get() ) ||
                  ( k == _trackerKeyframeColor.get() ) ||
                  ( k == _cachedFrameColor.get() ) ||
                  ( k == _diskCachedFrameColor.get() ) ||
                  ( k == _curveEditorBGColor.get() ) ||
                  ( k == _gridColor.get() ) ||
                  ( k == _curveEditorScaleColor.get() ) ||
                  ( k == _dopeSheetEditorBackgroundColor.get() ) ||
                  ( k == _dopeSheetEditorRootSectionBackgroundColor.get() ) ||
                  ( k == _dopeSheetEditorKnobSectionBackgroundColor.get() ) ||
                  ( k == _dopeSheetEditorScaleColor.get() ) ||
                  ( k == _dopeSheetEditorGridColor.get() ) ||
                  ( k == _keywordColor.get() ) ||
                  ( k == _operatorColor.get() ) ||
                  ( k == _curLineColor.get() ) ||
                  ( k == _braceColor.get() ) ||
                  ( k == _defClassColor.get() ) ||
                  ( k == _stringsColor.get() ) ||
                  ( k == _commentsColor.get() ) ||
                  ( k == _selfColor.get() ) ||
                  ( k == _sliderColor.get() ) ||
                  ( k == _numbersColor.get() ) ) ) {
>>>>>>> 7e2afd86
        appPTR->reloadStylesheets();
    } else if ( k == _qssFile ) {
        appPTR->reloadStylesheets();
    } else if ( k == _hostName ) {
        std::string hostName = _hostName->getActiveEntryText_mt_safe();
        bool isCustom = hostName == NATRON_CUSTOM_HOST_NAME_ENTRY;
        _customHostName->setSecret(!isCustom);
    } else if ( ( k == _testCrashReportButton ) && (reason == eValueChangedReasonUserEdited) ) {
        StandardButtonEnum reply = Dialogs::questionDialog( tr("Crash Test").toStdString(),
                                                            tr("You are about to make %1 crash to test the reporting system.\n"
                                                               "Do you really want to crash?").arg( QString::fromUtf8(NATRON_APPLICATION_NAME) ).toStdString(), false,
                                                            StandardButtons(eStandardButtonYes | eStandardButtonNo) );
        if (reply == eStandardButtonYes) {
            crash_application();
        }
    } else if ( ( k == _scriptEditorFontChoice ) || ( k == _scriptEditorFontSize ) ) {
        appPTR->reloadScriptEditorFonts();
    } else if ( k == _pluginUseImageCopyForSource ) {
        appPTR->setPluginsUseInputImageCopyToRender( _pluginUseImageCopyForSource->getValue() );
    } else if ( k == _enableOpenGL ) {
        appPTR->refreshOpenGLRenderingFlagOnAllInstances();
        if (!_restoringSettings) {
            appPTR->clearPluginsLoadedCache();
        }
    } else {
        ret = false;
    }
    if (ret) {
        if ( ( ( k == _hostName ) || ( k == _customHostName ) ) && !_restoringSettings ) {
            Dialogs::warningDialog( tr("Host-name change").toStdString(), tr("Changing this requires a restart of %1 and clearing the OpenFX plug-ins load cache from the Cache menu.").arg( QString::fromUtf8(NATRON_APPLICATION_NAME) ).toStdString() );
        }
    }

    return ret;
} // onKnobValueChanged

////////////////////////////////////////////////////////
// "Viewers" pane

ImageBitDepthEnum
Settings::getViewersBitDepth() const
{
    if (!appPTR->isTextureFloatSupported()) {
        return eImageBitDepthByte;
    }
    int v = _texturesMode->getValue();

    if (v == 0) {
        return eImageBitDepthByte;
    } else if (v == 1) {
        return eImageBitDepthFloat;
    } else {
        return eImageBitDepthByte;
    }
}

int
Settings::getViewerTilesPowerOf2() const
{
    return _powerOf2Tiling->getValue();
}

int
Settings::getCheckerboardTileSize() const
{
    return _checkerboardTileSize->getValue();
}

void
Settings::getCheckerboardColor1(double* r,
                                double* g,
                                double* b,
                                double* a) const
{
    *r = _checkerboardColor1->getValue(0);
    *g = _checkerboardColor1->getValue(1);
    *b = _checkerboardColor1->getValue(2);
    *a = _checkerboardColor1->getValue(3);
}

void
Settings::getCheckerboardColor2(double* r,
                                double* g,
                                double* b,
                                double* a) const
{
    *r = _checkerboardColor2->getValue(0);
    *g = _checkerboardColor2->getValue(1);
    *b = _checkerboardColor2->getValue(2);
    *a = _checkerboardColor2->getValue(3);
}

bool
Settings::isAutoWipeEnabled() const
{
    return _autoWipe->getValue();
}

bool
Settings::isAutoProxyEnabled() const
{
    return _autoProxyWhenScrubbingTimeline->getValue();
}

unsigned int
Settings::getAutoProxyMipMapLevel() const
{
    return (unsigned int)_autoProxyLevel->getValue() + 1;
}

int
Settings::getMaxOpenedNodesViewerContext() const
{
    return _maximumNodeViewerUIOpened->getValue();
}

bool
Settings::isViewerKeysEnabled() const
{
    return _viewerKeys->getValue();
}

///////////////////////////////////////////////////////
// "Caching" pane

bool
Settings::isAggressiveCachingEnabled() const
{
    return _aggressiveCaching->getValue();
}

double
Settings::getRamMaximumPercent() const
{
    return (double)_maxRAMPercent->getValue() / 100.;
}

U64
Settings::getMaximumViewerDiskCacheSize() const
{
    return (U64)( _maxViewerDiskCacheGB->getValue() ) * std::pow(1024., 3.);
}

U64
Settings::getMaximumDiskCacheNodeSize() const
{
    return (U64)( _maxDiskCacheNodeGB->getValue() ) * std::pow(1024., 3.);
}

///////////////////////////////////////////////////

double
Settings::getUnreachableRamPercent() const
{
    return (double)_unreachableRAMPercent->getValue() / 100.;
}

bool
Settings::getColorPickerLinear() const
{
    return _linearPickers->getValue();
}

int
Settings::getNumberOfThreadsPerEffect() const
{
    return _nThreadsPerEffect->getValue();
}

int
Settings::getNumberOfThreads() const
{
    return _numberOfThreads->getValue();
}

void
Settings::setNumberOfThreads(int threadsNb)
{
    _numberOfThreads->setValue(threadsNb);
}

bool
Settings::isAutoPreviewOnForNewProjects() const
{
    return _autoPreviewEnabledForNewProjects->getValue();
}

int
Settings::getDocumentationSource() const
{
    return _documentationSource->getValue();
}

int
Settings::getServerPort() const
{
    return _wwwServerPort->getValue();
}

void
Settings::setServerPort(int port) const
{
    _wwwServerPort->setValue(port);
}

bool
Settings::isAutoScrollEnabled() const
{
    return _autoScroll->getValue();
}

QString
Settings::makeHTMLDocumentation(bool genHTML) const
{
    QString ret;
    QString markdown;
    QTextStream ts(&ret);
    QTextStream ms(&markdown);

    ms << tr("Preferences") << "\n==========\n\n";

    const KnobsVec& knobs = getKnobs_mt_safe();
    for (KnobsVec::const_iterator it = knobs.begin(); it != knobs.end(); ++it) {
        if ( (*it)->getDefaultIsSecret() ) {
            continue;
        }
        //QString knobScriptName = QString::fromUtf8( (*it)->getName().c_str() );
        QString knobLabel = QString::fromUtf8( (*it)->getLabel().c_str() );
        QString knobHint = QString::fromUtf8( (*it)->getHintToolTip().c_str() );
        KnobPagePtr isPage = toKnobPage(*it);
        KnobSeparatorPtr isSep = toKnobSeparator(*it);
        if (isPage) {
            if (isPage->getParentKnob()) {
                ms << "### " << knobLabel << "\n\n";
            } else {
                ms << knobLabel << "\n----------\n\n";
            }
        } else if (isSep) {
            ms << "**" << knobLabel << "**\n\n";
        } else if ( !knobLabel.isEmpty() && !knobHint.isEmpty() ) {
            if ( ( knobLabel != QString::fromUtf8("Enabled") ) && ( knobLabel != QString::fromUtf8("Zoom support") ) ) {
                ms << "**" << knobLabel << "**\n\n";
                ms << knobHint << "\n\n";
            }
        }
    }

    if (genHTML) {
        ts << "<!DOCTYPE HTML PUBLIC \"-//W3C//DTD HTML 4.01 Transitional//EN\" \"http://www.w3.org/TR/html4/loose.dtd\">\n";
        ts << "<html>\n<head>\n";
        ts << "<title>" << tr("Natron Preferences") << "</title>\n";
        ts << "<link rel=\"stylesheet\" href=\"_static/default.css\" type=\"text/css\" />\n<link rel=\"stylesheet\" href=\"_static/style.css\" type=\"text/css\" />\n<script type=\"text/javascript\" src=\"_static/jquery.js\"></script>\n<script type=\"text/javascript\" src=\"_static/dropdown.js\"></script>\n";
        ts << "</head>\n<body>\n";
        ts << "<div class=\"related\">\n<h3>" << tr("Navigation") << "</h3>\n<ul>\n";
        ts << "<li><a href=\"/index.html\">" << tr("%1 %2 documentation").arg( QString::fromUtf8(NATRON_APPLICATION_NAME) ).arg( QString::fromUtf8(NATRON_VERSION_STRING) ) << "</a> &raquo;</li>\n";
        ts << "<li><a href=\"/_group.html\">";
        ts << tr("Reference Guide");
        ts << "</a> &raquo;</li>";
        ts << "</ul>\n</div>\n";
        ts << "<div class=\"document\">\n<div class=\"documentwrapper\">\n<div class=\"body\">\n";
        ts << "<div class=\"section\">\n";
        QString html = Markdown::convert2html(markdown);
        ts << Markdown::fixSettingsHTML(html);
        ts << "</div>\n</div>\n</div>\n<div class=\"clearer\"></div>\n</div>\n<div class=\"footer\"></div>\n</body>\n</html>\n";
    } else {
        ts << markdown;
    }

    return ret;
} // Settings::makeHTMLDocumentation

void
Settings::populateSystemFonts(const QSettings& settings,
                              const std::vector<std::string>& fonts)
{
    _systemFontChoice->populateChoices(fonts);
    _scriptEditorFontChoice->populateChoices(fonts);
    for (U32 i = 0; i < fonts.size(); ++i) {
        if (fonts[i] == NATRON_FONT) {
            _systemFontChoice->setDefaultValue(i);
        }
        if (fonts[i] == NATRON_SCRIPT_FONT) {
            _scriptEditorFontChoice->setDefaultValue(i);
        }
    }
    ///Now restore properly the system font choice
    {
        QString name = QString::fromUtf8( _systemFontChoice->getName().c_str() );
        if ( settings.contains(name) ) {
            std::string value = settings.value(name).toString().toStdString();
            for (U32 i = 0; i < fonts.size(); ++i) {
                if (fonts[i] == value) {
                    _systemFontChoice->setValue(i);
                    break;
                }
            }
        }
    }
    {
        QString name = QString::fromUtf8( _scriptEditorFontChoice->getName().c_str() );
        if ( settings.contains(name) ) {
            std::string value = settings.value(name).toString().toStdString();
            for (U32 i = 0; i < fonts.size(); ++i) {
                if (fonts[i] == value) {
                    _scriptEditorFontChoice->setValue(i);
                    break;
                }
            }
        }
    }
}

void
Settings::getOpenFXPluginsSearchPaths(std::list<std::string>* paths) const
{
    assert(paths);
    try {
        _extraPluginPaths->getPaths(paths);
    } catch (std::logic_error) {
        paths->clear();
    }
}

void
Settings::restoreDefault()
{
    QSettings settings( QString::fromUtf8(NATRON_ORGANIZATION_NAME), QString::fromUtf8(NATRON_APPLICATION_NAME) );

    if ( !QFile::remove( settings.fileName() ) ) {
        qDebug() << "Failed to remove settings ( " << settings.fileName() << " ).";
    }

    beginChanges();
    const KnobsVec & knobs = getKnobs();
    for (U32 i = 0; i < knobs.size(); ++i) {
        for (int j = 0; j < knobs[i]->getDimension(); ++j) {
            knobs[i]->resetToDefaultValue(j);
        }
    }
    setCachingLabels();
    endChanges();
}

bool
Settings::isRenderInSeparatedProcessEnabled() const
{
    return _renderInSeparateProcess->getValue();
}

int
Settings::getMaximumUndoRedoNodeGraph() const
{
    return _maxUndoRedoNodeGraph->getValue();
}

int
Settings::getAutoSaveDelayMS() const
{
    return _autoSaveDelay->getValue() * 1000;
}

bool
Settings::isAutoSaveEnabledForUnsavedProjects() const
{
    return _autoSaveUnSavedProjects->getValue();
}

bool
Settings::isSnapToNodeEnabled() const
{
    return _snapNodesToConnections->getValue();
}

bool
Settings::isCheckForUpdatesEnabled() const
{
    return _checkForUpdates->getValue();
}

void
Settings::setCheckUpdatesEnabled(bool enabled)
{
    _checkForUpdates->setValue(enabled);
    saveSetting( _checkForUpdates );
}

bool
Settings::isCrashReportingEnabled() const
{
    return _enableCrashReports->getValue();
}

int
Settings::getMaxPanelsOpened() const
{
    return _maxPanelsOpened->getValue();
}

void
Settings::setMaxPanelsOpened(int maxPanels)
{
    _maxPanelsOpened->setValue(maxPanels);
    saveSetting( _maxPanelsOpened );
}

void
Settings::setConnectionHintsEnabled(bool enabled)
{
    _useNodeGraphHints->setValue(enabled);
}

bool
Settings::isConnectionHintEnabled() const
{
    return _useNodeGraphHints->getValue();
}

bool
Settings::loadBundledPlugins() const
{
    return _loadBundledPlugins->getValue();
}

bool
Settings::preferBundledPlugins() const
{
    return _preferBundledPlugins->getValue();
}

void
Settings::getDefaultNodeColor(float *r,
                              float *g,
                              float *b) const
{
    *r = _defaultNodeColor->getValue(0);
    *g = _defaultNodeColor->getValue(1);
    *b = _defaultNodeColor->getValue(2);
}

void
Settings::getDefaultBackdropColor(float *r,
                                  float *g,
                                  float *b) const
{
    *r = _defaultBackdropColor->getValue(0);
    *g = _defaultBackdropColor->getValue(1);
    *b = _defaultBackdropColor->getValue(2);
}

void
Settings::getGeneratorColor(float *r,
                            float *g,
                            float *b) const
{
    *r = _defaultGeneratorColor->getValue(0);
    *g = _defaultGeneratorColor->getValue(1);
    *b = _defaultGeneratorColor->getValue(2);
}

void
Settings::getReaderColor(float *r,
                         float *g,
                         float *b) const
{
    *r = _defaultReaderColor->getValue(0);
    *g = _defaultReaderColor->getValue(1);
    *b = _defaultReaderColor->getValue(2);
}

void
Settings::getWriterColor(float *r,
                         float *g,
                         float *b) const
{
    *r = _defaultWriterColor->getValue(0);
    *g = _defaultWriterColor->getValue(1);
    *b = _defaultWriterColor->getValue(2);
}

void
Settings::getColorGroupColor(float *r,
                             float *g,
                             float *b) const
{
    *r = _defaultColorGroupColor->getValue(0);
    *g = _defaultColorGroupColor->getValue(1);
    *b = _defaultColorGroupColor->getValue(2);
}

void
Settings::getFilterGroupColor(float *r,
                              float *g,
                              float *b) const
{
    *r = _defaultFilterGroupColor->getValue(0);
    *g = _defaultFilterGroupColor->getValue(1);
    *b = _defaultFilterGroupColor->getValue(2);
}

void
Settings::getTransformGroupColor(float *r,
                                 float *g,
                                 float *b) const
{
    *r = _defaultTransformGroupColor->getValue(0);
    *g = _defaultTransformGroupColor->getValue(1);
    *b = _defaultTransformGroupColor->getValue(2);
}

void
Settings::getTimeGroupColor(float *r,
                            float *g,
                            float *b) const
{
    *r = _defaultTimeGroupColor->getValue(0);
    *g = _defaultTimeGroupColor->getValue(1);
    *b = _defaultTimeGroupColor->getValue(2);
}

void
Settings::getDrawGroupColor(float *r,
                            float *g,
                            float *b) const
{
    *r = _defaultDrawGroupColor->getValue(0);
    *g = _defaultDrawGroupColor->getValue(1);
    *b = _defaultDrawGroupColor->getValue(2);
}

void
Settings::getKeyerGroupColor(float *r,
                             float *g,
                             float *b) const
{
    *r = _defaultKeyerGroupColor->getValue(0);
    *g = _defaultKeyerGroupColor->getValue(1);
    *b = _defaultKeyerGroupColor->getValue(2);
}

void
Settings::getChannelGroupColor(float *r,
                               float *g,
                               float *b) const
{
    *r = _defaultChannelGroupColor->getValue(0);
    *g = _defaultChannelGroupColor->getValue(1);
    *b = _defaultChannelGroupColor->getValue(2);
}

void
Settings::getMergeGroupColor(float *r,
                             float *g,
                             float *b) const
{
    *r = _defaultMergeGroupColor->getValue(0);
    *g = _defaultMergeGroupColor->getValue(1);
    *b = _defaultMergeGroupColor->getValue(2);
}

void
Settings::getViewsGroupColor(float *r,
                             float *g,
                             float *b) const
{
    *r = _defaultViewsGroupColor->getValue(0);
    *g = _defaultViewsGroupColor->getValue(1);
    *b = _defaultViewsGroupColor->getValue(2);
}

void
Settings::getDeepGroupColor(float *r,
                            float *g,
                            float *b) const
{
    *r = _defaultDeepGroupColor->getValue(0);
    *g = _defaultDeepGroupColor->getValue(1);
    *b = _defaultDeepGroupColor->getValue(2);
}

int
Settings::getDisconnectedArrowLength() const
{
    return _disconnectedArrowLength->getValue();
}

std::string
Settings::getHostName() const
{
    int entry_i =  _hostName->getValue();
    std::vector<std::string> entries = _hostName->getEntries_mt_safe();

    if ( (entry_i >= 0) && ( entry_i < (int)entries.size() ) && (entries[entry_i] == NATRON_CUSTOM_HOST_NAME_ENTRY) ) {
        return _customHostName->getValue();
    } else {
        if ( (entry_i >= 0) && ( entry_i < (int)_knownHostNames.size() ) ) {
            return _knownHostNames[entry_i];
        }

        return std::string();
    }
}

bool
Settings::getRenderOnEditingFinishedOnly() const
{
    return _renderOnEditingFinished->getValue();
}

void
Settings::setRenderOnEditingFinishedOnly(bool render)
{
    _renderOnEditingFinished->setValue(render);
}

bool
Settings::getIconsBlackAndWhite() const
{
    return _useBWIcons->getValue();
}

std::string
Settings::getDefaultLayoutFile() const
{
    return _defaultLayoutFile->getValue();
}

bool
Settings::getLoadProjectWorkspce() const
{
    return _loadProjectsWorkspace->getValue();
}

bool
Settings::useCursorPositionIncrements() const
{
    return _useCursorPositionIncrements->getValue();
}

bool
Settings::isAutoProjectFormatEnabled() const
{
    return _firstReadSetProjectFormat->getValue();
}

bool
Settings::isAutoFixRelativeFilePathEnabled() const
{
    return _fixPathsOnProjectPathChanged->getValue();
}

int
Settings::getNumberOfParallelRenders() const
{
#ifndef NATRON_PLAYBACK_USES_THREAD_POOL

    return _numberOfParallelRenders->getValue();
#else

    return 1;
#endif
}

void
Settings::setNumberOfParallelRenders(int nb)
{
#ifndef NATRON_PLAYBACK_USES_THREAD_POOL
    _numberOfParallelRenders->setValue(nb);
#endif
}

bool
Settings::areRGBPixelComponentsSupported() const
{
    return _activateRGBSupport->getValue();
}

bool
Settings::isTransformConcatenationEnabled() const
{
    return _activateTransformConcatenationSupport->getValue();
}

bool
Settings::useGlobalThreadPool() const
{
    return _useThreadPool->getValue();
}

void
Settings::setUseGlobalThreadPool(bool use)
{
    _useThreadPool->setValue(use);
}

bool
Settings::isMergeAutoConnectingToAInput() const
{
    return _useInputAForMergeAutoConnect->getValue();
}

void
Settings::doOCIOStartupCheckIfNeeded()
{
    bool docheck = _ocioStartupCheck->getValue();
    AppInstancePtr mainInstance = appPTR->getTopLevelInstance();

    if (!mainInstance) {
        qDebug() << "WARNING: doOCIOStartupCheckIfNeeded() called without a AppInstance";

        return;
    }

    if (docheck && mainInstance) {
        int entry_i = _ocioConfigKnob->getValue();
        std::vector<std::string> entries = _ocioConfigKnob->getEntries_mt_safe();
        std::string warnText;
        if ( (entry_i < 0) || ( entry_i >= (int)entries.size() ) ) {
            warnText = tr("The current OCIO config selected in the preferences is invalid, would you like to set it to the default config (%1)?").arg( QString::fromUtf8(NATRON_DEFAULT_OCIO_CONFIG_NAME) ).toStdString();
        } else if (entries[entry_i] != NATRON_DEFAULT_OCIO_CONFIG_NAME) {
            warnText = tr("The current OCIO config selected in the preferences is not the default one (%1), would you like to set it to the default config?").arg( QString::fromUtf8(NATRON_DEFAULT_OCIO_CONFIG_NAME) ).toStdString();
        } else {
            return;
        }

        bool stopAsking = false;
        StandardButtonEnum reply = mainInstance->questionDialog("OCIO config", warnText, false,
                                                                StandardButtons(eStandardButtonYes | eStandardButtonNo),
                                                                eStandardButtonYes,
                                                                &stopAsking);
        if (stopAsking != !docheck) {
            _ocioStartupCheck->setValue(!stopAsking);
            saveSetting( _ocioStartupCheck );
        }

        if (reply == eStandardButtonYes) {
            int defaultIndex = -1;
            for (unsigned i = 0; i < entries.size(); ++i) {
                if (entries[i].find(NATRON_DEFAULT_OCIO_CONFIG_NAME) != std::string::npos) {
                    defaultIndex = i;
                    break;
                }
            }
            if (defaultIndex != -1) {
                _ocioConfigKnob->setValue(defaultIndex);
                saveSetting( _ocioConfigKnob );
            } else {
                Dialogs::warningDialog( "OCIO config", tr("The %2 OCIO config could not be found.\n"
                                                          "This is probably because you're not using the OpenColorIO-Configs folder that should "
                                                          "be bundled with your %1 installation.").arg( QString::fromUtf8(NATRON_APPLICATION_NAME) ).arg( QString::fromUtf8(NATRON_DEFAULT_OCIO_CONFIG_NAME) ).toStdString() );
            }
        }
    }
} // Settings::doOCIOStartupCheckIfNeeded

bool
Settings::didSettingsExistOnStartup() const
{
    return _settingsExisted;
}

bool
Settings::notifyOnFileChange() const
{
    return _notifyOnFileChange->getValue();
}

bool
Settings::isAutoTurboEnabled() const
{
    return _autoTurbo->getValue();
}

void
Settings::setAutoTurboModeEnabled(bool e)
{
    _autoTurbo->setValue(e);
}

void
Settings::setOptionalInputsAutoHidden(bool hidden)
{
    _hideOptionalInputsAutomatically->setValue(hidden);
}

bool
Settings::areOptionalInputsAutoHidden() const
{
    return _hideOptionalInputsAutomatically->getValue();
}

void
Settings::getPythonGroupsSearchPaths(std::list<std::string>* templates) const
{
    _templatesPluginPaths->getPaths(templates);
}

void
Settings::appendPythonGroupsPath(const std::string& path)
{
    _templatesPluginPaths->appendPath(path);
    QSettings settings( QString::fromUtf8(NATRON_ORGANIZATION_NAME), QString::fromUtf8(NATRON_APPLICATION_NAME) );
    settings.setValue( QString::fromUtf8( _templatesPluginPaths->getName().c_str() ), QVariant( QString::fromUtf8( _templatesPluginPaths->getValue(0).c_str() ) ) );
}

std::string
Settings::getDefaultOnProjectLoadedCB()
{
    return _defaultOnProjectLoaded->getValue();
}

std::string
Settings::getDefaultOnProjectSaveCB()
{
    return _defaultOnProjectSave->getValue();
}

std::string
Settings::getDefaultOnProjectCloseCB()
{
    return _defaultOnProjectClose->getValue();
}

std::string
Settings::getDefaultOnNodeCreatedCB()
{
    return _defaultOnNodeCreated->getValue();
}

std::string
Settings::getDefaultOnNodeDeleteCB()
{
    return _defaultOnNodeDelete->getValue();
}

std::string
Settings::getOnProjectCreatedCB()
{
    return _onProjectCreated->getValue();
}

bool
Settings::isLoadFromPyPlugsEnabled() const
{
    return _loadPyPlugsFromPythonScript->getValue();
}

bool
Settings::isAutoDeclaredVariablePrintActivated() const
{
    return _echoVariableDeclarationToPython->getValue();
}

void
Settings::setAutoDeclaredVariablePrintEnabled(bool enabled)
{
    _echoVariableDeclarationToPython->setValue(enabled);
    saveSetting( _echoVariableDeclarationToPython );
}

bool
Settings::isPluginIconActivatedOnNodeGraph() const
{
    return _usePluginIconsInNodeGraph->getValue();
}

bool
Settings::isNodeGraphAntiAliasingEnabled() const
{
    return _useAntiAliasing->getValue();
}

void
Settings::getSunkenColor(double* r,
                         double* g,
                         double* b) const
{
    *r = _sunkenColor->getValue(0);
    *g = _sunkenColor->getValue(1);
    *b = _sunkenColor->getValue(2);
}

void
Settings::getBaseColor(double* r,
                       double* g,
                       double* b) const
{
    *r = _baseColor->getValue(0);
    *g = _baseColor->getValue(1);
    *b = _baseColor->getValue(2);
}

void
Settings::getRaisedColor(double* r,
                         double* g,
                         double* b) const
{
    *r = _raisedColor->getValue(0);
    *g = _raisedColor->getValue(1);
    *b = _raisedColor->getValue(2);
}

void
Settings::getSelectionColor(double* r,
                            double* g,
                            double* b) const
{
    *r = _selectionColor->getValue(0);
    *g = _selectionColor->getValue(1);
    *b = _selectionColor->getValue(2);
}

void
Settings::getInterpolatedColor(double* r,
                               double* g,
                               double* b) const
{
    *r = _interpolatedColor->getValue(0);
    *g = _interpolatedColor->getValue(1);
    *b = _interpolatedColor->getValue(2);
}

void
Settings::getKeyframeColor(double* r,
                           double* g,
                           double* b) const
{
    *r = _keyframeColor->getValue(0);
    *g = _keyframeColor->getValue(1);
    *b = _keyframeColor->getValue(2);
}

void
Settings::getTrackerKeyframeColor(double* r,
                                  double* g,
                                  double* b) const
{
    *r = _trackerKeyframeColor->getValue(0);
    *g = _trackerKeyframeColor->getValue(1);
    *b = _trackerKeyframeColor->getValue(2);
}

void
Settings::getExprColor(double* r,
                       double* g,
                       double* b) const
{
    *r = _exprColor->getValue(0);
    *g = _exprColor->getValue(1);
    *b = _exprColor->getValue(2);
}

void
Settings::getTextColor(double* r,
                       double* g,
                       double* b) const
{
    *r = _textColor->getValue(0);
    *g = _textColor->getValue(1);
    *b = _textColor->getValue(2);
}

void
Settings::getAltTextColor(double* r,
                          double* g,
                          double* b) const
{
    *r = _altTextColor->getValue(0);
    *g = _altTextColor->getValue(1);
    *b = _altTextColor->getValue(2);
}

void
Settings::getTimelinePlayheadColor(double* r,
                                   double* g,
                                   double* b) const
{
    *r = _timelinePlayheadColor->getValue(0);
    *g = _timelinePlayheadColor->getValue(1);
    *b = _timelinePlayheadColor->getValue(2);
}

void
Settings::getTimelineBoundsColor(double* r,
                                 double* g,
                                 double* b) const
{
    *r = _timelineBoundsColor->getValue(0);
    *g = _timelineBoundsColor->getValue(1);
    *b = _timelineBoundsColor->getValue(2);
}

void
Settings::getTimelineBGColor(double* r,
                             double* g,
                             double* b) const
{
    *r = _timelineBGColor->getValue(0);
    *g = _timelineBGColor->getValue(1);
    *b = _timelineBGColor->getValue(2);
}

void
Settings::getCachedFrameColor(double* r,
                              double* g,
                              double* b) const
{
    *r = _cachedFrameColor->getValue(0);
    *g = _cachedFrameColor->getValue(1);
    *b = _cachedFrameColor->getValue(2);
}

void
Settings::getDiskCachedColor(double* r,
                             double* g,
                             double* b) const
{
    *r = _diskCachedFrameColor->getValue(0);
    *g = _diskCachedFrameColor->getValue(1);
    *b = _diskCachedFrameColor->getValue(2);
}

void
Settings::getCurveEditorBGColor(double* r,
                                double* g,
                                double* b) const
{
    *r = _curveEditorBGColor->getValue(0);
    *g = _curveEditorBGColor->getValue(1);
    *b = _curveEditorBGColor->getValue(2);
}

void
Settings::getCurveEditorGridColor(double* r,
                                  double* g,
                                  double* b) const
{
    *r = _gridColor->getValue(0);
    *g = _gridColor->getValue(1);
    *b = _gridColor->getValue(2);
}

void
Settings::getCurveEditorScaleColor(double* r,
                                   double* g,
                                   double* b) const
{
    *r = _curveEditorScaleColor->getValue(0);
    *g = _curveEditorScaleColor->getValue(1);
    *b = _curveEditorScaleColor->getValue(2);
}

void
Settings::getDopeSheetEditorBackgroundColor(double *r,
                                            double *g,
                                            double *b) const
{
    *r = _dopeSheetEditorBackgroundColor->getValue(0);
    *g = _dopeSheetEditorBackgroundColor->getValue(1);
    *b = _dopeSheetEditorBackgroundColor->getValue(2);
}

void
Settings::getDopeSheetEditorRootRowBackgroundColor(double *r,
                                                   double *g,
                                                   double *b,
                                                   double *a) const
{
    *r = _dopeSheetEditorRootSectionBackgroundColor->getValue(0);
    *g = _dopeSheetEditorRootSectionBackgroundColor->getValue(1);
    *b = _dopeSheetEditorRootSectionBackgroundColor->getValue(2);
    *a = _dopeSheetEditorRootSectionBackgroundColor->getValue(3);
}

void
Settings::getDopeSheetEditorKnobRowBackgroundColor(double *r,
                                                   double *g,
                                                   double *b,
                                                   double *a) const
{
    *r = _dopeSheetEditorKnobSectionBackgroundColor->getValue(0);
    *g = _dopeSheetEditorKnobSectionBackgroundColor->getValue(1);
    *b = _dopeSheetEditorKnobSectionBackgroundColor->getValue(2);
    *a = _dopeSheetEditorKnobSectionBackgroundColor->getValue(3);
}

void
Settings::getDopeSheetEditorScaleColor(double *r,
                                       double *g,
                                       double *b) const
{
    *r = _dopeSheetEditorScaleColor->getValue(0);
    *g = _dopeSheetEditorScaleColor->getValue(1);
    *b = _dopeSheetEditorScaleColor->getValue(2);
}

void
Settings::getDopeSheetEditorGridColor(double *r,
                                      double *g,
                                      double *b) const
{
    *r = _dopeSheetEditorGridColor->getValue(0);
    *g = _dopeSheetEditorGridColor->getValue(1);
    *b = _dopeSheetEditorGridColor->getValue(2);
}

void
Settings::getSEKeywordColor(double* r,
                            double* g,
                            double* b) const
{
    *r = _keywordColor->getValue(0);
    *g = _keywordColor->getValue(1);
    *b = _keywordColor->getValue(2);
}

void
Settings::getSEOperatorColor(double* r,
                             double* g,
                             double* b) const
{
    *r = _operatorColor->getValue(0);
    *g = _operatorColor->getValue(1);
    *b = _operatorColor->getValue(2);
}

void
Settings::getSEBraceColor(double* r,
                          double* g,
                          double* b) const
{
    *r = _braceColor->getValue(0);
    *g = _braceColor->getValue(1);
    *b = _braceColor->getValue(2);
}

void
Settings::getSEDefClassColor(double* r,
                             double* g,
                             double* b) const
{
    *r = _defClassColor->getValue(0);
    *g = _defClassColor->getValue(1);
    *b = _defClassColor->getValue(2);
}

void
Settings::getSEStringsColor(double* r,
                            double* g,
                            double* b) const
{
    *r = _stringsColor->getValue(0);
    *g = _stringsColor->getValue(1);
    *b = _stringsColor->getValue(2);
}

void
Settings::getSECommentsColor(double* r,
                             double* g,
                             double* b) const
{
    *r = _commentsColor->getValue(0);
    *g = _commentsColor->getValue(1);
    *b = _commentsColor->getValue(2);
}

void
Settings::getSESelfColor(double* r,
                         double* g,
                         double* b) const
{
    *r = _selfColor->getValue(0);
    *g = _selfColor->getValue(1);
    *b = _selfColor->getValue(2);
}

void
Settings::getSENumbersColor(double* r,
                            double* g,
                            double* b) const
{
    *r = _numbersColor->getValue(0);
    *g = _numbersColor->getValue(1);
    *b = _numbersColor->getValue(2);
}

void
Settings::getSECurLineColor(double* r,
                            double* g,
                            double* b) const
{
    *r = _curLineColor->getValue(0);
    *g = _curLineColor->getValue(1);
    *b = _curLineColor->getValue(2);
}

void
Settings::getSliderColor(double* r,
                            double* g,
                            double* b) const
{
    *r = _sliderColor->getValue(0);
    *g = _sliderColor->getValue(1);
    *b = _sliderColor->getValue(2);
}

int
Settings::getSEFontSize() const
{
    return _scriptEditorFontSize->getValue();
}

std::string
Settings::getSEFontFamily() const
{
    return _scriptEditorFontChoice->getActiveEntryText_mt_safe();
}

void
Settings::getPluginIconFrameColor(int *r,
                                  int *g,
                                  int *b) const
{
    *r = 50;
    *g = 50;
    *b = 50;
}

int
Settings::getDopeSheetEditorNodeSeparationWith() const
{
    return 4;
}

bool
Settings::isNaNHandlingEnabled() const
{
    return _convertNaNValues->getValue();
}

bool
Settings::isCopyInputImageForPluginRenderEnabled() const
{
    return _pluginUseImageCopyForSource->getValue();
}

void
Settings::setOnProjectCreatedCB(const std::string& func)
{
    _onProjectCreated->setValue(func);
}

void
Settings::setOnProjectLoadedCB(const std::string& func)
{
    _defaultOnProjectLoaded->setValue(func);
}

bool
Settings::isDefaultAppearanceOutdated() const
{
    return _defaultAppearanceOutdated;
}

void
Settings::restoreDefaultAppearance()
{
    std::vector< KnobIPtr > children = _appearanceTab->getChildren();

    for (std::size_t i = 0; i < children.size(); ++i) {
        KnobColorPtr isColorKnob = toKnobColor(children[i]);
        if ( isColorKnob && isColorKnob->isSimplified() ) {
            isColorKnob->blockValueChanges();
            for (int j = 0; j < isColorKnob->getDimension(); ++j) {
                isColorKnob->resetToDefaultValue(j);
            }
            isColorKnob->unblockValueChanges();
        }
    }
    _defaultAppearanceOutdated = false;
    appPTR->reloadStylesheets();
}

std::string
Settings::getUserStyleSheetFilePath() const
{
    return _qssFile->getValue();
}

void
Settings::setRenderQueuingEnabled(bool enabled)
{
    _queueRenders->setValue(enabled);
    saveSetting( _queueRenders );
}

bool
Settings::isRenderQueuingEnabled() const
{
    return _queueRenders->getValue();
}

bool
Settings::isFileDialogEnabledForNewWriters() const
{
#ifdef NATRON_ENABLE_IO_META_NODES

    return _filedialogForWriters->getValue();
#else

    return true;
#endif
}

bool
Settings::isDriveLetterToUNCPathConversionEnabled() const
{
    return !_enableMappingFromDriveLettersToUNCShareNames->getValue();
}

NATRON_NAMESPACE_EXIT;

NATRON_NAMESPACE_USING;
#include "moc_Settings.cpp"<|MERGE_RESOLUTION|>--- conflicted
+++ resolved
@@ -2282,7 +2282,6 @@
     } else if ( k == _autoProxyWhenScrubbingTimeline ) {
         _autoProxyLevel->setSecret( !_autoProxyWhenScrubbingTimeline->getValue() );
     } else if ( !_restoringSettings &&
-<<<<<<< HEAD
                 ( ( k == _sunkenColor ) ||
                   ( k == _baseColor ) ||
                   ( k == _raisedColor ) ||
@@ -2313,42 +2312,8 @@
                   ( k == _stringsColor ) ||
                   ( k == _commentsColor ) ||
                   ( k == _selfColor ) ||
-                  ( k == _sliderColor) ||
+                  ( k == _sliderColor ) ||
                   ( k == _numbersColor ) ) ) {
-=======
-                ( ( k == _sunkenColor.get() ) ||
-                  ( k == _baseColor.get() ) ||
-                  ( k == _raisedColor.get() ) ||
-                  ( k == _selectionColor.get() ) ||
-                  ( k == _textColor.get() ) ||
-                  ( k == _altTextColor.get() ) ||
-                  ( k == _timelinePlayheadColor.get() ) ||
-                  ( k == _timelineBoundsColor.get() ) ||
-                  ( k == _timelineBGColor.get() ) ||
-                  ( k == _interpolatedColor.get() ) ||
-                  ( k == _keyframeColor.get() ) ||
-                  ( k == _trackerKeyframeColor.get() ) ||
-                  ( k == _cachedFrameColor.get() ) ||
-                  ( k == _diskCachedFrameColor.get() ) ||
-                  ( k == _curveEditorBGColor.get() ) ||
-                  ( k == _gridColor.get() ) ||
-                  ( k == _curveEditorScaleColor.get() ) ||
-                  ( k == _dopeSheetEditorBackgroundColor.get() ) ||
-                  ( k == _dopeSheetEditorRootSectionBackgroundColor.get() ) ||
-                  ( k == _dopeSheetEditorKnobSectionBackgroundColor.get() ) ||
-                  ( k == _dopeSheetEditorScaleColor.get() ) ||
-                  ( k == _dopeSheetEditorGridColor.get() ) ||
-                  ( k == _keywordColor.get() ) ||
-                  ( k == _operatorColor.get() ) ||
-                  ( k == _curLineColor.get() ) ||
-                  ( k == _braceColor.get() ) ||
-                  ( k == _defClassColor.get() ) ||
-                  ( k == _stringsColor.get() ) ||
-                  ( k == _commentsColor.get() ) ||
-                  ( k == _selfColor.get() ) ||
-                  ( k == _sliderColor.get() ) ||
-                  ( k == _numbersColor.get() ) ) ) {
->>>>>>> 7e2afd86
         appPTR->reloadStylesheets();
     } else if ( k == _qssFile ) {
         appPTR->reloadStylesheets();
