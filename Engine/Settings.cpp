/* ***** BEGIN LICENSE BLOCK *****
 * This file is part of Natron <http://www.natron.fr/>,
 * Copyright (C) 2016 INRIA and Alexandre Gauthier-Foichat
 *
 * Natron is free software: you can redistribute it and/or modify
 * it under the terms of the GNU General Public License as published by
 * the Free Software Foundation; either version 2 of the License, or
 * (at your option) any later version.
 *
 * Natron is distributed in the hope that it will be useful,
 * but WITHOUT ANY WARRANTY; without even the implied warranty of
 * MERCHANTABILITY or FITNESS FOR A PARTICULAR PURPOSE.  See the
 * GNU General Public License for more details.
 *
 * You should have received a copy of the GNU General Public License
 * along with Natron.  If not, see <http://www.gnu.org/licenses/gpl-2.0.html>
 * ***** END LICENSE BLOCK ***** */

// ***** BEGIN PYTHON BLOCK *****
// from <https://docs.python.org/3/c-api/intro.html#include-files>:
// "Since Python may define some pre-processor definitions which affect the standard headers on some systems, you must include Python.h before any standard headers are included."
#include <Python.h>
// ***** END PYTHON BLOCK *****

#include "Settings.h"

#include <cassert>
#include <stdexcept>

#include <QtCore/QDebug>
#include <QtCore/QDir>
#include <QtCore/QSettings>
#include <QtCore/QThreadPool>
#include <QtCore/QThread>
#include <QtCore/QTextStream>

#ifdef WINDOWS
#include <tchar.h>
#endif

#include "Global/MemoryInfo.h"
#include "Global/StrUtils.h"

#include "Engine/AppManager.h"
#include "Engine/AppInstance.h"
#include "Engine/Cache.h"
#include "Engine/KnobFactory.h"
#include "Engine/KnobFile.h"
#include "Engine/KnobTypes.h"
#include "Engine/LibraryBinary.h"
#include "Engine/OutputSchedulerThread.h"
#include "Engine/Node.h"
#include "Engine/Plugin.h"
#include "Engine/Project.h"
#include "Engine/OSGLContext.h"
#include "Engine/StandardPaths.h"
#include "Engine/ViewIdx.h"
#include "Engine/ViewerInstance.h"

#include "Gui/GuiDefines.h"

#include <SequenceParsing.h> // for SequenceParsing::removePath

#ifdef WINDOWS
#include <ofxhPluginCache.h>
#endif

#ifdef HAVE_OSMESA
#include "Engine/OSGLFunctions_mesa.h"
#endif

#define NATRON_DEFAULT_OCIO_CONFIG_NAME "blender"


#define NATRON_CUSTOM_OCIO_CONFIG_NAME "Custom config"

#define NATRON_DEFAULT_APPEARANCE_VERSION 1

#define NATRON_CUSTOM_HOST_NAME_ENTRY "Custom..."

NATRON_NAMESPACE_ENTER;

enum CPUDriverEnum {
    eCPUDriverSoftPipe = 0,
    eCPUDriverLLVMPipe
};

static const CPUDriverEnum defaultMesaDriver = eCPUDriverLLVMPipe;

struct SettingsPrivate
{

    Q_DECLARE_TR_FUNCTIONS(Settings)

public:

    KnobBoolPtr _natronSettingsExist;


    // General
    KnobPagePtr _generalTab;
    KnobBoolPtr _checkForUpdates;
    KnobBoolPtr _enableCrashReports;
    KnobButtonPtr _testCrashReportButton;
    KnobBoolPtr _autoSaveUnSavedProjects;
    KnobIntPtr _autoSaveDelay;
    KnobBoolPtr _saveSafetyMode;
    KnobChoicePtr _hostName;
    KnobStringPtr _customHostName;

    // General/Threading
    KnobPagePtr _threadingPage;
    KnobIntPtr _numberOfThreads;
    KnobBoolPtr _renderInSeparateProcess;
    KnobBoolPtr _queueRenders;

    // General/Rendering
    KnobPagePtr _renderingPage;
    KnobBoolPtr _convertNaNValues;
    KnobBoolPtr _activateRGBSupport;
    KnobBoolPtr _activateTransformConcatenationSupport;

    // General/GPU rendering
    KnobPagePtr _gpuPage;
    KnobStringPtr _openglRendererString;
    KnobChoicePtr _availableOpenGLRenderers;
    KnobChoicePtr _osmesaRenderers;
    KnobIntPtr _nOpenGLContexts;
    KnobChoicePtr _enableOpenGL;



    // General/Projects setup
    KnobPagePtr _projectsPage;
    KnobBoolPtr _firstReadSetProjectFormat;
    KnobBoolPtr _autoPreviewEnabledForNewProjects;
    KnobBoolPtr _fixPathsOnProjectPathChanged;
    KnobBoolPtr _enableMappingFromDriveLettersToUNCShareNames;

    // General/Documentation
    KnobPagePtr _documentationPage;
    KnobIntPtr _wwwServerPort;
    KnobChoicePtr _documentationSource;

    // General/User Interface
    KnobPagePtr _uiPage;
    KnobBoolPtr _notifyOnFileChange;

    KnobBoolPtr _filedialogForWriters;

    KnobBoolPtr _renderOnEditingFinished;
    KnobBoolPtr _linearPickers;
    KnobIntPtr _maxPanelsOpened;
    KnobBoolPtr _useCursorPositionIncrements;
    KnobFilePtr _defaultLayoutFile;
    KnobBoolPtr _loadProjectsWorkspace;

    // Color-Management
    KnobPagePtr _ocioTab;
    KnobChoicePtr _ocioConfigKnob;
    KnobBoolPtr _ocioStartupCheck;
    KnobFilePtr _customOcioConfigFile;

    // Caching
    KnobPagePtr _cachingTab;
    KnobBoolPtr _aggressiveCaching;

    // The total disk space allowed for all Natron's caches
    KnobIntPtr _maxDiskCacheSizeGb;
    KnobIntPtr _maxRAMCacheSizeMb;
    KnobIntPtr _cacheTileSizePo2;
    KnobPathPtr _diskCachePath;
    KnobButtonPtr _wipeDiskCache;

    // Viewer
    KnobPagePtr _viewersTab;
    KnobChoicePtr _texturesMode;
    KnobIntPtr _checkerboardTileSize;
    KnobColorPtr _checkerboardColor1;
    KnobColorPtr _checkerboardColor2;
    KnobBoolPtr _autoWipe;
    KnobBoolPtr _autoProxyWhenScrubbingTimeline;
    KnobChoicePtr _autoProxyLevel;
    KnobIntPtr _maximumNodeViewerUIOpened;
    KnobBoolPtr _viewerKeys;

    // Nodegraph
    KnobPagePtr _nodegraphTab;
    KnobBoolPtr _autoScroll;
    KnobBoolPtr _autoTurbo;
    KnobBoolPtr _snapNodesToConnections;
    KnobBoolPtr _useBWIcons;
    KnobIntPtr _maxUndoRedoNodeGraph;
    KnobIntPtr _disconnectedArrowLength;
    KnobBoolPtr _hideOptionalInputsAutomatically;
    KnobBoolPtr _useInputAForMergeAutoConnect;
    KnobBoolPtr _usePluginIconsInNodeGraph;
    KnobBoolPtr _useAntiAliasing;


    // Plugins
    KnobPagePtr _pluginsTab;
    KnobPathPtr _extraPluginPaths;
    KnobPathPtr _templatesPluginPaths;
    KnobBoolPtr _preferBundledPlugins;
    KnobBoolPtr _loadBundledPlugins;

    // Python
    KnobPagePtr _pythonPage;
    KnobStringPtr _onProjectCreated;
    KnobStringPtr _defaultOnProjectLoaded;
    KnobStringPtr _defaultOnProjectSave;
    KnobStringPtr _defaultOnProjectClose;
    KnobStringPtr _defaultOnNodeCreated;
    KnobStringPtr _defaultOnNodeDelete;
    KnobBoolPtr _echoVariableDeclarationToPython;

    // Appearance
    KnobPagePtr _appearanceTab;
    KnobChoicePtr _systemFontChoice;
    KnobIntPtr _fontSize;
    KnobFilePtr _qssFile;
    KnobIntPtr _defaultAppearanceVersion;

    // Appearance/Main Window
    KnobPagePtr _guiColorsTab;
    KnobColorPtr _sunkenColor;
    KnobColorPtr _baseColor;
    KnobColorPtr _raisedColor;
    KnobColorPtr _selectionColor;
    KnobColorPtr _textColor;
    KnobColorPtr _altTextColor;
    KnobColorPtr _timelinePlayheadColor;
    KnobColorPtr _timelineBGColor;
    KnobColorPtr _timelineBoundsColor;
    KnobColorPtr _interpolatedColor;
    KnobColorPtr _keyframeColor;
    KnobColorPtr _trackerKeyframeColor;
    KnobColorPtr _exprColor;
    KnobColorPtr _cachedFrameColor;
    KnobColorPtr _diskCachedFrameColor;
    KnobColorPtr _sliderColor;

    // Appearance/Dope Sheet
    KnobPagePtr _animationColorsTab;
    KnobColorPtr _animationViewBackgroundColor;
    KnobColorPtr _dopesheetRootSectionBackgroundColor;
    KnobColorPtr _dopesheetKnobSectionBackgroundColor;
    KnobColorPtr _animationViewScaleColor;
    KnobColorPtr _animationViewGridColor;

    // Appearance/Script Editor
    KnobPagePtr _scriptEditorColorsTab;
    KnobColorPtr _curLineColor;
    KnobColorPtr _keywordColor;
    KnobColorPtr _operatorColor;
    KnobColorPtr _braceColor;
    KnobColorPtr _defClassColor;
    KnobColorPtr _stringsColor;
    KnobColorPtr _commentsColor;
    KnobColorPtr _selfColor;
    KnobColorPtr _numbersColor;
    KnobChoicePtr _scriptEditorFontChoice;
    KnobIntPtr _scriptEditorFontSize;

    // Appearance/Node Graph
    KnobPagePtr _nodegraphColorsTab;
    KnobColorPtr _cloneColor;
    KnobColorPtr _defaultNodeColor;
    KnobColorPtr _defaultBackdropColor;
    KnobColorPtr _defaultGeneratorColor;
    KnobColorPtr _defaultReaderColor;
    KnobColorPtr _defaultWriterColor;
    KnobColorPtr _defaultColorGroupColor;
    KnobColorPtr _defaultFilterGroupColor;
    KnobColorPtr _defaultTransformGroupColor;
    KnobColorPtr _defaultTimeGroupColor;
    KnobColorPtr _defaultDrawGroupColor;
    KnobColorPtr _defaultKeyerGroupColor;
    KnobColorPtr _defaultChannelGroupColor;
    KnobColorPtr _defaultMergeGroupColor;
    KnobColorPtr _defaultViewsGroupColor;
    KnobColorPtr _defaultDeepGroupColor;
    std::vector<std::string> _knownHostNames;

    Settings* _publicInterface;

    std::set<KnobIWPtr> knobsRequiringRestart;

    // Count the number of stylesheet changes during restore defaults
    // to avoid reloading it many times
    int _nRedrawStyleSheetRequests;
    bool _restoringDefaults;
    bool _restoringSettings;
    bool _ocioRestored;
    bool _settingsExisted;
    bool _defaultAppearanceOutdated;



    SettingsPrivate(Settings* publicInterface)
    : _publicInterface(publicInterface)
    , knobsRequiringRestart()
    , _nRedrawStyleSheetRequests(0)
    , _restoringDefaults(false)
    , _restoringSettings(false)
    , _ocioRestored(false)
    , _settingsExisted(false)
    , _defaultAppearanceOutdated(false)
    {
        
    }

    void initializeKnobsGeneral();
    void initializeKnobsThreading();
    void initializeKnobsRendering();
    void initializeKnobsGPU();
    void initializeKnobsProjectSetup();
    void initializeKnobsDocumentation();
    void initializeKnobsUserInterface();
    void initializeKnobsColorManagement();
    void initializeKnobsCaching();
    void initializeKnobsViewers();
    void initializeKnobsNodeGraph();
    void initializeKnobsPlugins();
    void initializeKnobsPython();
    void initializeKnobsAppearance();
    void initializeKnobsGuiColors();
    void initializeKnobsDopeSheetColors();
    void initializeKnobsNodeGraphColors();
    void initializeKnobsScriptEditorColors();

    void setDefaultValues();

    bool tryLoadOpenColorIOConfig();

};


Settings::Settings()
: KnobHolder( AppInstancePtr() ) // < Settings are process wide and do not belong to a single AppInstance
, _imp(new SettingsPrivate(this))
{
}

Settings::~Settings()
{
}


static QStringList
getDefaultOcioConfigPaths()
{
    QString binaryPath = appPTR->getApplicationBinaryPath();
    StrUtils::ensureLastPathSeparator(binaryPath);

#ifdef __NATRON_LINUX__
    QStringList ret;
    ret.push_back( QString::fromUtf8("/usr/share/OpenColorIO-Configs") );
    ret.push_back( QString( binaryPath + QString::fromUtf8("../share/OpenColorIO-Configs") ) );
    ret.push_back( QString( binaryPath + QString::fromUtf8("../Resources/OpenColorIO-Configs") ) );

    return ret;
#elif defined(__NATRON_WIN32__)

    return QStringList( QString( binaryPath + QString::fromUtf8("../Resources/OpenColorIO-Configs") ) );
#elif defined(__NATRON_OSX__)

    return QStringList( QString( binaryPath + QString::fromUtf8("../Resources/OpenColorIO-Configs") ) );
#endif
}

bool
Settings::doesKnobChangeRequiresRestart(const KnobIPtr& knob)
{
    std::set<KnobIWPtr>::iterator found = _imp->knobsRequiringRestart.find(knob);
    if (found == _imp->knobsRequiringRestart.end()) {
        return false;
    }
    return true;
}

void
Settings::initializeKnobs()
{
    _imp->initializeKnobsGeneral();
    _imp->initializeKnobsThreading();
    _imp->initializeKnobsRendering();
    _imp->initializeKnobsGPU();
    _imp->initializeKnobsProjectSetup();
    _imp->initializeKnobsDocumentation();
    _imp->initializeKnobsUserInterface();
    _imp->initializeKnobsColorManagement();
    _imp->initializeKnobsCaching();
    _imp->initializeKnobsViewers();
    _imp->initializeKnobsNodeGraph();
    _imp->initializeKnobsPlugins();
    _imp->initializeKnobsPython();
    _imp->initializeKnobsAppearance();
    _imp->initializeKnobsGuiColors();
    _imp->initializeKnobsDopeSheetColors();
    _imp->initializeKnobsNodeGraphColors();
    _imp->initializeKnobsScriptEditorColors();

    _imp->setDefaultValues();
}

void
SettingsPrivate::initializeKnobsGeneral()
{
    KnobHolderPtr thisShared = _publicInterface->shared_from_this();
    _generalTab = AppManager::createKnob<KnobPage>( thisShared, tr("General") );

    _natronSettingsExist = AppManager::createKnob<KnobBool>( thisShared, tr("Existing settings") );
    _natronSettingsExist->setName("existingSettings");
    _natronSettingsExist->setSecret(true);
    _generalTab->addKnob(_natronSettingsExist);

    _checkForUpdates = AppManager::createKnob<KnobBool>( thisShared, tr("Always check for updates on start-up") );
    _checkForUpdates->setName("checkForUpdates");
    _checkForUpdates->setHintToolTip( tr("When checked, %1 will check for new updates on start-up of the application.").arg( QString::fromUtf8(NATRON_APPLICATION_NAME) ) );
    knobsRequiringRestart.insert(_checkForUpdates);
    _generalTab->addKnob(_checkForUpdates);

    _enableCrashReports = AppManager::createKnob<KnobBool>( thisShared, tr("Enable crash reporting") );
    _enableCrashReports->setName("enableCrashReports");
    _enableCrashReports->setHintToolTip( tr("When checked, if %1 crashes a window will pop-up asking you "
                                            "whether you want to upload the crash dump to the developers or not. "
                                            "This can help them track down the bug.\n"
                                            "If you need to turn the crash reporting system off, uncheck this.\n"
                                            "Note that when using the application in command-line mode, if crash reports are "
                                            "enabled, they will be automatically uploaded.\n"
                                            "Changing this requires a restart of the application to take effect.").arg( QString::fromUtf8(NATRON_APPLICATION_NAME) ) );
    _enableCrashReports->setAddNewLine(false);
    knobsRequiringRestart.insert(_enableCrashReports);
    _generalTab->addKnob(_enableCrashReports);

    _testCrashReportButton = AppManager::createKnob<KnobButton>( thisShared, tr("Test Crash Reporting") );
    _testCrashReportButton->setName("testCrashReporting");
    _testCrashReportButton->setHintToolTip( tr("This button is for developers only to test whether the crash reporting system "
                                               "works correctly. Do not use this.") );
    _generalTab->addKnob(_testCrashReportButton);


    _autoSaveDelay = AppManager::createKnob<KnobInt>( thisShared, tr("Auto-save trigger delay") );
    _autoSaveDelay->setName("autoSaveDelay");
    _autoSaveDelay->disableSlider();
    _autoSaveDelay->setRange(0, 60);
    _autoSaveDelay->setHintToolTip( tr("The number of seconds after an event that %1 should wait before "
                                       " auto-saving. Note that if a render is in progress, %1 will "
                                       " wait until it is done to actually auto-save.").arg( QString::fromUtf8(NATRON_APPLICATION_NAME) ) );
    _generalTab->addKnob(_autoSaveDelay);


    _autoSaveUnSavedProjects = AppManager::createKnob<KnobBool>( thisShared, tr("Enable Auto-save for unsaved projects") );
    _autoSaveUnSavedProjects->setName("autoSaveUnSavedProjects");
    _autoSaveUnSavedProjects->setHintToolTip( tr("When activated %1 will auto-save projects that have never been "
                                                 "saved and will prompt you on startup if an auto-save of that unsaved project was found. "
                                                 "Disabling this will no longer save un-saved project.").arg( QString::fromUtf8(NATRON_APPLICATION_NAME) ) );
    _generalTab->addKnob(_autoSaveUnSavedProjects);


    _saveSafetyMode = AppManager::createKnob<KnobBool>( thisShared, tr("Full Recovery Save") );
    _saveSafetyMode->setName("fullRecoverySave");
    _saveSafetyMode->setHintToolTip(tr("The save safety is used when saving projects. When checked all default values of parameters will be saved in the project, even if they did not change. This is useful "
                                       "in the case a default value in a plug-in was changed by its developers, to ensure that the value is still the same when loading a project."
                                       "By default this should not be needed as default values change are very rare. In a scenario where a project cannot be recovered in a newer version because "
                                       "the default values for a node have changed, just save your project in an older version of %1 with this parameter checked so that it reloads correctly in the newer version.\n"
                                       "Note that checking this parameter can make project files significantly larger.").arg(QString::fromUtf8(NATRON_APPLICATION_NAME)));
    _generalTab->addKnob(_saveSafetyMode);


    _hostName = AppManager::createKnob<KnobChoice>( thisShared, tr("Appear to plug-ins as") );
    _hostName->setName("pluginHostName");
    knobsRequiringRestart.insert(_hostName);
    _hostName->setHintToolTip( tr("WARNING: Changing this requires clearing the OpenFX plug-ins load cache from the Cache menu.\n"
                                  "%1 will appear with the name of the selected application to the OpenFX plug-ins. "
                                  "Changing it to the name of another application can help loading plugins which "
                                  "restrict their usage to specific OpenFX host(s). "
                                  "If a Host is not listed here, use the \"Custom\" entry to enter a custom host name.").arg( QString::fromUtf8(NATRON_APPLICATION_NAME) ) );
    _knownHostNames.clear();
    std::vector<std::string> visibleHostEntries, hostEntriesHelp;
    assert(_knownHostNames.size() == (int)eKnownHostNameNatron);
    _knownHostNames.push_back(NATRON_ORGANIZATION_DOMAIN_TOPLEVEL "." NATRON_ORGANIZATION_DOMAIN_SUB "." NATRON_APPLICATION_NAME);
    visibleHostEntries.push_back(NATRON_APPLICATION_NAME);
    assert(_knownHostNames.size() == (int)eKnownHostNameNuke);
    _knownHostNames.push_back("uk.co.thefoundry.nuke");
    visibleHostEntries.push_back("Nuke");
    assert(_knownHostNames.size() == (int)eKnownHostNameFusion);
    _knownHostNames.push_back("com.eyeonline.Fusion");
    visibleHostEntries.push_back("Fusion");
    assert(_knownHostNames.size() == (int)eKnownHostNameCatalyst);
    _knownHostNames.push_back("com.sony.Catalyst.Edit");
    visibleHostEntries.push_back("Sony Catalyst Edit");
    assert(_knownHostNames.size() == (int)eKnownHostNameVegas);
    _knownHostNames.push_back("com.sonycreativesoftware.vegas");
    visibleHostEntries.push_back("Sony Vegas");
    assert(_knownHostNames.size() == (int)eKnownHostNameToxik);
    _knownHostNames.push_back("Autodesk Toxik");
    visibleHostEntries.push_back("Toxik");
    assert(_knownHostNames.size() == (int)eKnownHostNameScratch);
    _knownHostNames.push_back("Assimilator");
    visibleHostEntries.push_back("Scratch");
    assert(_knownHostNames.size() == (int)eKnownHostNameDustBuster);
    _knownHostNames.push_back("Dustbuster");
    visibleHostEntries.push_back("DustBuster");
    assert(_knownHostNames.size() == (int)eKnownHostNameResolve);
    _knownHostNames.push_back("DaVinciResolve");
    visibleHostEntries.push_back("Da Vinci Resolve");
    assert(_knownHostNames.size() == (int)eKnownHostNameResolveLite);
    _knownHostNames.push_back("DaVinciResolveLite");
    visibleHostEntries.push_back("Da Vinci Resolve Lite");
    assert(_knownHostNames.size() == (int)eKnownHostNameMistika);
    _knownHostNames.push_back("Mistika");
    visibleHostEntries.push_back("SGO Mistika");
    assert(_knownHostNames.size() == (int)eKnownHostNamePablo);
    _knownHostNames.push_back("com.quantel.genq");
    visibleHostEntries.push_back("Quantel Pablo Rio");
    assert(_knownHostNames.size() == (int)eKnownHostNameMotionStudio);
    _knownHostNames.push_back("com.idtvision.MotionStudio");
    visibleHostEntries.push_back("IDT Motion Studio");
    assert(_knownHostNames.size() == (int)eKnownHostNameShake);
    _knownHostNames.push_back("com.apple.shake");
    visibleHostEntries.push_back("Shake");
    assert(_knownHostNames.size() == (int)eKnownHostNameBaselight);
    _knownHostNames.push_back("Baselight");
    visibleHostEntries.push_back("Baselight");
    assert(_knownHostNames.size() == (int)eKnownHostNameFrameCycler);
    _knownHostNames.push_back("IRIDAS Framecycler");
    visibleHostEntries.push_back("FrameCycler");
    assert(_knownHostNames.size() == (int)eKnownHostNameNucoda);
    _knownHostNames.push_back("Nucoda");
    visibleHostEntries.push_back("Nucoda Film Master");
    assert(_knownHostNames.size() == (int)eKnownHostNameAvidDS);
    _knownHostNames.push_back("DS OFX HOST");
    visibleHostEntries.push_back("Avid DS");
    assert(_knownHostNames.size() == (int)eKnownHostNameDX);
    _knownHostNames.push_back("com.chinadigitalvideo.dx");
    visibleHostEntries.push_back("China Digital Video DX");
    assert(_knownHostNames.size() == (int)eKnownHostNameTitlerPro);
    _knownHostNames.push_back("com.newblue.titlerpro");
    visibleHostEntries.push_back("NewBlueFX Titler Pro");
    assert(_knownHostNames.size() == (int)eKnownHostNameNewBlueOFXBridge);
    _knownHostNames.push_back("com.newblue.ofxbridge");
    visibleHostEntries.push_back("NewBlueFX OFX Bridge");
    assert(_knownHostNames.size() == (int)eKnownHostNameRamen);
    _knownHostNames.push_back("Ramen");
    visibleHostEntries.push_back("Ramen");
    assert(_knownHostNames.size() == (int)eKnownHostNameTuttleOfx);
    _knownHostNames.push_back("TuttleOfx");
    visibleHostEntries.push_back("TuttleOFX");


    assert( visibleHostEntries.size() == _knownHostNames.size() );
    hostEntriesHelp = _knownHostNames;

    visibleHostEntries.push_back(NATRON_CUSTOM_HOST_NAME_ENTRY);
    hostEntriesHelp.push_back("Custom host name");

    _hostName->populateChoices(visibleHostEntries, hostEntriesHelp);
    _hostName->setAddNewLine(false);
    _generalTab->addKnob(_hostName);

    _customHostName = AppManager::createKnob<KnobString>( thisShared, tr("Custom Host name") );
    _customHostName->setName("customHostName");
    knobsRequiringRestart.insert(_customHostName);
    _customHostName->setHintToolTip( tr("This is the name of the OpenFX host (application) as it appears to the OpenFX plugins. "
                                        "Changing it to the name of another application can help loading some plugins which "
                                        "restrict their usage to specific OpenFX hosts. You shoud leave "
                                        "this to its default value, unless a specific plugin refuses to load or run. "
                                        "Changing this takes effect upon the next application launch, and requires clearing "
                                        "the OpenFX plugins cache from the Cache menu. "
                                        "The default host name is: \n%1").arg( QString::fromUtf8(NATRON_ORGANIZATION_DOMAIN_TOPLEVEL "." NATRON_ORGANIZATION_DOMAIN_SUB "." NATRON_APPLICATION_NAME) ) );
    _customHostName->setSecret(true);
    _generalTab->addKnob(_customHostName);
} // Settings::initializeKnobsGeneral

void
SettingsPrivate::initializeKnobsThreading()
{
    KnobHolderPtr thisShared = _publicInterface->shared_from_this();
    _threadingPage = AppManager::createKnob<KnobPage>( thisShared, tr("Threading") );

    _numberOfThreads = AppManager::createKnob<KnobInt>( thisShared, tr("Number of render threads (0=\"guess\")") );
    _numberOfThreads->setName("noRenderThreads");

    int hwThreadsCount = appPTR->getHardwareIdealThreadCount();
    QString numberOfThreadsToolTip = tr("Controls how many threads %1 should use to render. \n"
                                        "0: Guess the thread count from the number of cores. The ideal threads count for this hardware is %2.").arg( QString::fromUtf8(NATRON_APPLICATION_NAME) ).arg( hwThreadsCount );
    _numberOfThreads->setHintToolTip( numberOfThreadsToolTip.toStdString() );
    _numberOfThreads->disableSlider();
#ifdef DEBUG
    // -1: Disable multithreading totally (useful for debugging)
    _numberOfThreads->setRange(-1, hwThreadsCount);
#else
    _numberOfThreads->setRange(0, hwThreadsCount);
#endif
    _numberOfThreads->setDisplayRange(0, hwThreadsCount);
    _threadingPage->addKnob(_numberOfThreads);


    _renderInSeparateProcess = AppManager::createKnob<KnobBool>( thisShared, tr("Render in a separate process") );
    _renderInSeparateProcess->setName("renderNewProcess");
    _renderInSeparateProcess->setHintToolTip( tr("If true, %1 will render frames to disk in "
                                                 "a separate process so that if the main application crashes, the render goes on.").arg( QString::fromUtf8(NATRON_APPLICATION_NAME) ) );
    _threadingPage->addKnob(_renderInSeparateProcess);

    _queueRenders = AppManager::createKnob<KnobBool>( thisShared, tr("Append new renders to queue") );
    _queueRenders->setHintToolTip( tr("When checked, renders will be queued in the Progress Panel and will start only when all "
                                      "other prior tasks are done.") );
    _queueRenders->setName("queueRenders");
    _threadingPage->addKnob(_queueRenders);
} // Settings::initializeKnobsThreading

void
SettingsPrivate::initializeKnobsRendering()
{
    KnobHolderPtr thisShared = _publicInterface->shared_from_this();
    _renderingPage = AppManager::createKnob<KnobPage>( thisShared, tr("Rendering") );

    _convertNaNValues = AppManager::createKnob<KnobBool>( thisShared, tr("Convert NaN values") );
    _convertNaNValues->setName("convertNaNs");
    _convertNaNValues->setHintToolTip( tr("When activated, any pixel that is a Not-a-Number will be converted to 1 to avoid potential crashes from "
                                          "downstream nodes. These values can be produced by faulty plug-ins when they use wrong arithmetic such as "
                                          "division by zero. Disabling this option will keep the NaN(s) in the buffers: this may lead to an "
                                          "undefined behavior.") );
    _renderingPage->addKnob(_convertNaNValues);

    _activateRGBSupport = AppManager::createKnob<KnobBool>( thisShared, tr("RGB components support") );
    _activateRGBSupport->setHintToolTip( tr("When checked %1 is able to process images with only RGB components "
                                            "(support for images with RGBA and Alpha components is always enabled). "
                                            "Un-checking this option may prevent plugins that do not well support RGB components from crashing %1. "
                                            "Changing this option requires a restart of the application.").arg( QString::fromUtf8(NATRON_APPLICATION_NAME) ) );
    _activateRGBSupport->setName("rgbSupport");
    _renderingPage->addKnob(_activateRGBSupport);


    _activateTransformConcatenationSupport = AppManager::createKnob<KnobBool>( thisShared, tr("Transforms concatenation support") );
    _activateTransformConcatenationSupport->setHintToolTip( tr("When checked %1 is able to concatenate transform effects "
                                                               "when they are chained in the compositing tree. This yields better results and faster "
                                                               "render times because the image is only filtered once instead of as many times as there are "
                                                               "transformations.").arg( QString::fromUtf8(NATRON_APPLICATION_NAME) ) );
    _activateTransformConcatenationSupport->setName("transformCatSupport");
    _renderingPage->addKnob(_activateTransformConcatenationSupport);
}

void
Settings::populateOpenGLRenderers(const std::list<OpenGLRendererInfo>& renderers)
{
    if ( renderers.empty() ) {
        _imp->_availableOpenGLRenderers->setSecret(true);
        _imp->_nOpenGLContexts->setSecret(true);
        _imp->_enableOpenGL->setSecret(true);
        return;
    }

    _imp->_nOpenGLContexts->setSecret(false);
    _imp->_enableOpenGL->setSecret(false);

    std::vector<std::string> entries( renderers.size() );
    int i = 0;
    for (std::list<OpenGLRendererInfo>::const_iterator it = renderers.begin(); it != renderers.end(); ++it, ++i) {
        std::string option = it->vendorName + ' ' + it->rendererName + ' ' + it->glVersionString;
        entries[i] = option;
    }
    _imp->_availableOpenGLRenderers->populateChoices(entries);
    _imp->_availableOpenGLRenderers->setSecret(renderers.size() == 1);


#ifdef HAVE_OSMESA
#ifdef OSMESA_GALLIUM_DRIVER
    std::vector<std::string> mesaDrivers;
    mesaDrivers.push_back("softpipe");
    mesaDrivers.push_back("llvmpipe");
    _imp->_osmesaRenderers->populateChoices(mesaDrivers);
    _imp->_osmesaRenderers->setSecret(false);
#else
    _imp->_osmesaRenderers->setSecret(false);
#endif
#else
    _imp->_osmesaRenderers->setSecret(true);
#endif
}

GLRendererID
Settings::getOpenGLCPUDriver() const
{
    GLRendererID ret;
    if (!_imp->_osmesaRenderers->getIsSecret()) {
        ret.renderID =  _imp->_osmesaRenderers->getValue();
    } else {
        ret.renderID = 0;
    }
    return ret;
}

bool
Settings::isOpenGLRenderingEnabled() const
{
    if (_imp->_enableOpenGL->getIsSecret()) {
        return false;
    }
    EnableOpenGLEnum enableOpenGL = (EnableOpenGLEnum)_imp->_enableOpenGL->getValue();
    return enableOpenGL == eEnableOpenGLEnabled || (enableOpenGL == eEnableOpenGLDisabledIfBackground && !appPTR->isBackground());
}

int
Settings::getMaxOpenGLContexts() const
{
    return _imp->_nOpenGLContexts->getValue();
}

GLRendererID
Settings::getActiveOpenGLRendererID() const
{
    if ( _imp->_availableOpenGLRenderers->getIsSecret() ) {
        // We were not able to detect multiple renderers, use default
        return GLRendererID();
    }
    int activeIndex = _imp->_availableOpenGLRenderers->getValue();
    const std::list<OpenGLRendererInfo>& renderers = appPTR->getOpenGLRenderers();
    if ( (activeIndex < 0) || ( activeIndex >= (int)renderers.size() ) ) {
        // Invalid index
        return GLRendererID();
    }
    int i = 0;
    for (std::list<OpenGLRendererInfo>::const_iterator it = renderers.begin(); it != renderers.end(); ++it, ++i) {
        if (i == activeIndex) {
            return it->rendererID;
        }
    }

    return GLRendererID();
}

void
SettingsPrivate::initializeKnobsGPU()
{
    KnobHolderPtr thisShared = _publicInterface->shared_from_this();
    _gpuPage = AppManager::createKnob<KnobPage>( thisShared, tr("GPU Rendering") );
    _openglRendererString = AppManager::createKnob<KnobString>( thisShared, tr("Active OpenGL renderer") );

    _openglRendererString->setName("activeOpenGLRenderer");
    _openglRendererString->setHintToolTip( tr("The currently active OpenGL renderer.") );
    _openglRendererString->setAsLabel();
    _gpuPage->addKnob(_openglRendererString);

    _availableOpenGLRenderers = AppManager::createKnob<KnobChoice>( thisShared, tr("OpenGL renderer") );
    _availableOpenGLRenderers->setName("chooseOpenGLRenderer");
    _availableOpenGLRenderers->setHintToolTip( tr("The renderer used to perform OpenGL rendering. Changing the OpenGL renderer requires a restart of the application.") );
    knobsRequiringRestart.insert(_availableOpenGLRenderers);
    _gpuPage->addKnob(_availableOpenGLRenderers);

    _osmesaRenderers = AppManager::createKnob<KnobChoice>(thisShared, tr("CPU OpenGL renderer"));
    _osmesaRenderers->setName("cpuOpenGLRenderer");
    knobsRequiringRestart.insert(_osmesaRenderers);
    _osmesaRenderers->setHintToolTip(tr("Internally, %1 can render OpenGL plug-ins on the CPU by using the OSMesa open-source library. You may select which driver OSMesa uses to perform it's CPU rendering. llvm-pipe is more efficient but may contain some bugs.").arg(QString::fromUtf8(NATRON_APPLICATION_NAME)));
    _gpuPage->addKnob(_osmesaRenderers);


    _nOpenGLContexts = AppManager::createKnob<KnobInt>( thisShared, tr("No. of OpenGL Contexts") );
    _nOpenGLContexts->setName("maxOpenGLContexts");
    _nOpenGLContexts->setRange(1, 8);
    _nOpenGLContexts->setDisplayRange(1, 8);;
    _nOpenGLContexts->setHintToolTip( tr("The number of OpenGL contexts created to perform OpenGL rendering. Each OpenGL context can be attached to a CPU thread, allowing for more frames to be rendered simultaneously. Increasing this value may increase performances for graphs with mixed CPU/GPU nodes but can drastically reduce performances if too many OpenGL contexts are active at once.") );
    _gpuPage->addKnob(_nOpenGLContexts);


    _enableOpenGL = AppManager::createKnob<KnobChoice>( thisShared, tr("OpenGL Rendering") );
    _enableOpenGL->setName("enableOpenGLRendering");
    {
        std::vector<std::string> entries;
        std::vector<std::string> helps;
        assert(entries.size() == (int)Settings::eEnableOpenGLEnabled);
        entries.push_back("Enabled");
        helps.push_back( tr("If a plug-in support GPU rendering, prefer rendering using the GPU if possible.").toStdString() );
        assert(entries.size() == (int)Settings::eEnableOpenGLDisabled);
        entries.push_back("Disabled");
        helps.push_back( tr("Disable GPU rendering for all plug-ins.").toStdString() );
        assert(entries.size() == (int)Settings::eEnableOpenGLDisabledIfBackground);
        entries.push_back("Disabled If Background");
        helps.push_back( tr("Disable GPU rendering when rendering with NatronRenderer but not in GUI mode.").toStdString() );
        _enableOpenGL->populateChoices(entries, helps);
    }
    _enableOpenGL->setHintToolTip( tr("Select whether to activate OpenGL rendering or not. If disabled, even though a Project enable GPU rendering, it will not be activated.") );
    _gpuPage->addKnob(_enableOpenGL);
}

void
SettingsPrivate::initializeKnobsProjectSetup()
{
    KnobHolderPtr thisShared = _publicInterface->shared_from_this();
    _projectsPage = AppManager::createKnob<KnobPage>( thisShared, tr("Project Setup") );

    _firstReadSetProjectFormat = AppManager::createKnob<KnobBool>( thisShared, tr("First image read set project format") );
    _firstReadSetProjectFormat->setName("autoProjectFormat");
    _firstReadSetProjectFormat->setHintToolTip( tr("If checked, the project size is set to this of the first image or video read within the project.") );
    _projectsPage->addKnob(_firstReadSetProjectFormat);


    _autoPreviewEnabledForNewProjects = AppManager::createKnob<KnobBool>( thisShared, tr("Auto-preview enabled by default for new projects") );
    _autoPreviewEnabledForNewProjects->setName("enableAutoPreviewNewProjects");
    _autoPreviewEnabledForNewProjects->setHintToolTip( tr("If checked, then when creating a new project, the Auto-preview option"
                                                          " is enabled.") );
    _projectsPage->addKnob(_autoPreviewEnabledForNewProjects);


    _fixPathsOnProjectPathChanged = AppManager::createKnob<KnobBool>( thisShared, tr("Auto fix relative file-paths") );
    _fixPathsOnProjectPathChanged->setHintToolTip( tr("If checked, when a project-path changes (either the name or the value pointed to), %1 checks all file-path parameters in the project and tries to fix them.").arg( QString::fromUtf8(NATRON_APPLICATION_NAME) ) );
    _fixPathsOnProjectPathChanged->setName("autoFixRelativePaths");

    _projectsPage->addKnob(_fixPathsOnProjectPathChanged);

    _enableMappingFromDriveLettersToUNCShareNames = AppManager::createKnob<KnobBool>( thisShared, tr("Use drive letters instead of server names (Windows only)") );
    _enableMappingFromDriveLettersToUNCShareNames->setHintToolTip( tr("This is only relevant for Windows: If checked, %1 will not convert a path starting with a drive letter from the file dialog to a network share name. You may use this if for example you want to share a same project with several users across facilities with different servers but where users have all the same drive attached to a server.").arg( QString::fromUtf8(NATRON_APPLICATION_NAME) ) );
    _enableMappingFromDriveLettersToUNCShareNames->setName("useDriveLetters");
#ifndef __NATRON_WIN32__
    _enableMappingFromDriveLettersToUNCShareNames->setEnabled(false);
#endif
    _projectsPage->addKnob(_enableMappingFromDriveLettersToUNCShareNames);
}

void
SettingsPrivate::initializeKnobsDocumentation()
{
    KnobHolderPtr thisShared = _publicInterface->shared_from_this();
    _documentationPage = AppManager::createKnob<KnobPage>( thisShared, tr("Documentation") );

    _documentationSource = AppManager::createKnob<KnobChoice>( thisShared, tr("Documentation Source") );
    _documentationSource->setName("documentationSource");
    _documentationSource->setHintToolTip( tr("Documentation source.") );
    _documentationSource->appendChoice("Local");
    _documentationSource->appendChoice("Online");
    _documentationSource->appendChoice("None");

    _documentationPage->addKnob(_documentationSource);

    /// used to store temp port for local webserver
    _wwwServerPort = AppManager::createKnob<KnobInt>( thisShared, tr("Documentation local port (0=auto)") );
    _wwwServerPort->setName("webserverPort");
    _wwwServerPort->setHintToolTip( tr("The port onto which the documentation server will listen to. A value of 0 indicate that the documentation should automatically find a port by itself.") );
    _documentationPage->addKnob(_wwwServerPort);
}

void
SettingsPrivate::initializeKnobsUserInterface()
{
    KnobHolderPtr thisShared = _publicInterface->shared_from_this();
    _uiPage = AppManager::createKnob<KnobPage>( thisShared, tr("User Interface") );
    _uiPage->setName("userInterfacePage");

    _notifyOnFileChange = AppManager::createKnob<KnobBool>( thisShared, tr("Warn when a file changes externally") );
    _notifyOnFileChange->setName("warnOnExternalChange");
    _notifyOnFileChange->setHintToolTip( tr("When checked, if a file read from a file parameter changes externally, a warning will be displayed "
                                            "on the viewer. Turning this off will suspend the notification system.") );
    _uiPage->addKnob(_notifyOnFileChange);

    _filedialogForWriters = AppManager::createKnob<KnobBool>( thisShared, tr("Prompt with file dialog when creating Write node") );
    _filedialogForWriters->setName("writeUseDialog");
    _filedialogForWriters->setDefaultValue(true);
    _filedialogForWriters->setHintToolTip( tr("When checked, opens-up a file dialog when creating a Write node") );
    _uiPage->addKnob(_filedialogForWriters);


    _renderOnEditingFinished = AppManager::createKnob<KnobBool>( thisShared, tr("Refresh viewer only when editing is finished") );
    _renderOnEditingFinished->setName("renderOnEditingFinished");
    _renderOnEditingFinished->setHintToolTip( tr("When checked, the viewer triggers a new render only when mouse is released when editing parameters, curves "
                                                 " or the timeline. This setting doesn't apply to roto splines editing.") );
    _uiPage->addKnob(_renderOnEditingFinished);


    _linearPickers = AppManager::createKnob<KnobBool>( thisShared, tr("Linear color pickers") );
    _linearPickers->setName("linearPickers");
    _linearPickers->setHintToolTip( tr("When activated, all colors picked from the color parameters are linearized "
                                       "before being fetched. Otherwise they are in the same colorspace "
                                       "as the viewer they were picked from.") );
    _uiPage->addKnob(_linearPickers);

    _maxPanelsOpened = AppManager::createKnob<KnobInt>( thisShared, tr("Maximum number of open settings panels (0=\"unlimited\")") );
    _maxPanelsOpened->setName("maxPanels");
    _maxPanelsOpened->setHintToolTip( tr("This property holds the maximum number of settings panels that can be "
                                         "held by the properties dock at the same time."
                                         "The special value of 0 indicates there can be an unlimited number of panels opened.") );
    _maxPanelsOpened->disableSlider();
    _maxPanelsOpened->setRange(1, 100);
    _uiPage->addKnob(_maxPanelsOpened);

    _useCursorPositionIncrements = AppManager::createKnob<KnobBool>( thisShared, tr("Value increments based on cursor position") );
    _useCursorPositionIncrements->setName("cursorPositionAwareFields");
    _useCursorPositionIncrements->setHintToolTip( tr("When enabled, incrementing the value fields of parameters with the "
                                                     "mouse wheel or with arrow keys will increment the digits on the right "
                                                     "of the cursor. \n"
                                                     "When disabled, the value fields are incremented given what the plug-in "
                                                     "decided it should be. You can alter this increment by holding "
                                                     "Shift (x10) or Control (/10) while incrementing.") );
    _uiPage->addKnob(_useCursorPositionIncrements);

    _defaultLayoutFile = AppManager::createKnob<KnobFile>( thisShared, tr("Default layout file") );
    _defaultLayoutFile->setName("defaultLayout");
    _defaultLayoutFile->setHintToolTip( tr("When set, %1 uses the given layout file "
                                           "as default layout for new projects. You can export/import a layout to/from a file "
                                           "from the Layout menu. If empty, the default application layout is used.").arg( QString::fromUtf8(NATRON_APPLICATION_NAME) ) );
    _uiPage->addKnob(_defaultLayoutFile);

    _loadProjectsWorkspace = AppManager::createKnob<KnobBool>( thisShared, tr("Load workspace embedded within projects") );
    _loadProjectsWorkspace->setName("loadProjectWorkspace");
    _loadProjectsWorkspace->setHintToolTip( tr("When checked, when loading a project, the workspace (windows layout) will also be loaded, otherwise it "
                                               "will use your current layout.") );
    _uiPage->addKnob(_loadProjectsWorkspace);
} // Settings::initializeKnobsUserInterface

void
SettingsPrivate::initializeKnobsColorManagement()
{
    KnobHolderPtr thisShared = _publicInterface->shared_from_this();
    _ocioTab = AppManager::createKnob<KnobPage>( thisShared, tr("Color Management") );
    _ocioConfigKnob = AppManager::createKnob<KnobChoice>( thisShared, tr("OpenColorIO configuration") );
    knobsRequiringRestart.insert(_ocioConfigKnob);

    _ocioConfigKnob->setName("ocioConfig");

    std::vector<std::string> configs;
    int defaultIndex = 0;
    QStringList defaultOcioConfigsPaths = getDefaultOcioConfigPaths();
    Q_FOREACH(const QString &defaultOcioConfigsDir, defaultOcioConfigsPaths) {
        QDir ocioConfigsDir(defaultOcioConfigsDir);

        if ( ocioConfigsDir.exists() ) {
            QStringList entries = ocioConfigsDir.entryList(QDir::AllDirs | QDir::NoDotAndDotDot);
            for (int j = 0; j < entries.size(); ++j) {
                if ( entries[j] == QString::fromUtf8(NATRON_DEFAULT_OCIO_CONFIG_NAME) ) {
                    defaultIndex = j;
                }
                configs.push_back( entries[j].toStdString() );
            }

            break; //if we found 1 OpenColorIO-Configs directory, skip the next
        }
    }
    configs.push_back(NATRON_CUSTOM_OCIO_CONFIG_NAME);
    _ocioConfigKnob->populateChoices(configs);
    _ocioConfigKnob->setDefaultValue(defaultIndex);
    _ocioConfigKnob->setHintToolTip( tr("Select the OpenColorIO configuration you would like to use globally for all "
                                        "operators and plugins that use OpenColorIO, by setting the \"OCIO\" "
                                        "environment variable. Only nodes created after changing this parameter will take "
                                        "it into account, and it is better to restart the application after changing it. "
                                        "When \"%1\" is selected, the "
                                        "\"Custom OpenColorIO config file\" parameter is used.").arg( QString::fromUtf8(NATRON_CUSTOM_OCIO_CONFIG_NAME) ) );

    _ocioTab->addKnob(_ocioConfigKnob);

    _customOcioConfigFile = AppManager::createKnob<KnobFile>( thisShared, tr("Custom OpenColorIO configuration file") );

    _customOcioConfigFile->setName("ocioCustomConfigFile");
    knobsRequiringRestart.insert(_customOcioConfigFile);

    if (_ocioConfigKnob->getNumEntries() == 1) {
        _customOcioConfigFile->setEnabled(true);
    } else {
        _customOcioConfigFile->setEnabled(false);
    }

    _customOcioConfigFile->setHintToolTip( tr("OpenColorIO configuration file (*.ocio) to use when \"%1\" "
                                              "is selected as the OpenColorIO config.").arg( QString::fromUtf8(NATRON_CUSTOM_OCIO_CONFIG_NAME) ) );
    _ocioTab->addKnob(_customOcioConfigFile);


    _ocioStartupCheck = AppManager::createKnob<KnobBool>( thisShared, tr("Warn on startup if OpenColorIO config is not the default") );
    _ocioStartupCheck->setName("startupCheckOCIO");
    _ocioTab->addKnob(_ocioStartupCheck);
} // Settings::initializeKnobsColorManagement

void
SettingsPrivate::initializeKnobsAppearance()
{

    KnobHolderPtr thisShared = _publicInterface->shared_from_this();
    _appearanceTab = AppManager::createKnob<KnobPage>( thisShared, tr("Appearance") );

    _defaultAppearanceVersion = AppManager::createKnob<KnobInt>( thisShared, tr("Appearance version") );
    _defaultAppearanceVersion->setName("appearanceVersion");
    _defaultAppearanceVersion->setSecret(true);
    _appearanceTab->addKnob(_defaultAppearanceVersion);

    _systemFontChoice = AppManager::createKnob<KnobChoice>( thisShared, tr("Font") );
    _systemFontChoice->setHintToolTip( tr("List of all fonts available on your system") );
    _systemFontChoice->setName("systemFont");
    _systemFontChoice->setAddNewLine(false);
    knobsRequiringRestart.insert(_systemFontChoice);
    _appearanceTab->addKnob(_systemFontChoice);

    _fontSize = AppManager::createKnob<KnobInt>( thisShared, tr("Font size") );
    _fontSize->setName("fontSize");
    knobsRequiringRestart.insert(_fontSize);
    _appearanceTab->addKnob(_fontSize);

    _qssFile = AppManager::createKnob<KnobFile>( thisShared, tr("Stylesheet file (.qss)") );
    _qssFile->setName("stylesheetFile");
    knobsRequiringRestart.insert(_qssFile);
    _qssFile->setHintToolTip( tr("When pointing to a valid .qss file, the stylesheet of the application will be set according to this file instead of the default "
                                 "stylesheet. You can adapt the default stylesheet that can be found in your distribution of %1.").arg( QString::fromUtf8(NATRON_APPLICATION_NAME) ) );
    _appearanceTab->addKnob(_qssFile);
} // Settings::initializeKnobsAppearance

void
SettingsPrivate::initializeKnobsGuiColors()
{
    KnobHolderPtr thisShared = _publicInterface->shared_from_this();
    _guiColorsTab = AppManager::createKnob<KnobPage>( thisShared, tr("Main Window") );
    _appearanceTab->addKnob(_guiColorsTab);

    _useBWIcons = AppManager::createKnob<KnobBool>( thisShared, tr("Use black & white toolbutton icons") );
    _useBWIcons->setName("useBwIcons");
    _useBWIcons->setHintToolTip( tr("When checked, the tools icons in the left toolbar are greyscale. Changing this takes "
                                    "effect upon the next launch of the application.") );
    _guiColorsTab->addKnob(_useBWIcons);


    _sunkenColor =  AppManager::createKnob<KnobColor>(thisShared, tr("Sunken"), 3);
    _sunkenColor->setName("sunken");
    _sunkenColor->setSimplified(true);
    _guiColorsTab->addKnob(_sunkenColor);

    _baseColor =  AppManager::createKnob<KnobColor>(thisShared, tr("Base"), 3);
    _baseColor->setName("base");
    _baseColor->setSimplified(true);
    _guiColorsTab->addKnob(_baseColor);

    _raisedColor =  AppManager::createKnob<KnobColor>(thisShared, tr("Raised"), 3);
    _raisedColor->setName("raised");
    _raisedColor->setSimplified(true);
    _guiColorsTab->addKnob(_raisedColor);

    _selectionColor =  AppManager::createKnob<KnobColor>(thisShared, tr("Selection"), 3);
    _selectionColor->setName("selection");
    _selectionColor->setSimplified(true);
    _guiColorsTab->addKnob(_selectionColor);

    _textColor =  AppManager::createKnob<KnobColor>(thisShared, tr("Text"), 3);
    _textColor->setName("text");
    _textColor->setSimplified(true);
    _guiColorsTab->addKnob(_textColor);

    _altTextColor =  AppManager::createKnob<KnobColor>(thisShared, tr("Unmodified text"), 3);
    _altTextColor->setName("unmodifiedText");
    _altTextColor->setSimplified(true);
    _guiColorsTab->addKnob(_altTextColor);

    _timelinePlayheadColor =  AppManager::createKnob<KnobColor>(thisShared, tr("Timeline playhead"), 3);
    _timelinePlayheadColor->setName("timelinePlayhead");
    _timelinePlayheadColor->setSimplified(true);
    _guiColorsTab->addKnob(_timelinePlayheadColor);


    _timelineBGColor =  AppManager::createKnob<KnobColor>(thisShared, tr("Timeline background"), 3);
    _timelineBGColor->setName("timelineBG");
    _timelineBGColor->setSimplified(true);
    _guiColorsTab->addKnob(_timelineBGColor);

    _timelineBoundsColor =  AppManager::createKnob<KnobColor>(thisShared, tr("Timeline bounds"), 3);
    _timelineBoundsColor->setName("timelineBound");
    _timelineBoundsColor->setSimplified(true);
    _guiColorsTab->addKnob(_timelineBoundsColor);

    _cachedFrameColor =  AppManager::createKnob<KnobColor>(thisShared, tr("Cached frame"), 3);
    _cachedFrameColor->setName("cachedFrame");
    _cachedFrameColor->setSimplified(true);
    _guiColorsTab->addKnob(_cachedFrameColor);

    _diskCachedFrameColor =  AppManager::createKnob<KnobColor>(thisShared, tr("Disk cached frame"), 3);
    _diskCachedFrameColor->setName("diskCachedFrame");
    _diskCachedFrameColor->setSimplified(true);
    _guiColorsTab->addKnob(_diskCachedFrameColor);

    _interpolatedColor =  AppManager::createKnob<KnobColor>(thisShared, tr("Interpolated value"), 3);
    _interpolatedColor->setName("interpValue");
    _interpolatedColor->setSimplified(true);
    _guiColorsTab->addKnob(_interpolatedColor);

    _keyframeColor =  AppManager::createKnob<KnobColor>(thisShared, tr("Keyframe"), 3);
    _keyframeColor->setName("keyframe");
    _keyframeColor->setSimplified(true);
    _guiColorsTab->addKnob(_keyframeColor);

    _trackerKeyframeColor =  AppManager::createKnob<KnobColor>(thisShared, tr("Track User Keyframes"), 3);
    _trackerKeyframeColor->setName("trackUserKeyframe");
    _trackerKeyframeColor->setSimplified(true);
    _guiColorsTab->addKnob(_trackerKeyframeColor);

    _exprColor =  AppManager::createKnob<KnobColor>(thisShared, tr("Expression"), 3);
    _exprColor->setName("exprColor");
    _exprColor->setSimplified(true);
    _guiColorsTab->addKnob(_exprColor);

    _sliderColor =  AppManager::createKnob<KnobColor>(thisShared, tr("Slider"), 3);
    _sliderColor->setName("slider");
    _sliderColor->setSimplified(true);
    _guiColorsTab->addKnob(_sliderColor);
} // Settings::initializeKnobsGuiColors


void
SettingsPrivate::initializeKnobsDopeSheetColors()
{
    KnobHolderPtr thisShared = _publicInterface->shared_from_this();
    _animationColorsTab = AppManager::createKnob<KnobPage>( thisShared, tr("Animation Module") );
    _appearanceTab->addKnob(_animationColorsTab);

    _animationViewBackgroundColor = AppManager::createKnob<KnobColor>(thisShared, tr("Background Color"), 3);
    _animationViewBackgroundColor->setName("animationViewBGColor");
    _animationViewBackgroundColor->setSimplified(true);
    _animationColorsTab->addKnob(_animationViewBackgroundColor);

    _dopesheetRootSectionBackgroundColor = AppManager::createKnob<KnobColor>(thisShared, tr("Root section background color"), 4);
    _dopesheetRootSectionBackgroundColor->setName("dopesheetRootSectionBackground");
    _dopesheetRootSectionBackgroundColor->setSimplified(true);
    _animationColorsTab->addKnob(_dopesheetRootSectionBackgroundColor);

    _dopesheetKnobSectionBackgroundColor = AppManager::createKnob<KnobColor>(thisShared, tr("Knob section background color"), 4);
    _dopesheetKnobSectionBackgroundColor->setName("dopesheetKnobSectionBackground");
    _dopesheetKnobSectionBackgroundColor->setSimplified(true);
    _animationColorsTab->addKnob(_dopesheetKnobSectionBackgroundColor);

    _animationViewScaleColor = AppManager::createKnob<KnobColor>(thisShared, tr("Scale Text Color"), 3);
    _animationViewScaleColor->setName("animationViewScaleColor");
    _animationViewScaleColor->setSimplified(true);
    _animationColorsTab->addKnob(_animationViewScaleColor);

    _animationViewGridColor = AppManager::createKnob<KnobColor>(thisShared, tr("Grid Color"), 3);
    _animationViewGridColor->setName("animationViewGridColor");
    _animationViewGridColor->setSimplified(true);
    _animationColorsTab->addKnob(_animationViewGridColor);
}

void
SettingsPrivate::initializeKnobsNodeGraphColors()
{
    KnobHolderPtr thisShared = _publicInterface->shared_from_this();
    _nodegraphColorsTab = AppManager::createKnob<KnobPage>( thisShared, tr("Node Graph") );
    _appearanceTab->addKnob(_nodegraphColorsTab);

    _usePluginIconsInNodeGraph = AppManager::createKnob<KnobBool>( thisShared, tr("Display plug-in icon on node-graph") );
    _usePluginIconsInNodeGraph->setName("usePluginIcons");
    _usePluginIconsInNodeGraph->setHintToolTip( tr("When checked, each node that has a plug-in icon will display it in the node-graph."
                                                   "Changing this option will not affect already existing nodes, unless a restart of Natron is made.") );
    _usePluginIconsInNodeGraph->setAddNewLine(false);
    _nodegraphColorsTab->addKnob(_usePluginIconsInNodeGraph);

    _useAntiAliasing = AppManager::createKnob<KnobBool>( thisShared, tr("Anti-Aliasing") );
    _useAntiAliasing->setName("antiAliasing");
    _useAntiAliasing->setHintToolTip( tr("When checked, the node graph will be painted using anti-aliasing. Unchecking it may increase performances."
                                         " Changing this requires a restart of Natron") );
    _nodegraphColorsTab->addKnob(_useAntiAliasing);


    _defaultNodeColor = AppManager::createKnob<KnobColor>(thisShared, tr("Default node color"), 3);
    _defaultNodeColor->setName("defaultNodeColor");
    _defaultNodeColor->setSimplified(true);
    _defaultNodeColor->setHintToolTip( tr("The default color used for newly created nodes.") );

    _nodegraphColorsTab->addKnob(_defaultNodeColor);


    _cloneColor = AppManager::createKnob<KnobColor>(thisShared, tr("Clone Color"), 3);
    _cloneColor->setName("cloneColor");
    _cloneColor->setSimplified(true);
    _cloneColor->setHintToolTip( tr("The default color used for clone nodes.") );

    _nodegraphColorsTab->addKnob(_cloneColor);



    _defaultBackdropColor =  AppManager::createKnob<KnobColor>(thisShared, tr("Default backdrop color"), 3);
    _defaultBackdropColor->setName("backdropColor");
    _defaultBackdropColor->setSimplified(true);
    _defaultBackdropColor->setHintToolTip( tr("The default color used for newly created backdrop nodes.") );
    _nodegraphColorsTab->addKnob(_defaultBackdropColor);

    _defaultReaderColor =  AppManager::createKnob<KnobColor>(thisShared, tr(PLUGIN_GROUP_IMAGE_READERS), 3);
    _defaultReaderColor->setName("readerColor");
    _defaultReaderColor->setSimplified(true);
    _defaultReaderColor->setHintToolTip( tr("The color used for newly created Reader nodes.") );
    _nodegraphColorsTab->addKnob(_defaultReaderColor);

    _defaultWriterColor =  AppManager::createKnob<KnobColor>(thisShared, tr(PLUGIN_GROUP_IMAGE_WRITERS), 3);
    _defaultWriterColor->setName("writerColor");
    _defaultWriterColor->setSimplified(true);
    _defaultWriterColor->setHintToolTip( tr("The color used for newly created Writer nodes.") );
    _nodegraphColorsTab->addKnob(_defaultWriterColor);

    _defaultGeneratorColor =  AppManager::createKnob<KnobColor>(thisShared, tr("Generators"), 3);
    _defaultGeneratorColor->setName("generatorColor");
    _defaultGeneratorColor->setSimplified(true);
    _defaultGeneratorColor->setHintToolTip( tr("The color used for newly created Generator nodes.") );
    _nodegraphColorsTab->addKnob(_defaultGeneratorColor);

    _defaultColorGroupColor =  AppManager::createKnob<KnobColor>(thisShared, tr("Color group"), 3);
    _defaultColorGroupColor->setName("colorNodesColor");
    _defaultColorGroupColor->setSimplified(true);
    _defaultColorGroupColor->setHintToolTip( tr("The color used for newly created Color nodes.") );
    _nodegraphColorsTab->addKnob(_defaultColorGroupColor);

    _defaultFilterGroupColor =  AppManager::createKnob<KnobColor>(thisShared, tr("Filter group"), 3);
    _defaultFilterGroupColor->setName("filterNodesColor");
    _defaultFilterGroupColor->setSimplified(true);
    _defaultFilterGroupColor->setHintToolTip( tr("The color used for newly created Filter nodes.") );
    _nodegraphColorsTab->addKnob(_defaultFilterGroupColor);

    _defaultTransformGroupColor =  AppManager::createKnob<KnobColor>(thisShared, tr("Transform group"), 3);
    _defaultTransformGroupColor->setName("transformNodesColor");
    _defaultTransformGroupColor->setSimplified(true);
    _defaultTransformGroupColor->setHintToolTip( tr("The color used for newly created Transform nodes.") );
    _nodegraphColorsTab->addKnob(_defaultTransformGroupColor);

    _defaultTimeGroupColor =  AppManager::createKnob<KnobColor>(thisShared, tr("Time group"), 3);
    _defaultTimeGroupColor->setName("timeNodesColor");
    _defaultTimeGroupColor->setSimplified(true);
    _defaultTimeGroupColor->setHintToolTip( tr("The color used for newly created Time nodes.") );
    _nodegraphColorsTab->addKnob(_defaultTimeGroupColor);

    _defaultDrawGroupColor =  AppManager::createKnob<KnobColor>(thisShared, tr("Draw group"), 3);
    _defaultDrawGroupColor->setName("drawNodesColor");
    _defaultDrawGroupColor->setSimplified(true);
    _defaultDrawGroupColor->setHintToolTip( tr("The color used for newly created Draw nodes.") );
    _nodegraphColorsTab->addKnob(_defaultDrawGroupColor);

    _defaultKeyerGroupColor =  AppManager::createKnob<KnobColor>(thisShared, tr("Keyer group"), 3);
    _defaultKeyerGroupColor->setName("keyerNodesColor");
    _defaultKeyerGroupColor->setSimplified(true);
    _defaultKeyerGroupColor->setHintToolTip( tr("The color used for newly created Keyer nodes.") );
    _nodegraphColorsTab->addKnob(_defaultKeyerGroupColor);

    _defaultChannelGroupColor =  AppManager::createKnob<KnobColor>(thisShared, tr("Channel group"), 3);
    _defaultChannelGroupColor->setName("channelNodesColor");
    _defaultChannelGroupColor->setSimplified(true);
    _defaultChannelGroupColor->setHintToolTip( tr("The color used for newly created Channel nodes.") );
    _nodegraphColorsTab->addKnob(_defaultChannelGroupColor);

    _defaultMergeGroupColor =  AppManager::createKnob<KnobColor>(thisShared, tr("Merge group"), 3);
    _defaultMergeGroupColor->setName("defaultMergeColor");
    _defaultMergeGroupColor->setSimplified(true);
    _defaultMergeGroupColor->setHintToolTip( tr("The color used for newly created Merge nodes.") );
    _nodegraphColorsTab->addKnob(_defaultMergeGroupColor);

    _defaultViewsGroupColor =  AppManager::createKnob<KnobColor>(thisShared, tr("Views group"), 3);
    _defaultViewsGroupColor->setName("defaultViewsColor");
    _defaultViewsGroupColor->setSimplified(true);
    _defaultViewsGroupColor->setHintToolTip( tr("The color used for newly created Views nodes.") );
    _nodegraphColorsTab->addKnob(_defaultViewsGroupColor);

    _defaultDeepGroupColor =  AppManager::createKnob<KnobColor>(thisShared, tr("Deep group"), 3);
    _defaultDeepGroupColor->setName("defaultDeepColor");
    _defaultDeepGroupColor->setSimplified(true);
    _defaultDeepGroupColor->setHintToolTip( tr("The color used for newly created Deep nodes.") );
    _nodegraphColorsTab->addKnob(_defaultDeepGroupColor);
} // Settings::initializeKnobsNodeGraphColors

void
SettingsPrivate::initializeKnobsScriptEditorColors()
{
    KnobHolderPtr thisShared = _publicInterface->shared_from_this();
    _scriptEditorColorsTab = AppManager::createKnob<KnobPage>( thisShared, tr("Script Editor") );
    _scriptEditorColorsTab->setParentKnob(_appearanceTab);

    _scriptEditorFontChoice = AppManager::createKnob<KnobChoice>( thisShared, tr("Font") );
    _scriptEditorFontChoice->setHintToolTip( tr("List of all fonts available on your system") );
    _scriptEditorFontChoice->setName("scriptEditorFont");
    _scriptEditorColorsTab->addKnob(_scriptEditorFontChoice);

    _scriptEditorFontSize = AppManager::createKnob<KnobInt>( thisShared, tr("Font Size") );
    _scriptEditorFontSize->setHintToolTip( tr("The font size") );
    _scriptEditorFontSize->setName("scriptEditorFontSize");
    _scriptEditorColorsTab->addKnob(_scriptEditorFontSize);

    _curLineColor = AppManager::createKnob<KnobColor>(thisShared, tr("Current Line Color"), 3);
    _curLineColor->setName("currentLineColor");
    _curLineColor->setSimplified(true);
    _scriptEditorColorsTab->addKnob(_curLineColor);

    _keywordColor = AppManager::createKnob<KnobColor>(thisShared, tr("Keyword Color"), 3);
    _keywordColor->setName("keywordColor");
    _keywordColor->setSimplified(true);
    _scriptEditorColorsTab->addKnob(_keywordColor);

    _operatorColor = AppManager::createKnob<KnobColor>(thisShared, tr("Operator Color"), 3);
    _operatorColor->setName("operatorColor");
    _operatorColor->setSimplified(true);
    _scriptEditorColorsTab->addKnob(_operatorColor);

    _braceColor = AppManager::createKnob<KnobColor>(thisShared, tr("Brace Color"), 3);
    _braceColor->setName("braceColor");
    _braceColor->setSimplified(true);
    _scriptEditorColorsTab->addKnob(_braceColor);

    _defClassColor = AppManager::createKnob<KnobColor>(thisShared, tr("Class Def Color"), 3);
    _defClassColor->setName("classDefColor");
    _defClassColor->setSimplified(true);
    _scriptEditorColorsTab->addKnob(_defClassColor);

    _stringsColor = AppManager::createKnob<KnobColor>(thisShared, tr("Strings Color"), 3);
    _stringsColor->setName("stringsColor");
    _stringsColor->setSimplified(true);
    _scriptEditorColorsTab->addKnob(_stringsColor);

    _commentsColor = AppManager::createKnob<KnobColor>(thisShared, tr("Comments Color"), 3);
    _commentsColor->setName("commentsColor");
    _commentsColor->setSimplified(true);
    _scriptEditorColorsTab->addKnob(_commentsColor);

    _selfColor = AppManager::createKnob<KnobColor>(thisShared, tr("Self Color"), 3);
    _selfColor->setName("selfColor");
    _selfColor->setSimplified(true);
    _scriptEditorColorsTab->addKnob(_selfColor);

    _numbersColor = AppManager::createKnob<KnobColor>(thisShared, tr("Numbers Color"), 3);
    _numbersColor->setName("numbersColor");
    _numbersColor->setSimplified(true);
    _scriptEditorColorsTab->addKnob(_numbersColor);
} // Settings::initializeKnobsScriptEditorColors

void
SettingsPrivate::initializeKnobsViewers()
{
    KnobHolderPtr thisShared = _publicInterface->shared_from_this();
    _viewersTab = AppManager::createKnob<KnobPage>( thisShared, tr("Viewer") );

    _texturesMode = AppManager::createKnob<KnobChoice>( thisShared, tr("Viewer textures bit depth") );
    _texturesMode->setName("texturesBitDepth");
    std::vector<std::string> textureModes;
    std::vector<std::string> helpStringsTextureModes;
    textureModes.push_back("Byte");
    helpStringsTextureModes.push_back( tr("Post-processing done by the viewer (such as colorspace conversion) is done "
                                          "by the CPU. As a results, the size of cached textures is smaller.").toStdString() );
    //textureModes.push_back("16bits half-float");
    //helpStringsTextureModes.push_back("Not available yet. Similar to 32bits fp.");
    textureModes.push_back("32bits floating-point");
    helpStringsTextureModes.push_back( tr("Post-processing done by the viewer (such as colorspace conversion) is done "
                                          "by the GPU, using GLSL. As a results, the size of cached textures is larger.").toStdString() );
    _texturesMode->populateChoices(textureModes, helpStringsTextureModes);
    _texturesMode->setHintToolTip( tr("Bit depth of the viewer textures used for rendering."
                                      " Hover each option with the mouse for a detailed description.") );
    _viewersTab->addKnob(_texturesMode);

    _checkerboardTileSize = AppManager::createKnob<KnobInt>( thisShared, tr("Checkerboard tile size (pixels)") );
    _checkerboardTileSize->setName("checkerboardTileSize");
    _checkerboardTileSize->setRange(1, INT_MAX);
    _checkerboardTileSize->setHintToolTip( tr("The size (in screen pixels) of one tile of the checkerboard.") );
    _viewersTab->addKnob(_checkerboardTileSize);

    _checkerboardColor1 = AppManager::createKnob<KnobColor>(thisShared, tr("Checkerboard color 1"), 4);
    _checkerboardColor1->setName("checkerboardColor1");
    _checkerboardColor1->setHintToolTip( tr("The first color used by the checkerboard.") );
    _viewersTab->addKnob(_checkerboardColor1);

    _checkerboardColor2 = AppManager::createKnob<KnobColor>(thisShared, tr("Checkerboard color 2"), 4);
    _checkerboardColor2->setName("checkerboardColor2");
    _checkerboardColor2->setHintToolTip( tr("The second color used by the checkerboard.") );
    _viewersTab->addKnob(_checkerboardColor2);

    _autoWipe = AppManager::createKnob<KnobBool>( thisShared, tr("Automatically enable wipe") );
    _autoWipe->setName("autoWipeForViewer");
    _autoWipe->setHintToolTip( tr("When checked, the wipe tool of the viewer will be automatically enabled "
                                  "when the mouse is hovering the viewer and changing an input of a viewer." ) );
    _viewersTab->addKnob(_autoWipe);


    _autoProxyWhenScrubbingTimeline = AppManager::createKnob<KnobBool>( thisShared, tr("Automatically enable proxy when scrubbing the timeline") );
    _autoProxyWhenScrubbingTimeline->setName("autoProxyScrubbing");
    _autoProxyWhenScrubbingTimeline->setHintToolTip( tr("When checked, the proxy mode will be at least at the level "
                                                        "indicated by the auto-proxy parameter.") );
    _autoProxyWhenScrubbingTimeline->setAddNewLine(false);
    _viewersTab->addKnob(_autoProxyWhenScrubbingTimeline);


    _autoProxyLevel = AppManager::createKnob<KnobChoice>( thisShared, tr("Auto-proxy level") );
    _autoProxyLevel->setName("autoProxyLevel");
    std::vector<std::string> autoProxyChoices;
    autoProxyChoices.push_back("2");
    autoProxyChoices.push_back("4");
    autoProxyChoices.push_back("8");
    autoProxyChoices.push_back("16");
    autoProxyChoices.push_back("32");
    _autoProxyLevel->populateChoices(autoProxyChoices);
    _viewersTab->addKnob(_autoProxyLevel);

    _maximumNodeViewerUIOpened = AppManager::createKnob<KnobInt>( thisShared, tr("Max. opened node viewer interface") );
    _maximumNodeViewerUIOpened->setName("maxNodeUiOpened");
    _maximumNodeViewerUIOpened->setRange(1, INT_MAX);
    _maximumNodeViewerUIOpened->disableSlider();
    _maximumNodeViewerUIOpened->setHintToolTip( tr("Controls the maximum amount of nodes that can have their interface showing up at the same time in the viewer") );
    _viewersTab->addKnob(_maximumNodeViewerUIOpened);

    _viewerKeys = AppManager::createKnob<KnobBool>( thisShared, tr("Use number keys for the viewer") );
    _viewerKeys->setName("viewerNumberKeys");
    _viewerKeys->setHintToolTip( tr("When enabled, the row of number keys on the keyboard "
                                    "is used for switching input (<key> connects input to A side, "
                                    "<shift-key> connects input to B side), even if the corresponding "
                                    "character in the current keyboard layout is not a number.\n"
                                    "This may have to be disabled when using a remote display connection "
                                    "to Linux from a different OS.") );
    _viewersTab->addKnob(_viewerKeys);
} // Settings::initializeKnobsViewers

void
SettingsPrivate::initializeKnobsNodeGraph()
{
    KnobHolderPtr thisShared = _publicInterface->shared_from_this();
    /////////// Nodegraph tab
    _nodegraphTab = AppManager::createKnob<KnobPage>( thisShared, tr("Nodegraph") );

    _autoScroll = AppManager::createKnob<KnobBool>( thisShared, tr("Auto Scroll") );
    _autoScroll->setName("autoScroll");
    _autoScroll->setHintToolTip( tr("When checked the node graph will auto scroll if you move a node outside the current graph view.") );
    _nodegraphTab->addKnob(_autoScroll);

    _autoTurbo = AppManager::createKnob<KnobBool>( thisShared, tr("Auto-turbo") );
    _autoTurbo->setName("autoTurbo");
    _autoTurbo->setHintToolTip( tr("When checked the Turbo-mode will be enabled automatically when playback is started and disabled "
                                   "when finished.") );
    _nodegraphTab->addKnob(_autoTurbo);

    _snapNodesToConnections = AppManager::createKnob<KnobBool>( thisShared, tr("Snap to node") );
    _snapNodesToConnections->setName("enableSnapToNode");
    _snapNodesToConnections->setHintToolTip( tr("When moving nodes on the node graph, snap to positions where they are lined up "
                                                "with the inputs and output nodes.") );
    _nodegraphTab->addKnob(_snapNodesToConnections);


    _maxUndoRedoNodeGraph = AppManager::createKnob<KnobInt>( thisShared, tr("Maximum undo/redo for the node graph") );

    _maxUndoRedoNodeGraph->setName("maxUndoRedo");
    _maxUndoRedoNodeGraph->disableSlider();
    _maxUndoRedoNodeGraph->setRange(0, INT_MAX);
    _maxUndoRedoNodeGraph->setHintToolTip( tr("Set the maximum of events related to the node graph %1 "
                                              "remembers. Past this limit, older events will be deleted forever, "
                                              "allowing to re-use the RAM for other purposes. \n"
                                              "Changing this value will clear the undo/redo stack.").arg( QString::fromUtf8(NATRON_APPLICATION_NAME) ) );
    _nodegraphTab->addKnob(_maxUndoRedoNodeGraph);


    _disconnectedArrowLength = AppManager::createKnob<KnobInt>( thisShared, tr("Disconnected arrow length") );
    _disconnectedArrowLength->setName("disconnectedArrowLength");
    _disconnectedArrowLength->setHintToolTip( tr("The size of a disconnected node input arrow in pixels.") );
    _disconnectedArrowLength->disableSlider();

    _nodegraphTab->addKnob(_disconnectedArrowLength);

    _hideOptionalInputsAutomatically = AppManager::createKnob<KnobBool>( thisShared, tr("Auto hide masks inputs") );
    _hideOptionalInputsAutomatically->setName("autoHideInputs");
    _hideOptionalInputsAutomatically->setHintToolTip( tr("When checked, any diconnected mask input of a node in the nodegraph "
                                                         "will be visible only when the mouse is hovering the node or when it is "
                                                         "selected.") );
    _nodegraphTab->addKnob(_hideOptionalInputsAutomatically);

    _useInputAForMergeAutoConnect = AppManager::createKnob<KnobBool>( thisShared, tr("Merge node connect to A input") );
    _useInputAForMergeAutoConnect->setName("mergeConnectToA");
    _useInputAForMergeAutoConnect->setHintToolTip( tr("If checked, upon creation of a new Merge node, the input A will be preferred "
                                                      "for auto-connection and when disabling the node instead of the input B. "
                                                      "This also applies to any other node with inputs named A and B.") );
    _nodegraphTab->addKnob(_useInputAForMergeAutoConnect);
} // Settings::initializeKnobsNodeGraph

void
SettingsPrivate::initializeKnobsCaching()
{
    KnobHolderPtr thisShared = _publicInterface->shared_from_this();
    /////////// Caching tab
    _cachingTab = AppManager::createKnob<KnobPage>( thisShared, tr("Caching") );

    _aggressiveCaching = AppManager::createKnob<KnobBool>( thisShared, tr("Aggressive Caching") );
    _aggressiveCaching->setName("aggressiveCaching");
    _aggressiveCaching->setHintToolTip( tr("When checked, %1 will cache the output of all images "
                                           "rendered by all nodes, regardless of their \"Force caching\" parameter. When enabling this option "
                                           "you need to have at least 8GiB of RAM, and 16GiB is recommended.\n"
                                           "If not checked, %1 will only cache the nodes when needed").arg( QString::fromUtf8(NATRON_APPLICATION_NAME) ) );
    _cachingTab->addKnob(_aggressiveCaching);


    _maxDiskCacheSizeGb = AppManager::createKnob<KnobInt>( thisShared, tr("Maximum Disk Cache Size (GiB)") );
    _maxDiskCacheSizeGb->setName("maxDiskCacheMb");
    _maxDiskCacheSizeGb->disableSlider();
    _maxDiskCacheSizeGb->setRange(0, INT_MAX);
    _maxDiskCacheSizeGb->setHintToolTip( tr("The maximum Disk size that may be used by the Cache (in GiB)") );
    _cachingTab->addKnob(_maxDiskCacheSizeGb);

    _maxRAMCacheSizeMb = AppManager::createKnob<KnobInt>( thisShared, tr("Maximum RAM Cache Size (MiB) (0 = All)") );
    _maxRAMCacheSizeMb->setName("maxRAMCacheMb");
    _maxRAMCacheSizeMb->disableSlider();
    _maxRAMCacheSizeMb->setRange(0, INT_MAX);
    _maxRAMCacheSizeMb->setHintToolTip( tr("The maximum RAM that may be used by the Cache (in MiB)") );
    _cachingTab->addKnob(_maxRAMCacheSizeMb);


    _diskCachePath = AppManager::createKnob<KnobPath>( thisShared, tr("Disk Cache Path (empty = default)") );
    _diskCachePath->setName("diskCachePath");
    _diskCachePath->setMultiPath(false);

    QString defaultLocation = StandardPaths::writableLocation(StandardPaths::eStandardLocationCache);
    QString diskCacheTt( tr("This is the location where the disk cache is. "
                            "This variable should point to your fastest disk. If the parameter is left empty or the location set is invalid, "
                            "the default location will be used. The default location is: %1\n").arg(defaultLocation) );

    _diskCachePath->setHintToolTip(diskCacheTt);
    knobsRequiringRestart.insert(_diskCachePath);

    _cachingTab->addKnob(_diskCachePath);

    _wipeDiskCache = AppManager::createKnob<KnobButton>( thisShared, tr("Wipe Disk Cache") );
    _wipeDiskCache->setHintToolTip( tr("Cleans-up all caches, deleting all folders that may contain cached data. "
                                       "This is provided in case %1 lost track of cached images "
                                       "for some reason.").arg( QString::fromUtf8(NATRON_APPLICATION_NAME) ) );

    _cachingTab->addKnob(_wipeDiskCache);

    _cacheTileSizePo2 = AppManager::createKnob<KnobInt>( thisShared, tr("Cache Tile size is 2 to the power of...") );
    _cacheTileSizePo2->setName("cacheTiling");
    _cacheTileSizePo2->setHintToolTip( tr("The dimension of the cache tiles for 8-bit images is 2^n by 2^n (i.e. 256 by 256 pixels for n=8).\n"
                                          "To fit in the same amount of memory, 16-bit images will have a 2^(n-1) tile size (128x128px for n = 8) and "
                                          "32-bit images will have a 2^(n-2) tile size (64x64px for n=8).\n"
                                          "A high value means more elements in the cache but higher chances to find an already computed area.") );
    _cacheTileSizePo2->disableSlider();
    _cacheTileSizePo2->setRange(6, 10);
    _cacheTileSizePo2->setDisplayRange(4, 9);

    _viewersTab->addKnob(_cachingTab);
} // Settings::initializeKnobsCaching

void
SettingsPrivate::initializeKnobsPlugins()
{
    KnobHolderPtr thisShared = _publicInterface->shared_from_this();
    _pluginsTab = AppManager::createKnob<KnobPage>( thisShared, tr("Plug-ins") );
    _pluginsTab->setName("plugins");

    _extraPluginPaths = AppManager::createKnob<KnobPath>( thisShared, tr("OpenFX plug-ins search path") );
    knobsRequiringRestart.insert(_extraPluginPaths);
    _extraPluginPaths->setName("extraPluginsSearchPaths");

#if defined(__linux__) || defined(__FreeBSD__)
    std::string searchPath("/usr/OFX/Plugins");
#elif defined(__APPLE__)
    std::string searchPath("/Library/OFX/Plugins");
#elif defined(WINDOWS)

    std::wstring basePath = std::wstring( OFX::Host::PluginCache::getStdOFXPluginPath() );
    basePath.append( std::wstring(L" and C:\\Program Files\\Common Files\\OFX\\Plugins") );
    std::string searchPath = StrUtils::utf16_to_utf8(basePath);

#endif

    _extraPluginPaths->setHintToolTip( tr("Extra search paths where %1 should scan for OpenFX plug-ins. "
                                          "Extra plug-ins search paths can also be specified using the OFX_PLUGIN_PATH environment variable.\n"
                                          "The priority order for system-wide plug-ins, from high to low, is:\n"
                                          "- plug-ins found in OFX_PLUGIN_PATH\n"
                                          "- plug-ins found in %2\n"
                                          "Plug-ins bundled with the binary distribution of Natron may have either "
                                          "higher or lower priority, depending on the \"Prefer bundled plug-ins over "
                                          "system-wide plug-ins\" setting.\n"
                                          "Any change will take effect on the next launch of %1.").arg( QString::fromUtf8(NATRON_APPLICATION_NAME) ).arg( QString::fromUtf8( searchPath.c_str() ) ) );
    _extraPluginPaths->setMultiPath(true);
    _pluginsTab->addKnob(_extraPluginPaths);

    _templatesPluginPaths = AppManager::createKnob<KnobPath>( thisShared, tr("PyPlugs search path") );
    _templatesPluginPaths->setName("groupPluginsSearchPath");
    knobsRequiringRestart.insert(_templatesPluginPaths);
    _templatesPluginPaths->setHintToolTip( tr("Search path where %1 should scan for Python group scripts (PyPlugs). "
                                              "The search paths for groups can also be specified using the "
                                              "NATRON_PLUGIN_PATH environment variable.").arg( QString::fromUtf8(NATRON_APPLICATION_NAME) ) );
    _templatesPluginPaths->setMultiPath(true);
    _pluginsTab->addKnob(_templatesPluginPaths);

    _loadBundledPlugins = AppManager::createKnob<KnobBool>( thisShared, tr("Use bundled plug-ins") );
    knobsRequiringRestart.insert(_loadBundledPlugins);
    _loadBundledPlugins->setName("useBundledPlugins");
    _loadBundledPlugins->setHintToolTip( tr("When checked, %1 also uses the plug-ins bundled "
                                            "with the binary distribution.\n"
                                            "When unchecked, only system-wide plug-ins are loaded (more information can be "
                                            "found in the help for the \"Extra plug-ins search paths\" setting).").arg( QString::fromUtf8(NATRON_APPLICATION_NAME) ) );
    _pluginsTab->addKnob(_loadBundledPlugins);

    _preferBundledPlugins = AppManager::createKnob<KnobBool>( thisShared, tr("Prefer bundled plug-ins over system-wide plugins") );
    knobsRequiringRestart.insert(_preferBundledPlugins);
    _preferBundledPlugins->setName("preferBundledPlugins");
    _preferBundledPlugins->setHintToolTip( tr("When checked, and if \"Use bundled plug-ins\" is also checked, plug-ins bundled with the %1 binary distribution will take precedence over system-wide plug-ins "
                                              "if they have the same internal ID.").arg( QString::fromUtf8(NATRON_APPLICATION_NAME) ) );
    _pluginsTab->addKnob(_preferBundledPlugins);
} // Settings::initializeKnobsPlugins

void
SettingsPrivate::initializeKnobsPython()
{
    KnobHolderPtr thisShared = _publicInterface->shared_from_this();
    _pythonPage = AppManager::createKnob<KnobPage>( thisShared, tr("Python") );


    _onProjectCreated = AppManager::createKnob<KnobString>( thisShared, tr("After project created") );
    _onProjectCreated->setName("afterProjectCreated");
    _onProjectCreated->setHintToolTip( tr("Callback called once a new project is created (this is never called "
                                          "when \"After project loaded\" is called.)\n"
                                          "The signature of the callback is : callback(app) where:\n"
                                          "- app: points to the current application instance\n") );
    _pythonPage->addKnob(_onProjectCreated);


    _defaultOnProjectLoaded = AppManager::createKnob<KnobString>( thisShared, tr("Default after project loaded") );
    _defaultOnProjectLoaded->setName("defOnProjectLoaded");
    _defaultOnProjectLoaded->setHintToolTip( tr("The default afterProjectLoad callback that will be set for new projects.") );
    _pythonPage->addKnob(_defaultOnProjectLoaded);

    _defaultOnProjectSave = AppManager::createKnob<KnobString>( thisShared, tr("Default before project save") );
    _defaultOnProjectSave->setName("defOnProjectSave");
    _defaultOnProjectSave->setHintToolTip( tr("The default beforeProjectSave callback that will be set for new projects.") );
    _pythonPage->addKnob(_defaultOnProjectSave);


    _defaultOnProjectClose = AppManager::createKnob<KnobString>( thisShared, tr("Default before project close") );
    _defaultOnProjectClose->setName("defOnProjectClose");
    _defaultOnProjectClose->setHintToolTip( tr("The default beforeProjectClose callback that will be set for new projects.") );
    _pythonPage->addKnob(_defaultOnProjectClose);


    _defaultOnNodeCreated = AppManager::createKnob<KnobString>( thisShared, tr("Default after node created") );
    _defaultOnNodeCreated->setName("defOnNodeCreated");
    _defaultOnNodeCreated->setHintToolTip( tr("The default afterNodeCreated callback that will be set for new projects.") );
    _pythonPage->addKnob(_defaultOnNodeCreated);


    _defaultOnNodeDelete = AppManager::createKnob<KnobString>( thisShared, tr("Default before node removal") );
    _defaultOnNodeDelete->setName("defOnNodeDelete");
    _defaultOnNodeDelete->setHintToolTip( tr("The default beforeNodeRemoval callback that will be set for new projects.") );
    _pythonPage->addKnob(_defaultOnNodeDelete);


    _echoVariableDeclarationToPython = AppManager::createKnob<KnobBool>( thisShared, tr("Print auto-declared variables in the Script Editor") );
    _echoVariableDeclarationToPython->setName("printAutoDeclaredVars");
    _echoVariableDeclarationToPython->setHintToolTip( tr("When checked, %1 will print in the Script Editor all variables that are "
                                                         "automatically declared, such as the app variable or node attributes.").arg( QString::fromUtf8(NATRON_APPLICATION_NAME) ) );
    _pythonPage->addKnob(_echoVariableDeclarationToPython);
} // initializeKnobs


void
SettingsPrivate::setDefaultValues()
{
    _publicInterface->beginChanges();
    _hostName->setDefaultValue(0);
    _customHostName->setDefaultValue(NATRON_ORGANIZATION_DOMAIN_TOPLEVEL "." NATRON_ORGANIZATION_DOMAIN_SUB "." NATRON_APPLICATION_NAME);
    _natronSettingsExist->setDefaultValue(false);
    _systemFontChoice->setDefaultValue(0);
    _fontSize->setDefaultValue(NATRON_FONT_SIZE_DEFAULT);
    _checkForUpdates->setDefaultValue(false);
    _enableCrashReports->setDefaultValue(true);
    _documentationSource->setDefaultValue(0);
    _notifyOnFileChange->setDefaultValue(true);
    _autoSaveDelay->setDefaultValue(5);
    _autoSaveUnSavedProjects->setDefaultValue(true);
    _maxUndoRedoNodeGraph->setDefaultValue(20);
    _linearPickers->setDefaultValue(true);
    _convertNaNValues->setDefaultValue(true);
    _snapNodesToConnections->setDefaultValue(true);
    _useBWIcons->setDefaultValue(false);
    _loadProjectsWorkspace->setDefaultValue(false);
    _numberOfThreads->setDefaultValue(0);



    _osmesaRenderers->setDefaultValue(defaultMesaDriver);
    _nOpenGLContexts->setDefaultValue(2);
#if NATRON_VERSION_MAJOR < 2 || (NATRON_VERSION_MAJOR == 2 && NATRON_VERSION_MINOR < 2)
    _enableOpenGL->setDefaultValue((int)eEnableOpenGLDisabled);
#else
#  if NATRON_VERSION_MAJOR >= 3
    _enableOpenGL->setDefaultValue((int)Settings::eEnableOpenGLEnabled);
<<<<<<< HEAD
=======
#  else
    _enableOpenGL->setDefaultValue((int)eEnableOpenGLDisabledIfBackground);
#  endif
#endif
    _useThreadPool->setDefaultValue(true);
    _nThreadsPerEffect->setDefaultValue(0);
>>>>>>> 467f952a
    _renderInSeparateProcess->setDefaultValue(false);
    _queueRenders->setDefaultValue(false);
    _autoPreviewEnabledForNewProjects->setDefaultValue(true);
    _firstReadSetProjectFormat->setDefaultValue(true);
    _fixPathsOnProjectPathChanged->setDefaultValue(true);
    _maxPanelsOpened->setDefaultValue(10);
    _useCursorPositionIncrements->setDefaultValue(true);
    _renderOnEditingFinished->setDefaultValue(false);
    _activateRGBSupport->setDefaultValue(true);
    _activateTransformConcatenationSupport->setDefaultValue(true);
    _extraPluginPaths->setDefaultValue("");
    _preferBundledPlugins->setDefaultValue(true);
    _loadBundledPlugins->setDefaultValue(true);
    _texturesMode->setDefaultValue(0);
    _cacheTileSizePo2->setDefaultValue(8);
    _checkerboardTileSize->setDefaultValue(5);
    _checkerboardColor1->setDefaultValue(0.5);
    _checkerboardColor1->setDefaultValue(0.5, DimIdx(1));
    _checkerboardColor1->setDefaultValue(0.5, DimIdx(2));
    _checkerboardColor1->setDefaultValue(0.5, DimIdx(3));
    _checkerboardColor2->setDefaultValue(0.);
    _checkerboardColor2->setDefaultValue(0., DimIdx(1));
    _checkerboardColor2->setDefaultValue(0., DimIdx(2));
    _checkerboardColor2->setDefaultValue(0., DimIdx(3));
    _autoWipe->setDefaultValue(true);
    _autoProxyWhenScrubbingTimeline->setDefaultValue(true);
    _autoProxyLevel->setDefaultValue(1);
    _maximumNodeViewerUIOpened->setDefaultValue(2);
    _viewerKeys->setDefaultValue(true);

    _ocioStartupCheck->setDefaultValue(true);

    _aggressiveCaching->setDefaultValue(false);

    // Default to 10GiB on disk
    _maxDiskCacheSizeGb->setDefaultValue(10);

    // Default to All ram
    _maxRAMCacheSizeMb->setDefaultValue(0);

    _autoScroll->setDefaultValue(false);
    _autoTurbo->setDefaultValue(false);
    _usePluginIconsInNodeGraph->setDefaultValue(true);
    _useAntiAliasing->setDefaultValue(true);
    _defaultNodeColor->setDefaultValue(0.7, DimIdx(0));
    _defaultNodeColor->setDefaultValue(0.7, DimIdx(1));
    _defaultNodeColor->setDefaultValue(0.7, DimIdx(2));
    _cloneColor->setDefaultValue(0.78, DimIdx(0));
    _cloneColor->setDefaultValue(0.27, DimIdx(1));
    _cloneColor->setDefaultValue(0.39, DimIdx(2));
    _defaultBackdropColor->setDefaultValue(0.45, DimIdx(0));
    _defaultBackdropColor->setDefaultValue(0.45, DimIdx(1));
    _defaultBackdropColor->setDefaultValue(0.45, DimIdx(2));
    _disconnectedArrowLength->setDefaultValue(30);
    _hideOptionalInputsAutomatically->setDefaultValue(true);
    _useInputAForMergeAutoConnect->setDefaultValue(false);

    _defaultGeneratorColor->setDefaultValue(0.3, DimIdx(0));
    _defaultGeneratorColor->setDefaultValue(0.5, DimIdx(1));
    _defaultGeneratorColor->setDefaultValue(0.2, DimIdx(2));

    _defaultReaderColor->setDefaultValue(0.7, DimIdx(0));
    _defaultReaderColor->setDefaultValue(0.7, DimIdx(1));
    _defaultReaderColor->setDefaultValue(0.7, DimIdx(2));

    _defaultWriterColor->setDefaultValue(0.75, DimIdx(0));
    _defaultWriterColor->setDefaultValue(0.75, DimIdx(1));
    _defaultWriterColor->setDefaultValue(0., DimIdx(2));

    _defaultColorGroupColor->setDefaultValue(0.48, DimIdx(0));
    _defaultColorGroupColor->setDefaultValue(0.66, DimIdx(1));
    _defaultColorGroupColor->setDefaultValue(1., DimIdx(DimIdx(2)));

    _defaultFilterGroupColor->setDefaultValue(0.8, DimIdx(0));
    _defaultFilterGroupColor->setDefaultValue(0.5, DimIdx(1));
    _defaultFilterGroupColor->setDefaultValue(0.3, DimIdx(2));

    _defaultTransformGroupColor->setDefaultValue(0.7, DimIdx(0));
    _defaultTransformGroupColor->setDefaultValue(0.3, DimIdx(1));
    _defaultTransformGroupColor->setDefaultValue(0.1, DimIdx(2));

    _defaultTimeGroupColor->setDefaultValue(0.7, DimIdx(0));
    _defaultTimeGroupColor->setDefaultValue(0.65, DimIdx(1));
    _defaultTimeGroupColor->setDefaultValue(0.35, DimIdx(2));

    _defaultDrawGroupColor->setDefaultValue(0.75, DimIdx(0));
    _defaultDrawGroupColor->setDefaultValue(0.75, DimIdx(1));
    _defaultDrawGroupColor->setDefaultValue(0.75, DimIdx(2));

    _defaultKeyerGroupColor->setDefaultValue(0., DimIdx(0));
    _defaultKeyerGroupColor->setDefaultValue(1, DimIdx(1));
    _defaultKeyerGroupColor->setDefaultValue(0., DimIdx(2));

    _defaultChannelGroupColor->setDefaultValue(0.6, DimIdx(0));
    _defaultChannelGroupColor->setDefaultValue(0.24, DimIdx(1));
    _defaultChannelGroupColor->setDefaultValue(0.39, DimIdx(2));

    _defaultMergeGroupColor->setDefaultValue(0.3, DimIdx(0));
    _defaultMergeGroupColor->setDefaultValue(0.37, DimIdx(1));
    _defaultMergeGroupColor->setDefaultValue(0.776, DimIdx(2));

    _defaultViewsGroupColor->setDefaultValue(0.5, DimIdx(0));
    _defaultViewsGroupColor->setDefaultValue(0.9, DimIdx(1));
    _defaultViewsGroupColor->setDefaultValue(0.7, DimIdx(2));

    _defaultDeepGroupColor->setDefaultValue(0., DimIdx(0));
    _defaultDeepGroupColor->setDefaultValue(0., DimIdx(1));
    _defaultDeepGroupColor->setDefaultValue(0.38, DimIdx(2));

    _echoVariableDeclarationToPython->setDefaultValue(false);


    _sunkenColor->setDefaultValue(0.12, DimIdx(0));
    _sunkenColor->setDefaultValue(0.12, DimIdx(1));
    _sunkenColor->setDefaultValue(0.12, DimIdx(2));

    _baseColor->setDefaultValue(0.19, DimIdx(0));
    _baseColor->setDefaultValue(0.19, DimIdx(1));
    _baseColor->setDefaultValue(0.19, DimIdx(2));

    _raisedColor->setDefaultValue(0.28, DimIdx(0));
    _raisedColor->setDefaultValue(0.28, DimIdx(1));
    _raisedColor->setDefaultValue(0.28, DimIdx(2));

    _selectionColor->setDefaultValue(0.95, DimIdx(0));
    _selectionColor->setDefaultValue(0.54, DimIdx(1));
    _selectionColor->setDefaultValue(0., DimIdx(2));

    _textColor->setDefaultValue(0.78, DimIdx(0));
    _textColor->setDefaultValue(0.78, DimIdx(1));
    _textColor->setDefaultValue(0.78, DimIdx(2));

    _altTextColor->setDefaultValue(0.6, DimIdx(0));
    _altTextColor->setDefaultValue(0.6, DimIdx(1));
    _altTextColor->setDefaultValue(0.6, DimIdx(2));

    _timelinePlayheadColor->setDefaultValue(0.95, DimIdx(0));
    _timelinePlayheadColor->setDefaultValue(0.54, DimIdx(1));
    _timelinePlayheadColor->setDefaultValue(0., DimIdx(2));

    _timelineBGColor->setDefaultValue(0, DimIdx(0));
    _timelineBGColor->setDefaultValue(0, DimIdx(1));
    _timelineBGColor->setDefaultValue(0., DimIdx(2));

    _timelineBoundsColor->setDefaultValue(0.81, DimIdx(0));
    _timelineBoundsColor->setDefaultValue(0.27, DimIdx(1));
    _timelineBoundsColor->setDefaultValue(0.02, DimIdx(2));

    _cachedFrameColor->setDefaultValue(0.56, DimIdx(0));
    _cachedFrameColor->setDefaultValue(0.79, DimIdx(1));
    _cachedFrameColor->setDefaultValue(0.4, DimIdx(2));

    _diskCachedFrameColor->setDefaultValue(0.27, DimIdx(0));
    _diskCachedFrameColor->setDefaultValue(0.38, DimIdx(1));
    _diskCachedFrameColor->setDefaultValue(0.25, DimIdx(2));

    _interpolatedColor->setDefaultValue(0.34, DimIdx(0));
    _interpolatedColor->setDefaultValue(0.46, DimIdx(1));
    _interpolatedColor->setDefaultValue(0.6, DimIdx(2));

    _keyframeColor->setDefaultValue(0.08, DimIdx(0));
    _keyframeColor->setDefaultValue(0.38, DimIdx(1));
    _keyframeColor->setDefaultValue(0.97, DimIdx(2));

    _trackerKeyframeColor->setDefaultValue(0.7, DimIdx(0));
    _trackerKeyframeColor->setDefaultValue(0.78, DimIdx(1));
    _trackerKeyframeColor->setDefaultValue(0.39, DimIdx(2));


    _exprColor->setDefaultValue(0.7, DimIdx(0));
    _exprColor->setDefaultValue(0.78, DimIdx(1));
    _exprColor->setDefaultValue(0.39, DimIdx(2));

    _animationViewBackgroundColor->setDefaultValue(0.19, DimIdx(0));
    _animationViewBackgroundColor->setDefaultValue(0.19, DimIdx(1));
    _animationViewBackgroundColor->setDefaultValue(0.19, DimIdx(2));

    _animationViewGridColor->setDefaultValue(0.35, DimIdx(0));
    _animationViewGridColor->setDefaultValue(0.35, DimIdx(1));
    _animationViewGridColor->setDefaultValue(0.35, DimIdx(2));

    _animationViewScaleColor->setDefaultValue(0.714, DimIdx(0));
    _animationViewScaleColor->setDefaultValue(0.718, DimIdx(1));
    _animationViewScaleColor->setDefaultValue(0.714, DimIdx(2));

    _dopesheetRootSectionBackgroundColor->setDefaultValue(0.204, DimIdx(0));
    _dopesheetRootSectionBackgroundColor->setDefaultValue(0.204, DimIdx(1));
    _dopesheetRootSectionBackgroundColor->setDefaultValue(0.204, DimIdx(2));
    _dopesheetRootSectionBackgroundColor->setDefaultValue(0.2, DimIdx(3));

    _dopesheetKnobSectionBackgroundColor->setDefaultValue(0.443, DimIdx(0));
    _dopesheetKnobSectionBackgroundColor->setDefaultValue(0.443, DimIdx(1));
    _dopesheetKnobSectionBackgroundColor->setDefaultValue(0.443, DimIdx(2));
    _dopesheetKnobSectionBackgroundColor->setDefaultValue(0.2, DimIdx(3));

    _keywordColor->setDefaultValue(0.7, DimIdx(0));
    _keywordColor->setDefaultValue(0.7, DimIdx(1));
    _keywordColor->setDefaultValue(0., DimIdx(2));

    _operatorColor->setDefaultValue(0.78, DimIdx(0));
    _operatorColor->setDefaultValue(0.78, DimIdx(1));
    _operatorColor->setDefaultValue(0.78, DimIdx(2));

    _braceColor->setDefaultValue(0.85, DimIdx(0));
    _braceColor->setDefaultValue(0.85, DimIdx(1));
    _braceColor->setDefaultValue(0.85, DimIdx(2));

    _defClassColor->setDefaultValue(0.7, DimIdx(0));
    _defClassColor->setDefaultValue(0.7, DimIdx(1));
    _defClassColor->setDefaultValue(0., DimIdx(2));

    _stringsColor->setDefaultValue(0.8, DimIdx(0));
    _stringsColor->setDefaultValue(0.2, DimIdx(1));
    _stringsColor->setDefaultValue(0., DimIdx(2));

    _commentsColor->setDefaultValue(0.25, DimIdx(0));
    _commentsColor->setDefaultValue(0.6, DimIdx(1));
    _commentsColor->setDefaultValue(0.25, DimIdx(2));

    _selfColor->setDefaultValue(0.7, DimIdx(0));
    _selfColor->setDefaultValue(0.7, DimIdx(1));
    _selfColor->setDefaultValue(0., DimIdx(2));

    _numbersColor->setDefaultValue(0.25, DimIdx(0));
    _numbersColor->setDefaultValue(0.8, DimIdx(1));
    _numbersColor->setDefaultValue(0.9, DimIdx(2));

    _curLineColor->setDefaultValue(0.35, DimIdx(0));
    _curLineColor->setDefaultValue(0.35, DimIdx(1));
    _curLineColor->setDefaultValue(0.35, DimIdx(2));

    _sliderColor->setDefaultValue(0.33, DimIdx(0));
    _sliderColor->setDefaultValue(0.45, DimIdx(1));
    _sliderColor->setDefaultValue(0.44, DimIdx(2));


    _scriptEditorFontChoice->setDefaultValue(0);
    _scriptEditorFontSize->setDefaultValue(NATRON_FONT_SIZE_DEFAULT);

    _wwwServerPort->setDefaultValue(0);

    _publicInterface->endChanges();
} // setDefaultValues


void
Settings::saveAllSettings()
{
    const KnobsVec &knobs = getKnobs();
    KnobsVec k( knobs.size() );

    for (U32 i = 0; i < knobs.size(); ++i) {
        k[i] = knobs[i];
    }
    saveSettings(k, true);
}

void
Settings::restorePluginSettings()
{
    const PluginsMap& plugins = appPTR->getPluginsList();
    QSettings settings( QString::fromUtf8(NATRON_ORGANIZATION_NAME), QString::fromUtf8(NATRON_APPLICATION_NAME) );

    for (PluginsMap::const_iterator it = plugins.begin(); it != plugins.end(); ++it) {
        if ( it->first.empty() ) {
            continue;
        }
        assert(it->second.size() > 0);

        for (PluginVersionsOrdered::const_reverse_iterator itver = it->second.rbegin(); itver != it->second.rend(); ++itver) {
            PluginPtr plugin = *itver;
            assert(plugin);

            if ( plugin->getProperty<bool>(kNatronPluginPropIsInternalOnly) ) {
                continue;
            }


            {
                QString pluginIDKey = QString::fromUtf8(plugin->getPluginID().c_str()) + QString::fromUtf8("_") + QString::number( plugin->getMajorVersion() ) + QString::fromUtf8("_") + QString::number( plugin->getMinorVersion() );
                QString enabledKey = pluginIDKey + QString::fromUtf8("_enabled");
                if ( settings.contains(enabledKey) ) {
                    bool enabled = settings.value(enabledKey).toBool();
                    plugin->setEnabled(enabled);
                } else {
                    settings.setValue( enabledKey, plugin->isMultiThreadingEnabled() );
                }

                QString rsKey = pluginIDKey + QString::fromUtf8("_rs");
                if ( settings.contains(rsKey) ) {
                    bool renderScaleEnabled = settings.value(rsKey).toBool();
                    plugin->setRenderScaleEnabled(renderScaleEnabled);
                } else {
                    settings.setValue( rsKey, plugin->isRenderScaleEnabled() );
                }

                QString mtKey = pluginIDKey + QString::fromUtf8("_mt");
                if ( settings.contains(mtKey) ) {
                    bool multiThreadingEnabled = settings.value(mtKey).toBool();
                    plugin->setMultiThreadingEnabled(multiThreadingEnabled);
                } else {
                    settings.setValue( mtKey, plugin->isMultiThreadingEnabled() );
                }

                QString glKey = pluginIDKey + QString::fromUtf8("_gl");
                if (settings.contains(glKey)) {
                    bool openglEnabled = settings.value(glKey).toBool();
                    plugin->setOpenGLEnabled(openglEnabled);
                } else {
                    settings.setValue(glKey, plugin->isOpenGLEnabled());
                }

            }
        }
    }
} // Settings::restorePluginSettings

void
Settings::savePluginsSettings()
{
    const PluginsMap& plugins = appPTR->getPluginsList();
    QSettings settings( QString::fromUtf8(NATRON_ORGANIZATION_NAME), QString::fromUtf8(NATRON_APPLICATION_NAME) );

    for (PluginsMap::const_iterator it = plugins.begin(); it != plugins.end(); ++it) {
        assert(it->second.size() > 0);

        for (PluginVersionsOrdered::const_reverse_iterator itver = it->second.rbegin(); itver != it->second.rend(); ++itver) {
            PluginPtr plugin = *itver;
            assert(plugin);

            QString pluginID = QString::fromUtf8(plugin->getPluginID().c_str()) + QString::fromUtf8("_") + QString::number( plugin->getMajorVersion() ) + QString::fromUtf8("_") + QString::number( plugin->getMinorVersion() );
            QString enabledKey = pluginID + QString::fromUtf8("_enabled");
            settings.setValue( enabledKey, plugin->isEnabled() );

            QString rsKey = pluginID + QString::fromUtf8("_rs");
            settings.setValue( rsKey, plugin->isRenderScaleEnabled() );

            QString mtKey = pluginID + QString::fromUtf8("_mt");
            settings.setValue(mtKey, plugin->isMultiThreadingEnabled());

            QString glKey = pluginID + QString::fromUtf8("_gl");
            settings.setValue(glKey, plugin->isOpenGLEnabled());

        }
    }
}

void
Settings::saveSetting(const KnobIPtr& knob)
{
    KnobsVec knobs;

    knobs.push_back(knob);
    saveSettings(knobs, false /*savePluginSettings*/);
}

void
Settings::saveSettings(const KnobsVec& knobs,
                       bool pluginSettings)
{
    if (pluginSettings) {
        savePluginsSettings();
    }
    KnobsVec changedKnobs;
    QSettings settings( QString::fromUtf8(NATRON_ORGANIZATION_NAME), QString::fromUtf8(NATRON_APPLICATION_NAME) );

    settings.setValue(QString::fromUtf8(kQSettingsSoftwareMajorVersionSettingName), NATRON_VERSION_MAJOR);
    for (U32 i = 0; i < knobs.size(); ++i) {
        KnobStringBasePtr isString = toKnobStringBase(knobs[i]);
        KnobIntBasePtr isInt = toKnobIntBase(knobs[i]);
        KnobChoicePtr isChoice = toKnobChoice(knobs[i]);
        KnobDoubleBasePtr isDouble = toKnobDoubleBase(knobs[i]);
        KnobBoolBasePtr isBool = toKnobBoolBase(knobs[i]);

        const std::string& name = knobs[i]->getName();
        for (int j = 0; j < knobs[i]->getNDimensions(); ++j) {
            QString dimensionName;
            if (knobs[i]->getNDimensions() > 1) {
                dimensionName =  QString::fromUtf8( name.c_str() ) + QLatin1Char('.') + QString::fromUtf8( knobs[i]->getDimensionName(DimIdx(j)).c_str() );
            } else {
                dimensionName = QString::fromUtf8( name.c_str() );
            }
            try {
                if (isString) {
                    QString old = settings.value(dimensionName).toString();
                    QString newValue = QString::fromUtf8( isString->getValue(DimIdx(j)).c_str() );
                    if (old != newValue) {
                        changedKnobs.push_back(knobs[i]);
                    }
                    settings.setValue( dimensionName, QVariant(newValue) );
                } else if (isInt) {
                    if (isChoice) {
                        ///For choices,serialize the choice name instead
                        int newIndex = isChoice->getValue(DimIdx(j));
                        const std::vector<std::string> entries = isChoice->getEntries();
                        if ( newIndex < (int)entries.size() ) {
                            QString oldValue = settings.value(dimensionName).toString();
                            QString newValue = QString::fromUtf8( entries[newIndex].c_str() );
                            if (oldValue != newValue) {
                                changedKnobs.push_back(knobs[i]);
                            }
                            settings.setValue( dimensionName, QVariant(newValue) );
                        }
                    } else {
                        int newValue = isInt->getValue(DimIdx(j));
                        int oldValue = settings.value( dimensionName, QVariant(INT_MIN) ).toInt();
                        if (newValue != oldValue) {
                            changedKnobs.push_back(knobs[i]);
                        }
                        settings.setValue( dimensionName, QVariant(newValue) );
                    }
                } else if (isDouble) {
                    double newValue = isDouble->getValue(DimIdx(j));
                    double oldValue = settings.value( dimensionName, QVariant(INT_MIN) ).toDouble();
                    if (newValue != oldValue) {
                        changedKnobs.push_back(knobs[i]);
                    }
                    settings.setValue( dimensionName, QVariant(newValue) );
                } else if (isBool) {
                    bool newValue = isBool->getValue(DimIdx(j));
                    bool oldValue = settings.value(dimensionName).toBool();
                    if (newValue != oldValue) {
                        changedKnobs.push_back(knobs[i]);
                    }
                    settings.setValue( dimensionName, QVariant(newValue) );
                } else {
                    assert(false);
                }
            } catch (std::logic_error) {
                // ignore
            }
        } // for (int j = 0; j < knobs[i]->getNDimensions(); ++j) {
    } // for (U32 i = 0; i < knobs.size(); ++i) {

} // saveSettings

void
Settings::restoreSettings(const KnobsVec& knobs)
{
    QSettings settings( QString::fromUtf8(NATRON_ORGANIZATION_NAME), QString::fromUtf8(NATRON_APPLICATION_NAME) );

    for (U32 i = 0; i < knobs.size(); ++i) {
        KnobStringBasePtr isString = toKnobStringBase(knobs[i]);
        KnobIntBasePtr isInt = toKnobIntBase(knobs[i]);
        KnobChoicePtr isChoice = toKnobChoice(knobs[i]);
        KnobDoubleBasePtr isDouble = toKnobDoubleBase(knobs[i]);
        KnobBoolBasePtr isBool = toKnobBoolBase(knobs[i]);

        const std::string& name = knobs[i]->getName();

        // Prevent onKnobValuechanged from being called
        knobs[i]->blockValueChanges();
        for (int j = 0; j < knobs[i]->getNDimensions(); ++j) {
            std::string dimensionName = knobs[i]->getNDimensions() > 1 ? name + '.' + knobs[i]->getDimensionName(DimIdx(j)) : name;
            QString qDimName = QString::fromUtf8( dimensionName.c_str() );

            if ( settings.contains(qDimName) ) {
                if (isString) {
                    isString->setValue(settings.value(qDimName).toString().toStdString(), ViewSetSpec::all(), DimIdx(j));
                } else if (isInt) {
                    if (isChoice) {
                        ///For choices,serialize the choice name instead
                        std::string value = settings.value(qDimName).toString().toStdString();
                        const std::vector<std::string> entries = isChoice->getEntries();
                        int found = -1;

                        for (U32 k = 0; k < entries.size(); ++k) {
                            if (entries[k] == value) {
                                found = (int)k;
                                break;
                            }
                        }

                        if (found >= 0) {
                            isChoice->setValue(found, ViewSetSpec::all(), DimIdx(j));
                        }
                    } else {
                        isInt->setValue(settings.value(qDimName).toInt(), ViewSetSpec::all(), DimIdx(j));
                    }
                } else if (isDouble) {
                    isDouble->setValue(settings.value(qDimName).toDouble(), ViewSetSpec::all(), DimIdx(j));
                } else if (isBool) {
                    isBool->setValue(settings.value(qDimName).toBool(), ViewSetSpec::all(), DimIdx(j));
                } else {
                    assert(false);
                }
            }
        }
        knobs[i]->unblockValueChanges();
    }

    _imp->_settingsExisted = false;
    try {
        _imp->_settingsExisted = _imp->_natronSettingsExist->getValue();

        if (!_imp->_settingsExisted) {
            _imp->_natronSettingsExist->setValue(true);
            saveSetting( _imp->_natronSettingsExist );
        }

        int appearanceVersion = _imp->_defaultAppearanceVersion->getValue();
        if ( _imp->_settingsExisted && (appearanceVersion < NATRON_DEFAULT_APPEARANCE_VERSION) ) {
            _imp->_defaultAppearanceOutdated = true;
            _imp->_defaultAppearanceVersion->setValue(NATRON_DEFAULT_APPEARANCE_VERSION);
            saveSetting(_imp->_defaultAppearanceVersion );
        }

    } catch (std::logic_error) {
        // ignore
    }


} // restoreSettings

void
Settings::restoreAllSettings()
{
    _imp->_restoringSettings = true;

    const KnobsVec& knobs = getKnobs();
    restoreSettings(knobs);

    if (!_imp->_ocioRestored) {
        ///Load even though there's no settings!
        _imp->tryLoadOpenColorIOConfig();
    }

    // Restore opengl renderer
    {
        std::vector<std::string> availableRenderers = _imp->_availableOpenGLRenderers->getEntries();
        QString missingGLError;
        bool hasGL = appPTR->hasOpenGLForRequirements(eOpenGLRequirementsTypeRendering, &missingGLError);

        if ( availableRenderers.empty() || !hasGL) {
            if (missingGLError.isEmpty()) {
                _imp->_openglRendererString->setValue( tr("OpenGL rendering disabled: No device meeting %1 requirements could be found.").arg( QString::fromUtf8(NATRON_APPLICATION_NAME) ).toStdString() );
            } else {
                _imp->_openglRendererString->setValue(missingGLError.toStdString());
            }
        }
        int curIndex = _imp->_availableOpenGLRenderers->getValue();
        if ( (curIndex >= 0) && ( curIndex < (int)availableRenderers.size() ) ) {
            const std::list<OpenGLRendererInfo>& renderers = appPTR->getOpenGLRenderers();
            int i = 0;
            for (std::list<OpenGLRendererInfo>::const_iterator it = renderers.begin(); it != renderers.end(); ++it, ++i) {
                if (i == curIndex) {
                    CachePtr cache = appPTR->getCache();
                    if (cache) {
                        cache->setMaximumCacheSize(eStorageModeGLTex, it->maxMemBytes);
                    }
                    QString maxMemoryString = it->maxMemBytes == 0 ? tr("Unknown") : printAsRAM(it->maxMemBytes);
                    QString curRenderer = (QString::fromUtf8("<p><h2>") +
                                           tr("OpenGL Renderer Infos:") +
                                           QString::fromUtf8("</h2></p><p><b>") +
                                           tr("Vendor:") +
                                           QString::fromUtf8("</b> %1</p><p><b>").arg( QString::fromUtf8( it->vendorName.c_str() ) ) +
                                           tr("Renderer:") +
                                           QString::fromUtf8("</b> %1</p><p><b>").arg( QString::fromUtf8( it->rendererName.c_str() ) ) +
                                           tr("OpenGL Version:") +
                                           QString::fromUtf8("</b> %1</p><p><b>").arg( QString::fromUtf8( it->glVersionString.c_str() ) ) +
                                           tr("GLSL Version:") +
                                           QString::fromUtf8("</b> %1</p><p><b>").arg( QString::fromUtf8( it->glslVersionString.c_str() ) ) +
                                           tr("Max. Memory:") +
                                           QString::fromUtf8("</b> %1</p><p><b>").arg(maxMemoryString) +
                                           tr("Max. Texture Size (px):") +
                                           QString::fromUtf8("</b> %5</p<").arg(it->maxTextureSize));
                    _imp->_openglRendererString->setValue( curRenderer.toStdString() );
                    break;
                }
            }
        }
    }

    if (!appPTR->isTextureFloatSupported()) {
        if (_imp->_texturesMode) {
            _imp->_texturesMode->setSecret(true);
        }
    }


    _imp->_restoringSettings = false;
} // restoreSettings

bool
SettingsPrivate::tryLoadOpenColorIOConfig()
{
    QString configFile;


    if ( _customOcioConfigFile->isEnabled() ) {
        ///try to load from the file
        std::string file;
        try {
            file = _customOcioConfigFile->getValue();
        } catch (...) {
            // ignore exceptions
        }

        if ( file.empty() ) {
            return false;
        }
        if ( !QFile::exists( QString::fromUtf8( file.c_str() ) ) ) {
            Dialogs::errorDialog( "OpenColorIO", tr("%1: No such file.").arg( QString::fromUtf8( file.c_str() ) ).toStdString() );

            return false;
        }
        configFile = QString::fromUtf8( file.c_str() );
    } else {
        try {
            ///try to load from the combobox
            QString activeEntryText  = QString::fromUtf8( _ocioConfigKnob->getActiveEntryText().c_str() );
            QString configFileName = QString( activeEntryText + QString::fromUtf8(".ocio") );
            QStringList defaultConfigsPaths = getDefaultOcioConfigPaths();
            Q_FOREACH(const QString &defaultConfigsDirStr, defaultConfigsPaths) {
                QDir defaultConfigsDir(defaultConfigsDirStr);

                if ( !defaultConfigsDir.exists() ) {
                    qDebug() << "Attempt to read an OpenColorIO configuration but the configuration directory"
                             << defaultConfigsDirStr << "does not exist.";
                    continue;
                }
                ///try to open the .ocio config file first in the defaultConfigsDir
                ///if we can't find it, try to look in a subdirectory with the name of the config for the file config.ocio
                if ( !defaultConfigsDir.exists(configFileName) ) {
                    QDir subDir(defaultConfigsDirStr + QDir::separator() + activeEntryText);
                    if ( !subDir.exists() ) {
                        Dialogs::errorDialog( "OpenColorIO", tr("%1: No such file or directory.").arg( subDir.absoluteFilePath( QString::fromUtf8("config.ocio") ) ).toStdString() );

                        return false;
                    }
                    if ( !subDir.exists( QString::fromUtf8("config.ocio") ) ) {
                        Dialogs::errorDialog( "OpenColorIO", tr("%1: No such file or directory.").arg( subDir.absoluteFilePath( QString::fromUtf8("config.ocio") ) ).toStdString() );

                        return false;
                    }
                    configFile = subDir.absoluteFilePath( QString::fromUtf8("config.ocio") );
                } else {
                    configFile = defaultConfigsDir.absoluteFilePath(configFileName);
                }
            }
        } catch (...) {
            // ignore exceptions
        }

        if ( configFile.isEmpty() ) {
            return false;
        }
    }
    _ocioRestored = true;
#ifdef DEBUG
    qDebug() << "setting OCIO=" << configFile;
#endif
    std::string stdConfigFile = configFile.toStdString();
#if 0 //def __NATRON_WIN32__
    _wputenv_s(L"OCIO", StrUtils::utf8_to_utf16(stdConfigFile).c_str());
#else
    qputenv( NATRON_OCIO_ENV_VAR_NAME, stdConfigFile.c_str() );
#endif

    std::string configPath = SequenceParsing::removePath(stdConfigFile);
    if ( !configPath.empty() && (configPath[configPath.size() - 1] == '/') ) {
        configPath.erase(configPath.size() - 1, 1);
    }
    appPTR->onOCIOConfigPathChanged(configPath);

    return true;
} // tryLoadOpenColorIOConfig

inline
void
crash_application()
{
    std::cerr << "CRASHING APPLICATION NOW UPON USER REQUEST!" << std::endl;
    volatile int* a = (int*)(NULL);

    // coverity[var_deref_op]
    *a = 1;
}

bool
Settings::onKnobValueChanged(const KnobIPtr& k,
                             ValueChangedReasonEnum reason,
                             TimeValue /*time*/,
                             ViewSetSpec /*view*/)
{

    Q_EMIT settingChanged(k, reason);
    bool ret = true;

    if ( k == _imp->_maxRAMCacheSizeMb ) {
        std::size_t maxRamBytes = (std::size_t)_imp->_maxRAMCacheSizeMb->getValue() * 1024 * 1024;

        CachePtr cache = appPTR->getCache();
        if (cache) {
            cache->setMaximumCacheSize(eStorageModeRAM, maxRamBytes);
        }

    } else if ( k == _imp->_maxDiskCacheSizeGb ) {

        std::size_t maxDiskBytes = (std::size_t)_imp->_maxDiskCacheSizeGb->getValue() * 1024 * 1024 * 1024;
        CachePtr cache = appPTR->getCache();
        if (cache) {
            cache->setMaximumCacheSize(eStorageModeDisk, maxDiskBytes);
        }

    } else if ( k == _imp->_diskCachePath ) {

        CachePtr cache = appPTR->getCache();
        if (cache) {
            cache->setDirectoryContainingCachePath(_imp->_diskCachePath->getValue());
        }
    } else if ( k == _imp->_wipeDiskCache ) {
        CachePtr cache = appPTR->getCache();
        if (cache) {
            cache->clearAndRecreateCacheDirectory();
        }
    } else if ( k == _imp->_numberOfThreads ) {
        int nbThreads = _imp->_numberOfThreads->getValue();
#ifdef DEBUG
        if (nbThreads == -1) {
            nbThreads = 1;
        }
#endif
        assert(nbThreads >= 0);
        if (nbThreads == 0) {
            int idealCount = appPTR->getHardwareIdealThreadCount();
            assert(idealCount > 0);
            idealCount = std::max(idealCount, 1);
            QThreadPool::globalInstance()->setMaxThreadCount(idealCount);
        } else {
            QThreadPool::globalInstance()->setMaxThreadCount(nbThreads);
        }

    } else if ( k == _imp->_ocioConfigKnob ) {
        if (_imp->_ocioConfigKnob->getActiveEntryText() == NATRON_CUSTOM_OCIO_CONFIG_NAME) {
            _imp->_customOcioConfigFile->setEnabled(true);
        } else {
            _imp->_customOcioConfigFile->setEnabled(false);
        }
        _imp->tryLoadOpenColorIOConfig();
    } else if ( k == _imp->_customOcioConfigFile ) {
        if ( _imp->_customOcioConfigFile->isEnabled() ) {
            _imp->tryLoadOpenColorIOConfig();
        }
    } else if ( k == _imp->_maxUndoRedoNodeGraph ) {
        appPTR->setUndoRedoStackLimit( _imp->_maxUndoRedoNodeGraph->getValue() );
    } else if ( k == _imp->_maxPanelsOpened ) {
        appPTR->onMaxPanelsOpenedChanged( _imp->_maxPanelsOpened->getValue() );
    } else if ( k == _imp->_queueRenders ) {
        appPTR->onQueueRendersChanged( _imp->_queueRenders->getValue() );
    } else if ( ( k == _imp->_checkerboardTileSize ) || ( k == _imp->_checkerboardColor1 ) || ( k == _imp->_checkerboardColor2 ) ) {
        appPTR->onCheckerboardSettingsChanged();
    } else if ( k == _imp->_cacheTileSizePo2) {
        CachePtr cache = appPTR->getCache();
        if (cache) {
            cache->clear();
            cache->set8bitTileSizePo2(_imp->_cacheTileSizePo2->getValue());
        }
    } else if ( k == _imp->_texturesMode &&  !_imp->_restoringSettings) {
        appPTR->clearAllCaches();
    } else if ( ( k == _imp->_hideOptionalInputsAutomatically ) && !_imp->_restoringSettings && (reason == eValueChangedReasonUserEdited) ) {
        appPTR->toggleAutoHideGraphInputs();
    } else if ( k == _imp->_autoProxyWhenScrubbingTimeline ) {
        _imp->_autoProxyLevel->setSecret( !_imp->_autoProxyWhenScrubbingTimeline->getValue() );
    } else if ( !_imp->_restoringSettings &&
               ( ( k == _imp->_sunkenColor ) ||
                ( k == _imp->_baseColor ) ||
                ( k == _imp->_raisedColor ) ||
                ( k == _imp->_selectionColor ) ||
                ( k == _imp->_textColor ) ||
                ( k == _imp->_altTextColor ) ||
                ( k == _imp->_timelinePlayheadColor ) ||
                ( k == _imp->_timelineBoundsColor ) ||
                ( k == _imp->_timelineBGColor ) ||
                ( k == _imp->_interpolatedColor ) ||
                ( k == _imp->_keyframeColor ) ||
                ( k == _imp->_trackerKeyframeColor ) ||
                ( k == _imp->_cachedFrameColor ) ||
                ( k == _imp->_diskCachedFrameColor ) ||
                ( k == _imp->_animationViewBackgroundColor ) ||
                ( k == _imp->_animationViewGridColor ) ||
                ( k == _imp->_animationViewScaleColor ) ||
                ( k == _imp->_dopesheetRootSectionBackgroundColor ) ||
                ( k == _imp->_dopesheetKnobSectionBackgroundColor ) ||
                ( k == _imp->_keywordColor ) ||
                ( k == _imp->_operatorColor ) ||
                ( k == _imp->_curLineColor ) ||
                ( k == _imp->_braceColor ) ||
                ( k == _imp->_defClassColor ) ||
                ( k == _imp->_stringsColor ) ||
                ( k == _imp->_commentsColor ) ||
                ( k == _imp->_selfColor ) ||
                ( k == _imp->_sliderColor ) ||
                ( k == _imp->_numbersColor ) ||
                ( k == _imp->_qssFile) ) ) {
                   if (_imp->_restoringDefaults) {
                       ++_imp->_nRedrawStyleSheetRequests;
                   } else {
                       appPTR->reloadStylesheets();
                   }
               } else if ( k == _imp->_hostName ) {
                   std::string hostName = _imp->_hostName->getActiveEntryText();
                   bool isCustom = hostName == NATRON_CUSTOM_HOST_NAME_ENTRY;
                   _imp->_customHostName->setSecret(!isCustom);
               } else if ( ( k == _imp->_testCrashReportButton ) && (reason == eValueChangedReasonUserEdited) ) {
                   StandardButtonEnum reply = Dialogs::questionDialog( tr("Crash Test").toStdString(),
                                                                      tr("You are about to make %1 crash to test the reporting system.\n"
                                                                         "Do you really want to crash?").arg( QString::fromUtf8(NATRON_APPLICATION_NAME) ).toStdString(), false,
                                                                      StandardButtons(eStandardButtonYes | eStandardButtonNo) );
                   if (reply == eStandardButtonYes) {
                       crash_application();
                   }
               } else if ( ( k == _imp->_scriptEditorFontChoice ) || ( k == _imp->_scriptEditorFontSize ) ) {
                   appPTR->reloadScriptEditorFonts();
               } else if ( k == _imp->_enableOpenGL ) {
                   appPTR->refreshOpenGLRenderingFlagOnAllInstances();
                   if (!_imp->_restoringSettings) {
                       appPTR->clearPluginsLoadedCache();
                   }
               } else {
                   ret = false;
               }

    return ret;
} // onKnobValueChanged

////////////////////////////////////////////////////////
// "Viewers" pane

ImageBitDepthEnum
Settings::getViewersBitDepth() const
{
    if (!appPTR->isTextureFloatSupported()) {
        return eImageBitDepthByte;
    }
    int v = _imp->_texturesMode->getValue();

    if (v == 0) {
        return eImageBitDepthByte;
    } else if (v == 1) {
        return eImageBitDepthFloat;
    } else {
        return eImageBitDepthByte;
    }
}

int
Settings::getCache8BitTilesPo2() const
{
    return _imp->_cacheTileSizePo2->getValue();
}

int
Settings::getCheckerboardTileSize() const
{
    return _imp->_checkerboardTileSize->getValue();
}

void
Settings::getCheckerboardColor1(double* r,
                                double* g,
                                double* b,
                                double* a) const
{
    *r = _imp->_checkerboardColor1->getValue(DimIdx(0));
    *g = _imp->_checkerboardColor1->getValue(DimIdx(1));
    *b = _imp->_checkerboardColor1->getValue(DimIdx(2));
    *a = _imp->_checkerboardColor1->getValue(DimIdx(3));
}

void
Settings::getCheckerboardColor2(double* r,
                                double* g,
                                double* b,
                                double* a) const
{
    *r = _imp->_checkerboardColor2->getValue(DimIdx(0));
    *g = _imp->_checkerboardColor2->getValue(DimIdx(1));
    *b = _imp->_checkerboardColor2->getValue(DimIdx(2));
    *a = _imp->_checkerboardColor2->getValue(DimIdx(3));
}

bool
Settings::isAutoWipeEnabled() const
{
    return _imp->_autoWipe->getValue();
}

bool
Settings::isAutoProxyEnabled() const
{
    return _imp->_autoProxyWhenScrubbingTimeline->getValue();
}

unsigned int
Settings::getAutoProxyMipMapLevel() const
{
    return (unsigned int)_imp->_autoProxyLevel->getValue() + 1;
}

int
Settings::getMaxOpenedNodesViewerContext() const
{
    return _imp->_maximumNodeViewerUIOpened->getValue();
}

bool
Settings::isViewerKeysEnabled() const
{
    return _imp->_viewerKeys->getValue();
}

///////////////////////////////////////////////////////
// "Caching" pane

bool
Settings::isAggressiveCachingEnabled() const
{
    return _imp->_aggressiveCaching->getValue();
}

std::size_t
Settings::getMaximumDiskCacheSize() const
{
    return _imp->_maxDiskCacheSizeGb->getValue() * 1024 * 1024 * 1024;
}

std::size_t
Settings::getMaximumRAMCacheSize() const
{
    return _imp->_maxRAMCacheSizeMb->getValue() * 1024 * 1024;
}

bool
Settings::getColorPickerLinear() const
{
    return _imp->_linearPickers->getValue();
}

int
Settings::getNumberOfThreads() const
{
    return _imp->_numberOfThreads->getValue();
}

void
Settings::setNumberOfThreads(int threadsNb)
{
    _imp->_numberOfThreads->setValue(threadsNb);
}

bool
Settings::isAutoPreviewOnForNewProjects() const
{
    return _imp->_autoPreviewEnabledForNewProjects->getValue();
}

int
Settings::getDocumentationSource() const
{
    return _imp->_documentationSource->getValue();
}

int
Settings::getServerPort() const
{
    return _imp->_wwwServerPort->getValue();
}

void
Settings::setServerPort(int port) const
{
    _imp->_wwwServerPort->setValue(port);
}

bool
Settings::isAutoScrollEnabled() const
{
    return _imp->_autoScroll->getValue();
}

QString
Settings::makeHTMLDocumentation(bool genHTML) const
{
    QString ret;
    QString markdown;
    QTextStream ts(&ret);
    QTextStream ms(&markdown);

    ms << tr("Preferences") << "\n==========\n\n";

    const KnobsVec& knobs = getKnobs_mt_safe();
    for (KnobsVec::const_iterator it = knobs.begin(); it != knobs.end(); ++it) {
        if ( (*it)->getIsSecret() ) {
            continue;
        }
        //QString knobScriptName = QString::fromUtf8( (*it)->getName().c_str() );
        QString knobLabel = QString::fromUtf8( (*it)->getLabel().c_str() );
        QString knobHint = QString::fromUtf8( (*it)->getHintToolTip().c_str() );
        KnobPagePtr isPage = toKnobPage(*it);
        KnobSeparatorPtr isSep = toKnobSeparator(*it);
        if (isPage) {
            if (isPage->getParentKnob()) {
                ms << "### " << knobLabel << "\n\n";
            } else {
                ms << knobLabel << "\n----------\n\n";
            }
        } else if (isSep) {
            ms << "**" << knobLabel << "**\n\n";
        } else if ( !knobLabel.isEmpty() && !knobHint.isEmpty() ) {
            if ( ( knobLabel != QString::fromUtf8("Enabled") ) && ( knobLabel != QString::fromUtf8("Zoom support") ) ) {
                ms << "**" << knobLabel << "**\n\n";
                ms << knobHint << "\n\n";
            }
        }
    }

    if (genHTML) {
        ts << "<!DOCTYPE HTML PUBLIC \"-//W3C//DTD HTML 4.01 Transitional//EN\" \"http://www.w3.org/TR/html4/loose.dtd\">\n";
        ts << "<html>\n<head>\n";
        ts << "<title>" << tr("Natron Preferences") << "</title>\n";
        ts << "<link rel=\"stylesheet\" href=\"_static/default.css\" type=\"text/css\" />\n<link rel=\"stylesheet\" href=\"_static/style.css\" type=\"text/css\" />\n<script type=\"text/javascript\" src=\"_static/jquery.js\"></script>\n<script type=\"text/javascript\" src=\"_static/dropdown.js\"></script>\n";
        ts << "</head>\n<body>\n";
        ts << "<div class=\"related\">\n<h3>" << tr("Navigation") << "</h3>\n<ul>\n";
        ts << "<li><a href=\"/index.html\">" << tr("%1 %2 documentation").arg( QString::fromUtf8(NATRON_APPLICATION_NAME) ).arg( QString::fromUtf8(NATRON_VERSION_STRING) ) << "</a> &raquo;</li>\n";
        ts << "<li><a href=\"/_group.html\">";
        ts << tr("Reference Guide");
        ts << "</a> &raquo;</li>";
        ts << "</ul>\n</div>\n";
        ts << "<div class=\"document\">\n<div class=\"documentwrapper\">\n<div class=\"body\">\n";
        ts << "<div class=\"section\">\n";
        QString html = Markdown::convert2html(markdown);
        ts << Markdown::fixSettingsHTML(html);
        ts << "</div>\n</div>\n</div>\n<div class=\"clearer\"></div>\n</div>\n<div class=\"footer\"></div>\n</body>\n</html>\n";
    } else {
        ts << markdown;
    }

    return ret;
} // Settings::makeHTMLDocumentation

void
Settings::populateSystemFonts(const QSettings& settings,
                              const std::vector<std::string>& fonts)
{
    _imp->_systemFontChoice->populateChoices(fonts);
    _imp->_scriptEditorFontChoice->populateChoices(fonts);
    for (U32 i = 0; i < fonts.size(); ++i) {
        if (fonts[i] == NATRON_FONT) {
            _imp->_systemFontChoice->setDefaultValue(i);
        }
        if (fonts[i] == NATRON_SCRIPT_FONT) {
            _imp->_scriptEditorFontChoice->setDefaultValue(i);
        }
    }
    ///Now restore properly the system font choice
    {
        QString name = QString::fromUtf8( _imp->_systemFontChoice->getName().c_str() );
        if ( settings.contains(name) ) {
            std::string value = settings.value(name).toString().toStdString();
            for (U32 i = 0; i < fonts.size(); ++i) {
                if (fonts[i] == value) {
                    _imp->_systemFontChoice->setValue(i);
                    break;
                }
            }
        }
    }
    {
        QString name = QString::fromUtf8( _imp->_scriptEditorFontChoice->getName().c_str() );
        if ( settings.contains(name) ) {
            std::string value = settings.value(name).toString().toStdString();
            for (U32 i = 0; i < fonts.size(); ++i) {
                if (fonts[i] == value) {
                    _imp->_scriptEditorFontChoice->setValue(i);
                    break;
                }
            }
        }
    }
}

void
Settings::getOpenFXPluginsSearchPaths(std::list<std::string>* paths) const
{
    assert(paths);
    try {
        _imp->_extraPluginPaths->getPaths(paths);
    } catch (std::logic_error) {
        paths->clear();
    }
}

void
Settings::restoreDefault()
{
    QSettings settings( QString::fromUtf8(NATRON_ORGANIZATION_NAME), QString::fromUtf8(NATRON_APPLICATION_NAME) );

    if ( !QFile::remove( settings.fileName() ) ) {
        qDebug() << "Failed to remove settings ( " << settings.fileName() << " ).";
    }

    _imp->_nRedrawStyleSheetRequests = 0;
    _imp->_restoringDefaults = true;

    beginChanges();
    const KnobsVec & knobs = getKnobs();
    for (U32 i = 0; i < knobs.size(); ++i) {
        knobs[i]->resetToDefaultValue(DimSpec::all(), ViewSetSpec::all());
    }
    endChanges();

    if (_imp->_nRedrawStyleSheetRequests > 0) {
        appPTR->reloadStylesheets();
        _imp->_nRedrawStyleSheetRequests = 0;
    }
    _imp->_restoringDefaults = false;
}

bool
Settings::isRenderInSeparatedProcessEnabled() const
{
    return _imp->_renderInSeparateProcess->getValue();
}

int
Settings::getMaximumUndoRedoNodeGraph() const
{
    return _imp->_maxUndoRedoNodeGraph->getValue();
}

int
Settings::getAutoSaveDelayMS() const
{
    return _imp->_autoSaveDelay->getValue() * 1000;
}

bool
Settings::isAutoSaveEnabledForUnsavedProjects() const
{
    return _imp->_autoSaveUnSavedProjects->getValue();
}

bool
Settings::isSnapToNodeEnabled() const
{
    return _imp->_snapNodesToConnections->getValue();
}

bool
Settings::isCheckForUpdatesEnabled() const
{
    return _imp->_checkForUpdates->getValue();
}

void
Settings::setCheckUpdatesEnabled(bool enabled)
{
    _imp->_checkForUpdates->setValue(enabled);
    saveSetting( _imp->_checkForUpdates );
}

bool
Settings::isCrashReportingEnabled() const
{
    return _imp->_enableCrashReports->getValue();
}

int
Settings::getMaxPanelsOpened() const
{
    return _imp->_maxPanelsOpened->getValue();
}

void
Settings::setMaxPanelsOpened(int maxPanels)
{
    _imp->_maxPanelsOpened->setValue(maxPanels);
    saveSetting( _imp->_maxPanelsOpened );
}

bool
Settings::loadBundledPlugins() const
{
    return _imp->_loadBundledPlugins->getValue();
}

bool
Settings::preferBundledPlugins() const
{
    return _imp->_preferBundledPlugins->getValue();
}

void
Settings::getDefaultNodeColor(float *r,
                              float *g,
                              float *b) const
{
    *r = _imp->_defaultNodeColor->getValue(DimIdx(0));
    *g = _imp->_defaultNodeColor->getValue(DimIdx(1));
    *b = _imp->_defaultNodeColor->getValue(DimIdx(2));
}

void
Settings::getDefaultBackdropColor(float *r,
                                  float *g,
                                  float *b) const
{
    *r = _imp->_defaultBackdropColor->getValue(DimIdx(0));
    *g = _imp->_defaultBackdropColor->getValue(DimIdx(1));
    *b = _imp->_defaultBackdropColor->getValue(DimIdx(2));
}

void
Settings::getGeneratorColor(float *r,
                            float *g,
                            float *b) const
{
    *r = _imp->_defaultGeneratorColor->getValue(DimIdx(0));
    *g = _imp->_defaultGeneratorColor->getValue(DimIdx(1));
    *b = _imp->_defaultGeneratorColor->getValue(DimIdx(2));
}

void
Settings::getReaderColor(float *r,
                         float *g,
                         float *b) const
{
    *r = _imp->_defaultReaderColor->getValue(DimIdx(0));
    *g = _imp->_defaultReaderColor->getValue(DimIdx(1));
    *b = _imp->_defaultReaderColor->getValue(DimIdx(2));
}

void
Settings::getWriterColor(float *r,
                         float *g,
                         float *b) const
{
    *r = _imp->_defaultWriterColor->getValue(DimIdx(0));
    *g = _imp->_defaultWriterColor->getValue(DimIdx(1));
    *b = _imp->_defaultWriterColor->getValue(DimIdx(2));
}

void
Settings::getColorGroupColor(float *r,
                             float *g,
                             float *b) const
{
    *r = _imp->_defaultColorGroupColor->getValue(DimIdx(0));
    *g = _imp->_defaultColorGroupColor->getValue(DimIdx(1));
    *b = _imp->_defaultColorGroupColor->getValue(DimIdx(2));
}

void
Settings::getFilterGroupColor(float *r,
                              float *g,
                              float *b) const
{
    *r = _imp->_defaultFilterGroupColor->getValue(DimIdx(0));
    *g = _imp->_defaultFilterGroupColor->getValue(DimIdx(1));
    *b = _imp->_defaultFilterGroupColor->getValue(DimIdx(2));
}

void
Settings::getTransformGroupColor(float *r,
                                 float *g,
                                 float *b) const
{
    *r = _imp->_defaultTransformGroupColor->getValue(DimIdx(0));
    *g = _imp->_defaultTransformGroupColor->getValue(DimIdx(1));
    *b = _imp->_defaultTransformGroupColor->getValue(DimIdx(2));
}

void
Settings::getTimeGroupColor(float *r,
                            float *g,
                            float *b) const
{
    *r = _imp->_defaultTimeGroupColor->getValue(DimIdx(0));
    *g = _imp->_defaultTimeGroupColor->getValue(DimIdx(1));
    *b = _imp->_defaultTimeGroupColor->getValue(DimIdx(2));
}

void
Settings::getDrawGroupColor(float *r,
                            float *g,
                            float *b) const
{
    *r = _imp->_defaultDrawGroupColor->getValue(DimIdx(0));
    *g = _imp->_defaultDrawGroupColor->getValue(DimIdx(1));
    *b = _imp->_defaultDrawGroupColor->getValue(DimIdx(2));
}

void
Settings::getKeyerGroupColor(float *r,
                             float *g,
                             float *b) const
{
    *r = _imp->_defaultKeyerGroupColor->getValue(DimIdx(0));
    *g = _imp->_defaultKeyerGroupColor->getValue(DimIdx(1));
    *b = _imp->_defaultKeyerGroupColor->getValue(DimIdx(2));
}

void
Settings::getChannelGroupColor(float *r,
                               float *g,
                               float *b) const
{
    *r = _imp->_defaultChannelGroupColor->getValue(DimIdx(0));
    *g = _imp->_defaultChannelGroupColor->getValue(DimIdx(1));
    *b = _imp->_defaultChannelGroupColor->getValue(DimIdx(2));
}

void
Settings::getMergeGroupColor(float *r,
                             float *g,
                             float *b) const
{
    *r = _imp->_defaultMergeGroupColor->getValue(DimIdx(0));
    *g = _imp->_defaultMergeGroupColor->getValue(DimIdx(1));
    *b = _imp->_defaultMergeGroupColor->getValue(DimIdx(2));
}

void
Settings::getViewsGroupColor(float *r,
                             float *g,
                             float *b) const
{
    *r = _imp->_defaultViewsGroupColor->getValue(DimIdx(0));
    *g = _imp->_defaultViewsGroupColor->getValue(DimIdx(1));
    *b = _imp->_defaultViewsGroupColor->getValue(DimIdx(2));
}

void
Settings::getDeepGroupColor(float *r,
                            float *g,
                            float *b) const
{
    *r = _imp->_defaultDeepGroupColor->getValue(DimIdx(0));
    *g = _imp->_defaultDeepGroupColor->getValue(DimIdx(1));
    *b = _imp->_defaultDeepGroupColor->getValue(DimIdx(2));
}

int
Settings::getDisconnectedArrowLength() const
{
    return _imp->_disconnectedArrowLength->getValue();
}

std::string
Settings::getHostName() const
{
    int entry_i =  _imp->_hostName->getValue();
    std::vector<std::string> entries = _imp->_hostName->getEntries();

    if ( (entry_i >= 0) && ( entry_i < (int)entries.size() ) && (entries[entry_i] == NATRON_CUSTOM_HOST_NAME_ENTRY) ) {
        return _imp->_customHostName->getValue();
    } else {
        if ( (entry_i >= 0) && ( entry_i < (int)_imp->_knownHostNames.size() ) ) {
            return _imp->_knownHostNames[entry_i];
        }

        return std::string();
    }
}

const std::string&
Settings::getKnownHostName(KnownHostNameEnum e) const
{
    return _imp->_knownHostNames[(int)e];
}

bool
Settings::getRenderOnEditingFinishedOnly() const
{
    return _imp->_renderOnEditingFinished->getValue();
}

void
Settings::setRenderOnEditingFinishedOnly(bool render)
{
    _imp->_renderOnEditingFinished->setValue(render);
}

bool
Settings::getIconsBlackAndWhite() const
{
    return _imp->_useBWIcons->getValue();
}

std::string
Settings::getDefaultLayoutFile() const
{
    return _imp->_defaultLayoutFile->getValue();
}

bool
Settings::getLoadProjectWorkspce() const
{
    return _imp->_loadProjectsWorkspace->getValue();
}

bool
Settings::useCursorPositionIncrements() const
{
    return _imp->_useCursorPositionIncrements->getValue();
}

bool
Settings::isAutoProjectFormatEnabled() const
{
    return _imp->_firstReadSetProjectFormat->getValue();
}

bool
Settings::isAutoFixRelativeFilePathEnabled() const
{
    return _imp->_fixPathsOnProjectPathChanged->getValue();
}

bool
Settings::areRGBPixelComponentsSupported() const
{
    return _imp->_activateRGBSupport->getValue();
}

bool
Settings::isTransformConcatenationEnabled() const
{
    return _imp->_activateTransformConcatenationSupport->getValue();
}

bool
Settings::isMergeAutoConnectingToAInput() const
{
    return _imp->_useInputAForMergeAutoConnect->getValue();
}

void
Settings::doOCIOStartupCheckIfNeeded()
{
    bool docheck = _imp->_ocioStartupCheck->getValue();
    AppInstancePtr mainInstance = appPTR->getTopLevelInstance();

    if (!mainInstance) {
        qDebug() << "WARNING: doOCIOStartupCheckIfNeeded() called without a AppInstance";

        return;
    }

    if (docheck && mainInstance) {
        int entry_i = _imp->_ocioConfigKnob->getValue();
        std::vector<std::string> entries = _imp->_ocioConfigKnob->getEntries();
        std::string warnText;
        if ( (entry_i < 0) || ( entry_i >= (int)entries.size() ) ) {
            warnText = tr("The current OCIO config selected in the preferences is invalid, would you like to set it to the default config (%1)?").arg( QString::fromUtf8(NATRON_DEFAULT_OCIO_CONFIG_NAME) ).toStdString();
        } else if (entries[entry_i] != NATRON_DEFAULT_OCIO_CONFIG_NAME) {
            warnText = tr("The current OCIO config selected in the preferences is not the default one (%1), would you like to set it to the default config?").arg( QString::fromUtf8(NATRON_DEFAULT_OCIO_CONFIG_NAME) ).toStdString();
        } else {
            return;
        }

        bool stopAsking = false;
        StandardButtonEnum reply = mainInstance->questionDialog("OCIO config", warnText, false,
                                                                StandardButtons(eStandardButtonYes | eStandardButtonNo),
                                                                eStandardButtonYes,
                                                                &stopAsking);
        if (stopAsking != !docheck) {
            _imp->_ocioStartupCheck->setValue(!stopAsking);
            saveSetting( _imp->_ocioStartupCheck );
        }

        if (reply == eStandardButtonYes) {
            int defaultIndex = -1;
            for (unsigned i = 0; i < entries.size(); ++i) {
                if (entries[i].find(NATRON_DEFAULT_OCIO_CONFIG_NAME) != std::string::npos) {
                    defaultIndex = i;
                    break;
                }
            }
            if (defaultIndex != -1) {
                _imp->_ocioConfigKnob->setValue(defaultIndex);
                saveSetting( _imp->_ocioConfigKnob );
            } else {
                Dialogs::warningDialog( "OCIO config", tr("The %2 OCIO config could not be found.\n"
                                                          "This is probably because you're not using the OpenColorIO-Configs folder that should "
                                                          "be bundled with your %1 installation.").arg( QString::fromUtf8(NATRON_APPLICATION_NAME) ).arg( QString::fromUtf8(NATRON_DEFAULT_OCIO_CONFIG_NAME) ).toStdString() );
            }
        }
    }
} // Settings::doOCIOStartupCheckIfNeeded

bool
Settings::didSettingsExistOnStartup() const
{
    return _imp->_settingsExisted;
}

bool
Settings::notifyOnFileChange() const
{
    return _imp->_notifyOnFileChange->getValue();
}

bool
Settings::isAutoTurboEnabled() const
{
    return _imp->_autoTurbo->getValue();
}

void
Settings::setAutoTurboModeEnabled(bool e)
{
    _imp->_autoTurbo->setValue(e);
}

void
Settings::setOptionalInputsAutoHidden(bool hidden)
{
    _imp->_hideOptionalInputsAutomatically->setValue(hidden);
}

bool
Settings::areOptionalInputsAutoHidden() const
{
    return _imp->_hideOptionalInputsAutomatically->getValue();
}

void
Settings::getPythonGroupsSearchPaths(std::list<std::string>* templates) const
{
    _imp->_templatesPluginPaths->getPaths(templates);
}

void
Settings::appendPythonGroupsPath(const std::string& path)
{
    _imp->_templatesPluginPaths->appendPath(path);
    QSettings settings( QString::fromUtf8(NATRON_ORGANIZATION_NAME), QString::fromUtf8(NATRON_APPLICATION_NAME) );
    settings.setValue( QString::fromUtf8( _imp->_templatesPluginPaths->getName().c_str() ), QVariant( QString::fromUtf8( _imp->_templatesPluginPaths->getValue(DimIdx(0)).c_str() ) ) );
}

std::string
Settings::getDefaultOnProjectLoadedCB()
{
    return _imp->_defaultOnProjectLoaded->getValue();
}

std::string
Settings::getDefaultOnProjectSaveCB()
{
    return _imp->_defaultOnProjectSave->getValue();
}

std::string
Settings::getDefaultOnProjectCloseCB()
{
    return _imp->_defaultOnProjectClose->getValue();
}

std::string
Settings::getDefaultOnNodeCreatedCB()
{
    return _imp->_defaultOnNodeCreated->getValue();
}

std::string
Settings::getDefaultOnNodeDeleteCB()
{
    return _imp->_defaultOnNodeDelete->getValue();
}

std::string
Settings::getOnProjectCreatedCB()
{
    return _imp->_onProjectCreated->getValue();
}

bool
Settings::isAutoDeclaredVariablePrintActivated() const
{
    return _imp->_echoVariableDeclarationToPython->getValue();
}

void
Settings::setAutoDeclaredVariablePrintEnabled(bool enabled)
{
    _imp->_echoVariableDeclarationToPython->setValue(enabled);
    saveSetting( _imp->_echoVariableDeclarationToPython );
}

bool
Settings::isPluginIconActivatedOnNodeGraph() const
{
    return _imp->_usePluginIconsInNodeGraph->getValue();
}

bool
Settings::isNodeGraphAntiAliasingEnabled() const
{
    return _imp->_useAntiAliasing->getValue();
}

void
Settings::getSunkenColor(double* r,
                         double* g,
                         double* b) const
{
    *r = _imp->_sunkenColor->getValue(DimIdx(0));
    *g = _imp->_sunkenColor->getValue(DimIdx(1));
    *b = _imp->_sunkenColor->getValue(DimIdx(2));
}

void
Settings::getBaseColor(double* r,
                       double* g,
                       double* b) const
{
    *r = _imp->_baseColor->getValue(DimIdx(0));
    *g = _imp->_baseColor->getValue(DimIdx(1));
    *b = _imp->_baseColor->getValue(DimIdx(2));
}

void
Settings::getRaisedColor(double* r,
                         double* g,
                         double* b) const
{
    *r = _imp->_raisedColor->getValue(DimIdx(0));
    *g = _imp->_raisedColor->getValue(DimIdx(1));
    *b = _imp->_raisedColor->getValue(DimIdx(2));
}

void
Settings::getSelectionColor(double* r,
                            double* g,
                            double* b) const
{
    *r = _imp->_selectionColor->getValue(DimIdx(0));
    *g = _imp->_selectionColor->getValue(DimIdx(1));
    *b = _imp->_selectionColor->getValue(DimIdx(2));
}

void
Settings::getInterpolatedColor(double* r,
                               double* g,
                               double* b) const
{
    *r = _imp->_interpolatedColor->getValue(DimIdx(0));
    *g = _imp->_interpolatedColor->getValue(DimIdx(1));
    *b = _imp->_interpolatedColor->getValue(DimIdx(2));
}

void
Settings::getKeyframeColor(double* r,
                           double* g,
                           double* b) const
{
    *r = _imp->_keyframeColor->getValue(DimIdx(0));
    *g = _imp->_keyframeColor->getValue(DimIdx(1));
    *b = _imp->_keyframeColor->getValue(DimIdx(2));
}

void
Settings::getTrackerKeyframeColor(double* r,
                                  double* g,
                                  double* b) const
{
    *r = _imp->_trackerKeyframeColor->getValue(DimIdx(0));
    *g = _imp->_trackerKeyframeColor->getValue(DimIdx(1));
    *b = _imp->_trackerKeyframeColor->getValue(DimIdx(2));
}

void
Settings::getExprColor(double* r,
                       double* g,
                       double* b) const
{
    *r = _imp->_exprColor->getValue(DimIdx(0));
    *g = _imp->_exprColor->getValue(DimIdx(1));
    *b = _imp->_exprColor->getValue(DimIdx(2));
}


void
Settings::getCloneColor(double* r,
                       double* g,
                       double* b) const
{
    *r = _imp->_cloneColor->getValue(DimIdx(0));
    *g = _imp->_cloneColor->getValue(DimIdx(1));
    *b = _imp->_cloneColor->getValue(DimIdx(2));
}

void
Settings::getTextColor(double* r,
                       double* g,
                       double* b) const
{
    *r = _imp->_textColor->getValue(DimIdx(0));
    *g = _imp->_textColor->getValue(DimIdx(1));
    *b = _imp->_textColor->getValue(DimIdx(2));
}

void
Settings::getAltTextColor(double* r,
                          double* g,
                          double* b) const
{
    *r = _imp->_altTextColor->getValue(DimIdx(0));
    *g = _imp->_altTextColor->getValue(DimIdx(1));
    *b = _imp->_altTextColor->getValue(DimIdx(2));
}

void
Settings::getTimelinePlayheadColor(double* r,
                                   double* g,
                                   double* b) const
{
    *r = _imp->_timelinePlayheadColor->getValue(DimIdx(0));
    *g = _imp->_timelinePlayheadColor->getValue(DimIdx(1));
    *b = _imp->_timelinePlayheadColor->getValue(DimIdx(2));
}

void
Settings::getTimelineBoundsColor(double* r,
                                 double* g,
                                 double* b) const
{
    *r = _imp->_timelineBoundsColor->getValue(DimIdx(0));
    *g = _imp->_timelineBoundsColor->getValue(DimIdx(1));
    *b = _imp->_timelineBoundsColor->getValue(DimIdx(2));
}

void
Settings::getTimelineBGColor(double* r,
                             double* g,
                             double* b) const
{
    *r = _imp->_timelineBGColor->getValue(DimIdx(0));
    *g = _imp->_timelineBGColor->getValue(DimIdx(1));
    *b = _imp->_timelineBGColor->getValue(DimIdx(2));
}

void
Settings::getCachedFrameColor(double* r,
                              double* g,
                              double* b) const
{
    *r = _imp->_cachedFrameColor->getValue(DimIdx(0));
    *g = _imp->_cachedFrameColor->getValue(DimIdx(1));
    *b = _imp->_cachedFrameColor->getValue(DimIdx(2));
}

void
Settings::getDiskCachedColor(double* r,
                             double* g,
                             double* b) const
{
    *r = _imp->_diskCachedFrameColor->getValue(DimIdx(0));
    *g = _imp->_diskCachedFrameColor->getValue(DimIdx(1));
    *b = _imp->_diskCachedFrameColor->getValue(DimIdx(2));
}

void
Settings::getAnimationModuleEditorBackgroundColor(double *r,
                                            double *g,
                                            double *b) const
{
    *r = _imp->_animationViewBackgroundColor->getValue(DimIdx(0));
    *g = _imp->_animationViewBackgroundColor->getValue(DimIdx(1));
    *b = _imp->_animationViewBackgroundColor->getValue(DimIdx(2));
}

void
Settings::getAnimationModuleEditorRootRowBackgroundColor(double *r,
                                                   double *g,
                                                   double *b,
                                                   double *a) const
{
    *r = _imp->_dopesheetRootSectionBackgroundColor->getValue(DimIdx(0));
    *g = _imp->_dopesheetRootSectionBackgroundColor->getValue(DimIdx(1));
    *b = _imp->_dopesheetRootSectionBackgroundColor->getValue(DimIdx(2));
    *a = _imp->_dopesheetRootSectionBackgroundColor->getValue(DimIdx(3));
}

void
Settings::getAnimationModuleEditorKnobRowBackgroundColor(double *r,
                                                   double *g,
                                                   double *b,
                                                   double *a) const
{
    *r = _imp->_dopesheetKnobSectionBackgroundColor->getValue(DimIdx(0));
    *g = _imp->_dopesheetKnobSectionBackgroundColor->getValue(DimIdx(1));
    *b = _imp->_dopesheetKnobSectionBackgroundColor->getValue(DimIdx(2));
    *a = _imp->_dopesheetKnobSectionBackgroundColor->getValue(DimIdx(3));
}

void
Settings::getAnimationModuleEditorScaleColor(double *r,
                                       double *g,
                                       double *b) const
{
    *r = _imp->_animationViewScaleColor->getValue(DimIdx(0));
    *g = _imp->_animationViewScaleColor->getValue(DimIdx(1));
    *b = _imp->_animationViewScaleColor->getValue(DimIdx(2));
}

void
Settings::getAnimationModuleEditorGridColor(double *r,
                                      double *g,
                                      double *b) const
{
    *r = _imp->_animationViewGridColor->getValue(DimIdx(0));
    *g = _imp->_animationViewGridColor->getValue(DimIdx(1));
    *b = _imp->_animationViewGridColor->getValue(DimIdx(2));
}

void
Settings::getSEKeywordColor(double* r,
                            double* g,
                            double* b) const
{
    *r = _imp->_keywordColor->getValue(DimIdx(0));
    *g = _imp->_keywordColor->getValue(DimIdx(1));
    *b = _imp->_keywordColor->getValue(DimIdx(2));
}

void
Settings::getSEOperatorColor(double* r,
                             double* g,
                             double* b) const
{
    *r = _imp->_operatorColor->getValue(DimIdx(0));
    *g = _imp->_operatorColor->getValue(DimIdx(1));
    *b = _imp->_operatorColor->getValue(DimIdx(2));
}

void
Settings::getSEBraceColor(double* r,
                          double* g,
                          double* b) const
{
    *r = _imp->_braceColor->getValue(DimIdx(0));
    *g = _imp->_braceColor->getValue(DimIdx(1));
    *b = _imp->_braceColor->getValue(DimIdx(2));
}

void
Settings::getSEDefClassColor(double* r,
                             double* g,
                             double* b) const
{
    *r = _imp->_defClassColor->getValue(DimIdx(0));
    *g = _imp->_defClassColor->getValue(DimIdx(1));
    *b = _imp->_defClassColor->getValue(DimIdx(2));
}

void
Settings::getSEStringsColor(double* r,
                            double* g,
                            double* b) const
{
    *r = _imp->_stringsColor->getValue(DimIdx(0));
    *g = _imp->_stringsColor->getValue(DimIdx(1));
    *b = _imp->_stringsColor->getValue(DimIdx(2));
}

void
Settings::getSECommentsColor(double* r,
                             double* g,
                             double* b) const
{
    *r = _imp->_commentsColor->getValue(DimIdx(0));
    *g = _imp->_commentsColor->getValue(DimIdx(1));
    *b = _imp->_commentsColor->getValue(DimIdx(2));
}

void
Settings::getSESelfColor(double* r,
                         double* g,
                         double* b) const
{
    *r = _imp->_selfColor->getValue(DimIdx(0));
    *g = _imp->_selfColor->getValue(DimIdx(1));
    *b = _imp->_selfColor->getValue(DimIdx(2));
}

void
Settings::getSENumbersColor(double* r,
                            double* g,
                            double* b) const
{
    *r = _imp->_numbersColor->getValue(DimIdx(0));
    *g = _imp->_numbersColor->getValue(DimIdx(1));
    *b = _imp->_numbersColor->getValue(DimIdx(2));
}

void
Settings::getSECurLineColor(double* r,
                            double* g,
                            double* b) const
{
    *r = _imp->_curLineColor->getValue(DimIdx(0));
    *g = _imp->_curLineColor->getValue(DimIdx(1));
    *b = _imp->_curLineColor->getValue(DimIdx(2));
}

void
Settings::getSliderColor(double* r,
                            double* g,
                            double* b) const
{
    *r = _imp->_sliderColor->getValue(DimIdx(0));
    *g = _imp->_sliderColor->getValue(DimIdx(1));
    *b = _imp->_sliderColor->getValue(DimIdx(2));
}

int
Settings::getSEFontSize() const
{
    return _imp->_scriptEditorFontSize->getValue();
}

std::string
Settings::getSEFontFamily() const
{
    return _imp->_scriptEditorFontChoice->getActiveEntryText();
}

void
Settings::getPluginIconFrameColor(int *r,
                                  int *g,
                                  int *b) const
{
    *r = 50;
    *g = 50;
    *b = 50;
}

bool
Settings::isNaNHandlingEnabled() const
{
    return _imp->_convertNaNValues->getValue();
}

void
Settings::setOnProjectCreatedCB(const std::string& func)
{
    _imp->_onProjectCreated->setValue(func);
}

void
Settings::setOnProjectLoadedCB(const std::string& func)
{
    _imp->_defaultOnProjectLoaded->setValue(func);
}

bool
Settings::isDefaultAppearanceOutdated() const
{
    return _imp->_defaultAppearanceOutdated;
}

void
Settings::restoreDefaultAppearance()
{
    std::vector< KnobIPtr > children = _imp->_appearanceTab->getChildren();

    for (std::size_t i = 0; i < children.size(); ++i) {
        KnobColorPtr isColorKnob = toKnobColor(children[i]);
        if ( isColorKnob && isColorKnob->isSimplified() ) {
            isColorKnob->blockValueChanges();
            isColorKnob->resetToDefaultValue(DimSpec::all(), ViewSetSpec::all());
            isColorKnob->unblockValueChanges();
        }
    }
    _imp->_defaultAppearanceOutdated = false;
    appPTR->reloadStylesheets();
}

std::string
Settings::getUserStyleSheetFilePath() const
{
    return _imp->_qssFile->getValue();
}

void
Settings::setRenderQueuingEnabled(bool enabled)
{
    _imp->_queueRenders->setValue(enabled);
    saveSetting( _imp->_queueRenders );
}

bool
Settings::isRenderQueuingEnabled() const
{
    return _imp->_queueRenders->getValue();
}

bool
Settings::isFileDialogEnabledForNewWriters() const
{
    return _imp->_filedialogForWriters->getValue();
}

bool
Settings::isDriveLetterToUNCPathConversionEnabled() const
{
    return !_imp->_enableMappingFromDriveLettersToUNCShareNames->getValue();
}

bool
Settings::getIsFullRecoverySaveModeEnabled() const
{
    return _imp->_saveSafetyMode->getValue();
}

NATRON_NAMESPACE_EXIT;

NATRON_NAMESPACE_USING;
#include "moc_Settings.cpp"<|MERGE_RESOLUTION|>--- conflicted
+++ resolved
@@ -1671,15 +1671,10 @@
 #else
 #  if NATRON_VERSION_MAJOR >= 3
     _enableOpenGL->setDefaultValue((int)Settings::eEnableOpenGLEnabled);
-<<<<<<< HEAD
-=======
 #  else
     _enableOpenGL->setDefaultValue((int)eEnableOpenGLDisabledIfBackground);
 #  endif
 #endif
-    _useThreadPool->setDefaultValue(true);
-    _nThreadsPerEffect->setDefaultValue(0);
->>>>>>> 467f952a
     _renderInSeparateProcess->setDefaultValue(false);
     _queueRenders->setDefaultValue(false);
     _autoPreviewEnabledForNewProjects->setDefaultValue(true);
