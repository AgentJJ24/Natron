/* ***** BEGIN LICENSE BLOCK *****
 * This file is part of Natron <http://www.natron.fr/>,
 * Copyright (C) 2016 INRIA and Alexandre Gauthier-Foichat
 *
 * Natron is free software: you can redistribute it and/or modify
 * it under the terms of the GNU General Public License as published by
 * the Free Software Foundation; either version 2 of the License, or
 * (at your option) any later version.
 *
 * Natron is distributed in the hope that it will be useful,
 * but WITHOUT ANY WARRANTY; without even the implied warranty of
 * MERCHANTABILITY or FITNESS FOR A PARTICULAR PURPOSE.  See the
 * GNU General Public License for more details.
 *
 * You should have received a copy of the GNU General Public License
 * along with Natron.  If not, see <http://www.gnu.org/licenses/gpl-2.0.html>
 * ***** END LICENSE BLOCK ***** */

// ***** BEGIN PYTHON BLOCK *****
// from <https://docs.python.org/3/c-api/intro.html#include-files>:
// "Since Python may define some pre-processor definitions which affect the standard headers on some systems, you must include Python.h before any standard headers are included."
#include <Python.h>
// ***** END PYTHON BLOCK *****

#include "Settings.h"

#include <cassert>
#include <stdexcept>

#include <QtCore/QDebug>
#include <QtCore/QDir>
#include <QtCore/QSettings>
#include <QtCore/QThreadPool>
#include <QtCore/QThread>
#include <QtCore/QTextStream>

#ifdef WINDOWS
#include <tchar.h>
#endif

#include "Global/MemoryInfo.h"
#include "Global/StrUtils.h"

#include "Engine/AppManager.h"
#include "Engine/AppInstance.h"
#include "Engine/KnobFactory.h"
#include "Engine/KnobFile.h"
#include "Engine/KnobTypes.h"
#include "Engine/LibraryBinary.h"
#include "Engine/OutputSchedulerThread.h"
#include "Engine/Node.h"
#include "Engine/Plugin.h"
#include "Engine/Project.h"
#include "Engine/OSGLContext.h"
#include "Engine/StandardPaths.h"
#include "Engine/ViewIdx.h"
#include "Engine/ViewerInstance.h"

#include "Gui/GuiDefines.h"

#include <SequenceParsing.h> // for SequenceParsing::removePath

#ifdef WINDOWS
#include <ofxhPluginCache.h>
#endif

#ifdef HAVE_OSMESA
#include "Engine/OSGLFunctions_mesa.h"
#endif

#define NATRON_DEFAULT_OCIO_CONFIG_NAME "blender"


#define NATRON_CUSTOM_OCIO_CONFIG_NAME "Custom config"

#define NATRON_DEFAULT_APPEARANCE_VERSION 1

#define NATRON_CUSTOM_HOST_NAME_ENTRY "Custom..."

NATRON_NAMESPACE_ENTER;

enum CPUDriverEnum {
    eCPUDriverSoftPipe = 0,
    eCPUDriverLLVMPipe
};

static const CPUDriverEnum defaultMesaDriver = eCPUDriverLLVMPipe;

struct SettingsPrivate
{

    Q_DECLARE_TR_FUNCTIONS(Settings)

public:

    KnobBoolPtr _natronSettingsExist;


    // General
    KnobPagePtr _generalTab;
    KnobBoolPtr _checkForUpdates;
    KnobBoolPtr _enableCrashReports;
    KnobButtonPtr _testCrashReportButton;
    KnobBoolPtr _autoSaveUnSavedProjects;
    KnobIntPtr _autoSaveDelay;
    KnobBoolPtr _saveSafetyMode;
    KnobChoicePtr _hostName;
    KnobStringPtr _customHostName;

    // General/Threading
    KnobPagePtr _threadingPage;
    KnobIntPtr _numberOfThreads;
    KnobIntPtr _numberOfParallelRenders;
    KnobBoolPtr _useThreadPool;
    KnobIntPtr _nThreadsPerEffect;
    KnobBoolPtr _renderInSeparateProcess;
    KnobBoolPtr _queueRenders;

    // General/Rendering
    KnobPagePtr _renderingPage;
    KnobBoolPtr _convertNaNValues;
    KnobBoolPtr _pluginUseImageCopyForSource;
    KnobBoolPtr _activateRGBSupport;
    KnobBoolPtr _activateTransformConcatenationSupport;

    // General/GPU rendering
    KnobPagePtr _gpuPage;
    KnobStringPtr _openglRendererString;
    KnobChoicePtr _availableOpenGLRenderers;
    KnobChoicePtr _osmesaRenderers;
    KnobIntPtr _nOpenGLContexts;
    KnobChoicePtr _enableOpenGL;



    // General/Projects setup
    KnobPagePtr _projectsPage;
    KnobBoolPtr _firstReadSetProjectFormat;
    KnobBoolPtr _autoPreviewEnabledForNewProjects;
    KnobBoolPtr _fixPathsOnProjectPathChanged;
    KnobBoolPtr _enableMappingFromDriveLettersToUNCShareNames;

    // General/Documentation
    KnobPagePtr _documentationPage;
    KnobIntPtr _wwwServerPort;
    KnobChoicePtr _documentationSource;

    // General/User Interface
    KnobPagePtr _uiPage;
    KnobBoolPtr _notifyOnFileChange;

    KnobBoolPtr _filedialogForWriters;

    KnobBoolPtr _renderOnEditingFinished;
    KnobBoolPtr _linearPickers;
    KnobIntPtr _maxPanelsOpened;
    KnobBoolPtr _useCursorPositionIncrements;
    KnobFilePtr _defaultLayoutFile;
    KnobBoolPtr _loadProjectsWorkspace;

    // Color-Management
    KnobPagePtr _ocioTab;
    KnobChoicePtr _ocioConfigKnob;
    KnobBoolPtr _ocioStartupCheck;
    KnobFilePtr _customOcioConfigFile;

    // Caching
    KnobPagePtr _cachingTab;
    KnobBoolPtr _aggressiveCaching;
    ///The percentage of the value held by _maxRAMPercent to dedicate to playback cache (viewer cache's in-RAM portion) only
    KnobStringPtr _maxPlaybackLabel;

    ///The percentage of the system total's RAM to dedicate to caching in theory. In practise this is limited
    ///by _unreachableRamPercent that determines how much RAM should be left free for other use on the computer
    KnobIntPtr _maxRAMPercent;
    KnobStringPtr _maxRAMLabel;

    ///The percentage of the system total's RAM you want to keep free from cache usage
    ///When the cache grows and reaches a point where it is about to cross that threshold
    ///it starts freeing the LRU entries regardless of the _maxRAMPercent and _maxPlaybackPercent
    ///A reasonable value should be set for it, allowing Natron's caches to always stay in RAM and
    ///avoid being swapped-out on disk. Assuming the user isn't using many applications at the same time,
    ///10% seems a reasonable value.
    KnobIntPtr _unreachableRAMPercent;
    KnobStringPtr _unreachableRAMLabel;

    ///The total disk space allowed for all Natron's caches
    KnobIntPtr _maxViewerDiskCacheGB;
    KnobIntPtr _maxDiskCacheNodeGB;
    KnobPathPtr _diskCachePath;
    KnobButtonPtr _wipeDiskCache;

    // Viewer
    KnobPagePtr _viewersTab;
    KnobChoicePtr _texturesMode;
    KnobIntPtr _powerOf2Tiling;
    KnobIntPtr _checkerboardTileSize;
    KnobColorPtr _checkerboardColor1;
    KnobColorPtr _checkerboardColor2;
    KnobBoolPtr _autoWipe;
    KnobBoolPtr _autoProxyWhenScrubbingTimeline;
    KnobChoicePtr _autoProxyLevel;
    KnobIntPtr _maximumNodeViewerUIOpened;
    KnobBoolPtr _viewerKeys;

    // Nodegraph
    KnobPagePtr _nodegraphTab;
    KnobBoolPtr _autoScroll;
    KnobBoolPtr _autoTurbo;
    KnobBoolPtr _snapNodesToConnections;
    KnobBoolPtr _useBWIcons;
    KnobIntPtr _maxUndoRedoNodeGraph;
    KnobIntPtr _disconnectedArrowLength;
    KnobBoolPtr _hideOptionalInputsAutomatically;
    KnobBoolPtr _useInputAForMergeAutoConnect;
    KnobBoolPtr _usePluginIconsInNodeGraph;
    KnobBoolPtr _useAntiAliasing;


    // Plugins
    KnobPagePtr _pluginsTab;
    KnobPathPtr _extraPluginPaths;
    KnobPathPtr _templatesPluginPaths;
    KnobBoolPtr _preferBundledPlugins;
    KnobBoolPtr _loadBundledPlugins;

    // Python
    KnobPagePtr _pythonPage;
    KnobStringPtr _onProjectCreated;
    KnobStringPtr _defaultOnProjectLoaded;
    KnobStringPtr _defaultOnProjectSave;
    KnobStringPtr _defaultOnProjectClose;
    KnobStringPtr _defaultOnNodeCreated;
    KnobStringPtr _defaultOnNodeDelete;
    KnobBoolPtr _echoVariableDeclarationToPython;

    // Appearance
    KnobPagePtr _appearanceTab;
    KnobChoicePtr _systemFontChoice;
    KnobIntPtr _fontSize;
    KnobFilePtr _qssFile;
    KnobIntPtr _defaultAppearanceVersion;

    // Appearance/Main Window
    KnobPagePtr _guiColorsTab;
    KnobColorPtr _sunkenColor;
    KnobColorPtr _baseColor;
    KnobColorPtr _raisedColor;
    KnobColorPtr _selectionColor;
    KnobColorPtr _textColor;
    KnobColorPtr _altTextColor;
    KnobColorPtr _timelinePlayheadColor;
    KnobColorPtr _timelineBGColor;
    KnobColorPtr _timelineBoundsColor;
    KnobColorPtr _interpolatedColor;
    KnobColorPtr _keyframeColor;
    KnobColorPtr _trackerKeyframeColor;
    KnobColorPtr _exprColor;
    KnobColorPtr _cachedFrameColor;
    KnobColorPtr _diskCachedFrameColor;
    KnobColorPtr _sliderColor;

    // Appearance/Dope Sheet
    KnobPagePtr _animationColorsTab;
    KnobColorPtr _animationViewBackgroundColor;
    KnobColorPtr _dopesheetRootSectionBackgroundColor;
    KnobColorPtr _dopesheetKnobSectionBackgroundColor;
    KnobColorPtr _animationViewScaleColor;
    KnobColorPtr _animationViewGridColor;

    // Appearance/Script Editor
    KnobPagePtr _scriptEditorColorsTab;
    KnobColorPtr _curLineColor;
    KnobColorPtr _keywordColor;
    KnobColorPtr _operatorColor;
    KnobColorPtr _braceColor;
    KnobColorPtr _defClassColor;
    KnobColorPtr _stringsColor;
    KnobColorPtr _commentsColor;
    KnobColorPtr _selfColor;
    KnobColorPtr _numbersColor;
    KnobChoicePtr _scriptEditorFontChoice;
    KnobIntPtr _scriptEditorFontSize;

    // Appearance/Node Graph
    KnobPagePtr _nodegraphColorsTab;
    KnobColorPtr _cloneColor;
    KnobColorPtr _defaultNodeColor;
    KnobColorPtr _defaultBackdropColor;
    KnobColorPtr _defaultGeneratorColor;
    KnobColorPtr _defaultReaderColor;
    KnobColorPtr _defaultWriterColor;
    KnobColorPtr _defaultColorGroupColor;
    KnobColorPtr _defaultFilterGroupColor;
    KnobColorPtr _defaultTransformGroupColor;
    KnobColorPtr _defaultTimeGroupColor;
    KnobColorPtr _defaultDrawGroupColor;
    KnobColorPtr _defaultKeyerGroupColor;
    KnobColorPtr _defaultChannelGroupColor;
    KnobColorPtr _defaultMergeGroupColor;
    KnobColorPtr _defaultViewsGroupColor;
    KnobColorPtr _defaultDeepGroupColor;
    std::vector<std::string> _knownHostNames;

    Settings* _publicInterface;

    std::set<KnobIWPtr> knobsRequiringRestart;

    // Count the number of stylesheet changes during restore defaults
    // to avoid reloading it many times
    int _nRedrawStyleSheetRequests;
    bool _restoringDefaults;
    bool _restoringSettings;
    bool _ocioRestored;
    bool _settingsExisted;
    bool _defaultAppearanceOutdated;



    SettingsPrivate(Settings* publicInterface)
    : _publicInterface(publicInterface)
    , knobsRequiringRestart()
    , _nRedrawStyleSheetRequests(0)
    , _restoringDefaults(false)
    , _restoringSettings(false)
    , _ocioRestored(false)
    , _settingsExisted(false)
    , _defaultAppearanceOutdated(false)
    {
        
    }

    void initializeKnobsGeneral();
    void initializeKnobsThreading();
    void initializeKnobsRendering();
    void initializeKnobsGPU();
    void initializeKnobsProjectSetup();
    void initializeKnobsDocumentation();
    void initializeKnobsUserInterface();
    void initializeKnobsColorManagement();
    void initializeKnobsCaching();
    void initializeKnobsViewers();
    void initializeKnobsNodeGraph();
    void initializeKnobsPlugins();
    void initializeKnobsPython();
    void initializeKnobsAppearance();
    void initializeKnobsGuiColors();
    void initializeKnobsDopeSheetColors();
    void initializeKnobsNodeGraphColors();
    void initializeKnobsScriptEditorColors();

    void setCachingLabels();
    void setDefaultValues();

    bool tryLoadOpenColorIOConfig();

};


Settings::Settings()
: KnobHolder( AppInstancePtr() ) // < Settings are process wide and do not belong to a single AppInstance
, _imp(new SettingsPrivate(this))
{
}

Settings::~Settings()
{
}


static QStringList
getDefaultOcioConfigPaths()
{
    QString binaryPath = appPTR->getApplicationBinaryPath();
    StrUtils::ensureLastPathSeparator(binaryPath);

#ifdef __NATRON_LINUX__
    QStringList ret;
    ret.push_back( QString::fromUtf8("/usr/share/OpenColorIO-Configs") );
    ret.push_back( QString( binaryPath + QString::fromUtf8("../share/OpenColorIO-Configs") ) );
    ret.push_back( QString( binaryPath + QString::fromUtf8("../Resources/OpenColorIO-Configs") ) );

    return ret;
#elif defined(__NATRON_WIN32__)

    return QStringList( QString( binaryPath + QString::fromUtf8("../Resources/OpenColorIO-Configs") ) );
#elif defined(__NATRON_OSX__)

    return QStringList( QString( binaryPath + QString::fromUtf8("../Resources/OpenColorIO-Configs") ) );
#endif
}

bool
Settings::doesKnobChangeRequiresRestart(const KnobIPtr& knob)
{
    std::set<KnobIWPtr>::iterator found = _imp->knobsRequiringRestart.find(knob);
    if (found == _imp->knobsRequiringRestart.end()) {
        return false;
    }
    return true;
}

void
Settings::initializeKnobs()
{
    _imp->initializeKnobsGeneral();
    _imp->initializeKnobsThreading();
    _imp->initializeKnobsRendering();
    _imp->initializeKnobsGPU();
    _imp->initializeKnobsProjectSetup();
    _imp->initializeKnobsDocumentation();
    _imp->initializeKnobsUserInterface();
    _imp->initializeKnobsColorManagement();
    _imp->initializeKnobsCaching();
    _imp->initializeKnobsViewers();
    _imp->initializeKnobsNodeGraph();
    _imp->initializeKnobsPlugins();
    _imp->initializeKnobsPython();
    _imp->initializeKnobsAppearance();
    _imp->initializeKnobsGuiColors();
    _imp->initializeKnobsDopeSheetColors();
    _imp->initializeKnobsNodeGraphColors();
    _imp->initializeKnobsScriptEditorColors();

    _imp->setDefaultValues();
}

void
SettingsPrivate::initializeKnobsGeneral()
{
    KnobHolderPtr thisShared = _publicInterface->shared_from_this();
    _generalTab = AppManager::createKnob<KnobPage>( thisShared, tr("General") );

    _natronSettingsExist = AppManager::createKnob<KnobBool>( thisShared, tr("Existing settings") );
    _natronSettingsExist->setName("existingSettings");
    _natronSettingsExist->setSecret(true);
    _generalTab->addKnob(_natronSettingsExist);

    _checkForUpdates = AppManager::createKnob<KnobBool>( thisShared, tr("Always check for updates on start-up") );
    _checkForUpdates->setName("checkForUpdates");
    _checkForUpdates->setHintToolTip( tr("When checked, %1 will check for new updates on start-up of the application.").arg( QString::fromUtf8(NATRON_APPLICATION_NAME) ) );
    knobsRequiringRestart.insert(_checkForUpdates);
    _generalTab->addKnob(_checkForUpdates);

    _enableCrashReports = AppManager::createKnob<KnobBool>( thisShared, tr("Enable crash reporting") );
    _enableCrashReports->setName("enableCrashReports");
    _enableCrashReports->setHintToolTip( tr("When checked, if %1 crashes a window will pop-up asking you "
                                            "whether you want to upload the crash dump to the developers or not. "
                                            "This can help them track down the bug.\n"
                                            "If you need to turn the crash reporting system off, uncheck this.\n"
                                            "Note that when using the application in command-line mode, if crash reports are "
                                            "enabled, they will be automatically uploaded.\n"
                                            "Changing this requires a restart of the application to take effect.").arg( QString::fromUtf8(NATRON_APPLICATION_NAME) ) );
    _enableCrashReports->setAddNewLine(false);
    knobsRequiringRestart.insert(_enableCrashReports);
    _generalTab->addKnob(_enableCrashReports);

    _testCrashReportButton = AppManager::createKnob<KnobButton>( thisShared, tr("Test Crash Reporting") );
    _testCrashReportButton->setName("testCrashReporting");
    _testCrashReportButton->setHintToolTip( tr("This button is for developers only to test whether the crash reporting system "
                                               "works correctly. Do not use this.") );
    _generalTab->addKnob(_testCrashReportButton);


    _autoSaveDelay = AppManager::createKnob<KnobInt>( thisShared, tr("Auto-save trigger delay") );
    _autoSaveDelay->setName("autoSaveDelay");
    _autoSaveDelay->disableSlider();
    _autoSaveDelay->setRange(0, 60);
    _autoSaveDelay->setHintToolTip( tr("The number of seconds after an event that %1 should wait before "
                                       " auto-saving. Note that if a render is in progress, %1 will "
                                       " wait until it is done to actually auto-save.").arg( QString::fromUtf8(NATRON_APPLICATION_NAME) ) );
    _generalTab->addKnob(_autoSaveDelay);


    _autoSaveUnSavedProjects = AppManager::createKnob<KnobBool>( thisShared, tr("Enable Auto-save for unsaved projects") );
    _autoSaveUnSavedProjects->setName("autoSaveUnSavedProjects");
    _autoSaveUnSavedProjects->setHintToolTip( tr("When activated %1 will auto-save projects that have never been "
                                                 "saved and will prompt you on startup if an auto-save of that unsaved project was found. "
                                                 "Disabling this will no longer save un-saved project.").arg( QString::fromUtf8(NATRON_APPLICATION_NAME) ) );
    _generalTab->addKnob(_autoSaveUnSavedProjects);


    _saveSafetyMode = AppManager::createKnob<KnobBool>( thisShared, tr("Full Recovery Save") );
    _saveSafetyMode->setName("fullRecoverySave");
    _saveSafetyMode->setHintToolTip(tr("The save safety is used when saving projects. When checked all default values of parameters will be saved in the project, even if they did not change. This is useful "
                                       "in the case a default value in a plug-in was changed by its developers, to ensure that the value is still the same when loading a project."
                                       "By default this should not be needed as default values change are very rare. In a scenario where a project cannot be recovered in a newer version because "
                                       "the default values for a node have changed, just save your project in an older version of %1 with this parameter checked so that it reloads correctly in the newer version.\n"
                                       "Note that checking this parameter can make project files significantly larger.").arg(QString::fromUtf8(NATRON_APPLICATION_NAME)));
    _generalTab->addKnob(_saveSafetyMode);


    _hostName = AppManager::createKnob<KnobChoice>( thisShared, tr("Appear to plug-ins as") );
    _hostName->setName("pluginHostName");
    knobsRequiringRestart.insert(_hostName);
    _hostName->setHintToolTip( tr("WARNING: Changing this requires clearing the OpenFX plug-ins load cache from the Cache menu.\n"
                                  "%1 will appear with the name of the selected application to the OpenFX plug-ins. "
                                  "Changing it to the name of another application can help loading plugins which "
                                  "restrict their usage to specific OpenFX host(s). "
                                  "If a Host is not listed here, use the \"Custom\" entry to enter a custom host name.").arg( QString::fromUtf8(NATRON_APPLICATION_NAME) ) );
    _knownHostNames.clear();
    std::vector<std::string> visibleHostEntries, hostEntriesHelp;
    assert(_knownHostNames.size() == (int)eKnownHostNameNatron);
    _knownHostNames.push_back(NATRON_ORGANIZATION_DOMAIN_TOPLEVEL "." NATRON_ORGANIZATION_DOMAIN_SUB "." NATRON_APPLICATION_NAME);
    visibleHostEntries.push_back(NATRON_APPLICATION_NAME);
    assert(_knownHostNames.size() == (int)eKnownHostNameNuke);
    _knownHostNames.push_back("uk.co.thefoundry.nuke");
    visibleHostEntries.push_back("Nuke");
    assert(_knownHostNames.size() == (int)eKnownHostNameFusion);
    _knownHostNames.push_back("com.eyeonline.Fusion");
    visibleHostEntries.push_back("Fusion");
    assert(_knownHostNames.size() == (int)eKnownHostNameCatalyst);
    _knownHostNames.push_back("com.sony.Catalyst.Edit");
    visibleHostEntries.push_back("Sony Catalyst Edit");
    assert(_knownHostNames.size() == (int)eKnownHostNameVegas);
    _knownHostNames.push_back("com.sonycreativesoftware.vegas");
    visibleHostEntries.push_back("Sony Vegas");
    assert(_knownHostNames.size() == (int)eKnownHostNameToxik);
    _knownHostNames.push_back("Autodesk Toxik");
    visibleHostEntries.push_back("Toxik");
    assert(_knownHostNames.size() == (int)eKnownHostNameScratch);
    _knownHostNames.push_back("Assimilator");
    visibleHostEntries.push_back("Scratch");
    assert(_knownHostNames.size() == (int)eKnownHostNameDustBuster);
    _knownHostNames.push_back("Dustbuster");
    visibleHostEntries.push_back("DustBuster");
    assert(_knownHostNames.size() == (int)eKnownHostNameResolve);
    _knownHostNames.push_back("DaVinciResolve");
    visibleHostEntries.push_back("Da Vinci Resolve");
    assert(_knownHostNames.size() == (int)eKnownHostNameResolveLite);
    _knownHostNames.push_back("DaVinciResolveLite");
    visibleHostEntries.push_back("Da Vinci Resolve Lite");
    assert(_knownHostNames.size() == (int)eKnownHostNameMistika);
    _knownHostNames.push_back("Mistika");
    visibleHostEntries.push_back("SGO Mistika");
    assert(_knownHostNames.size() == (int)eKnownHostNamePablo);
    _knownHostNames.push_back("com.quantel.genq");
    visibleHostEntries.push_back("Quantel Pablo Rio");
    assert(_knownHostNames.size() == (int)eKnownHostNameMotionStudio);
    _knownHostNames.push_back("com.idtvision.MotionStudio");
    visibleHostEntries.push_back("IDT Motion Studio");
    assert(_knownHostNames.size() == (int)eKnownHostNameShake);
    _knownHostNames.push_back("com.apple.shake");
    visibleHostEntries.push_back("Shake");
    assert(_knownHostNames.size() == (int)eKnownHostNameBaselight);
    _knownHostNames.push_back("Baselight");
    visibleHostEntries.push_back("Baselight");
    assert(_knownHostNames.size() == (int)eKnownHostNameFrameCycler);
    _knownHostNames.push_back("IRIDAS Framecycler");
    visibleHostEntries.push_back("FrameCycler");
    assert(_knownHostNames.size() == (int)eKnownHostNameNucoda);
    _knownHostNames.push_back("Nucoda");
    visibleHostEntries.push_back("Nucoda Film Master");
    assert(_knownHostNames.size() == (int)eKnownHostNameAvidDS);
    _knownHostNames.push_back("DS OFX HOST");
    visibleHostEntries.push_back("Avid DS");
    assert(_knownHostNames.size() == (int)eKnownHostNameDX);
    _knownHostNames.push_back("com.chinadigitalvideo.dx");
    visibleHostEntries.push_back("China Digital Video DX");
    assert(_knownHostNames.size() == (int)eKnownHostNameTitlerPro);
    _knownHostNames.push_back("com.newblue.titlerpro");
    visibleHostEntries.push_back("NewBlueFX Titler Pro");
    assert(_knownHostNames.size() == (int)eKnownHostNameNewBlueOFXBridge);
    _knownHostNames.push_back("com.newblue.ofxbridge");
    visibleHostEntries.push_back("NewBlueFX OFX Bridge");
    assert(_knownHostNames.size() == (int)eKnownHostNameRamen);
    _knownHostNames.push_back("Ramen");
    visibleHostEntries.push_back("Ramen");
    assert(_knownHostNames.size() == (int)eKnownHostNameTuttleOfx);
    _knownHostNames.push_back("TuttleOfx");
    visibleHostEntries.push_back("TuttleOFX");


    assert( visibleHostEntries.size() == _knownHostNames.size() );
    hostEntriesHelp = _knownHostNames;

    visibleHostEntries.push_back(NATRON_CUSTOM_HOST_NAME_ENTRY);
    hostEntriesHelp.push_back("Custom host name");

    _hostName->populateChoices(visibleHostEntries, hostEntriesHelp);
    _hostName->setAddNewLine(false);
    _generalTab->addKnob(_hostName);

    _customHostName = AppManager::createKnob<KnobString>( thisShared, tr("Custom Host name") );
    _customHostName->setName("customHostName");
    knobsRequiringRestart.insert(_customHostName);
    _customHostName->setHintToolTip( tr("This is the name of the OpenFX host (application) as it appears to the OpenFX plugins. "
                                        "Changing it to the name of another application can help loading some plugins which "
                                        "restrict their usage to specific OpenFX hosts. You shoud leave "
                                        "this to its default value, unless a specific plugin refuses to load or run. "
                                        "Changing this takes effect upon the next application launch, and requires clearing "
                                        "the OpenFX plugins cache from the Cache menu. "
                                        "The default host name is: \n%1").arg( QString::fromUtf8(NATRON_ORGANIZATION_DOMAIN_TOPLEVEL "." NATRON_ORGANIZATION_DOMAIN_SUB "." NATRON_APPLICATION_NAME) ) );
    _customHostName->setSecret(true);
    _generalTab->addKnob(_customHostName);
} // Settings::initializeKnobsGeneral

void
SettingsPrivate::initializeKnobsThreading()
{
    KnobHolderPtr thisShared = _publicInterface->shared_from_this();
    _threadingPage = AppManager::createKnob<KnobPage>( thisShared, tr("Threading") );

    _numberOfThreads = AppManager::createKnob<KnobInt>( thisShared, tr("Number of render threads (0=\"guess\")") );
    _numberOfThreads->setName("noRenderThreads");

    QString numberOfThreadsToolTip = tr("Controls how many threads %1 should use to render. \n"
                                        "-1: Disable multithreading totally (useful for debugging) \n"
                                        "0: Guess the thread count from the number of cores. The ideal threads count for this hardware is %2.").arg( QString::fromUtf8(NATRON_APPLICATION_NAME) ).arg( QThread::idealThreadCount() );
    _numberOfThreads->setHintToolTip( numberOfThreadsToolTip.toStdString() );
    _numberOfThreads->disableSlider();
    _numberOfThreads->setRange(-1, INT_MAX);
    _numberOfThreads->setDisplayRange(-1, 30);
    _threadingPage->addKnob(_numberOfThreads);

#ifndef NATRON_PLAYBACK_USES_THREAD_POOL
    _numberOfParallelRenders = AppManager::createKnob<KnobInt>( thisShared, tr("Number of parallel renders (0=\"guess\")") );
    _numberOfParallelRenders->setHintToolTip( tr("Controls the number of parallel frame that will be rendered at the same time by the renderer."
                                                 "A value of 0 indicate that %1 should automatically determine "
                                                 "the best number of parallel renders to launch given your CPU activity. "
                                                 "Setting a value different than 0 should be done only if you know what you're doing and can lead "
                                                 "in some situations to worse performances. Overall to get the best performances you should have your "
                                                 "CPU at 100% activity without idle times.").arg( QString::fromUtf8(NATRON_APPLICATION_NAME) ) );
    _numberOfParallelRenders->setName("nParallelRenders");
    _numberOfParallelRenders->setRange(0, INT_MAX);
    _numberOfParallelRenders->disableSlider();
    _threadingPage->addKnob(_numberOfParallelRenders);
#endif

    _useThreadPool = AppManager::createKnob<KnobBool>( thisShared, tr("Effects use the thread-pool") );

    _useThreadPool->setName("useThreadPool");
    _useThreadPool->setHintToolTip( tr("When checked, all effects will use a global thread-pool to do their processing instead of launching "
                                       "their own threads. "
                                       "This suppresses the overhead created by the operating system creating new threads on demand for "
                                       "each rendering of a special effect. As a result of this, the rendering might be faster on systems "
                                       "with a lot of cores (>= 8). \n"
                                       "WARNING: This is known not to work when using The Foundry's Furnace plug-ins (and potentially "
                                       "some other plug-ins that the dev team hasn't not tested against it). When using these plug-ins, "
                                       "make sure to uncheck this option first otherwise it will crash %1.").arg( QString::fromUtf8(NATRON_APPLICATION_NAME) ) );
    _threadingPage->addKnob(_useThreadPool);

    _nThreadsPerEffect = AppManager::createKnob<KnobInt>( thisShared, tr("Max threads usable per effect (0=\"guess\")") );
    _nThreadsPerEffect->setName("nThreadsPerEffect");
    _nThreadsPerEffect->setHintToolTip( tr("Controls how many threads a specific effect can use at most to do its processing. "
                                           "A high value will allow 1 effect to spawn lots of thread and might not be efficient because "
                                           "the time spent to launch all the threads might exceed the time spent actually processing."
                                           "By default (0) the renderer applies an heuristic to determine what's the best number of threads "
                                           "for an effect.") );

    _nThreadsPerEffect->setRange(0, INT_MAX);
    _nThreadsPerEffect->disableSlider();
    _threadingPage->addKnob(_nThreadsPerEffect);

    _renderInSeparateProcess = AppManager::createKnob<KnobBool>( thisShared, tr("Render in a separate process") );
    _renderInSeparateProcess->setName("renderNewProcess");
    _renderInSeparateProcess->setHintToolTip( tr("If true, %1 will render frames to disk in "
                                                 "a separate process so that if the main application crashes, the render goes on.").arg( QString::fromUtf8(NATRON_APPLICATION_NAME) ) );
    _threadingPage->addKnob(_renderInSeparateProcess);

    _queueRenders = AppManager::createKnob<KnobBool>( thisShared, tr("Append new renders to queue") );
    _queueRenders->setHintToolTip( tr("When checked, renders will be queued in the Progress Panel and will start only when all "
                                      "other prior tasks are done.") );
    _queueRenders->setName("queueRenders");
    _threadingPage->addKnob(_queueRenders);
} // Settings::initializeKnobsThreading

void
SettingsPrivate::initializeKnobsRendering()
{
    KnobHolderPtr thisShared = _publicInterface->shared_from_this();
    _renderingPage = AppManager::createKnob<KnobPage>( thisShared, tr("Rendering") );

    _convertNaNValues = AppManager::createKnob<KnobBool>( thisShared, tr("Convert NaN values") );
    _convertNaNValues->setName("convertNaNs");
    _convertNaNValues->setHintToolTip( tr("When activated, any pixel that is a Not-a-Number will be converted to 1 to avoid potential crashes from "
                                          "downstream nodes. These values can be produced by faulty plug-ins when they use wrong arithmetic such as "
                                          "division by zero. Disabling this option will keep the NaN(s) in the buffers: this may lead to an "
                                          "undefined behavior.") );
    _renderingPage->addKnob(_convertNaNValues);

    _pluginUseImageCopyForSource = AppManager::createKnob<KnobBool>( thisShared, tr("Copy input image before rendering any plug-in") );
    _pluginUseImageCopyForSource->setName("copyInputImage");
    _pluginUseImageCopyForSource->setHintToolTip( tr("If checked, when before rendering any node, %1 will copy "
                                                     "the input image to a local temporary image. This is to work-around some plug-ins "
                                                     "that write to the source image, thus modifying the output of the node upstream in "
                                                     "the cache. This is a known bug of an old version of RevisionFX REMap for instance. "
                                                     "By default, this parameter should be leaved unchecked, as this will require an extra "
                                                     "image allocation and copy before rendering any plug-in.").arg( QString::fromUtf8(NATRON_APPLICATION_NAME) ) );
    _renderingPage->addKnob(_pluginUseImageCopyForSource);

    _activateRGBSupport = AppManager::createKnob<KnobBool>( thisShared, tr("RGB components support") );
    _activateRGBSupport->setHintToolTip( tr("When checked %1 is able to process images with only RGB components "
                                            "(support for images with RGBA and Alpha components is always enabled). "
                                            "Un-checking this option may prevent plugins that do not well support RGB components from crashing %1. "
                                            "Changing this option requires a restart of the application.").arg( QString::fromUtf8(NATRON_APPLICATION_NAME) ) );
    _activateRGBSupport->setName("rgbSupport");
    _renderingPage->addKnob(_activateRGBSupport);


    _activateTransformConcatenationSupport = AppManager::createKnob<KnobBool>( thisShared, tr("Transforms concatenation support") );
    _activateTransformConcatenationSupport->setHintToolTip( tr("When checked %1 is able to concatenate transform effects "
                                                               "when they are chained in the compositing tree. This yields better results and faster "
                                                               "render times because the image is only filtered once instead of as many times as there are "
                                                               "transformations.").arg( QString::fromUtf8(NATRON_APPLICATION_NAME) ) );
    _activateTransformConcatenationSupport->setName("transformCatSupport");
    _renderingPage->addKnob(_activateTransformConcatenationSupport);
}

void
Settings::populateOpenGLRenderers(const std::list<OpenGLRendererInfo>& renderers)
{
    if ( renderers.empty() ) {
        _imp->_availableOpenGLRenderers->setSecret(true);
        _imp->_nOpenGLContexts->setSecret(true);
        _imp->_enableOpenGL->setSecret(true);
        return;
    }

    _imp->_nOpenGLContexts->setSecret(false);
    _imp->_enableOpenGL->setSecret(false);

    std::vector<std::string> entries( renderers.size() );
    int i = 0;
    for (std::list<OpenGLRendererInfo>::const_iterator it = renderers.begin(); it != renderers.end(); ++it, ++i) {
        std::string option = it->vendorName + ' ' + it->rendererName + ' ' + it->glVersionString;
        entries[i] = option;
    }
    _imp->_availableOpenGLRenderers->populateChoices(entries);
    _imp->_availableOpenGLRenderers->setSecret(renderers.size() == 1);


#ifdef HAVE_OSMESA
#ifdef OSMESA_GALLIUM_DRIVER
    std::vector<std::string> mesaDrivers;
    mesaDrivers.push_back("softpipe");
    mesaDrivers.push_back("llvmpipe");
    _imp->_osmesaRenderers->populateChoices(mesaDrivers);
    _imp->_osmesaRenderers->setSecret(false);
#else
    _imp->_osmesaRenderers->setSecret(false);
#endif
#else
    _imp->_osmesaRenderers->setSecret(true);
#endif
}

GLRendererID
Settings::getOpenGLCPUDriver() const
{
    GLRendererID ret;
    if (!_imp->_osmesaRenderers->getIsSecret()) {
        ret.renderID =  _imp->_osmesaRenderers->getValue();
    } else {
        ret.renderID = 0;
    }
    return ret;
}

bool
Settings::isOpenGLRenderingEnabled() const
{
    if (_imp->_enableOpenGL->getIsSecret()) {
        return false;
    }
    EnableOpenGLEnum enableOpenGL = (EnableOpenGLEnum)_imp->_enableOpenGL->getValue();
    return enableOpenGL == eEnableOpenGLEnabled || (enableOpenGL == eEnableOpenGLDisabledIfBackground && !appPTR->isBackground());
}

int
Settings::getMaxOpenGLContexts() const
{
    return _imp->_nOpenGLContexts->getValue();
}

GLRendererID
Settings::getActiveOpenGLRendererID() const
{
    if ( _imp->_availableOpenGLRenderers->getIsSecret() ) {
        // We were not able to detect multiple renderers, use default
        return GLRendererID();
    }
    int activeIndex = _imp->_availableOpenGLRenderers->getValue();
    const std::list<OpenGLRendererInfo>& renderers = appPTR->getOpenGLRenderers();
    if ( (activeIndex < 0) || ( activeIndex >= (int)renderers.size() ) ) {
        // Invalid index
        return GLRendererID();
    }
    int i = 0;
    for (std::list<OpenGLRendererInfo>::const_iterator it = renderers.begin(); it != renderers.end(); ++it, ++i) {
        if (i == activeIndex) {
            return it->rendererID;
        }
    }

    return GLRendererID();
}

void
SettingsPrivate::initializeKnobsGPU()
{
    KnobHolderPtr thisShared = _publicInterface->shared_from_this();
    _gpuPage = AppManager::createKnob<KnobPage>( thisShared, tr("GPU Rendering") );
    _openglRendererString = AppManager::createKnob<KnobString>( thisShared, tr("Active OpenGL renderer") );

    _openglRendererString->setName("activeOpenGLRenderer");
    _openglRendererString->setHintToolTip( tr("The currently active OpenGL renderer.") );
    _openglRendererString->setAsLabel();
    _gpuPage->addKnob(_openglRendererString);

    _availableOpenGLRenderers = AppManager::createKnob<KnobChoice>( thisShared, tr("OpenGL renderer") );
    _availableOpenGLRenderers->setName("chooseOpenGLRenderer");
    _availableOpenGLRenderers->setHintToolTip( tr("The renderer used to perform OpenGL rendering. Changing the OpenGL renderer requires a restart of the application.") );
    knobsRequiringRestart.insert(_availableOpenGLRenderers);
    _gpuPage->addKnob(_availableOpenGLRenderers);

    _osmesaRenderers = AppManager::createKnob<KnobChoice>(thisShared, tr("CPU OpenGL renderer"));
    _osmesaRenderers->setName("cpuOpenGLRenderer");
    knobsRequiringRestart.insert(_osmesaRenderers);
    _osmesaRenderers->setHintToolTip(tr("Internally, %1 can render OpenGL plug-ins on the CPU by using the OSMesa open-source library. You may select which driver OSMesa uses to perform it's CPU rendering. llvm-pipe is more efficient but may contain some bugs.").arg(QString::fromUtf8(NATRON_APPLICATION_NAME)));
    _gpuPage->addKnob(_osmesaRenderers);


    _nOpenGLContexts = AppManager::createKnob<KnobInt>( thisShared, tr("No. of OpenGL Contexts") );
    _nOpenGLContexts->setName("maxOpenGLContexts");
    _nOpenGLContexts->setRange(1, 8);
    _nOpenGLContexts->setDisplayRange(1, 8);;
    _nOpenGLContexts->setHintToolTip( tr("The number of OpenGL contexts created to perform OpenGL rendering. Each OpenGL context can be attached to a CPU thread, allowing for more frames to be rendered simultaneously. Increasing this value may increase performances for graphs with mixed CPU/GPU nodes but can drastically reduce performances if too many OpenGL contexts are active at once.") );
    _gpuPage->addKnob(_nOpenGLContexts);


    _enableOpenGL = AppManager::createKnob<KnobChoice>( thisShared, tr("OpenGL Rendering") );
    _enableOpenGL->setName("enableOpenGLRendering");
    {
        std::vector<std::string> entries;
        std::vector<std::string> helps;
        assert(entries.size() == (int)Settings::eEnableOpenGLEnabled);
        entries.push_back("Enabled");
        helps.push_back( tr("If a plug-in support GPU rendering, prefer rendering using the GPU if possible.").toStdString() );
        assert(entries.size() == (int)Settings::eEnableOpenGLDisabled);
        entries.push_back("Disabled");
        helps.push_back( tr("Disable GPU rendering for all plug-ins.").toStdString() );
        assert(entries.size() == (int)Settings::eEnableOpenGLDisabledIfBackground);
        entries.push_back("Disabled If Background");
        helps.push_back( tr("Disable GPU rendering when rendering with NatronRenderer but not in GUI mode.").toStdString() );
        _enableOpenGL->populateChoices(entries, helps);
    }
    _enableOpenGL->setHintToolTip( tr("Select whether to activate OpenGL rendering or not. If disabled, even though a Project enable GPU rendering, it will not be activated.") );
    _gpuPage->addKnob(_enableOpenGL);
}

void
SettingsPrivate::initializeKnobsProjectSetup()
{
    KnobHolderPtr thisShared = _publicInterface->shared_from_this();
    _projectsPage = AppManager::createKnob<KnobPage>( thisShared, tr("Project Setup") );

    _firstReadSetProjectFormat = AppManager::createKnob<KnobBool>( thisShared, tr("First image read set project format") );
    _firstReadSetProjectFormat->setName("autoProjectFormat");
    _firstReadSetProjectFormat->setHintToolTip( tr("If checked, the project size is set to this of the first image or video read within the project.") );
    _projectsPage->addKnob(_firstReadSetProjectFormat);


    _autoPreviewEnabledForNewProjects = AppManager::createKnob<KnobBool>( thisShared, tr("Auto-preview enabled by default for new projects") );
    _autoPreviewEnabledForNewProjects->setName("enableAutoPreviewNewProjects");
    _autoPreviewEnabledForNewProjects->setHintToolTip( tr("If checked, then when creating a new project, the Auto-preview option"
                                                          " is enabled.") );
    _projectsPage->addKnob(_autoPreviewEnabledForNewProjects);


    _fixPathsOnProjectPathChanged = AppManager::createKnob<KnobBool>( thisShared, tr("Auto fix relative file-paths") );
    _fixPathsOnProjectPathChanged->setHintToolTip( tr("If checked, when a project-path changes (either the name or the value pointed to), %1 checks all file-path parameters in the project and tries to fix them.").arg( QString::fromUtf8(NATRON_APPLICATION_NAME) ) );
    _fixPathsOnProjectPathChanged->setName("autoFixRelativePaths");

    _projectsPage->addKnob(_fixPathsOnProjectPathChanged);

    _enableMappingFromDriveLettersToUNCShareNames = AppManager::createKnob<KnobBool>( thisShared, tr("Use drive letters instead of server names (Windows only)") );
    _enableMappingFromDriveLettersToUNCShareNames->setHintToolTip( tr("This is only relevant for Windows: If checked, %1 will not convert a path starting with a drive letter from the file dialog to a network share name. You may use this if for example you want to share a same project with several users across facilities with different servers but where users have all the same drive attached to a server.").arg( QString::fromUtf8(NATRON_APPLICATION_NAME) ) );
    _enableMappingFromDriveLettersToUNCShareNames->setName("useDriveLetters");
#ifndef __NATRON_WIN32__
    _enableMappingFromDriveLettersToUNCShareNames->setEnabled(false);
#endif
    _projectsPage->addKnob(_enableMappingFromDriveLettersToUNCShareNames);
}

void
SettingsPrivate::initializeKnobsDocumentation()
{
    KnobHolderPtr thisShared = _publicInterface->shared_from_this();
    _documentationPage = AppManager::createKnob<KnobPage>( thisShared, tr("Documentation") );

    _documentationSource = AppManager::createKnob<KnobChoice>( thisShared, tr("Documentation Source") );
    _documentationSource->setName("documentationSource");
    _documentationSource->setHintToolTip( tr("Documentation source.") );
    _documentationSource->appendChoice("Local");
    _documentationSource->appendChoice("Online");
    _documentationSource->appendChoice("None");

    _documentationPage->addKnob(_documentationSource);

    /// used to store temp port for local webserver
    _wwwServerPort = AppManager::createKnob<KnobInt>( thisShared, tr("Documentation local port (0=auto)") );
    _wwwServerPort->setName("webserverPort");
    _wwwServerPort->setHintToolTip( tr("The port onto which the documentation server will listen to. A value of 0 indicate that the documentation should automatically find a port by itself.") );
    _documentationPage->addKnob(_wwwServerPort);
}

void
SettingsPrivate::initializeKnobsUserInterface()
{
    KnobHolderPtr thisShared = _publicInterface->shared_from_this();
    _uiPage = AppManager::createKnob<KnobPage>( thisShared, tr("User Interface") );
    _uiPage->setName("userInterfacePage");

    _notifyOnFileChange = AppManager::createKnob<KnobBool>( thisShared, tr("Warn when a file changes externally") );
    _notifyOnFileChange->setName("warnOnExternalChange");
    _notifyOnFileChange->setHintToolTip( tr("When checked, if a file read from a file parameter changes externally, a warning will be displayed "
                                            "on the viewer. Turning this off will suspend the notification system.") );
    _uiPage->addKnob(_notifyOnFileChange);

    _filedialogForWriters = AppManager::createKnob<KnobBool>( thisShared, tr("Prompt with file dialog when creating Write node") );
    _filedialogForWriters->setName("writeUseDialog");
    _filedialogForWriters->setDefaultValue(true);
    _filedialogForWriters->setHintToolTip( tr("When checked, opens-up a file dialog when creating a Write node") );
    _uiPage->addKnob(_filedialogForWriters);


    _renderOnEditingFinished = AppManager::createKnob<KnobBool>( thisShared, tr("Refresh viewer only when editing is finished") );
    _renderOnEditingFinished->setName("renderOnEditingFinished");
    _renderOnEditingFinished->setHintToolTip( tr("When checked, the viewer triggers a new render only when mouse is released when editing parameters, curves "
                                                 " or the timeline. This setting doesn't apply to roto splines editing.") );
    _uiPage->addKnob(_renderOnEditingFinished);


    _linearPickers = AppManager::createKnob<KnobBool>( thisShared, tr("Linear color pickers") );
    _linearPickers->setName("linearPickers");
    _linearPickers->setHintToolTip( tr("When activated, all colors picked from the color parameters are linearized "
                                       "before being fetched. Otherwise they are in the same colorspace "
                                       "as the viewer they were picked from.") );
    _uiPage->addKnob(_linearPickers);

    _maxPanelsOpened = AppManager::createKnob<KnobInt>( thisShared, tr("Maximum number of open settings panels (0=\"unlimited\")") );
    _maxPanelsOpened->setName("maxPanels");
    _maxPanelsOpened->setHintToolTip( tr("This property holds the maximum number of settings panels that can be "
                                         "held by the properties dock at the same time."
                                         "The special value of 0 indicates there can be an unlimited number of panels opened.") );
    _maxPanelsOpened->disableSlider();
    _maxPanelsOpened->setRange(1, 100);
    _uiPage->addKnob(_maxPanelsOpened);

    _useCursorPositionIncrements = AppManager::createKnob<KnobBool>( thisShared, tr("Value increments based on cursor position") );
    _useCursorPositionIncrements->setName("cursorPositionAwareFields");
    _useCursorPositionIncrements->setHintToolTip( tr("When enabled, incrementing the value fields of parameters with the "
                                                     "mouse wheel or with arrow keys will increment the digits on the right "
                                                     "of the cursor. \n"
                                                     "When disabled, the value fields are incremented given what the plug-in "
                                                     "decided it should be. You can alter this increment by holding "
                                                     "Shift (x10) or Control (/10) while incrementing.") );
    _uiPage->addKnob(_useCursorPositionIncrements);

    _defaultLayoutFile = AppManager::createKnob<KnobFile>( thisShared, tr("Default layout file") );
    _defaultLayoutFile->setName("defaultLayout");
    _defaultLayoutFile->setHintToolTip( tr("When set, %1 uses the given layout file "
                                           "as default layout for new projects. You can export/import a layout to/from a file "
                                           "from the Layout menu. If empty, the default application layout is used.").arg( QString::fromUtf8(NATRON_APPLICATION_NAME) ) );
    _uiPage->addKnob(_defaultLayoutFile);

    _loadProjectsWorkspace = AppManager::createKnob<KnobBool>( thisShared, tr("Load workspace embedded within projects") );
    _loadProjectsWorkspace->setName("loadProjectWorkspace");
    _loadProjectsWorkspace->setHintToolTip( tr("When checked, when loading a project, the workspace (windows layout) will also be loaded, otherwise it "
                                               "will use your current layout.") );
    _uiPage->addKnob(_loadProjectsWorkspace);
} // Settings::initializeKnobsUserInterface

void
SettingsPrivate::initializeKnobsColorManagement()
{
    KnobHolderPtr thisShared = _publicInterface->shared_from_this();
    _ocioTab = AppManager::createKnob<KnobPage>( thisShared, tr("Color Management") );
    _ocioConfigKnob = AppManager::createKnob<KnobChoice>( thisShared, tr("OpenColorIO configuration") );
    knobsRequiringRestart.insert(_ocioConfigKnob);

    _ocioConfigKnob->setName("ocioConfig");

    std::vector<std::string> configs;
    int defaultIndex = 0;
    QStringList defaultOcioConfigsPaths = getDefaultOcioConfigPaths();
    Q_FOREACH(const QString &defaultOcioConfigsDir, defaultOcioConfigsPaths) {
        QDir ocioConfigsDir(defaultOcioConfigsDir);

        if ( ocioConfigsDir.exists() ) {
            QStringList entries = ocioConfigsDir.entryList(QDir::AllDirs | QDir::NoDotAndDotDot);
            for (int j = 0; j < entries.size(); ++j) {
                if ( entries[j] == QString::fromUtf8(NATRON_DEFAULT_OCIO_CONFIG_NAME) ) {
                    defaultIndex = j;
                }
                configs.push_back( entries[j].toStdString() );
            }

            break; //if we found 1 OpenColorIO-Configs directory, skip the next
        }
    }
    configs.push_back(NATRON_CUSTOM_OCIO_CONFIG_NAME);
    _ocioConfigKnob->populateChoices(configs);
    _ocioConfigKnob->setDefaultValue(defaultIndex);
    _ocioConfigKnob->setHintToolTip( tr("Select the OpenColorIO configuration you would like to use globally for all "
                                        "operators and plugins that use OpenColorIO, by setting the \"OCIO\" "
                                        "environment variable. Only nodes created after changing this parameter will take "
                                        "it into account, and it is better to restart the application after changing it. "
                                        "When \"%1\" is selected, the "
                                        "\"Custom OpenColorIO config file\" parameter is used.").arg( QString::fromUtf8(NATRON_CUSTOM_OCIO_CONFIG_NAME) ) );

    _ocioTab->addKnob(_ocioConfigKnob);

    _customOcioConfigFile = AppManager::createKnob<KnobFile>( thisShared, tr("Custom OpenColorIO configuration file") );

    _customOcioConfigFile->setName("ocioCustomConfigFile");
    knobsRequiringRestart.insert(_customOcioConfigFile);

    if (_ocioConfigKnob->getNumEntries() == 1) {
        _customOcioConfigFile->setEnabled(true);
    } else {
        _customOcioConfigFile->setEnabled(false);
    }

    _customOcioConfigFile->setHintToolTip( tr("OpenColorIO configuration file (*.ocio) to use when \"%1\" "
                                              "is selected as the OpenColorIO config.").arg( QString::fromUtf8(NATRON_CUSTOM_OCIO_CONFIG_NAME) ) );
    _ocioTab->addKnob(_customOcioConfigFile);


    _ocioStartupCheck = AppManager::createKnob<KnobBool>( thisShared, tr("Warn on startup if OpenColorIO config is not the default") );
    _ocioStartupCheck->setName("startupCheckOCIO");
    _ocioTab->addKnob(_ocioStartupCheck);
} // Settings::initializeKnobsColorManagement

void
SettingsPrivate::initializeKnobsAppearance()
{

    KnobHolderPtr thisShared = _publicInterface->shared_from_this();
    _appearanceTab = AppManager::createKnob<KnobPage>( thisShared, tr("Appearance") );

    _defaultAppearanceVersion = AppManager::createKnob<KnobInt>( thisShared, tr("Appearance version") );
    _defaultAppearanceVersion->setName("appearanceVersion");
    _defaultAppearanceVersion->setSecret(true);
    _appearanceTab->addKnob(_defaultAppearanceVersion);

    _systemFontChoice = AppManager::createKnob<KnobChoice>( thisShared, tr("Font") );
    _systemFontChoice->setHintToolTip( tr("List of all fonts available on your system") );
    _systemFontChoice->setName("systemFont");
    _systemFontChoice->setAddNewLine(false);
    knobsRequiringRestart.insert(_systemFontChoice);
    _appearanceTab->addKnob(_systemFontChoice);

    _fontSize = AppManager::createKnob<KnobInt>( thisShared, tr("Font size") );
    _fontSize->setName("fontSize");
    knobsRequiringRestart.insert(_fontSize);
    _appearanceTab->addKnob(_fontSize);

    _qssFile = AppManager::createKnob<KnobFile>( thisShared, tr("Stylesheet file (.qss)") );
    _qssFile->setName("stylesheetFile");
    knobsRequiringRestart.insert(_qssFile);
    _qssFile->setHintToolTip( tr("When pointing to a valid .qss file, the stylesheet of the application will be set according to this file instead of the default "
                                 "stylesheet. You can adapt the default stylesheet that can be found in your distribution of %1.").arg( QString::fromUtf8(NATRON_APPLICATION_NAME) ) );
    _appearanceTab->addKnob(_qssFile);
} // Settings::initializeKnobsAppearance

void
SettingsPrivate::initializeKnobsGuiColors()
{
    KnobHolderPtr thisShared = _publicInterface->shared_from_this();
    _guiColorsTab = AppManager::createKnob<KnobPage>( thisShared, tr("Main Window") );
    _appearanceTab->addKnob(_guiColorsTab);

    _useBWIcons = AppManager::createKnob<KnobBool>( thisShared, tr("Use black & white toolbutton icons") );
    _useBWIcons->setName("useBwIcons");
    _useBWIcons->setHintToolTip( tr("When checked, the tools icons in the left toolbar are greyscale. Changing this takes "
                                    "effect upon the next launch of the application.") );
    _guiColorsTab->addKnob(_useBWIcons);


    _sunkenColor =  AppManager::createKnob<KnobColor>(thisShared, tr("Sunken"), 3);
    _sunkenColor->setName("sunken");
    _sunkenColor->setSimplified(true);
    _guiColorsTab->addKnob(_sunkenColor);

    _baseColor =  AppManager::createKnob<KnobColor>(thisShared, tr("Base"), 3);
    _baseColor->setName("base");
    _baseColor->setSimplified(true);
    _guiColorsTab->addKnob(_baseColor);

    _raisedColor =  AppManager::createKnob<KnobColor>(thisShared, tr("Raised"), 3);
    _raisedColor->setName("raised");
    _raisedColor->setSimplified(true);
    _guiColorsTab->addKnob(_raisedColor);

    _selectionColor =  AppManager::createKnob<KnobColor>(thisShared, tr("Selection"), 3);
    _selectionColor->setName("selection");
    _selectionColor->setSimplified(true);
    _guiColorsTab->addKnob(_selectionColor);

    _textColor =  AppManager::createKnob<KnobColor>(thisShared, tr("Text"), 3);
    _textColor->setName("text");
    _textColor->setSimplified(true);
    _guiColorsTab->addKnob(_textColor);

    _altTextColor =  AppManager::createKnob<KnobColor>(thisShared, tr("Unmodified text"), 3);
    _altTextColor->setName("unmodifiedText");
    _altTextColor->setSimplified(true);
    _guiColorsTab->addKnob(_altTextColor);

    _timelinePlayheadColor =  AppManager::createKnob<KnobColor>(thisShared, tr("Timeline playhead"), 3);
    _timelinePlayheadColor->setName("timelinePlayhead");
    _timelinePlayheadColor->setSimplified(true);
    _guiColorsTab->addKnob(_timelinePlayheadColor);


    _timelineBGColor =  AppManager::createKnob<KnobColor>(thisShared, tr("Timeline background"), 3);
    _timelineBGColor->setName("timelineBG");
    _timelineBGColor->setSimplified(true);
    _guiColorsTab->addKnob(_timelineBGColor);

    _timelineBoundsColor =  AppManager::createKnob<KnobColor>(thisShared, tr("Timeline bounds"), 3);
    _timelineBoundsColor->setName("timelineBound");
    _timelineBoundsColor->setSimplified(true);
    _guiColorsTab->addKnob(_timelineBoundsColor);

    _cachedFrameColor =  AppManager::createKnob<KnobColor>(thisShared, tr("Cached frame"), 3);
    _cachedFrameColor->setName("cachedFrame");
    _cachedFrameColor->setSimplified(true);
    _guiColorsTab->addKnob(_cachedFrameColor);

    _diskCachedFrameColor =  AppManager::createKnob<KnobColor>(thisShared, tr("Disk cached frame"), 3);
    _diskCachedFrameColor->setName("diskCachedFrame");
    _diskCachedFrameColor->setSimplified(true);
    _guiColorsTab->addKnob(_diskCachedFrameColor);

    _interpolatedColor =  AppManager::createKnob<KnobColor>(thisShared, tr("Interpolated value"), 3);
    _interpolatedColor->setName("interpValue");
    _interpolatedColor->setSimplified(true);
    _guiColorsTab->addKnob(_interpolatedColor);

    _keyframeColor =  AppManager::createKnob<KnobColor>(thisShared, tr("Keyframe"), 3);
    _keyframeColor->setName("keyframe");
    _keyframeColor->setSimplified(true);
    _guiColorsTab->addKnob(_keyframeColor);

    _trackerKeyframeColor =  AppManager::createKnob<KnobColor>(thisShared, tr("Track User Keyframes"), 3);
    _trackerKeyframeColor->setName("trackUserKeyframe");
    _trackerKeyframeColor->setSimplified(true);
    _guiColorsTab->addKnob(_trackerKeyframeColor);

    _exprColor =  AppManager::createKnob<KnobColor>(thisShared, tr("Expression"), 3);
    _exprColor->setName("exprColor");
    _exprColor->setSimplified(true);
    _guiColorsTab->addKnob(_exprColor);

    _sliderColor =  AppManager::createKnob<KnobColor>(thisShared, tr("Slider"), 3);
    _sliderColor->setName("slider");
    _sliderColor->setSimplified(true);
    _guiColorsTab->addKnob(_sliderColor);
} // Settings::initializeKnobsGuiColors


void
SettingsPrivate::initializeKnobsDopeSheetColors()
{
    KnobHolderPtr thisShared = _publicInterface->shared_from_this();
    _animationColorsTab = AppManager::createKnob<KnobPage>( thisShared, tr("Animation Module") );
    _appearanceTab->addKnob(_animationColorsTab);

    _animationViewBackgroundColor = AppManager::createKnob<KnobColor>(thisShared, tr("Background Color"), 3);
    _animationViewBackgroundColor->setName("animationViewBGColor");
    _animationViewBackgroundColor->setSimplified(true);
    _animationColorsTab->addKnob(_animationViewBackgroundColor);

    _dopesheetRootSectionBackgroundColor = AppManager::createKnob<KnobColor>(thisShared, tr("Root section background color"), 4);
    _dopesheetRootSectionBackgroundColor->setName("dopesheetRootSectionBackground");
    _dopesheetRootSectionBackgroundColor->setSimplified(true);
    _animationColorsTab->addKnob(_dopesheetRootSectionBackgroundColor);

    _dopesheetKnobSectionBackgroundColor = AppManager::createKnob<KnobColor>(thisShared, tr("Knob section background color"), 4);
    _dopesheetKnobSectionBackgroundColor->setName("dopesheetKnobSectionBackground");
    _dopesheetKnobSectionBackgroundColor->setSimplified(true);
    _animationColorsTab->addKnob(_dopesheetKnobSectionBackgroundColor);

    _animationViewScaleColor = AppManager::createKnob<KnobColor>(thisShared, tr("Scale Text Color"), 3);
    _animationViewScaleColor->setName("animationViewScaleColor");
    _animationViewScaleColor->setSimplified(true);
    _animationColorsTab->addKnob(_animationViewScaleColor);

    _animationViewGridColor = AppManager::createKnob<KnobColor>(thisShared, tr("Grid Color"), 3);
    _animationViewGridColor->setName("animationViewGridColor");
    _animationViewGridColor->setSimplified(true);
    _animationColorsTab->addKnob(_animationViewGridColor);
}

void
SettingsPrivate::initializeKnobsNodeGraphColors()
{
    KnobHolderPtr thisShared = _publicInterface->shared_from_this();
    _nodegraphColorsTab = AppManager::createKnob<KnobPage>( thisShared, tr("Node Graph") );
    _appearanceTab->addKnob(_nodegraphColorsTab);

    _usePluginIconsInNodeGraph = AppManager::createKnob<KnobBool>( thisShared, tr("Display plug-in icon on node-graph") );
    _usePluginIconsInNodeGraph->setName("usePluginIcons");
    _usePluginIconsInNodeGraph->setHintToolTip( tr("When checked, each node that has a plug-in icon will display it in the node-graph."
                                                   "Changing this option will not affect already existing nodes, unless a restart of Natron is made.") );
    _usePluginIconsInNodeGraph->setAddNewLine(false);
    _nodegraphColorsTab->addKnob(_usePluginIconsInNodeGraph);

    _useAntiAliasing = AppManager::createKnob<KnobBool>( thisShared, tr("Anti-Aliasing") );
    _useAntiAliasing->setName("antiAliasing");
    _useAntiAliasing->setHintToolTip( tr("When checked, the node graph will be painted using anti-aliasing. Unchecking it may increase performances."
                                         " Changing this requires a restart of Natron") );
    _nodegraphColorsTab->addKnob(_useAntiAliasing);


    _defaultNodeColor = AppManager::createKnob<KnobColor>(thisShared, tr("Default node color"), 3);
    _defaultNodeColor->setName("defaultNodeColor");
    _defaultNodeColor->setSimplified(true);
    _defaultNodeColor->setHintToolTip( tr("The default color used for newly created nodes.") );

    _nodegraphColorsTab->addKnob(_defaultNodeColor);


    _cloneColor = AppManager::createKnob<KnobColor>(thisShared, tr("Clone Color"), 3);
    _cloneColor->setName("cloneColor");
    _cloneColor->setSimplified(true);
    _cloneColor->setHintToolTip( tr("The default color used for clone nodes.") );

    _nodegraphColorsTab->addKnob(_cloneColor);



    _defaultBackdropColor =  AppManager::createKnob<KnobColor>(thisShared, tr("Default backdrop color"), 3);
    _defaultBackdropColor->setName("backdropColor");
    _defaultBackdropColor->setSimplified(true);
    _defaultBackdropColor->setHintToolTip( tr("The default color used for newly created backdrop nodes.") );
    _nodegraphColorsTab->addKnob(_defaultBackdropColor);

    _defaultReaderColor =  AppManager::createKnob<KnobColor>(thisShared, tr(PLUGIN_GROUP_IMAGE_READERS), 3);
    _defaultReaderColor->setName("readerColor");
    _defaultReaderColor->setSimplified(true);
    _defaultReaderColor->setHintToolTip( tr("The color used for newly created Reader nodes.") );
    _nodegraphColorsTab->addKnob(_defaultReaderColor);

    _defaultWriterColor =  AppManager::createKnob<KnobColor>(thisShared, tr(PLUGIN_GROUP_IMAGE_WRITERS), 3);
    _defaultWriterColor->setName("writerColor");
    _defaultWriterColor->setSimplified(true);
    _defaultWriterColor->setHintToolTip( tr("The color used for newly created Writer nodes.") );
    _nodegraphColorsTab->addKnob(_defaultWriterColor);

    _defaultGeneratorColor =  AppManager::createKnob<KnobColor>(thisShared, tr("Generators"), 3);
    _defaultGeneratorColor->setName("generatorColor");
    _defaultGeneratorColor->setSimplified(true);
    _defaultGeneratorColor->setHintToolTip( tr("The color used for newly created Generator nodes.") );
    _nodegraphColorsTab->addKnob(_defaultGeneratorColor);

    _defaultColorGroupColor =  AppManager::createKnob<KnobColor>(thisShared, tr("Color group"), 3);
    _defaultColorGroupColor->setName("colorNodesColor");
    _defaultColorGroupColor->setSimplified(true);
    _defaultColorGroupColor->setHintToolTip( tr("The color used for newly created Color nodes.") );
    _nodegraphColorsTab->addKnob(_defaultColorGroupColor);

    _defaultFilterGroupColor =  AppManager::createKnob<KnobColor>(thisShared, tr("Filter group"), 3);
    _defaultFilterGroupColor->setName("filterNodesColor");
    _defaultFilterGroupColor->setSimplified(true);
    _defaultFilterGroupColor->setHintToolTip( tr("The color used for newly created Filter nodes.") );
    _nodegraphColorsTab->addKnob(_defaultFilterGroupColor);

    _defaultTransformGroupColor =  AppManager::createKnob<KnobColor>(thisShared, tr("Transform group"), 3);
    _defaultTransformGroupColor->setName("transformNodesColor");
    _defaultTransformGroupColor->setSimplified(true);
    _defaultTransformGroupColor->setHintToolTip( tr("The color used for newly created Transform nodes.") );
    _nodegraphColorsTab->addKnob(_defaultTransformGroupColor);

    _defaultTimeGroupColor =  AppManager::createKnob<KnobColor>(thisShared, tr("Time group"), 3);
    _defaultTimeGroupColor->setName("timeNodesColor");
    _defaultTimeGroupColor->setSimplified(true);
    _defaultTimeGroupColor->setHintToolTip( tr("The color used for newly created Time nodes.") );
    _nodegraphColorsTab->addKnob(_defaultTimeGroupColor);

    _defaultDrawGroupColor =  AppManager::createKnob<KnobColor>(thisShared, tr("Draw group"), 3);
    _defaultDrawGroupColor->setName("drawNodesColor");
    _defaultDrawGroupColor->setSimplified(true);
    _defaultDrawGroupColor->setHintToolTip( tr("The color used for newly created Draw nodes.") );
    _nodegraphColorsTab->addKnob(_defaultDrawGroupColor);

    _defaultKeyerGroupColor =  AppManager::createKnob<KnobColor>(thisShared, tr("Keyer group"), 3);
    _defaultKeyerGroupColor->setName("keyerNodesColor");
    _defaultKeyerGroupColor->setSimplified(true);
    _defaultKeyerGroupColor->setHintToolTip( tr("The color used for newly created Keyer nodes.") );
    _nodegraphColorsTab->addKnob(_defaultKeyerGroupColor);

    _defaultChannelGroupColor =  AppManager::createKnob<KnobColor>(thisShared, tr("Channel group"), 3);
    _defaultChannelGroupColor->setName("channelNodesColor");
    _defaultChannelGroupColor->setSimplified(true);
    _defaultChannelGroupColor->setHintToolTip( tr("The color used for newly created Channel nodes.") );
    _nodegraphColorsTab->addKnob(_defaultChannelGroupColor);

    _defaultMergeGroupColor =  AppManager::createKnob<KnobColor>(thisShared, tr("Merge group"), 3);
    _defaultMergeGroupColor->setName("defaultMergeColor");
    _defaultMergeGroupColor->setSimplified(true);
    _defaultMergeGroupColor->setHintToolTip( tr("The color used for newly created Merge nodes.") );
    _nodegraphColorsTab->addKnob(_defaultMergeGroupColor);

    _defaultViewsGroupColor =  AppManager::createKnob<KnobColor>(thisShared, tr("Views group"), 3);
    _defaultViewsGroupColor->setName("defaultViewsColor");
    _defaultViewsGroupColor->setSimplified(true);
    _defaultViewsGroupColor->setHintToolTip( tr("The color used for newly created Views nodes.") );
    _nodegraphColorsTab->addKnob(_defaultViewsGroupColor);

    _defaultDeepGroupColor =  AppManager::createKnob<KnobColor>(thisShared, tr("Deep group"), 3);
    _defaultDeepGroupColor->setName("defaultDeepColor");
    _defaultDeepGroupColor->setSimplified(true);
    _defaultDeepGroupColor->setHintToolTip( tr("The color used for newly created Deep nodes.") );
    _nodegraphColorsTab->addKnob(_defaultDeepGroupColor);
} // Settings::initializeKnobsNodeGraphColors

void
SettingsPrivate::initializeKnobsScriptEditorColors()
{
    KnobHolderPtr thisShared = _publicInterface->shared_from_this();
    _scriptEditorColorsTab = AppManager::createKnob<KnobPage>( thisShared, tr("Script Editor") );
    _scriptEditorColorsTab->setParentKnob(_appearanceTab);

    _scriptEditorFontChoice = AppManager::createKnob<KnobChoice>( thisShared, tr("Font") );
    _scriptEditorFontChoice->setHintToolTip( tr("List of all fonts available on your system") );
    _scriptEditorFontChoice->setName("scriptEditorFont");
    _scriptEditorColorsTab->addKnob(_scriptEditorFontChoice);

    _scriptEditorFontSize = AppManager::createKnob<KnobInt>( thisShared, tr("Font Size") );
    _scriptEditorFontSize->setHintToolTip( tr("The font size") );
    _scriptEditorFontSize->setName("scriptEditorFontSize");
    _scriptEditorColorsTab->addKnob(_scriptEditorFontSize);

    _curLineColor = AppManager::createKnob<KnobColor>(thisShared, tr("Current Line Color"), 3);
    _curLineColor->setName("currentLineColor");
    _curLineColor->setSimplified(true);
    _scriptEditorColorsTab->addKnob(_curLineColor);

    _keywordColor = AppManager::createKnob<KnobColor>(thisShared, tr("Keyword Color"), 3);
    _keywordColor->setName("keywordColor");
    _keywordColor->setSimplified(true);
    _scriptEditorColorsTab->addKnob(_keywordColor);

    _operatorColor = AppManager::createKnob<KnobColor>(thisShared, tr("Operator Color"), 3);
    _operatorColor->setName("operatorColor");
    _operatorColor->setSimplified(true);
    _scriptEditorColorsTab->addKnob(_operatorColor);

    _braceColor = AppManager::createKnob<KnobColor>(thisShared, tr("Brace Color"), 3);
    _braceColor->setName("braceColor");
    _braceColor->setSimplified(true);
    _scriptEditorColorsTab->addKnob(_braceColor);

    _defClassColor = AppManager::createKnob<KnobColor>(thisShared, tr("Class Def Color"), 3);
    _defClassColor->setName("classDefColor");
    _defClassColor->setSimplified(true);
    _scriptEditorColorsTab->addKnob(_defClassColor);

    _stringsColor = AppManager::createKnob<KnobColor>(thisShared, tr("Strings Color"), 3);
    _stringsColor->setName("stringsColor");
    _stringsColor->setSimplified(true);
    _scriptEditorColorsTab->addKnob(_stringsColor);

    _commentsColor = AppManager::createKnob<KnobColor>(thisShared, tr("Comments Color"), 3);
    _commentsColor->setName("commentsColor");
    _commentsColor->setSimplified(true);
    _scriptEditorColorsTab->addKnob(_commentsColor);

    _selfColor = AppManager::createKnob<KnobColor>(thisShared, tr("Self Color"), 3);
    _selfColor->setName("selfColor");
    _selfColor->setSimplified(true);
    _scriptEditorColorsTab->addKnob(_selfColor);

    _numbersColor = AppManager::createKnob<KnobColor>(thisShared, tr("Numbers Color"), 3);
    _numbersColor->setName("numbersColor");
    _numbersColor->setSimplified(true);
    _scriptEditorColorsTab->addKnob(_numbersColor);
} // Settings::initializeKnobsScriptEditorColors

void
SettingsPrivate::initializeKnobsViewers()
{
    KnobHolderPtr thisShared = _publicInterface->shared_from_this();
    _viewersTab = AppManager::createKnob<KnobPage>( thisShared, tr("Viewer") );

    _texturesMode = AppManager::createKnob<KnobChoice>( thisShared, tr("Viewer textures bit depth") );
    _texturesMode->setName("texturesBitDepth");
    std::vector<std::string> textureModes;
    std::vector<std::string> helpStringsTextureModes;
    textureModes.push_back("Byte");
    helpStringsTextureModes.push_back( tr("Post-processing done by the viewer (such as colorspace conversion) is done "
                                          "by the CPU. As a results, the size of cached textures is smaller.").toStdString() );
    //textureModes.push_back("16bits half-float");
    //helpStringsTextureModes.push_back("Not available yet. Similar to 32bits fp.");
    textureModes.push_back("32bits floating-point");
    helpStringsTextureModes.push_back( tr("Post-processing done by the viewer (such as colorspace conversion) is done "
                                          "by the GPU, using GLSL. As a results, the size of cached textures is larger.").toStdString() );
    _texturesMode->populateChoices(textureModes, helpStringsTextureModes);
    _texturesMode->setHintToolTip( tr("Bit depth of the viewer textures used for rendering."
                                      " Hover each option with the mouse for a detailed description.") );
    _viewersTab->addKnob(_texturesMode);

    _powerOf2Tiling = AppManager::createKnob<KnobInt>( thisShared, tr("Viewer tile size is 2 to the power of...") );
    _powerOf2Tiling->setName("viewerTiling");
    _powerOf2Tiling->setHintToolTip( tr("The dimension of the viewer tiles is 2^n by 2^n (i.e. 256 by 256 pixels for n=8). "
                                        "A high value means that the viewer renders large tiles, so that "
                                        "rendering is done less often, but on larger areas.") );
    _powerOf2Tiling->disableSlider();
    _powerOf2Tiling->setRange(4, 9);
    _powerOf2Tiling->setDisplayRange(4, 9);

    _viewersTab->addKnob(_powerOf2Tiling);

    _checkerboardTileSize = AppManager::createKnob<KnobInt>( thisShared, tr("Checkerboard tile size (pixels)") );
    _checkerboardTileSize->setName("checkerboardTileSize");
    _checkerboardTileSize->setRange(1, INT_MAX);
    _checkerboardTileSize->setHintToolTip( tr("The size (in screen pixels) of one tile of the checkerboard.") );
    _viewersTab->addKnob(_checkerboardTileSize);

    _checkerboardColor1 = AppManager::createKnob<KnobColor>(thisShared, tr("Checkerboard color 1"), 4);
    _checkerboardColor1->setName("checkerboardColor1");
    _checkerboardColor1->setHintToolTip( tr("The first color used by the checkerboard.") );
    _viewersTab->addKnob(_checkerboardColor1);

    _checkerboardColor2 = AppManager::createKnob<KnobColor>(thisShared, tr("Checkerboard color 2"), 4);
    _checkerboardColor2->setName("checkerboardColor2");
    _checkerboardColor2->setHintToolTip( tr("The second color used by the checkerboard.") );
    _viewersTab->addKnob(_checkerboardColor2);

    _autoWipe = AppManager::createKnob<KnobBool>( thisShared, tr("Automatically enable wipe") );
    _autoWipe->setName("autoWipeForViewer");
    _autoWipe->setHintToolTip( tr("When checked, the wipe tool of the viewer will be automatically enabled "
                                  "when the mouse is hovering the viewer and changing an input of a viewer." ) );
    _viewersTab->addKnob(_autoWipe);


    _autoProxyWhenScrubbingTimeline = AppManager::createKnob<KnobBool>( thisShared, tr("Automatically enable proxy when scrubbing the timeline") );
    _autoProxyWhenScrubbingTimeline->setName("autoProxyScrubbing");
    _autoProxyWhenScrubbingTimeline->setHintToolTip( tr("When checked, the proxy mode will be at least at the level "
                                                        "indicated by the auto-proxy parameter.") );
    _autoProxyWhenScrubbingTimeline->setAddNewLine(false);
    _viewersTab->addKnob(_autoProxyWhenScrubbingTimeline);


    _autoProxyLevel = AppManager::createKnob<KnobChoice>( thisShared, tr("Auto-proxy level") );
    _autoProxyLevel->setName("autoProxyLevel");
    std::vector<std::string> autoProxyChoices;
    autoProxyChoices.push_back("2");
    autoProxyChoices.push_back("4");
    autoProxyChoices.push_back("8");
    autoProxyChoices.push_back("16");
    autoProxyChoices.push_back("32");
    _autoProxyLevel->populateChoices(autoProxyChoices);
    _viewersTab->addKnob(_autoProxyLevel);

    _maximumNodeViewerUIOpened = AppManager::createKnob<KnobInt>( thisShared, tr("Max. opened node viewer interface") );
    _maximumNodeViewerUIOpened->setName("maxNodeUiOpened");
    _maximumNodeViewerUIOpened->setRange(1, INT_MAX);
    _maximumNodeViewerUIOpened->disableSlider();
    _maximumNodeViewerUIOpened->setHintToolTip( tr("Controls the maximum amount of nodes that can have their interface showing up at the same time in the viewer") );
    _viewersTab->addKnob(_maximumNodeViewerUIOpened);

    _viewerKeys = AppManager::createKnob<KnobBool>( thisShared, tr("Use number keys for the viewer") );
    _viewerKeys->setName("viewerNumberKeys");
    _viewerKeys->setHintToolTip( tr("When enabled, the row of number keys on the keyboard "
                                    "is used for switching input (<key> connects input to A side, "
                                    "<shift-key> connects input to B side), even if the corresponding "
                                    "character in the current keyboard layout is not a number.\n"
                                    "This may have to be disabled when using a remote display connection "
                                    "to Linux from a different OS.") );
    _viewersTab->addKnob(_viewerKeys);
} // Settings::initializeKnobsViewers

void
SettingsPrivate::initializeKnobsNodeGraph()
{
    KnobHolderPtr thisShared = _publicInterface->shared_from_this();
    /////////// Nodegraph tab
    _nodegraphTab = AppManager::createKnob<KnobPage>( thisShared, tr("Nodegraph") );

    _autoScroll = AppManager::createKnob<KnobBool>( thisShared, tr("Auto Scroll") );
    _autoScroll->setName("autoScroll");
    _autoScroll->setHintToolTip( tr("When checked the node graph will auto scroll if you move a node outside the current graph view.") );
    _nodegraphTab->addKnob(_autoScroll);

    _autoTurbo = AppManager::createKnob<KnobBool>( thisShared, tr("Auto-turbo") );
    _autoTurbo->setName("autoTurbo");
    _autoTurbo->setHintToolTip( tr("When checked the Turbo-mode will be enabled automatically when playback is started and disabled "
                                   "when finished.") );
    _nodegraphTab->addKnob(_autoTurbo);

    _snapNodesToConnections = AppManager::createKnob<KnobBool>( thisShared, tr("Snap to node") );
    _snapNodesToConnections->setName("enableSnapToNode");
    _snapNodesToConnections->setHintToolTip( tr("When moving nodes on the node graph, snap to positions where they are lined up "
                                                "with the inputs and output nodes.") );
    _nodegraphTab->addKnob(_snapNodesToConnections);


    _maxUndoRedoNodeGraph = AppManager::createKnob<KnobInt>( thisShared, tr("Maximum undo/redo for the node graph") );

    _maxUndoRedoNodeGraph->setName("maxUndoRedo");
    _maxUndoRedoNodeGraph->disableSlider();
    _maxUndoRedoNodeGraph->setRange(0, INT_MAX);
    _maxUndoRedoNodeGraph->setHintToolTip( tr("Set the maximum of events related to the node graph %1 "
                                              "remembers. Past this limit, older events will be deleted forever, "
                                              "allowing to re-use the RAM for other purposes. \n"
                                              "Changing this value will clear the undo/redo stack.").arg( QString::fromUtf8(NATRON_APPLICATION_NAME) ) );
    _nodegraphTab->addKnob(_maxUndoRedoNodeGraph);


    _disconnectedArrowLength = AppManager::createKnob<KnobInt>( thisShared, tr("Disconnected arrow length") );
    _disconnectedArrowLength->setName("disconnectedArrowLength");
    _disconnectedArrowLength->setHintToolTip( tr("The size of a disconnected node input arrow in pixels.") );
    _disconnectedArrowLength->disableSlider();

    _nodegraphTab->addKnob(_disconnectedArrowLength);

    _hideOptionalInputsAutomatically = AppManager::createKnob<KnobBool>( thisShared, tr("Auto hide masks inputs") );
    _hideOptionalInputsAutomatically->setName("autoHideInputs");
    _hideOptionalInputsAutomatically->setHintToolTip( tr("When checked, any diconnected mask input of a node in the nodegraph "
                                                         "will be visible only when the mouse is hovering the node or when it is "
                                                         "selected.") );
    _nodegraphTab->addKnob(_hideOptionalInputsAutomatically);

    _useInputAForMergeAutoConnect = AppManager::createKnob<KnobBool>( thisShared, tr("Merge node connect to A input") );
    _useInputAForMergeAutoConnect->setName("mergeConnectToA");
    _useInputAForMergeAutoConnect->setHintToolTip( tr("If checked, upon creation of a new Merge node, the input A will be preferred "
                                                      "for auto-connection and when disabling the node instead of the input B. "
                                                      "This also applies to any other node with inputs named A and B.") );
    _nodegraphTab->addKnob(_useInputAForMergeAutoConnect);
} // Settings::initializeKnobsNodeGraph

void
SettingsPrivate::initializeKnobsCaching()
{
    KnobHolderPtr thisShared = _publicInterface->shared_from_this();
    /////////// Caching tab
    _cachingTab = AppManager::createKnob<KnobPage>( thisShared, tr("Caching") );

    _aggressiveCaching = AppManager::createKnob<KnobBool>( thisShared, tr("Aggressive caching") );
    _aggressiveCaching->setName("aggressiveCaching");
    _aggressiveCaching->setHintToolTip( tr("When checked, %1 will cache the output of all images "
                                           "rendered by all nodes, regardless of their \"Force caching\" parameter. When enabling this option "
                                           "you need to have at least 8GiB of RAM, and 16GiB is recommended.\n"
                                           "If not checked, %1 will only cache the  nodes "
                                           "which have multiple outputs, or their parameter \"Force caching\" checked or if one of its "
                                           "output has its settings panel opened.").arg( QString::fromUtf8(NATRON_APPLICATION_NAME) ) );
    _cachingTab->addKnob(_aggressiveCaching);

    _maxRAMPercent = AppManager::createKnob<KnobInt>( thisShared, tr("Maximum amount of RAM memory used for caching (% of total RAM)") );
    _maxRAMPercent->setName("maxRAMPercent");
    _maxRAMPercent->disableSlider();
    _maxRAMPercent->setRange(0, 100);
    QString ramHint( tr("This setting indicates the percentage of the total RAM which can be used by the memory caches. "
                        "This system has %1 of RAM.").arg( printAsRAM( getSystemTotalRAM() ) ) );
    if ( isApplication32Bits() && (getSystemTotalRAM() > 4ULL * 1024ULL * 1024ULL * 1024ULL) ) {
        ramHint.append( QString::fromUtf8("\n") );
        ramHint.append( tr("The version of %1 you are running is 32 bits, which means the available RAM "
                           "is limited to 4GiB. The amount of RAM used for caching is 4GiB * MaxRamPercent.").arg( QString::fromUtf8(NATRON_APPLICATION_NAME) ) );
    }

    _maxRAMPercent->setHintToolTip(ramHint);
    _maxRAMPercent->setAddNewLine(false);
    _cachingTab->addKnob(_maxRAMPercent);

    _maxRAMLabel = AppManager::createKnob<KnobString>( thisShared, std::string() );
    _maxRAMLabel->setName("maxRamLabel");
    _maxRAMLabel->setIsPersistent(false);
    _maxRAMLabel->setAsLabel();
    _cachingTab->addKnob(_maxRAMLabel);


    _unreachableRAMPercent = AppManager::createKnob<KnobInt>( thisShared, tr("System RAM to keep free (% of total RAM)") );
    _unreachableRAMPercent->setName("unreachableRAMPercent");
    _unreachableRAMPercent->disableSlider();
    _unreachableRAMPercent->setRange(0, 90);
    _unreachableRAMPercent->setHintToolTip(tr("This determines how much RAM should be kept free for other applications "
                                              "running on the same system. "
                                              "When this limit is reached, the caches start recycling memory instead of growing. "
                                              //"A reasonable value should be set for it allowing the caches to stay in physical RAM " // users don't understand what swap is
                                              //"and avoid being swapped-out on disk. "
                                              "This value should reflect the amount of memory "
                                              "you want to keep available on your computer for other usage. "
                                              "A low value may result in a massive slowdown and high disk usage.")
                                           );
    _unreachableRAMPercent->setAddNewLine(false);
    _cachingTab->addKnob(_unreachableRAMPercent);
    _unreachableRAMLabel = AppManager::createKnob<KnobString>( thisShared, std::string() );
    _unreachableRAMLabel->setName("unreachableRAMLabel");
    _unreachableRAMLabel->setIsPersistent(false);
    _unreachableRAMLabel->setAsLabel();
    _cachingTab->addKnob(_unreachableRAMLabel);

    _maxViewerDiskCacheGB = AppManager::createKnob<KnobInt>( thisShared, tr("Maximum playback disk cache size (GiB)") );
    _maxViewerDiskCacheGB->setName("maxViewerDiskCache");
    _maxViewerDiskCacheGB->disableSlider();
    _maxViewerDiskCacheGB->setRange(0, 100);
    _maxViewerDiskCacheGB->setHintToolTip( tr("The maximum size that may be used by the playback cache on disk (in GiB)") );
    _cachingTab->addKnob(_maxViewerDiskCacheGB);

    _maxDiskCacheNodeGB = AppManager::createKnob<KnobInt>( thisShared, tr("Maximum DiskCache node disk usage (GiB)") );
    _maxDiskCacheNodeGB->setName("maxDiskCacheNode");
    _maxDiskCacheNodeGB->disableSlider();
    _maxDiskCacheNodeGB->setRange(0, 100);
    _maxDiskCacheNodeGB->setHintToolTip( tr("The maximum size that may be used by the DiskCache node on disk (in GiB)") );
    _cachingTab->addKnob(_maxDiskCacheNodeGB);


    _diskCachePath = AppManager::createKnob<KnobPath>( thisShared, tr("Disk cache path (empty = default)") );
    _diskCachePath->setName("diskCachePath");
    _diskCachePath->setMultiPath(false);

    QString defaultLocation = StandardPaths::writableLocation(StandardPaths::eStandardLocationCache);
    QString diskCacheTt( tr("WARNING: Changing this parameter requires a restart of the application. \n"
                            "This is points to the location where %1 on-disk caches will be. "
                            "This variable should point to your fastest disk. If the parameter is left empty or the location set is invalid, "
                            "the default location will be used. The default location is: \n").arg( QString::fromUtf8(NATRON_APPLICATION_NAME) ) );

    _diskCachePath->setHintToolTip( diskCacheTt + defaultLocation );
    _cachingTab->addKnob(_diskCachePath);

    _wipeDiskCache = AppManager::createKnob<KnobButton>( thisShared, tr("Wipe Disk Cache") );
    _wipeDiskCache->setHintToolTip( tr("Cleans-up all caches, deleting all folders that may contain cached data. "
                                       "This is provided in case %1 lost track of cached images "
                                       "for some reason.").arg( QString::fromUtf8(NATRON_APPLICATION_NAME) ) );
    _cachingTab->addKnob(_wipeDiskCache);
} // Settings::initializeKnobsCaching

void
SettingsPrivate::initializeKnobsPlugins()
{
    KnobHolderPtr thisShared = _publicInterface->shared_from_this();
    _pluginsTab = AppManager::createKnob<KnobPage>( thisShared, tr("Plug-ins") );
    _pluginsTab->setName("plugins");

    _extraPluginPaths = AppManager::createKnob<KnobPath>( thisShared, tr("OpenFX plug-ins search path") );
    knobsRequiringRestart.insert(_extraPluginPaths);
    _extraPluginPaths->setName("extraPluginsSearchPaths");

#if defined(__linux__) || defined(__FreeBSD__)
    std::string searchPath("/usr/OFX/Plugins");
#elif defined(__APPLE__)
    std::string searchPath("/Library/OFX/Plugins");
#elif defined(WINDOWS)

    std::wstring basePath = std::wstring( OFX::Host::PluginCache::getStdOFXPluginPath() );
    basePath.append( std::wstring(L" and C:\\Program Files\\Common Files\\OFX\\Plugins") );
    std::string searchPath = StrUtils::utf16_to_utf8(basePath);

#endif

    _extraPluginPaths->setHintToolTip( tr("Extra search paths where %1 should scan for OpenFX plug-ins. "
                                          "Extra plug-ins search paths can also be specified using the OFX_PLUGIN_PATH environment variable.\n"
                                          "The priority order for system-wide plug-ins, from high to low, is:\n"
                                          "- plug-ins found in OFX_PLUGIN_PATH\n"
                                          "- plug-ins found in %2\n"
                                          "Plug-ins bundled with the binary distribution of Natron may have either "
                                          "higher or lower priority, depending on the \"Prefer bundled plug-ins over "
                                          "system-wide plug-ins\" setting.\n"
                                          "Any change will take effect on the next launch of %1.").arg( QString::fromUtf8(NATRON_APPLICATION_NAME) ).arg( QString::fromUtf8( searchPath.c_str() ) ) );
    _extraPluginPaths->setMultiPath(true);
    _pluginsTab->addKnob(_extraPluginPaths);

    _templatesPluginPaths = AppManager::createKnob<KnobPath>( thisShared, tr("PyPlugs search path") );
    _templatesPluginPaths->setName("groupPluginsSearchPath");
    knobsRequiringRestart.insert(_templatesPluginPaths);
    _templatesPluginPaths->setHintToolTip( tr("Search path where %1 should scan for Python group scripts (PyPlugs). "
                                              "The search paths for groups can also be specified using the "
                                              "NATRON_PLUGIN_PATH environment variable.").arg( QString::fromUtf8(NATRON_APPLICATION_NAME) ) );
    _templatesPluginPaths->setMultiPath(true);
    _pluginsTab->addKnob(_templatesPluginPaths);

    _loadBundledPlugins = AppManager::createKnob<KnobBool>( thisShared, tr("Use bundled plug-ins") );
    knobsRequiringRestart.insert(_loadBundledPlugins);
    _loadBundledPlugins->setName("useBundledPlugins");
    _loadBundledPlugins->setHintToolTip( tr("When checked, %1 also uses the plug-ins bundled "
                                            "with the binary distribution.\n"
                                            "When unchecked, only system-wide plug-ins are loaded (more information can be "
                                            "found in the help for the \"Extra plug-ins search paths\" setting).").arg( QString::fromUtf8(NATRON_APPLICATION_NAME) ) );
    _pluginsTab->addKnob(_loadBundledPlugins);

    _preferBundledPlugins = AppManager::createKnob<KnobBool>( thisShared, tr("Prefer bundled plug-ins over system-wide plugins") );
    knobsRequiringRestart.insert(_preferBundledPlugins);
    _preferBundledPlugins->setName("preferBundledPlugins");
    _preferBundledPlugins->setHintToolTip( tr("When checked, and if \"Use bundled plug-ins\" is also checked, plug-ins bundled with the %1 binary distribution will take precedence over system-wide plug-ins "
                                              "if they have the same internal ID.").arg( QString::fromUtf8(NATRON_APPLICATION_NAME) ) );
    _pluginsTab->addKnob(_preferBundledPlugins);
} // Settings::initializeKnobsPlugins

void
SettingsPrivate::initializeKnobsPython()
{
    KnobHolderPtr thisShared = _publicInterface->shared_from_this();
    _pythonPage = AppManager::createKnob<KnobPage>( thisShared, tr("Python") );


    _onProjectCreated = AppManager::createKnob<KnobString>( thisShared, tr("After project created") );
    _onProjectCreated->setName("afterProjectCreated");
    _onProjectCreated->setHintToolTip( tr("Callback called once a new project is created (this is never called "
                                          "when \"After project loaded\" is called.)\n"
                                          "The signature of the callback is : callback(app) where:\n"
                                          "- app: points to the current application instance\n") );
    _pythonPage->addKnob(_onProjectCreated);


    _defaultOnProjectLoaded = AppManager::createKnob<KnobString>( thisShared, tr("Default after project loaded") );
    _defaultOnProjectLoaded->setName("defOnProjectLoaded");
    _defaultOnProjectLoaded->setHintToolTip( tr("The default afterProjectLoad callback that will be set for new projects.") );
    _pythonPage->addKnob(_defaultOnProjectLoaded);

    _defaultOnProjectSave = AppManager::createKnob<KnobString>( thisShared, tr("Default before project save") );
    _defaultOnProjectSave->setName("defOnProjectSave");
    _defaultOnProjectSave->setHintToolTip( tr("The default beforeProjectSave callback that will be set for new projects.") );
    _pythonPage->addKnob(_defaultOnProjectSave);


    _defaultOnProjectClose = AppManager::createKnob<KnobString>( thisShared, tr("Default before project close") );
    _defaultOnProjectClose->setName("defOnProjectClose");
    _defaultOnProjectClose->setHintToolTip( tr("The default beforeProjectClose callback that will be set for new projects.") );
    _pythonPage->addKnob(_defaultOnProjectClose);


    _defaultOnNodeCreated = AppManager::createKnob<KnobString>( thisShared, tr("Default after node created") );
    _defaultOnNodeCreated->setName("defOnNodeCreated");
    _defaultOnNodeCreated->setHintToolTip( tr("The default afterNodeCreated callback that will be set for new projects.") );
    _pythonPage->addKnob(_defaultOnNodeCreated);


    _defaultOnNodeDelete = AppManager::createKnob<KnobString>( thisShared, tr("Default before node removal") );
    _defaultOnNodeDelete->setName("defOnNodeDelete");
    _defaultOnNodeDelete->setHintToolTip( tr("The default beforeNodeRemoval callback that will be set for new projects.") );
    _pythonPage->addKnob(_defaultOnNodeDelete);


    _echoVariableDeclarationToPython = AppManager::createKnob<KnobBool>( thisShared, tr("Print auto-declared variables in the Script Editor") );
    _echoVariableDeclarationToPython->setName("printAutoDeclaredVars");
    _echoVariableDeclarationToPython->setHintToolTip( tr("When checked, %1 will print in the Script Editor all variables that are "
                                                         "automatically declared, such as the app variable or node attributes.").arg( QString::fromUtf8(NATRON_APPLICATION_NAME) ) );
    _pythonPage->addKnob(_echoVariableDeclarationToPython);
} // initializeKnobs

void
SettingsPrivate::setCachingLabels()
{
    int maxTotalRam = _maxRAMPercent->getValue();
    U64 systemTotalRam = getSystemTotalRAM();
    U64 maxRAM = (U64)( ( (double)maxTotalRam / 100. ) * systemTotalRam );

    _maxRAMLabel->setValue( printAsRAM(maxRAM).toStdString() );
    _unreachableRAMLabel->setValue( printAsRAM( (double)systemTotalRam * ( (double)_unreachableRAMPercent->getValue() / 100. ) ).toStdString() );
}

void
SettingsPrivate::setDefaultValues()
{
    _publicInterface->beginChanges();
    _hostName->setDefaultValue(0);
    _customHostName->setDefaultValue(NATRON_ORGANIZATION_DOMAIN_TOPLEVEL "." NATRON_ORGANIZATION_DOMAIN_SUB "." NATRON_APPLICATION_NAME);
    _natronSettingsExist->setDefaultValue(false);
    _systemFontChoice->setDefaultValue(0);
    _fontSize->setDefaultValue(NATRON_FONT_SIZE_DEFAULT);
    _checkForUpdates->setDefaultValue(false);
    _enableCrashReports->setDefaultValue(true);
    _documentationSource->setDefaultValue(0);
    _notifyOnFileChange->setDefaultValue(true);
    _autoSaveDelay->setDefaultValue(5);
    _autoSaveUnSavedProjects->setDefaultValue(true);
    _maxUndoRedoNodeGraph->setDefaultValue(20);
    _linearPickers->setDefaultValue(true);
    _convertNaNValues->setDefaultValue(true);
    _pluginUseImageCopyForSource->setDefaultValue(false);
    _snapNodesToConnections->setDefaultValue(true);
    _useBWIcons->setDefaultValue(false);
    _loadProjectsWorkspace->setDefaultValue(false);
    _numberOfThreads->setDefaultValue(0);



    _osmesaRenderers->setDefaultValue(defaultMesaDriver);
#ifndef NATRON_PLAYBACK_USES_THREAD_POOL
    _numberOfParallelRenders->setDefaultValue(0);
#endif
    _nOpenGLContexts->setDefaultValue(2);
    _enableOpenGL->setDefaultValue((int)Settings::eEnableOpenGLEnabled);
    _useThreadPool->setDefaultValue(true);
    _nThreadsPerEffect->setDefaultValue(0);
    _renderInSeparateProcess->setDefaultValue(false);
    _queueRenders->setDefaultValue(false);
    _autoPreviewEnabledForNewProjects->setDefaultValue(true);
    _firstReadSetProjectFormat->setDefaultValue(true);
    _fixPathsOnProjectPathChanged->setDefaultValue(true);
    _maxPanelsOpened->setDefaultValue(10);
    _useCursorPositionIncrements->setDefaultValue(true);
    _renderOnEditingFinished->setDefaultValue(false);
    _activateRGBSupport->setDefaultValue(true);
    _activateTransformConcatenationSupport->setDefaultValue(true);
    _extraPluginPaths->setDefaultValue("");
    _preferBundledPlugins->setDefaultValue(true);
    _loadBundledPlugins->setDefaultValue(true);
    _texturesMode->setDefaultValue(0);
    _powerOf2Tiling->setDefaultValue(8);
    _checkerboardTileSize->setDefaultValue(5);
    _checkerboardColor1->setDefaultValue(0.5);
    _checkerboardColor1->setDefaultValue(0.5, DimIdx(1));
    _checkerboardColor1->setDefaultValue(0.5, DimIdx(2));
    _checkerboardColor1->setDefaultValue(0.5, DimIdx(3));
    _checkerboardColor2->setDefaultValue(0.);
    _checkerboardColor2->setDefaultValue(0., DimIdx(1));
    _checkerboardColor2->setDefaultValue(0., DimIdx(2));
    _checkerboardColor2->setDefaultValue(0., DimIdx(3));
    _autoWipe->setDefaultValue(true);
    _autoProxyWhenScrubbingTimeline->setDefaultValue(true);
    _autoProxyLevel->setDefaultValue(1);
    _maximumNodeViewerUIOpened->setDefaultValue(2);
    _viewerKeys->setDefaultValue(true);

    _ocioStartupCheck->setDefaultValue(true);

    _aggressiveCaching->setDefaultValue(false);
    _maxRAMPercent->setDefaultValue(50);
    _unreachableRAMPercent->setDefaultValue(5);
    _maxViewerDiskCacheGB->setDefaultValue(5);
    _maxDiskCacheNodeGB->setDefaultValue(10);
    setCachingLabels();
    _autoScroll->setDefaultValue(false);
    _autoTurbo->setDefaultValue(false);
    _usePluginIconsInNodeGraph->setDefaultValue(true);
    _useAntiAliasing->setDefaultValue(true);
    _defaultNodeColor->setDefaultValue(0.7, DimIdx(0));
    _defaultNodeColor->setDefaultValue(0.7, DimIdx(1));
    _defaultNodeColor->setDefaultValue(0.7, DimIdx(2));
    _cloneColor->setDefaultValue(0.78, DimIdx(0));
    _cloneColor->setDefaultValue(0.27, DimIdx(1));
    _cloneColor->setDefaultValue(0.39, DimIdx(2));
    _defaultBackdropColor->setDefaultValue(0.45, DimIdx(0));
    _defaultBackdropColor->setDefaultValue(0.45, DimIdx(1));
    _defaultBackdropColor->setDefaultValue(0.45, DimIdx(2));
    _disconnectedArrowLength->setDefaultValue(30);
    _hideOptionalInputsAutomatically->setDefaultValue(true);
    _useInputAForMergeAutoConnect->setDefaultValue(false);

    _defaultGeneratorColor->setDefaultValue(0.3, DimIdx(0));
    _defaultGeneratorColor->setDefaultValue(0.5, DimIdx(1));
    _defaultGeneratorColor->setDefaultValue(0.2, DimIdx(2));

    _defaultReaderColor->setDefaultValue(0.7, DimIdx(0));
    _defaultReaderColor->setDefaultValue(0.7, DimIdx(1));
    _defaultReaderColor->setDefaultValue(0.7, DimIdx(2));

    _defaultWriterColor->setDefaultValue(0.75, DimIdx(0));
    _defaultWriterColor->setDefaultValue(0.75, DimIdx(1));
    _defaultWriterColor->setDefaultValue(0., DimIdx(2));

    _defaultColorGroupColor->setDefaultValue(0.48, DimIdx(0));
    _defaultColorGroupColor->setDefaultValue(0.66, DimIdx(1));
    _defaultColorGroupColor->setDefaultValue(1., DimIdx(DimIdx(2)));

    _defaultFilterGroupColor->setDefaultValue(0.8, DimIdx(0));
    _defaultFilterGroupColor->setDefaultValue(0.5, DimIdx(1));
    _defaultFilterGroupColor->setDefaultValue(0.3, DimIdx(2));

    _defaultTransformGroupColor->setDefaultValue(0.7, DimIdx(0));
    _defaultTransformGroupColor->setDefaultValue(0.3, DimIdx(1));
    _defaultTransformGroupColor->setDefaultValue(0.1, DimIdx(2));

    _defaultTimeGroupColor->setDefaultValue(0.7, DimIdx(0));
    _defaultTimeGroupColor->setDefaultValue(0.65, DimIdx(1));
    _defaultTimeGroupColor->setDefaultValue(0.35, DimIdx(2));

    _defaultDrawGroupColor->setDefaultValue(0.75, DimIdx(0));
    _defaultDrawGroupColor->setDefaultValue(0.75, DimIdx(1));
    _defaultDrawGroupColor->setDefaultValue(0.75, DimIdx(2));

    _defaultKeyerGroupColor->setDefaultValue(0., DimIdx(0));
    _defaultKeyerGroupColor->setDefaultValue(1, DimIdx(1));
    _defaultKeyerGroupColor->setDefaultValue(0., DimIdx(2));

    _defaultChannelGroupColor->setDefaultValue(0.6, DimIdx(0));
    _defaultChannelGroupColor->setDefaultValue(0.24, DimIdx(1));
    _defaultChannelGroupColor->setDefaultValue(0.39, DimIdx(2));

    _defaultMergeGroupColor->setDefaultValue(0.3, DimIdx(0));
    _defaultMergeGroupColor->setDefaultValue(0.37, DimIdx(1));
    _defaultMergeGroupColor->setDefaultValue(0.776, DimIdx(2));

    _defaultViewsGroupColor->setDefaultValue(0.5, DimIdx(0));
    _defaultViewsGroupColor->setDefaultValue(0.9, DimIdx(1));
    _defaultViewsGroupColor->setDefaultValue(0.7, DimIdx(2));

    _defaultDeepGroupColor->setDefaultValue(0., DimIdx(0));
    _defaultDeepGroupColor->setDefaultValue(0., DimIdx(1));
    _defaultDeepGroupColor->setDefaultValue(0.38, DimIdx(2));

    _echoVariableDeclarationToPython->setDefaultValue(false);


    _sunkenColor->setDefaultValue(0.12, DimIdx(0));
    _sunkenColor->setDefaultValue(0.12, DimIdx(1));
    _sunkenColor->setDefaultValue(0.12, DimIdx(2));

    _baseColor->setDefaultValue(0.19, DimIdx(0));
    _baseColor->setDefaultValue(0.19, DimIdx(1));
    _baseColor->setDefaultValue(0.19, DimIdx(2));

    _raisedColor->setDefaultValue(0.28, DimIdx(0));
    _raisedColor->setDefaultValue(0.28, DimIdx(1));
    _raisedColor->setDefaultValue(0.28, DimIdx(2));

    _selectionColor->setDefaultValue(0.95, DimIdx(0));
    _selectionColor->setDefaultValue(0.54, DimIdx(1));
    _selectionColor->setDefaultValue(0., DimIdx(2));

    _textColor->setDefaultValue(0.78, DimIdx(0));
    _textColor->setDefaultValue(0.78, DimIdx(1));
    _textColor->setDefaultValue(0.78, DimIdx(2));

    _altTextColor->setDefaultValue(0.6, DimIdx(0));
    _altTextColor->setDefaultValue(0.6, DimIdx(1));
    _altTextColor->setDefaultValue(0.6, DimIdx(2));

    _timelinePlayheadColor->setDefaultValue(0.95, DimIdx(0));
    _timelinePlayheadColor->setDefaultValue(0.54, DimIdx(1));
    _timelinePlayheadColor->setDefaultValue(0., DimIdx(2));

    _timelineBGColor->setDefaultValue(0, DimIdx(0));
    _timelineBGColor->setDefaultValue(0, DimIdx(1));
    _timelineBGColor->setDefaultValue(0., DimIdx(2));

    _timelineBoundsColor->setDefaultValue(0.81, DimIdx(0));
    _timelineBoundsColor->setDefaultValue(0.27, DimIdx(1));
    _timelineBoundsColor->setDefaultValue(0.02, DimIdx(2));

    _cachedFrameColor->setDefaultValue(0.56, DimIdx(0));
    _cachedFrameColor->setDefaultValue(0.79, DimIdx(1));
    _cachedFrameColor->setDefaultValue(0.4, DimIdx(2));

    _diskCachedFrameColor->setDefaultValue(0.27, DimIdx(0));
    _diskCachedFrameColor->setDefaultValue(0.38, DimIdx(1));
    _diskCachedFrameColor->setDefaultValue(0.25, DimIdx(2));

    _interpolatedColor->setDefaultValue(0.34, DimIdx(0));
    _interpolatedColor->setDefaultValue(0.46, DimIdx(1));
    _interpolatedColor->setDefaultValue(0.6, DimIdx(2));

    _keyframeColor->setDefaultValue(0.08, DimIdx(0));
    _keyframeColor->setDefaultValue(0.38, DimIdx(1));
    _keyframeColor->setDefaultValue(0.97, DimIdx(2));

    _trackerKeyframeColor->setDefaultValue(0.7, DimIdx(0));
    _trackerKeyframeColor->setDefaultValue(0.78, DimIdx(1));
    _trackerKeyframeColor->setDefaultValue(0.39, DimIdx(2));


    _exprColor->setDefaultValue(0.7, DimIdx(0));
    _exprColor->setDefaultValue(0.78, DimIdx(1));
    _exprColor->setDefaultValue(0.39, DimIdx(2));

    _animationViewBackgroundColor->setDefaultValue(0.19, DimIdx(0));
    _animationViewBackgroundColor->setDefaultValue(0.19, DimIdx(1));
    _animationViewBackgroundColor->setDefaultValue(0.19, DimIdx(2));

    _animationViewGridColor->setDefaultValue(0.35, DimIdx(0));
    _animationViewGridColor->setDefaultValue(0.35, DimIdx(1));
    _animationViewGridColor->setDefaultValue(0.35, DimIdx(2));

    _animationViewScaleColor->setDefaultValue(0.714, DimIdx(0));
    _animationViewScaleColor->setDefaultValue(0.718, DimIdx(1));
    _animationViewScaleColor->setDefaultValue(0.714, DimIdx(2));

    _dopesheetRootSectionBackgroundColor->setDefaultValue(0.204, DimIdx(0));
    _dopesheetRootSectionBackgroundColor->setDefaultValue(0.204, DimIdx(1));
    _dopesheetRootSectionBackgroundColor->setDefaultValue(0.204, DimIdx(2));
    _dopesheetRootSectionBackgroundColor->setDefaultValue(0.2, DimIdx(3));

    _dopesheetKnobSectionBackgroundColor->setDefaultValue(0.443, DimIdx(0));
    _dopesheetKnobSectionBackgroundColor->setDefaultValue(0.443, DimIdx(1));
    _dopesheetKnobSectionBackgroundColor->setDefaultValue(0.443, DimIdx(2));
    _dopesheetKnobSectionBackgroundColor->setDefaultValue(0.2, DimIdx(3));

    _keywordColor->setDefaultValue(0.7, DimIdx(0));
    _keywordColor->setDefaultValue(0.7, DimIdx(1));
    _keywordColor->setDefaultValue(0., DimIdx(2));

    _operatorColor->setDefaultValue(0.78, DimIdx(0));
    _operatorColor->setDefaultValue(0.78, DimIdx(1));
    _operatorColor->setDefaultValue(0.78, DimIdx(2));

    _braceColor->setDefaultValue(0.85, DimIdx(0));
    _braceColor->setDefaultValue(0.85, DimIdx(1));
    _braceColor->setDefaultValue(0.85, DimIdx(2));

    _defClassColor->setDefaultValue(0.7, DimIdx(0));
    _defClassColor->setDefaultValue(0.7, DimIdx(1));
    _defClassColor->setDefaultValue(0., DimIdx(2));

    _stringsColor->setDefaultValue(0.8, DimIdx(0));
    _stringsColor->setDefaultValue(0.2, DimIdx(1));
    _stringsColor->setDefaultValue(0., DimIdx(2));

    _commentsColor->setDefaultValue(0.25, DimIdx(0));
    _commentsColor->setDefaultValue(0.6, DimIdx(1));
    _commentsColor->setDefaultValue(0.25, DimIdx(2));

    _selfColor->setDefaultValue(0.7, DimIdx(0));
    _selfColor->setDefaultValue(0.7, DimIdx(1));
    _selfColor->setDefaultValue(0., DimIdx(2));

    _numbersColor->setDefaultValue(0.25, DimIdx(0));
    _numbersColor->setDefaultValue(0.8, DimIdx(1));
    _numbersColor->setDefaultValue(0.9, DimIdx(2));

    _curLineColor->setDefaultValue(0.35, DimIdx(0));
    _curLineColor->setDefaultValue(0.35, DimIdx(1));
    _curLineColor->setDefaultValue(0.35, DimIdx(2));

    _sliderColor->setDefaultValue(0.33, DimIdx(0));
    _sliderColor->setDefaultValue(0.45, DimIdx(1));
    _sliderColor->setDefaultValue(0.44, DimIdx(2));


    _scriptEditorFontChoice->setDefaultValue(0);
    _scriptEditorFontSize->setDefaultValue(NATRON_FONT_SIZE_DEFAULT);

    _wwwServerPort->setDefaultValue(0);

    _publicInterface->endChanges();
} // setDefaultValues


void
Settings::saveAllSettings()
{
    const KnobsVec &knobs = getKnobs();
    KnobsVec k( knobs.size() );

    for (U32 i = 0; i < knobs.size(); ++i) {
        k[i] = knobs[i];
    }
    saveSettings(k, true);
}

void
Settings::restorePluginSettings()
{
    const PluginsMap& plugins = appPTR->getPluginsList();
    QSettings settings( QString::fromUtf8(NATRON_ORGANIZATION_NAME), QString::fromUtf8(NATRON_APPLICATION_NAME) );

    for (PluginsMap::const_iterator it = plugins.begin(); it != plugins.end(); ++it) {
        if ( it->first.empty() ) {
            continue;
        }
        assert(it->second.size() > 0);

        for (PluginVersionsOrdered::const_reverse_iterator itver = it->second.rbegin(); itver != it->second.rend(); ++itver) {
<<<<<<< HEAD
            PluginPtr plugin  = *itver;
=======
            Plugin* plugin  = *itver;
>>>>>>> 45050abd
            assert(plugin);

            if ( plugin->getProperty<bool>(kNatronPluginPropIsInternalOnly) ) {
                continue;
            }


            {
                QString pluginIDKey = QString::fromUtf8(plugin->getPluginID().c_str()) + QString::fromUtf8("_") + QString::number( plugin->getMajorVersion() ) + QString::fromUtf8("_") + QString::number( plugin->getMinorVersion() );
                QString enabledKey = pluginIDKey + QString::fromUtf8("_enabled");
                if ( settings.contains(enabledKey) ) {
                    bool enabled = settings.value(enabledKey).toBool();
                    plugin->setEnabled(enabled);
                } else {
                    settings.setValue( enabledKey, plugin->isMultiThreadingEnabled() );
                }

                QString rsKey = pluginIDKey + QString::fromUtf8("_rs");
                if ( settings.contains(rsKey) ) {
                    bool renderScaleEnabled = settings.value(rsKey).toBool();
                    plugin->setRenderScaleEnabled(renderScaleEnabled);
                } else {
                    settings.setValue( rsKey, plugin->isRenderScaleEnabled() );
                }

                QString mtKey = pluginIDKey + QString::fromUtf8("_mt");
                if ( settings.contains(mtKey) ) {
                    bool multiThreadingEnabled = settings.value(mtKey).toBool();
                    plugin->setMultiThreadingEnabled(multiThreadingEnabled);
                } else {
                    settings.setValue( mtKey, plugin->isMultiThreadingEnabled() );
                }

                QString glKey = pluginIDKey + QString::fromUtf8("_gl");
                if (settings.contains(glKey)) {
                    bool openglEnabled = settings.value(glKey).toBool();
                    plugin->setOpenGLEnabled(openglEnabled);
                } else {
                    settings.setValue(glKey, plugin->isOpenGLEnabled());
                }

            }
        }
    }
} // Settings::restorePluginSettings

void
Settings::savePluginsSettings()
{
    const PluginsMap& plugins = appPTR->getPluginsList();
    QSettings settings( QString::fromUtf8(NATRON_ORGANIZATION_NAME), QString::fromUtf8(NATRON_APPLICATION_NAME) );

    for (PluginsMap::const_iterator it = plugins.begin(); it != plugins.end(); ++it) {
        assert(it->second.size() > 0);

        for (PluginVersionsOrdered::const_reverse_iterator itver = it->second.rbegin(); itver != it->second.rend(); ++itver) {
<<<<<<< HEAD
            PluginPtr plugin  = *itver;
=======
            Plugin* plugin  = *itver;
>>>>>>> 45050abd
            assert(plugin);

            QString pluginID = QString::fromUtf8(plugin->getPluginID().c_str()) + QString::fromUtf8("_") + QString::number( plugin->getMajorVersion() ) + QString::fromUtf8("_") + QString::number( plugin->getMinorVersion() );
            QString enabledKey = pluginID + QString::fromUtf8("_enabled");
            settings.setValue( enabledKey, plugin->isEnabled() );

            QString rsKey = pluginID + QString::fromUtf8("_rs");
            settings.setValue( rsKey, plugin->isRenderScaleEnabled() );

            QString mtKey = pluginID + QString::fromUtf8("_mt");
            settings.setValue(mtKey, plugin->isMultiThreadingEnabled());

            QString glKey = pluginID + QString::fromUtf8("_gl");
            settings.setValue(glKey, plugin->isOpenGLEnabled());

        }
    }
}

void
Settings::saveSetting(const KnobIPtr& knob)
{
    KnobsVec knobs;

    knobs.push_back(knob);
    saveSettings(knobs, false /*savePluginSettings*/);
}

void
Settings::saveSettings(const KnobsVec& knobs,
                       bool pluginSettings)
{
    if (pluginSettings) {
        savePluginsSettings();
    }
    KnobsVec changedKnobs;
    QSettings settings( QString::fromUtf8(NATRON_ORGANIZATION_NAME), QString::fromUtf8(NATRON_APPLICATION_NAME) );

    settings.setValue(QString::fromUtf8(kQSettingsSoftwareMajorVersionSettingName), NATRON_VERSION_MAJOR);
    for (U32 i = 0; i < knobs.size(); ++i) {
        KnobStringBasePtr isString = toKnobStringBase(knobs[i]);
        KnobIntBasePtr isInt = toKnobIntBase(knobs[i]);
        KnobChoicePtr isChoice = toKnobChoice(knobs[i]);
        KnobDoubleBasePtr isDouble = toKnobDoubleBase(knobs[i]);
        KnobBoolBasePtr isBool = toKnobBoolBase(knobs[i]);

        const std::string& name = knobs[i]->getName();
        for (int j = 0; j < knobs[i]->getNDimensions(); ++j) {
            QString dimensionName;
            if (knobs[i]->getNDimensions() > 1) {
                dimensionName =  QString::fromUtf8( name.c_str() ) + QLatin1Char('.') + QString::fromUtf8( knobs[i]->getDimensionName(DimIdx(j)).c_str() );
            } else {
                dimensionName = QString::fromUtf8( name.c_str() );
            }
            try {
                if (isString) {
                    QString old = settings.value(dimensionName).toString();
                    QString newValue = QString::fromUtf8( isString->getValue(DimIdx(j)).c_str() );
                    if (old != newValue) {
                        changedKnobs.push_back(knobs[i]);
                    }
                    settings.setValue( dimensionName, QVariant(newValue) );
                } else if (isInt) {
                    if (isChoice) {
                        ///For choices,serialize the choice name instead
                        int newIndex = isChoice->getValue(DimIdx(j));
                        const std::vector<std::string> entries = isChoice->getEntries();
                        if ( newIndex < (int)entries.size() ) {
                            QString oldValue = settings.value(dimensionName).toString();
                            QString newValue = QString::fromUtf8( entries[newIndex].c_str() );
                            if (oldValue != newValue) {
                                changedKnobs.push_back(knobs[i]);
                            }
                            settings.setValue( dimensionName, QVariant(newValue) );
                        }
                    } else {
                        int newValue = isInt->getValue(DimIdx(j));
                        int oldValue = settings.value( dimensionName, QVariant(INT_MIN) ).toInt();
                        if (newValue != oldValue) {
                            changedKnobs.push_back(knobs[i]);
                        }
                        settings.setValue( dimensionName, QVariant(newValue) );
                    }
                } else if (isDouble) {
                    double newValue = isDouble->getValue(DimIdx(j));
                    double oldValue = settings.value( dimensionName, QVariant(INT_MIN) ).toDouble();
                    if (newValue != oldValue) {
                        changedKnobs.push_back(knobs[i]);
                    }
                    settings.setValue( dimensionName, QVariant(newValue) );
                } else if (isBool) {
                    bool newValue = isBool->getValue(DimIdx(j));
                    bool oldValue = settings.value(dimensionName).toBool();
                    if (newValue != oldValue) {
                        changedKnobs.push_back(knobs[i]);
                    }
                    settings.setValue( dimensionName, QVariant(newValue) );
                } else {
                    assert(false);
                }
            } catch (std::logic_error) {
                // ignore
            }
        } // for (int j = 0; j < knobs[i]->getNDimensions(); ++j) {
    } // for (U32 i = 0; i < knobs.size(); ++i) {

} // saveSettings

void
Settings::restoreSettings(const KnobsVec& knobs)
{
    QSettings settings( QString::fromUtf8(NATRON_ORGANIZATION_NAME), QString::fromUtf8(NATRON_APPLICATION_NAME) );

    for (U32 i = 0; i < knobs.size(); ++i) {
        KnobStringBasePtr isString = toKnobStringBase(knobs[i]);
        KnobIntBasePtr isInt = toKnobIntBase(knobs[i]);
        KnobChoicePtr isChoice = toKnobChoice(knobs[i]);
        KnobDoubleBasePtr isDouble = toKnobDoubleBase(knobs[i]);
        KnobBoolBasePtr isBool = toKnobBoolBase(knobs[i]);

        const std::string& name = knobs[i]->getName();

        // Prevent onKnobValuechanged from being called
        knobs[i]->blockValueChanges();
        for (int j = 0; j < knobs[i]->getNDimensions(); ++j) {
            std::string dimensionName = knobs[i]->getNDimensions() > 1 ? name + '.' + knobs[i]->getDimensionName(DimIdx(j)) : name;
            QString qDimName = QString::fromUtf8( dimensionName.c_str() );

            if ( settings.contains(qDimName) ) {
                if (isString) {
                    isString->setValue(settings.value(qDimName).toString().toStdString(), ViewSetSpec::all(), DimIdx(j));
                } else if (isInt) {
                    if (isChoice) {
                        ///For choices,serialize the choice name instead
                        std::string value = settings.value(qDimName).toString().toStdString();
                        const std::vector<std::string> entries = isChoice->getEntries();
                        int found = -1;

                        for (U32 k = 0; k < entries.size(); ++k) {
                            if (entries[k] == value) {
                                found = (int)k;
                                break;
                            }
                        }

                        if (found >= 0) {
                            isChoice->setValue(found, ViewSetSpec::all(), DimIdx(j));
                        }
                    } else {
                        isInt->setValue(settings.value(qDimName).toInt(), ViewSetSpec::all(), DimIdx(j));
                    }
                } else if (isDouble) {
                    isDouble->setValue(settings.value(qDimName).toDouble(), ViewSetSpec::all(), DimIdx(j));
                } else if (isBool) {
                    isBool->setValue(settings.value(qDimName).toBool(), ViewSetSpec::all(), DimIdx(j));
                } else {
                    assert(false);
                }
            }
        }
        knobs[i]->unblockValueChanges();
    }

    _imp->_settingsExisted = false;
    try {
        _imp->_settingsExisted = _imp->_natronSettingsExist->getValue();

        if (!_imp->_settingsExisted) {
            _imp->_natronSettingsExist->setValue(true);
            saveSetting( _imp->_natronSettingsExist );
        }

        int appearanceVersion = _imp->_defaultAppearanceVersion->getValue();
        if ( _imp->_settingsExisted && (appearanceVersion < NATRON_DEFAULT_APPEARANCE_VERSION) ) {
            _imp->_defaultAppearanceOutdated = true;
            _imp->_defaultAppearanceVersion->setValue(NATRON_DEFAULT_APPEARANCE_VERSION);
            saveSetting(_imp->_defaultAppearanceVersion );
        }

        appPTR->setNThreadsPerEffect( getNumberOfThreadsPerEffect() );
        appPTR->setNThreadsToRender( getNumberOfThreads() );
        appPTR->setUseThreadPool( _imp->_useThreadPool->getValue() );
        appPTR->setPluginsUseInputImageCopyToRender( _imp->_pluginUseImageCopyForSource->getValue() );
    } catch (std::logic_error) {
        // ignore
    }


} // restoreSettings

void
Settings::restoreAllSettings()
{
    _imp->_restoringSettings = true;

    const KnobsVec& knobs = getKnobs();
    restoreSettings(knobs);

    if (!_imp->_ocioRestored) {
        ///Load even though there's no settings!
        _imp->tryLoadOpenColorIOConfig();
    }

    // Restore opengl renderer
    {
        std::vector<std::string> availableRenderers = _imp->_availableOpenGLRenderers->getEntries();
        QString missingGLError;
        bool hasGL = appPTR->hasOpenGLForRequirements(eOpenGLRequirementsTypeRendering, &missingGLError);

        if ( availableRenderers.empty() || !hasGL) {
            if (missingGLError.isEmpty()) {
                _imp->_openglRendererString->setValue( tr("OpenGL rendering disabled: No device meeting %1 requirements could be found.").arg( QString::fromUtf8(NATRON_APPLICATION_NAME) ).toStdString() );
            } else {
                _imp->_openglRendererString->setValue(missingGLError.toStdString());
            }
        }
        int curIndex = _imp->_availableOpenGLRenderers->getValue();
        if ( (curIndex >= 0) && ( curIndex < (int)availableRenderers.size() ) ) {
            const std::list<OpenGLRendererInfo>& renderers = appPTR->getOpenGLRenderers();
            int i = 0;
            for (std::list<OpenGLRendererInfo>::const_iterator it = renderers.begin(); it != renderers.end(); ++it, ++i) {
                if (i == curIndex) {
                    QString maxMemoryString = it->maxMemBytes == 0 ? tr("Unknown") : printAsRAM(it->maxMemBytes);
                    QString curRenderer = (QString::fromUtf8("<p><h2>") +
                                           tr("OpenGL Renderer Infos:") +
                                           QString::fromUtf8("</h2></p><p><b>") +
                                           tr("Vendor:") +
                                           QString::fromUtf8("</b> %1</p><p><b>").arg( QString::fromUtf8( it->vendorName.c_str() ) ) +
                                           tr("Renderer:") +
                                           QString::fromUtf8("</b> %1</p><p><b>").arg( QString::fromUtf8( it->rendererName.c_str() ) ) +
                                           tr("OpenGL Version:") +
                                           QString::fromUtf8("</b> %1</p><p><b>").arg( QString::fromUtf8( it->glVersionString.c_str() ) ) +
                                           tr("GLSL Version:") +
                                           QString::fromUtf8("</b> %1</p><p><b>").arg( QString::fromUtf8( it->glslVersionString.c_str() ) ) +
                                           tr("Max. Memory:") +
                                           QString::fromUtf8("</b> %1</p><p><b>").arg(maxMemoryString) +
                                           tr("Max. Texture Size (px):") +
                                           QString::fromUtf8("</b> %5</p<").arg(it->maxTextureSize));
                    _imp->_openglRendererString->setValue( curRenderer.toStdString() );
                    break;
                }
            }
        }
    }

    if (!appPTR->isTextureFloatSupported()) {
        if (_imp->_texturesMode) {
            _imp->_texturesMode->setSecret(true);
        }
    }


    _imp->_restoringSettings = false;
} // restoreSettings

bool
SettingsPrivate::tryLoadOpenColorIOConfig()
{
    QString configFile;


    if ( _customOcioConfigFile->isEnabled() ) {
        ///try to load from the file
        std::string file;
        try {
            file = _customOcioConfigFile->getValue();
        } catch (...) {
            // ignore exceptions
        }

        if ( file.empty() ) {
            return false;
        }
        if ( !QFile::exists( QString::fromUtf8( file.c_str() ) ) ) {
            Dialogs::errorDialog( "OpenColorIO", tr("%1: No such file.").arg( QString::fromUtf8( file.c_str() ) ).toStdString() );

            return false;
        }
        configFile = QString::fromUtf8( file.c_str() );
    } else {
        try {
            ///try to load from the combobox
            QString activeEntryText  = QString::fromUtf8( _ocioConfigKnob->getActiveEntryText().c_str() );
            QString configFileName = QString( activeEntryText + QString::fromUtf8(".ocio") );
            QStringList defaultConfigsPaths = getDefaultOcioConfigPaths();
            Q_FOREACH(const QString &defaultConfigsDirStr, defaultConfigsPaths) {
                QDir defaultConfigsDir(defaultConfigsDirStr);

                if ( !defaultConfigsDir.exists() ) {
                    qDebug() << "Attempt to read an OpenColorIO configuration but the configuration directory"
                             << defaultConfigsDirStr << "does not exist.";
                    continue;
                }
                ///try to open the .ocio config file first in the defaultConfigsDir
                ///if we can't find it, try to look in a subdirectory with the name of the config for the file config.ocio
                if ( !defaultConfigsDir.exists(configFileName) ) {
                    QDir subDir(defaultConfigsDirStr + QDir::separator() + activeEntryText);
                    if ( !subDir.exists() ) {
                        Dialogs::errorDialog( "OpenColorIO", tr("%1: No such file or directory.").arg( subDir.absoluteFilePath( QString::fromUtf8("config.ocio") ) ).toStdString() );

                        return false;
                    }
                    if ( !subDir.exists( QString::fromUtf8("config.ocio") ) ) {
                        Dialogs::errorDialog( "OpenColorIO", tr("%1: No such file or directory.").arg( subDir.absoluteFilePath( QString::fromUtf8("config.ocio") ) ).toStdString() );

                        return false;
                    }
                    configFile = subDir.absoluteFilePath( QString::fromUtf8("config.ocio") );
                } else {
                    configFile = defaultConfigsDir.absoluteFilePath(configFileName);
                }
            }
        } catch (...) {
            // ignore exceptions
        }

        if ( configFile.isEmpty() ) {
            return false;
        }
    }
    _ocioRestored = true;
#ifdef DEBUG
    qDebug() << "setting OCIO=" << configFile;
#endif
    std::string stdConfigFile = configFile.toStdString();
#if 0 //def __NATRON_WIN32__
    _wputenv_s(L"OCIO", StrUtils::utf8_to_utf16(stdConfigFile).c_str());
#else
    qputenv( NATRON_OCIO_ENV_VAR_NAME, stdConfigFile.c_str() );
#endif

    std::string configPath = SequenceParsing::removePath(stdConfigFile);
    if ( !configPath.empty() && (configPath[configPath.size() - 1] == '/') ) {
        configPath.erase(configPath.size() - 1, 1);
    }
    appPTR->onOCIOConfigPathChanged(configPath);

    return true;
} // tryLoadOpenColorIOConfig

inline
void
crash_application()
{
    std::cerr << "CRASHING APPLICATION NOW UPON USER REQUEST!" << std::endl;
    volatile int* a = (int*)(NULL);

    // coverity[var_deref_op]
    *a = 1;
}

bool
Settings::onKnobValueChanged(const KnobIPtr& k,
                             ValueChangedReasonEnum reason,
                             double /*time*/,
                             ViewSetSpec /*view*/)
{

    Q_EMIT settingChanged(k, reason);
    bool ret = true;

    if ( k == _imp->_maxViewerDiskCacheGB ) {
        if (!_imp->_restoringSettings) {
            appPTR->setApplicationsCachesMaximumViewerDiskSpace( getMaximumViewerDiskCacheSize() );
        }
    } else if ( k == _imp->_maxDiskCacheNodeGB ) {
        if (!_imp->_restoringSettings) {
            appPTR->setApplicationsCachesMaximumDiskSpace( getMaximumDiskCacheNodeSize() );
        }
    } else if ( k == _imp->_maxRAMPercent ) {
        if (!_imp->_restoringSettings) {
            appPTR->setApplicationsCachesMaximumMemoryPercent( getRamMaximumPercent() );
        }
        _imp->setCachingLabels();
    } else if ( k == _imp->_diskCachePath ) {
        appPTR->setDiskCacheLocation( QString::fromUtf8( _imp->_diskCachePath->getValue().c_str() ) );
    } else if ( k == _imp->_wipeDiskCache ) {
        appPTR->wipeAndCreateDiskCacheStructure();
    } else if ( k == _imp->_numberOfThreads ) {
        int nbThreads = getNumberOfThreads();
        appPTR->setNThreadsToRender(nbThreads);
        if (nbThreads == -1) {
            QThreadPool::globalInstance()->setMaxThreadCount(1);
            appPTR->abortAnyProcessing();
        } else if (nbThreads == 0) {
            QThreadPool::globalInstance()->setMaxThreadCount( QThread::idealThreadCount() );
        } else {
            QThreadPool::globalInstance()->setMaxThreadCount(nbThreads);
        }
    } else if ( k == _imp->_nThreadsPerEffect ) {
        appPTR->setNThreadsPerEffect( getNumberOfThreadsPerEffect() );
    } else if ( k == _imp->_ocioConfigKnob ) {
        if (_imp->_ocioConfigKnob->getActiveEntryText() == NATRON_CUSTOM_OCIO_CONFIG_NAME) {
            _imp->_customOcioConfigFile->setEnabled(true);
        } else {
            _imp->_customOcioConfigFile->setEnabled(false);
        }
        _imp->tryLoadOpenColorIOConfig();
    } else if ( k == _imp->_useThreadPool ) {
        bool useTP = _imp->_useThreadPool->getValue();
        appPTR->setUseThreadPool(useTP);
    } else if ( k == _imp->_customOcioConfigFile ) {
        if ( _imp->_customOcioConfigFile->isEnabled() ) {
            _imp->tryLoadOpenColorIOConfig();
        }
    } else if ( k == _imp->_maxUndoRedoNodeGraph ) {
        appPTR->setUndoRedoStackLimit( _imp->_maxUndoRedoNodeGraph->getValue() );
    } else if ( k == _imp->_maxPanelsOpened ) {
        appPTR->onMaxPanelsOpenedChanged( _imp->_maxPanelsOpened->getValue() );
    } else if ( k == _imp->_queueRenders ) {
        appPTR->onQueueRendersChanged( _imp->_queueRenders->getValue() );
    } else if ( ( k == _imp->_checkerboardTileSize ) || ( k == _imp->_checkerboardColor1 ) || ( k == _imp->_checkerboardColor2 ) ) {
        appPTR->onCheckerboardSettingsChanged();
    } else if ( k == _imp->_powerOf2Tiling && !_imp->_restoringSettings) {
        appPTR->onViewerTileCacheSizeChanged();
    } else if ( k == _imp->_texturesMode &&  !_imp->_restoringSettings) {
        appPTR->onViewerTileCacheSizeChanged();
    } else if ( ( k == _imp->_hideOptionalInputsAutomatically ) && !_imp->_restoringSettings && (reason == eValueChangedReasonUserEdited) ) {
        appPTR->toggleAutoHideGraphInputs();
    } else if ( k == _imp->_autoProxyWhenScrubbingTimeline ) {
        _imp->_autoProxyLevel->setSecret( !_imp->_autoProxyWhenScrubbingTimeline->getValue() );
    } else if ( !_imp->_restoringSettings &&
               ( ( k == _imp->_sunkenColor ) ||
                ( k == _imp->_baseColor ) ||
                ( k == _imp->_raisedColor ) ||
                ( k == _imp->_selectionColor ) ||
                ( k == _imp->_textColor ) ||
                ( k == _imp->_altTextColor ) ||
                ( k == _imp->_timelinePlayheadColor ) ||
                ( k == _imp->_timelineBoundsColor ) ||
                ( k == _imp->_timelineBGColor ) ||
                ( k == _imp->_interpolatedColor ) ||
                ( k == _imp->_keyframeColor ) ||
                ( k == _imp->_trackerKeyframeColor ) ||
                ( k == _imp->_cachedFrameColor ) ||
                ( k == _imp->_diskCachedFrameColor ) ||
                ( k == _imp->_animationViewBackgroundColor ) ||
                ( k == _imp->_animationViewGridColor ) ||
                ( k == _imp->_animationViewScaleColor ) ||
                ( k == _imp->_dopesheetRootSectionBackgroundColor ) ||
                ( k == _imp->_dopesheetKnobSectionBackgroundColor ) ||
                ( k == _imp->_keywordColor ) ||
                ( k == _imp->_operatorColor ) ||
                ( k == _imp->_curLineColor ) ||
                ( k == _imp->_braceColor ) ||
                ( k == _imp->_defClassColor ) ||
                ( k == _imp->_stringsColor ) ||
                ( k == _imp->_commentsColor ) ||
                ( k == _imp->_selfColor ) ||
                ( k == _imp->_sliderColor ) ||
                ( k == _imp->_numbersColor ) ||
                ( k == _imp->_qssFile) ) ) {
                   if (_imp->_restoringDefaults) {
                       ++_imp->_nRedrawStyleSheetRequests;
                   } else {
                       appPTR->reloadStylesheets();
                   }
               } else if ( k == _imp->_hostName ) {
                   std::string hostName = _imp->_hostName->getActiveEntryText();
                   bool isCustom = hostName == NATRON_CUSTOM_HOST_NAME_ENTRY;
                   _imp->_customHostName->setSecret(!isCustom);
               } else if ( ( k == _imp->_testCrashReportButton ) && (reason == eValueChangedReasonUserEdited) ) {
                   StandardButtonEnum reply = Dialogs::questionDialog( tr("Crash Test").toStdString(),
                                                                      tr("You are about to make %1 crash to test the reporting system.\n"
                                                                         "Do you really want to crash?").arg( QString::fromUtf8(NATRON_APPLICATION_NAME) ).toStdString(), false,
                                                                      StandardButtons(eStandardButtonYes | eStandardButtonNo) );
                   if (reply == eStandardButtonYes) {
                       crash_application();
                   }
               } else if ( ( k == _imp->_scriptEditorFontChoice ) || ( k == _imp->_scriptEditorFontSize ) ) {
                   appPTR->reloadScriptEditorFonts();
               } else if ( k == _imp->_pluginUseImageCopyForSource ) {
                   appPTR->setPluginsUseInputImageCopyToRender( _imp->_pluginUseImageCopyForSource->getValue() );
               } else if ( k == _imp->_enableOpenGL ) {
                   appPTR->refreshOpenGLRenderingFlagOnAllInstances();
                   if (!_imp->_restoringSettings) {
                       appPTR->clearPluginsLoadedCache();
                   }
               } else {
                   ret = false;
               }

    return ret;
} // onKnobValueChanged

////////////////////////////////////////////////////////
// "Viewers" pane

ImageBitDepthEnum
Settings::getViewersBitDepth() const
{
    if (!appPTR->isTextureFloatSupported()) {
        return eImageBitDepthByte;
    }
    int v = _imp->_texturesMode->getValue();

    if (v == 0) {
        return eImageBitDepthByte;
    } else if (v == 1) {
        return eImageBitDepthFloat;
    } else {
        return eImageBitDepthByte;
    }
}

int
Settings::getViewerTilesPowerOf2() const
{
    return _imp->_powerOf2Tiling->getValue();
}

int
Settings::getCheckerboardTileSize() const
{
    return _imp->_checkerboardTileSize->getValue();
}

void
Settings::getCheckerboardColor1(double* r,
                                double* g,
                                double* b,
                                double* a) const
{
    *r = _imp->_checkerboardColor1->getValue(DimIdx(0));
    *g = _imp->_checkerboardColor1->getValue(DimIdx(1));
    *b = _imp->_checkerboardColor1->getValue(DimIdx(2));
    *a = _imp->_checkerboardColor1->getValue(DimIdx(3));
}

void
Settings::getCheckerboardColor2(double* r,
                                double* g,
                                double* b,
                                double* a) const
{
    *r = _imp->_checkerboardColor2->getValue(DimIdx(0));
    *g = _imp->_checkerboardColor2->getValue(DimIdx(1));
    *b = _imp->_checkerboardColor2->getValue(DimIdx(2));
    *a = _imp->_checkerboardColor2->getValue(DimIdx(3));
}

bool
Settings::isAutoWipeEnabled() const
{
    return _imp->_autoWipe->getValue();
}

bool
Settings::isAutoProxyEnabled() const
{
    return _imp->_autoProxyWhenScrubbingTimeline->getValue();
}

unsigned int
Settings::getAutoProxyMipMapLevel() const
{
    return (unsigned int)_imp->_autoProxyLevel->getValue() + 1;
}

int
Settings::getMaxOpenedNodesViewerContext() const
{
    return _imp->_maximumNodeViewerUIOpened->getValue();
}

bool
Settings::isViewerKeysEnabled() const
{
    return _imp->_viewerKeys->getValue();
}

///////////////////////////////////////////////////////
// "Caching" pane

bool
Settings::isAggressiveCachingEnabled() const
{
    return _imp->_aggressiveCaching->getValue();
}

double
Settings::getRamMaximumPercent() const
{
    return (double)_imp->_maxRAMPercent->getValue() / 100.;
}

U64
Settings::getMaximumViewerDiskCacheSize() const
{
    return (U64)( _imp->_maxViewerDiskCacheGB->getValue() ) * std::pow(1024., 3.);
}

U64
Settings::getMaximumDiskCacheNodeSize() const
{
    return (U64)( _imp->_maxDiskCacheNodeGB->getValue() ) * std::pow(1024., 3.);
}

///////////////////////////////////////////////////

double
Settings::getUnreachableRamPercent() const
{
    return (double)_imp->_unreachableRAMPercent->getValue() / 100.;
}

bool
Settings::getColorPickerLinear() const
{
    return _imp->_linearPickers->getValue();
}

int
Settings::getNumberOfThreadsPerEffect() const
{
    return _imp->_nThreadsPerEffect->getValue();
}

int
Settings::getNumberOfThreads() const
{
    return _imp->_numberOfThreads->getValue();
}

void
Settings::setNumberOfThreads(int threadsNb)
{
    _imp->_numberOfThreads->setValue(threadsNb);
}

bool
Settings::isAutoPreviewOnForNewProjects() const
{
    return _imp->_autoPreviewEnabledForNewProjects->getValue();
}

int
Settings::getDocumentationSource() const
{
    return _imp->_documentationSource->getValue();
}

int
Settings::getServerPort() const
{
    return _imp->_wwwServerPort->getValue();
}

void
Settings::setServerPort(int port) const
{
    _imp->_wwwServerPort->setValue(port);
}

bool
Settings::isAutoScrollEnabled() const
{
    return _imp->_autoScroll->getValue();
}

QString
Settings::makeHTMLDocumentation(bool genHTML) const
{
    QString ret;
    QString markdown;
    QTextStream ts(&ret);
    QTextStream ms(&markdown);

    ms << tr("Preferences") << "\n==========\n\n";

    const KnobsVec& knobs = getKnobs_mt_safe();
    for (KnobsVec::const_iterator it = knobs.begin(); it != knobs.end(); ++it) {
        if ( (*it)->getIsSecret() ) {
            continue;
        }
        //QString knobScriptName = QString::fromUtf8( (*it)->getName().c_str() );
        QString knobLabel = QString::fromUtf8( (*it)->getLabel().c_str() );
        QString knobHint = QString::fromUtf8( (*it)->getHintToolTip().c_str() );
        KnobPagePtr isPage = toKnobPage(*it);
        KnobSeparatorPtr isSep = toKnobSeparator(*it);
        if (isPage) {
            if (isPage->getParentKnob()) {
                ms << "### " << knobLabel << "\n\n";
            } else {
                ms << knobLabel << "\n----------\n\n";
            }
        } else if (isSep) {
            ms << "**" << knobLabel << "**\n\n";
        } else if ( !knobLabel.isEmpty() && !knobHint.isEmpty() ) {
            if ( ( knobLabel != QString::fromUtf8("Enabled") ) && ( knobLabel != QString::fromUtf8("Zoom support") ) ) {
                ms << "**" << knobLabel << "**\n\n";
                ms << knobHint << "\n\n";
            }
        }
    }

    if (genHTML) {
        ts << "<!DOCTYPE HTML PUBLIC \"-//W3C//DTD HTML 4.01 Transitional//EN\" \"http://www.w3.org/TR/html4/loose.dtd\">\n";
        ts << "<html>\n<head>\n";
        ts << "<title>" << tr("Natron Preferences") << "</title>\n";
        ts << "<link rel=\"stylesheet\" href=\"_static/default.css\" type=\"text/css\" />\n<link rel=\"stylesheet\" href=\"_static/style.css\" type=\"text/css\" />\n<script type=\"text/javascript\" src=\"_static/jquery.js\"></script>\n<script type=\"text/javascript\" src=\"_static/dropdown.js\"></script>\n";
        ts << "</head>\n<body>\n";
        ts << "<div class=\"related\">\n<h3>" << tr("Navigation") << "</h3>\n<ul>\n";
        ts << "<li><a href=\"/index.html\">" << tr("%1 %2 documentation").arg( QString::fromUtf8(NATRON_APPLICATION_NAME) ).arg( QString::fromUtf8(NATRON_VERSION_STRING) ) << "</a> &raquo;</li>\n";
        ts << "<li><a href=\"/_group.html\">";
        ts << tr("Reference Guide");
        ts << "</a> &raquo;</li>";
        ts << "</ul>\n</div>\n";
        ts << "<div class=\"document\">\n<div class=\"documentwrapper\">\n<div class=\"body\">\n";
        ts << "<div class=\"section\">\n";
        QString html = Markdown::convert2html(markdown);
        ts << Markdown::fixSettingsHTML(html);
        ts << "</div>\n</div>\n</div>\n<div class=\"clearer\"></div>\n</div>\n<div class=\"footer\"></div>\n</body>\n</html>\n";
    } else {
        ts << markdown;
    }

    return ret;
} // Settings::makeHTMLDocumentation

void
Settings::populateSystemFonts(const QSettings& settings,
                              const std::vector<std::string>& fonts)
{
    _imp->_systemFontChoice->populateChoices(fonts);
    _imp->_scriptEditorFontChoice->populateChoices(fonts);
    for (U32 i = 0; i < fonts.size(); ++i) {
        if (fonts[i] == NATRON_FONT) {
            _imp->_systemFontChoice->setDefaultValue(i);
        }
        if (fonts[i] == NATRON_SCRIPT_FONT) {
            _imp->_scriptEditorFontChoice->setDefaultValue(i);
        }
    }
    ///Now restore properly the system font choice
    {
        QString name = QString::fromUtf8( _imp->_systemFontChoice->getName().c_str() );
        if ( settings.contains(name) ) {
            std::string value = settings.value(name).toString().toStdString();
            for (U32 i = 0; i < fonts.size(); ++i) {
                if (fonts[i] == value) {
                    _imp->_systemFontChoice->setValue(i);
                    break;
                }
            }
        }
    }
    {
        QString name = QString::fromUtf8( _imp->_scriptEditorFontChoice->getName().c_str() );
        if ( settings.contains(name) ) {
            std::string value = settings.value(name).toString().toStdString();
            for (U32 i = 0; i < fonts.size(); ++i) {
                if (fonts[i] == value) {
                    _imp->_scriptEditorFontChoice->setValue(i);
                    break;
                }
            }
        }
    }
}

void
Settings::getOpenFXPluginsSearchPaths(std::list<std::string>* paths) const
{
    assert(paths);
    try {
        _imp->_extraPluginPaths->getPaths(paths);
    } catch (std::logic_error) {
        paths->clear();
    }
}

void
Settings::restoreDefault()
{
    QSettings settings( QString::fromUtf8(NATRON_ORGANIZATION_NAME), QString::fromUtf8(NATRON_APPLICATION_NAME) );

    if ( !QFile::remove( settings.fileName() ) ) {
        qDebug() << "Failed to remove settings ( " << settings.fileName() << " ).";
    }

    _imp->_nRedrawStyleSheetRequests = 0;
    _imp->_restoringDefaults = true;

    beginChanges();
    const KnobsVec & knobs = getKnobs();
    for (U32 i = 0; i < knobs.size(); ++i) {
        knobs[i]->resetToDefaultValue(DimSpec::all(), ViewSetSpec::all());
    }
    _imp->setCachingLabels();
    endChanges();

    if (_imp->_nRedrawStyleSheetRequests > 0) {
        appPTR->reloadStylesheets();
        _imp->_nRedrawStyleSheetRequests = 0;
    }
    _imp->_restoringDefaults = false;
}

bool
Settings::isRenderInSeparatedProcessEnabled() const
{
    return _imp->_renderInSeparateProcess->getValue();
}

int
Settings::getMaximumUndoRedoNodeGraph() const
{
    return _imp->_maxUndoRedoNodeGraph->getValue();
}

int
Settings::getAutoSaveDelayMS() const
{
    return _imp->_autoSaveDelay->getValue() * 1000;
}

bool
Settings::isAutoSaveEnabledForUnsavedProjects() const
{
    return _imp->_autoSaveUnSavedProjects->getValue();
}

bool
Settings::isSnapToNodeEnabled() const
{
    return _imp->_snapNodesToConnections->getValue();
}

bool
Settings::isCheckForUpdatesEnabled() const
{
    return _imp->_checkForUpdates->getValue();
}

void
Settings::setCheckUpdatesEnabled(bool enabled)
{
    _imp->_checkForUpdates->setValue(enabled);
    saveSetting( _imp->_checkForUpdates );
}

bool
Settings::isCrashReportingEnabled() const
{
    return _imp->_enableCrashReports->getValue();
}

int
Settings::getMaxPanelsOpened() const
{
    return _imp->_maxPanelsOpened->getValue();
}

void
Settings::setMaxPanelsOpened(int maxPanels)
{
    _imp->_maxPanelsOpened->setValue(maxPanels);
    saveSetting( _imp->_maxPanelsOpened );
}

bool
Settings::loadBundledPlugins() const
{
    return _imp->_loadBundledPlugins->getValue();
}

bool
Settings::preferBundledPlugins() const
{
    return _imp->_preferBundledPlugins->getValue();
}

void
Settings::getDefaultNodeColor(float *r,
                              float *g,
                              float *b) const
{
    *r = _imp->_defaultNodeColor->getValue(DimIdx(0));
    *g = _imp->_defaultNodeColor->getValue(DimIdx(1));
    *b = _imp->_defaultNodeColor->getValue(DimIdx(2));
}

void
Settings::getDefaultBackdropColor(float *r,
                                  float *g,
                                  float *b) const
{
    *r = _imp->_defaultBackdropColor->getValue(DimIdx(0));
    *g = _imp->_defaultBackdropColor->getValue(DimIdx(1));
    *b = _imp->_defaultBackdropColor->getValue(DimIdx(2));
}

void
Settings::getGeneratorColor(float *r,
                            float *g,
                            float *b) const
{
    *r = _imp->_defaultGeneratorColor->getValue(DimIdx(0));
    *g = _imp->_defaultGeneratorColor->getValue(DimIdx(1));
    *b = _imp->_defaultGeneratorColor->getValue(DimIdx(2));
}

void
Settings::getReaderColor(float *r,
                         float *g,
                         float *b) const
{
    *r = _imp->_defaultReaderColor->getValue(DimIdx(0));
    *g = _imp->_defaultReaderColor->getValue(DimIdx(1));
    *b = _imp->_defaultReaderColor->getValue(DimIdx(2));
}

void
Settings::getWriterColor(float *r,
                         float *g,
                         float *b) const
{
    *r = _imp->_defaultWriterColor->getValue(DimIdx(0));
    *g = _imp->_defaultWriterColor->getValue(DimIdx(1));
    *b = _imp->_defaultWriterColor->getValue(DimIdx(2));
}

void
Settings::getColorGroupColor(float *r,
                             float *g,
                             float *b) const
{
    *r = _imp->_defaultColorGroupColor->getValue(DimIdx(0));
    *g = _imp->_defaultColorGroupColor->getValue(DimIdx(1));
    *b = _imp->_defaultColorGroupColor->getValue(DimIdx(2));
}

void
Settings::getFilterGroupColor(float *r,
                              float *g,
                              float *b) const
{
    *r = _imp->_defaultFilterGroupColor->getValue(DimIdx(0));
    *g = _imp->_defaultFilterGroupColor->getValue(DimIdx(1));
    *b = _imp->_defaultFilterGroupColor->getValue(DimIdx(2));
}

void
Settings::getTransformGroupColor(float *r,
                                 float *g,
                                 float *b) const
{
    *r = _imp->_defaultTransformGroupColor->getValue(DimIdx(0));
    *g = _imp->_defaultTransformGroupColor->getValue(DimIdx(1));
    *b = _imp->_defaultTransformGroupColor->getValue(DimIdx(2));
}

void
Settings::getTimeGroupColor(float *r,
                            float *g,
                            float *b) const
{
    *r = _imp->_defaultTimeGroupColor->getValue(DimIdx(0));
    *g = _imp->_defaultTimeGroupColor->getValue(DimIdx(1));
    *b = _imp->_defaultTimeGroupColor->getValue(DimIdx(2));
}

void
Settings::getDrawGroupColor(float *r,
                            float *g,
                            float *b) const
{
    *r = _imp->_defaultDrawGroupColor->getValue(DimIdx(0));
    *g = _imp->_defaultDrawGroupColor->getValue(DimIdx(1));
    *b = _imp->_defaultDrawGroupColor->getValue(DimIdx(2));
}

void
Settings::getKeyerGroupColor(float *r,
                             float *g,
                             float *b) const
{
    *r = _imp->_defaultKeyerGroupColor->getValue(DimIdx(0));
    *g = _imp->_defaultKeyerGroupColor->getValue(DimIdx(1));
    *b = _imp->_defaultKeyerGroupColor->getValue(DimIdx(2));
}

void
Settings::getChannelGroupColor(float *r,
                               float *g,
                               float *b) const
{
    *r = _imp->_defaultChannelGroupColor->getValue(DimIdx(0));
    *g = _imp->_defaultChannelGroupColor->getValue(DimIdx(1));
    *b = _imp->_defaultChannelGroupColor->getValue(DimIdx(2));
}

void
Settings::getMergeGroupColor(float *r,
                             float *g,
                             float *b) const
{
    *r = _imp->_defaultMergeGroupColor->getValue(DimIdx(0));
    *g = _imp->_defaultMergeGroupColor->getValue(DimIdx(1));
    *b = _imp->_defaultMergeGroupColor->getValue(DimIdx(2));
}

void
Settings::getViewsGroupColor(float *r,
                             float *g,
                             float *b) const
{
    *r = _imp->_defaultViewsGroupColor->getValue(DimIdx(0));
    *g = _imp->_defaultViewsGroupColor->getValue(DimIdx(1));
    *b = _imp->_defaultViewsGroupColor->getValue(DimIdx(2));
}

void
Settings::getDeepGroupColor(float *r,
                            float *g,
                            float *b) const
{
    *r = _imp->_defaultDeepGroupColor->getValue(DimIdx(0));
    *g = _imp->_defaultDeepGroupColor->getValue(DimIdx(1));
    *b = _imp->_defaultDeepGroupColor->getValue(DimIdx(2));
}

int
Settings::getDisconnectedArrowLength() const
{
    return _imp->_disconnectedArrowLength->getValue();
}

std::string
Settings::getHostName() const
{
    int entry_i =  _imp->_hostName->getValue();
    std::vector<std::string> entries = _imp->_hostName->getEntries();

    if ( (entry_i >= 0) && ( entry_i < (int)entries.size() ) && (entries[entry_i] == NATRON_CUSTOM_HOST_NAME_ENTRY) ) {
        return _imp->_customHostName->getValue();
    } else {
        if ( (entry_i >= 0) && ( entry_i < (int)_imp->_knownHostNames.size() ) ) {
            return _imp->_knownHostNames[entry_i];
        }

        return std::string();
    }
}

const std::string&
Settings::getKnownHostName(KnownHostNameEnum e) const
{
    return _imp->_knownHostNames[(int)e];
}

bool
Settings::getRenderOnEditingFinishedOnly() const
{
    return _imp->_renderOnEditingFinished->getValue();
}

void
Settings::setRenderOnEditingFinishedOnly(bool render)
{
    _imp->_renderOnEditingFinished->setValue(render);
}

bool
Settings::getIconsBlackAndWhite() const
{
    return _imp->_useBWIcons->getValue();
}

std::string
Settings::getDefaultLayoutFile() const
{
    return _imp->_defaultLayoutFile->getValue();
}

bool
Settings::getLoadProjectWorkspce() const
{
    return _imp->_loadProjectsWorkspace->getValue();
}

bool
Settings::useCursorPositionIncrements() const
{
    return _imp->_useCursorPositionIncrements->getValue();
}

bool
Settings::isAutoProjectFormatEnabled() const
{
    return _imp->_firstReadSetProjectFormat->getValue();
}

bool
Settings::isAutoFixRelativeFilePathEnabled() const
{
    return _imp->_fixPathsOnProjectPathChanged->getValue();
}

int
Settings::getNumberOfParallelRenders() const
{
#ifndef NATRON_PLAYBACK_USES_THREAD_POOL

    return _imp->_numberOfParallelRenders->getValue();
#else

    return 1;
#endif
}

void
Settings::setNumberOfParallelRenders(int nb)
{
#ifndef NATRON_PLAYBACK_USES_THREAD_POOL
    _imp->_numberOfParallelRenders->setValue(nb);
#endif
}

bool
Settings::areRGBPixelComponentsSupported() const
{
    return _imp->_activateRGBSupport->getValue();
}

bool
Settings::isTransformConcatenationEnabled() const
{
    return _imp->_activateTransformConcatenationSupport->getValue();
}

bool
Settings::useGlobalThreadPool() const
{
    return _imp->_useThreadPool->getValue();
}

void
Settings::setUseGlobalThreadPool(bool use)
{
    _imp->_useThreadPool->setValue(use);
}

bool
Settings::isMergeAutoConnectingToAInput() const
{
    return _imp->_useInputAForMergeAutoConnect->getValue();
}

void
Settings::doOCIOStartupCheckIfNeeded()
{
    bool docheck = _imp->_ocioStartupCheck->getValue();
    AppInstancePtr mainInstance = appPTR->getTopLevelInstance();

    if (!mainInstance) {
        qDebug() << "WARNING: doOCIOStartupCheckIfNeeded() called without a AppInstance";

        return;
    }

    if (docheck && mainInstance) {
        int entry_i = _imp->_ocioConfigKnob->getValue();
        std::vector<std::string> entries = _imp->_ocioConfigKnob->getEntries();
        std::string warnText;
        if ( (entry_i < 0) || ( entry_i >= (int)entries.size() ) ) {
            warnText = tr("The current OCIO config selected in the preferences is invalid, would you like to set it to the default config (%1)?").arg( QString::fromUtf8(NATRON_DEFAULT_OCIO_CONFIG_NAME) ).toStdString();
        } else if (entries[entry_i] != NATRON_DEFAULT_OCIO_CONFIG_NAME) {
            warnText = tr("The current OCIO config selected in the preferences is not the default one (%1), would you like to set it to the default config?").arg( QString::fromUtf8(NATRON_DEFAULT_OCIO_CONFIG_NAME) ).toStdString();
        } else {
            return;
        }

        bool stopAsking = false;
        StandardButtonEnum reply = mainInstance->questionDialog("OCIO config", warnText, false,
                                                                StandardButtons(eStandardButtonYes | eStandardButtonNo),
                                                                eStandardButtonYes,
                                                                &stopAsking);
        if (stopAsking != !docheck) {
            _imp->_ocioStartupCheck->setValue(!stopAsking);
            saveSetting( _imp->_ocioStartupCheck );
        }

        if (reply == eStandardButtonYes) {
            int defaultIndex = -1;
            for (unsigned i = 0; i < entries.size(); ++i) {
                if (entries[i].find(NATRON_DEFAULT_OCIO_CONFIG_NAME) != std::string::npos) {
                    defaultIndex = i;
                    break;
                }
            }
            if (defaultIndex != -1) {
                _imp->_ocioConfigKnob->setValue(defaultIndex);
                saveSetting( _imp->_ocioConfigKnob );
            } else {
                Dialogs::warningDialog( "OCIO config", tr("The %2 OCIO config could not be found.\n"
                                                          "This is probably because you're not using the OpenColorIO-Configs folder that should "
                                                          "be bundled with your %1 installation.").arg( QString::fromUtf8(NATRON_APPLICATION_NAME) ).arg( QString::fromUtf8(NATRON_DEFAULT_OCIO_CONFIG_NAME) ).toStdString() );
            }
        }
    }
} // Settings::doOCIOStartupCheckIfNeeded

bool
Settings::didSettingsExistOnStartup() const
{
    return _imp->_settingsExisted;
}

bool
Settings::notifyOnFileChange() const
{
    return _imp->_notifyOnFileChange->getValue();
}

bool
Settings::isAutoTurboEnabled() const
{
    return _imp->_autoTurbo->getValue();
}

void
Settings::setAutoTurboModeEnabled(bool e)
{
    _imp->_autoTurbo->setValue(e);
}

void
Settings::setOptionalInputsAutoHidden(bool hidden)
{
    _imp->_hideOptionalInputsAutomatically->setValue(hidden);
}

bool
Settings::areOptionalInputsAutoHidden() const
{
    return _imp->_hideOptionalInputsAutomatically->getValue();
}

void
Settings::getPythonGroupsSearchPaths(std::list<std::string>* templates) const
{
    _imp->_templatesPluginPaths->getPaths(templates);
}

void
Settings::appendPythonGroupsPath(const std::string& path)
{
    _imp->_templatesPluginPaths->appendPath(path);
    QSettings settings( QString::fromUtf8(NATRON_ORGANIZATION_NAME), QString::fromUtf8(NATRON_APPLICATION_NAME) );
    settings.setValue( QString::fromUtf8( _imp->_templatesPluginPaths->getName().c_str() ), QVariant( QString::fromUtf8( _imp->_templatesPluginPaths->getValue(DimIdx(0)).c_str() ) ) );
}

std::string
Settings::getDefaultOnProjectLoadedCB()
{
    return _imp->_defaultOnProjectLoaded->getValue();
}

std::string
Settings::getDefaultOnProjectSaveCB()
{
    return _imp->_defaultOnProjectSave->getValue();
}

std::string
Settings::getDefaultOnProjectCloseCB()
{
    return _imp->_defaultOnProjectClose->getValue();
}

std::string
Settings::getDefaultOnNodeCreatedCB()
{
    return _imp->_defaultOnNodeCreated->getValue();
}

std::string
Settings::getDefaultOnNodeDeleteCB()
{
    return _imp->_defaultOnNodeDelete->getValue();
}

std::string
Settings::getOnProjectCreatedCB()
{
    return _imp->_onProjectCreated->getValue();
}

bool
Settings::isAutoDeclaredVariablePrintActivated() const
{
    return _imp->_echoVariableDeclarationToPython->getValue();
}

void
Settings::setAutoDeclaredVariablePrintEnabled(bool enabled)
{
    _imp->_echoVariableDeclarationToPython->setValue(enabled);
    saveSetting( _imp->_echoVariableDeclarationToPython );
}

bool
Settings::isPluginIconActivatedOnNodeGraph() const
{
    return _imp->_usePluginIconsInNodeGraph->getValue();
}

bool
Settings::isNodeGraphAntiAliasingEnabled() const
{
    return _imp->_useAntiAliasing->getValue();
}

void
Settings::getSunkenColor(double* r,
                         double* g,
                         double* b) const
{
    *r = _imp->_sunkenColor->getValue(DimIdx(0));
    *g = _imp->_sunkenColor->getValue(DimIdx(1));
    *b = _imp->_sunkenColor->getValue(DimIdx(2));
}

void
Settings::getBaseColor(double* r,
                       double* g,
                       double* b) const
{
    *r = _imp->_baseColor->getValue(DimIdx(0));
    *g = _imp->_baseColor->getValue(DimIdx(1));
    *b = _imp->_baseColor->getValue(DimIdx(2));
}

void
Settings::getRaisedColor(double* r,
                         double* g,
                         double* b) const
{
    *r = _imp->_raisedColor->getValue(DimIdx(0));
    *g = _imp->_raisedColor->getValue(DimIdx(1));
    *b = _imp->_raisedColor->getValue(DimIdx(2));
}

void
Settings::getSelectionColor(double* r,
                            double* g,
                            double* b) const
{
    *r = _imp->_selectionColor->getValue(DimIdx(0));
    *g = _imp->_selectionColor->getValue(DimIdx(1));
    *b = _imp->_selectionColor->getValue(DimIdx(2));
}

void
Settings::getInterpolatedColor(double* r,
                               double* g,
                               double* b) const
{
    *r = _imp->_interpolatedColor->getValue(DimIdx(0));
    *g = _imp->_interpolatedColor->getValue(DimIdx(1));
    *b = _imp->_interpolatedColor->getValue(DimIdx(2));
}

void
Settings::getKeyframeColor(double* r,
                           double* g,
                           double* b) const
{
    *r = _imp->_keyframeColor->getValue(DimIdx(0));
    *g = _imp->_keyframeColor->getValue(DimIdx(1));
    *b = _imp->_keyframeColor->getValue(DimIdx(2));
}

void
Settings::getTrackerKeyframeColor(double* r,
                                  double* g,
                                  double* b) const
{
    *r = _imp->_trackerKeyframeColor->getValue(DimIdx(0));
    *g = _imp->_trackerKeyframeColor->getValue(DimIdx(1));
    *b = _imp->_trackerKeyframeColor->getValue(DimIdx(2));
}

void
Settings::getExprColor(double* r,
                       double* g,
                       double* b) const
{
    *r = _imp->_exprColor->getValue(DimIdx(0));
    *g = _imp->_exprColor->getValue(DimIdx(1));
    *b = _imp->_exprColor->getValue(DimIdx(2));
}


void
Settings::getCloneColor(double* r,
                       double* g,
                       double* b) const
{
    *r = _imp->_cloneColor->getValue(DimIdx(0));
    *g = _imp->_cloneColor->getValue(DimIdx(1));
    *b = _imp->_cloneColor->getValue(DimIdx(2));
}

void
Settings::getTextColor(double* r,
                       double* g,
                       double* b) const
{
    *r = _imp->_textColor->getValue(DimIdx(0));
    *g = _imp->_textColor->getValue(DimIdx(1));
    *b = _imp->_textColor->getValue(DimIdx(2));
}

void
Settings::getAltTextColor(double* r,
                          double* g,
                          double* b) const
{
    *r = _imp->_altTextColor->getValue(DimIdx(0));
    *g = _imp->_altTextColor->getValue(DimIdx(1));
    *b = _imp->_altTextColor->getValue(DimIdx(2));
}

void
Settings::getTimelinePlayheadColor(double* r,
                                   double* g,
                                   double* b) const
{
    *r = _imp->_timelinePlayheadColor->getValue(DimIdx(0));
    *g = _imp->_timelinePlayheadColor->getValue(DimIdx(1));
    *b = _imp->_timelinePlayheadColor->getValue(DimIdx(2));
}

void
Settings::getTimelineBoundsColor(double* r,
                                 double* g,
                                 double* b) const
{
    *r = _imp->_timelineBoundsColor->getValue(DimIdx(0));
    *g = _imp->_timelineBoundsColor->getValue(DimIdx(1));
    *b = _imp->_timelineBoundsColor->getValue(DimIdx(2));
}

void
Settings::getTimelineBGColor(double* r,
                             double* g,
                             double* b) const
{
    *r = _imp->_timelineBGColor->getValue(DimIdx(0));
    *g = _imp->_timelineBGColor->getValue(DimIdx(1));
    *b = _imp->_timelineBGColor->getValue(DimIdx(2));
}

void
Settings::getCachedFrameColor(double* r,
                              double* g,
                              double* b) const
{
    *r = _imp->_cachedFrameColor->getValue(DimIdx(0));
    *g = _imp->_cachedFrameColor->getValue(DimIdx(1));
    *b = _imp->_cachedFrameColor->getValue(DimIdx(2));
}

void
Settings::getDiskCachedColor(double* r,
                             double* g,
                             double* b) const
{
    *r = _imp->_diskCachedFrameColor->getValue(DimIdx(0));
    *g = _imp->_diskCachedFrameColor->getValue(DimIdx(1));
    *b = _imp->_diskCachedFrameColor->getValue(DimIdx(2));
}

void
Settings::getAnimationModuleEditorBackgroundColor(double *r,
                                            double *g,
                                            double *b) const
{
    *r = _imp->_animationViewBackgroundColor->getValue(DimIdx(0));
    *g = _imp->_animationViewBackgroundColor->getValue(DimIdx(1));
    *b = _imp->_animationViewBackgroundColor->getValue(DimIdx(2));
}

void
Settings::getAnimationModuleEditorRootRowBackgroundColor(double *r,
                                                   double *g,
                                                   double *b,
                                                   double *a) const
{
    *r = _imp->_dopesheetRootSectionBackgroundColor->getValue(DimIdx(0));
    *g = _imp->_dopesheetRootSectionBackgroundColor->getValue(DimIdx(1));
    *b = _imp->_dopesheetRootSectionBackgroundColor->getValue(DimIdx(2));
    *a = _imp->_dopesheetRootSectionBackgroundColor->getValue(DimIdx(3));
}

void
Settings::getAnimationModuleEditorKnobRowBackgroundColor(double *r,
                                                   double *g,
                                                   double *b,
                                                   double *a) const
{
    *r = _imp->_dopesheetKnobSectionBackgroundColor->getValue(DimIdx(0));
    *g = _imp->_dopesheetKnobSectionBackgroundColor->getValue(DimIdx(1));
    *b = _imp->_dopesheetKnobSectionBackgroundColor->getValue(DimIdx(2));
    *a = _imp->_dopesheetKnobSectionBackgroundColor->getValue(DimIdx(3));
}

void
Settings::getAnimationModuleEditorScaleColor(double *r,
                                       double *g,
                                       double *b) const
{
    *r = _imp->_animationViewScaleColor->getValue(DimIdx(0));
    *g = _imp->_animationViewScaleColor->getValue(DimIdx(1));
    *b = _imp->_animationViewScaleColor->getValue(DimIdx(2));
}

void
Settings::getAnimationModuleEditorGridColor(double *r,
                                      double *g,
                                      double *b) const
{
    *r = _imp->_animationViewGridColor->getValue(DimIdx(0));
    *g = _imp->_animationViewGridColor->getValue(DimIdx(1));
    *b = _imp->_animationViewGridColor->getValue(DimIdx(2));
}

void
Settings::getSEKeywordColor(double* r,
                            double* g,
                            double* b) const
{
    *r = _imp->_keywordColor->getValue(DimIdx(0));
    *g = _imp->_keywordColor->getValue(DimIdx(1));
    *b = _imp->_keywordColor->getValue(DimIdx(2));
}

void
Settings::getSEOperatorColor(double* r,
                             double* g,
                             double* b) const
{
    *r = _imp->_operatorColor->getValue(DimIdx(0));
    *g = _imp->_operatorColor->getValue(DimIdx(1));
    *b = _imp->_operatorColor->getValue(DimIdx(2));
}

void
Settings::getSEBraceColor(double* r,
                          double* g,
                          double* b) const
{
    *r = _imp->_braceColor->getValue(DimIdx(0));
    *g = _imp->_braceColor->getValue(DimIdx(1));
    *b = _imp->_braceColor->getValue(DimIdx(2));
}

void
Settings::getSEDefClassColor(double* r,
                             double* g,
                             double* b) const
{
    *r = _imp->_defClassColor->getValue(DimIdx(0));
    *g = _imp->_defClassColor->getValue(DimIdx(1));
    *b = _imp->_defClassColor->getValue(DimIdx(2));
}

void
Settings::getSEStringsColor(double* r,
                            double* g,
                            double* b) const
{
    *r = _imp->_stringsColor->getValue(DimIdx(0));
    *g = _imp->_stringsColor->getValue(DimIdx(1));
    *b = _imp->_stringsColor->getValue(DimIdx(2));
}

void
Settings::getSECommentsColor(double* r,
                             double* g,
                             double* b) const
{
    *r = _imp->_commentsColor->getValue(DimIdx(0));
    *g = _imp->_commentsColor->getValue(DimIdx(1));
    *b = _imp->_commentsColor->getValue(DimIdx(2));
}

void
Settings::getSESelfColor(double* r,
                         double* g,
                         double* b) const
{
    *r = _imp->_selfColor->getValue(DimIdx(0));
    *g = _imp->_selfColor->getValue(DimIdx(1));
    *b = _imp->_selfColor->getValue(DimIdx(2));
}

void
Settings::getSENumbersColor(double* r,
                            double* g,
                            double* b) const
{
    *r = _imp->_numbersColor->getValue(DimIdx(0));
    *g = _imp->_numbersColor->getValue(DimIdx(1));
    *b = _imp->_numbersColor->getValue(DimIdx(2));
}

void
Settings::getSECurLineColor(double* r,
                            double* g,
                            double* b) const
{
    *r = _imp->_curLineColor->getValue(DimIdx(0));
    *g = _imp->_curLineColor->getValue(DimIdx(1));
    *b = _imp->_curLineColor->getValue(DimIdx(2));
}

void
Settings::getSliderColor(double* r,
                            double* g,
                            double* b) const
{
    *r = _imp->_sliderColor->getValue(DimIdx(0));
    *g = _imp->_sliderColor->getValue(DimIdx(1));
    *b = _imp->_sliderColor->getValue(DimIdx(2));
}

int
Settings::getSEFontSize() const
{
    return _imp->_scriptEditorFontSize->getValue();
}

std::string
Settings::getSEFontFamily() const
{
    return _imp->_scriptEditorFontChoice->getActiveEntryText();
}

void
Settings::getPluginIconFrameColor(int *r,
                                  int *g,
                                  int *b) const
{
    *r = 50;
    *g = 50;
    *b = 50;
}

bool
Settings::isNaNHandlingEnabled() const
{
    return _imp->_convertNaNValues->getValue();
}

bool
Settings::isCopyInputImageForPluginRenderEnabled() const
{
    return _imp->_pluginUseImageCopyForSource->getValue();
}

void
Settings::setOnProjectCreatedCB(const std::string& func)
{
    _imp->_onProjectCreated->setValue(func);
}

void
Settings::setOnProjectLoadedCB(const std::string& func)
{
    _imp->_defaultOnProjectLoaded->setValue(func);
}

bool
Settings::isDefaultAppearanceOutdated() const
{
    return _imp->_defaultAppearanceOutdated;
}

void
Settings::restoreDefaultAppearance()
{
    std::vector< KnobIPtr > children = _imp->_appearanceTab->getChildren();

    for (std::size_t i = 0; i < children.size(); ++i) {
        KnobColorPtr isColorKnob = toKnobColor(children[i]);
        if ( isColorKnob && isColorKnob->isSimplified() ) {
            isColorKnob->blockValueChanges();
            isColorKnob->resetToDefaultValue(DimSpec::all(), ViewSetSpec::all());
            isColorKnob->unblockValueChanges();
        }
    }
    _imp->_defaultAppearanceOutdated = false;
    appPTR->reloadStylesheets();
}

std::string
Settings::getUserStyleSheetFilePath() const
{
    return _imp->_qssFile->getValue();
}

void
Settings::setRenderQueuingEnabled(bool enabled)
{
    _imp->_queueRenders->setValue(enabled);
    saveSetting( _imp->_queueRenders );
}

bool
Settings::isRenderQueuingEnabled() const
{
    return _imp->_queueRenders->getValue();
}

bool
Settings::isFileDialogEnabledForNewWriters() const
{
    return _imp->_filedialogForWriters->getValue();
}

bool
Settings::isDriveLetterToUNCPathConversionEnabled() const
{
    return !_imp->_enableMappingFromDriveLettersToUNCShareNames->getValue();
}

bool
Settings::getIsFullRecoverySaveModeEnabled() const
{
    return _imp->_saveSafetyMode->getValue();
}

NATRON_NAMESPACE_EXIT;

NATRON_NAMESPACE_USING;
#include "moc_Settings.cpp"<|MERGE_RESOLUTION|>--- conflicted
+++ resolved
@@ -2056,11 +2056,7 @@
         assert(it->second.size() > 0);
 
         for (PluginVersionsOrdered::const_reverse_iterator itver = it->second.rbegin(); itver != it->second.rend(); ++itver) {
-<<<<<<< HEAD
-            PluginPtr plugin  = *itver;
-=======
-            Plugin* plugin  = *itver;
->>>>>>> 45050abd
+            PluginPtr plugin = *itver;
             assert(plugin);
 
             if ( plugin->getProperty<bool>(kNatronPluginPropIsInternalOnly) ) {
@@ -2117,11 +2113,7 @@
         assert(it->second.size() > 0);
 
         for (PluginVersionsOrdered::const_reverse_iterator itver = it->second.rbegin(); itver != it->second.rend(); ++itver) {
-<<<<<<< HEAD
-            PluginPtr plugin  = *itver;
-=======
-            Plugin* plugin  = *itver;
->>>>>>> 45050abd
+            PluginPtr plugin = *itver;
             assert(plugin);
 
             QString pluginID = QString::fromUtf8(plugin->getPluginID().c_str()) + QString::fromUtf8("_") + QString::number( plugin->getMajorVersion() ) + QString::fromUtf8("_") + QString::number( plugin->getMinorVersion() );
