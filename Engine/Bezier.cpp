/* ***** BEGIN LICENSE BLOCK *****
 * This file is part of Natron <http://www.natron.fr/>,
 * Copyright (C) 2013-2017 INRIA and Alexandre Gauthier-Foichat
 *
 * Natron is free software: you can redistribute it and/or modify
 * it under the terms of the GNU General Public License as published by
 * the Free Software Foundation; either version 2 of the License, or
 * (at your option) any later version.
 *
 * Natron is distributed in the hope that it will be useful,
 * but WITHOUT ANY WARRANTY; without even the implied warranty of
 * MERCHANTABILITY or FITNESS FOR A PARTICULAR PURPOSE.  See the
 * GNU General Public License for more details.
 *
 * You should have received a copy of the GNU General Public License
 * along with Natron.  If not, see <http://www.gnu.org/licenses/gpl-2.0.html>
 * ***** END LICENSE BLOCK ***** */

// ***** BEGIN PYTHON BLOCK *****
// from <https://docs.python.org/3/c-api/intro.html#include-files>:
// "Since Python may define some pre-processor definitions which affect the standard headers on some systems, you must include Python.h before any standard headers are included."
#include <Python.h>
// ***** END PYTHON BLOCK *****

#include "Bezier.h"

#include <algorithm> // min, max
#include <sstream>
#include <locale>
#include <limits>
#include <cmath>
#include <cassert>
#include <stdexcept>

#include <QtCore/QThread>
#include <QCoreApplication>
#include <QtCore/QLineF>
#include <QtCore/QDebug>

GCC_DIAG_UNUSED_LOCAL_TYPEDEFS_OFF
// /usr/local/include/boost/bind/arg.hpp:37:9: warning: unused typedef 'boost_static_assert_typedef_37' [-Wunused-local-typedef]
#include <boost/bind.hpp>
#include <boost/shared_ptr.hpp>
#include <boost/math/special_functions/fpclassify.hpp>
#include <boost/algorithm/string/predicate.hpp>
GCC_DIAG_UNUSED_LOCAL_TYPEDEFS_ON

#include "Engine/AppInstance.h"
#include "Engine/BezierCP.h"
#include "Engine/FeatherPoint.h"
#include "Engine/Interpolation.h"
#include "Engine/TimeLine.h"
#include "Engine/Image.h"
#include "Engine/Hash64.h"
#include "Engine/Settings.h"
#include "Engine/KnobTypes.h"
#include "Engine/Node.h"
#include "Engine/Format.h"
#include "Engine/RotoLayer.h"
#include "Engine/RotoPaint.h"
#include "Engine/RotoPaintPrivate.h"
#include "Engine/RenderStats.h"
#include "Engine/Transform.h"
#include "Engine/Project.h"
#include "Engine/CoonsRegularization.h"
#include "Engine/ViewIdx.h"
#include "Engine/ViewerInstance.h"

#include "Serialization/BezierCPSerialization.h"
#include "Serialization/BezierSerialization.h"

#define kMergeOFXParamOperation "operation"
#define kBlurCImgParamSize "size"
#define kTimeOffsetParamOffset "timeOffset"
#define kFrameHoldParamFirstFrame "firstFrame"

#define kTransformParamTranslate "translate"
#define kTransformParamRotate "rotate"
#define kTransformParamScale "scale"
#define kTransformParamUniform "uniform"
#define kTransformParamSkewX "skewX"
#define kTransformParamSkewY "skewY"
#define kTransformParamSkewOrder "skewOrder"
#define kTransformParamCenter "center"
#define kTransformParamFilter "filter"
#define kTransformParamResetCenter "resetCenter"
#define kTransformParamBlackOutside "black_outside"


#ifndef M_PI
#define M_PI        3.14159265358979323846264338327950288   /* pi             */
#endif


NATRON_NAMESPACE_ENTER;

struct BezierShape
{
    BezierCPs points; //< the control points of the curve
    BezierCPs featherPoints; //< the feather points, the number of feather points must equal the number of cp.

    //updated whenever the Bezier is edited, this is used to determine if a point lies inside the bezier or not
    //it has a value for each keyframe
    mutable std::map<double, bool> isClockwiseOriented;
    mutable bool isClockwiseOrientedStatic; //< used when the bezier has no keyframes
    bool finished; //< when finished is true, the last point of the list is connected to the first point of the list.

    BezierShape()
    : points()
    , featherPoints()
    , isClockwiseOriented()
    , isClockwiseOrientedStatic(false)
    , finished(false)
    {

    }
};

typedef std::map<ViewIdx, BezierShape> PerViewBezierShapeMap;

struct BezierPrivate
{
    mutable QMutex itemMutex; //< protects points & featherPoits
    PerViewBezierShapeMap viewShapes;

    bool autoRecomputeOrientation; // when true, orientation will be computed automatically on editing
    bool isOpenBezier; // when true the bezier will be rendered even if not closed

    std::string baseName;

    KnobDoubleWPtr feather; //< number of pixels to add to the feather distance (from the feather point), between -100 and 100
    KnobDoubleWPtr featherFallOff; //< the rate of fall-off for the feather, between 0 and 1,  0.5 meaning the
    //alpha value is half the original value when at half distance from the feather distance
    KnobChoiceWPtr fallOffRampType;


    BezierPrivate(const std::string& baseName, bool isOpenBezier)
    : itemMutex()
    , viewShapes()
    , autoRecomputeOrientation(true)
    , isOpenBezier(isOpenBezier)
    , baseName(baseName)
    {
        viewShapes.insert(std::make_pair(ViewIdx(0), BezierShape()));
    }

    BezierPrivate(const BezierPrivate& other)
    : itemMutex()
    , viewShapes()
    {
        QMutexLocker k(&other.itemMutex);

        autoRecomputeOrientation = other.autoRecomputeOrientation;
        isOpenBezier = other.isOpenBezier;
        baseName = other.baseName;
        feather = other.feather;
        featherFallOff = other.featherFallOff;
        fallOffRampType = other.fallOffRampType;

        for (PerViewBezierShapeMap::const_iterator it = other.viewShapes.begin(); it != other.viewShapes.end(); ++it) {
            BezierShape& thisShape = viewShapes[it->first];
            thisShape.isClockwiseOriented = it->second.isClockwiseOriented;
            thisShape.isClockwiseOrientedStatic = it->second.isClockwiseOrientedStatic;
            thisShape.finished = it->second.finished;
            for (BezierCPs::const_iterator it2 = it->second.points.begin(); it2 != it->second.points.end(); ++it2) {
                BezierCPPtr copy(new BezierCP(**it2));
                thisShape.points.push_back(copy);
            }
            for (BezierCPs::const_iterator it2 = it->second.featherPoints.begin(); it2 != it->second.featherPoints.end(); ++it2) {
                BezierCPPtr copy(new BezierCP(**it2));
                thisShape.featherPoints.push_back(copy);
            }

        }
    }
    
    const BezierShape* getViewShape(ViewIdx view) const
    {
        assert(!itemMutex.tryLock());
        PerViewBezierShapeMap::const_iterator found = viewShapes.find(view);
        if (found == viewShapes.end()) {
            return 0;
        }
        return &found->second;
    }

    BezierShape* getViewShape(ViewIdx view)
    {
        assert(!itemMutex.tryLock());
        PerViewBezierShapeMap::iterator found = viewShapes.find(view);
        if (found == viewShapes.end()) {
            return 0;
        }
        return &found->second;
    }

    BezierCPs::const_iterator atIndex(int index, const BezierShape& shape) const;
    
    BezierCPs::iterator atIndex(int index, BezierShape& shape);
    
    BezierCPs::const_iterator findControlPointNearby(double x,
                                                     double y,
                                                     double acceptance,
                                                     TimeValue time,
                                                     const BezierShape& shape,
                                                     const Transform::Matrix3x3& transform,
                                                     int* index) const;
    
    BezierCPs::const_iterator findFeatherPointNearby(double x,
                                                     double y,
                                                     double acceptance,
                                                     TimeValue time,
                                                     const BezierShape& shape,
                                                     const Transform::Matrix3x3& transform,
                                                     int* index) const;
};


Bezier::Bezier(const KnobItemsTablePtr& model,
               const std::string& baseName,
               bool isOpenBezier)
: RotoDrawableItem(model)
, _imp( new BezierPrivate(baseName, isOpenBezier) )
{
}

Bezier::Bezier(const Bezier& other)
: RotoDrawableItem(other)
, _imp( new BezierPrivate(*other._imp) )
{

}

bool
Bezier::isOpenBezier() const
{
    return _imp->isOpenBezier;
}


Bezier::~Bezier()
{
}

RotoDrawableItemPtr
Bezier::createRenderCopy() const
{
    BezierPtr ret(new Bezier(*this));
    return ret;
}

RotoStrokeType
Bezier::getBrushType() const
{
    return eRotoStrokeTypeSolid;
}

bool
Bezier::isAutoKeyingEnabled() const
{
    KnobItemsTablePtr model = getModel();
    if (!model) {
        return false;
    }
    KnobButtonPtr knob = toKnobButton(model->getNode()->getEffectInstance()->getKnobByName(kRotoUIParamAutoKeyingEnabled));
    if (!knob) {
        return false;
    }
    return knob->getValue();
}

bool
Bezier::isFeatherLinkEnabled() const
{
    KnobItemsTablePtr model = getModel();
    if (!model) {
        return false;
    }
    KnobButtonPtr knob = toKnobButton(model->getNode()->getEffectInstance()->getKnobByName(kRotoUIParamFeatherLinkEnabled));
    if (!knob) {
        return false;
    }
    return knob->getValue();
}

bool
Bezier::isRippleEditEnabled() const
{
    KnobItemsTablePtr model = getModel();
    if (!model) {
        return false;
    }
    KnobButtonPtr knob = toKnobButton(model->getNode()->getEffectInstance()->getKnobByName(kRotoUIParamRippleEdit));
    if (!knob) {
        return false;
    }
    return knob->getValue();

}


BezierCPs::const_iterator
BezierPrivate::atIndex(int index, const BezierShape& shape) const
{
    // PRIVATE - should not lock
    
    if ( ( index >= (int)shape.points.size() ) || (index < 0) ) {
        throw std::out_of_range("RotoSpline::atIndex: non-existent control point");
    }
    
    BezierCPs::const_iterator it = shape.points.begin();
    std::advance(it, index);
    
    return it;
}

BezierCPs::iterator
BezierPrivate::atIndex(int index, BezierShape& shape)
{
    // PRIVATE - should not lock
    
    if ( ( index >= (int)shape.points.size() ) || (index < 0) ) {
        throw std::out_of_range("RotoSpline::atIndex: non-existent control point");
    }
    
    BezierCPs::iterator it = shape.points.begin();
    std::advance(it, index);
    
    return it;
}


BezierCPs::const_iterator
BezierPrivate::findControlPointNearby(double x,
                                      double y,
                                      double acceptance,
                                      TimeValue time,
                                      const BezierShape& shape,
                                      const Transform::Matrix3x3& transform,
                                      int* index) const
{
    // PRIVATE - should not lock
    int i = 0;
    
    for (BezierCPs::const_iterator it = shape.points.begin(); it != shape.points.end(); ++it, ++i) {
        Transform::Point3D p;
        p.z = 1;
        (*it)->getPositionAtTime(time, &p.x, &p.y);
        p = Transform::matApply(transform, p);
        if ( ( p.x >= (x - acceptance) ) && ( p.x <= (x + acceptance) ) && ( p.y >= (y - acceptance) ) && ( p.y <= (y + acceptance) ) ) {
            *index = i;
            
            return it;
        }
    }
    
    return shape.points.end();
}

BezierCPs::const_iterator
BezierPrivate::findFeatherPointNearby(double x,
                                      double y,
                                      double acceptance,
                                      TimeValue time,
                                      const BezierShape& shape,
                                      const Transform::Matrix3x3& transform,
                                      int* index) const
{
    // PRIVATE - should not lock
    int i = 0;
    
    for (BezierCPs::const_iterator it = shape.featherPoints.begin(); it != shape.featherPoints.end(); ++it, ++i) {
        Transform::Point3D p;
        p.z = 1;
        (*it)->getPositionAtTime(time, &p.x, &p.y);
        p = Transform::matApply(transform, p);
        if ( ( p.x >= (x - acceptance) ) && ( p.x <= (x + acceptance) ) && ( p.y >= (y - acceptance) ) && ( p.y <= (y + acceptance) ) ) {
            *index = i;
            
            return it;
        }
    }
    
    return shape.featherPoints.end();
}



static inline double
lerp(double a,
     double b,
     double t)
{
    return a + (b - a) * t;
}

static inline void
lerpPoint(const Point & a,
          const Point & b,
          double t,
          Point *dest)
{
    dest->x = lerp(a.x, b.x, t);
    dest->y = lerp(a.y, b.y, t);
}

// compute value using the de Casteljau recursive formula
double
Bezier::bezierEval(double p0,
                   double p1,
                   double p2,
                   double p3,
                   double t)
{
    double p0p1, p1p2, p2p3, p0p1_p1p2, p1p2_p2p3;

    p0p1 = lerp(p0, p1, t);
    p1p2 = lerp(p1, p2, t);
    p2p3 = lerp(p2, p3, t);
    p0p1_p1p2 = lerp(p0p1, p1p2, t);
    p1p2_p2p3 = lerp(p1p2, p2p3, t);

    return lerp(p0p1_p1p2, p1p2_p2p3, t);
}

// compute point using the de Casteljau recursive formula
void
Bezier::bezierFullPoint(const Point & p0,
                        const Point & p1,
                        const Point & p2,
                        const Point & p3,
                        double t,
                        Point *p0p1,
                        Point *p1p2,
                        Point *p2p3,
                        Point *p0p1_p1p2,
                        Point *p1p2_p2p3,
                        Point *dest)
{
    lerpPoint(p0, p1, t, p0p1);
    lerpPoint(p1, p2, t, p1p2);
    lerpPoint(p2, p3, t, p2p3);
    lerpPoint(*p0p1, *p1p2, t, p0p1_p1p2);
    lerpPoint(*p1p2, *p2p3, t, p1p2_p2p3);
    lerpPoint(*p0p1_p1p2, *p1p2_p2p3, t, dest);
}

void
Bezier::bezierPoint(const Point & p0,
                    const Point & p1,
                    const Point & p2,
                    const Point & p3,
                    double t,
                    Point *dest)
{
    Point p0p1, p1p2, p2p3, p0p1_p1p2, p1p2_p2p3;

    bezierFullPoint(p0, p1, p2, p3, t, &p0p1, &p1p2, &p2p3, &p0p1_p1p2, &p1p2_p2p3, dest);
}

#if 0 //UNUSED CODE
// compute polynomial coefficients so that
// P(t) = A*t^3 + B*t^2 + C*t + D
static inline void
bezierPolyCoeffs(double p0,
                 double p1,
                 double p2,
                 double p3,
                 double *a,
                 double *b,
                 double *c,
                 double *d)
{
    // d = P0
    *d = p0;
    // c = 3*P1-3*P0
    *c = 3 * p1 - 3 * p0;
    // b = 3*P2-6*P1+3*P0
    *b = 3 * p2 - 6 * p1 + 3 * p0;
    // a = P3-3*P2+3*P1-P0
    *a = p3 - 3 * p2 + 3 * p1 - p0;
}

#endif

// compute polynomial coefficients so that
// P'(t) = A*t^2 + B*t + C
static inline void
bezierPolyDerivativeCoeffs(double p0,
                           double p1,
                           double p2,
                           double p3,
                           double *a,
                           double *b,
                           double *c)
{
    // c = 3*P1-3*P0
    *c = 3 * p1 - 3 * p0;
    // b = 2*(3*P2-6*P1+3*P0)
    *b = 2 * (3 * p2 - 6 * p1 + 3 * p0);
    // a = 3*(P3-3*P2+3*P1-P0)
    *a = 3 * (p3 - 3 * p2 + 3 * p1 - p0);
}

static inline void
updateRange(double x,
            double *xmin,
            double *xmax)
{
    if (x < *xmin) {
        *xmin = x;
    }
    if (x > *xmax) {
        *xmax = x;
    }
}

// compute the bounds of the Bezier for t \in [0,1]
// algorithm:
// - compute extrema of the cubic, i.e. values of t for
// which the derivative of the x coordinate of the
// Bezier is 0. If they are in [0,1] then they take part in
// range computation (there can be up to two extrema). the
// Bbox is the Bbox of these points and the
// extremal points (P0,P3)
static inline void
bezierBounds(double p0,
             double p1,
             double p2,
             double p3,
             double *xmin,
             double *xmax)
{
    // initialize with the range of the endpoints
    *xmin = std::min(p0, p3);
    *xmax = std::max(p0, p3);
    double a, b, c;
    bezierPolyDerivativeCoeffs(p0, p1, p2, p3, &a, &b, &c);
    if (a == 0) {
        //aX^2 + bX + c well then then this is a simple line
        //x= -c / b
        double t = -c / b;
        if ( (0 < t) && (t < 1) ) {
            updateRange(Bezier::bezierEval(p0, p1, p2, p3, t), xmin, xmax);
        }

        return;
    }
    double disc = b * b - 4 * a * c;
    if (disc < 0) {
        // no real solution
    } else if (disc == 0) {
        double t = -b / (2 * a);
        if ( (0 < t) && (t < 1) ) {
            updateRange(Bezier::bezierEval(p0, p1, p2, p3, t), xmin, xmax);
        }
    } else {
        double t;
        t = ( -b - std::sqrt(disc) ) / (2 * a);
        if ( (0 < t) && (t < 1) ) {
            updateRange(Bezier::bezierEval(p0, p1, p2, p3, t), xmin, xmax);
        }
        t = ( -b + std::sqrt(disc) ) / (2 * a);
        if ( (0 < t) && (t < 1) ) {
            updateRange(Bezier::bezierEval(p0, p1, p2, p3, t), xmin, xmax);
        }
    }
}

// updates param bbox with the bbox of this segment
void
Bezier::bezierPointBboxUpdate(const Point & p0,
                              const Point & p1,
                              const Point & p2,
                              const Point & p3,
                              RectD *bbox,
                              bool* bboxSet) ///< input/output
{
    {
        double x1, x2;
        bezierBounds(p0.x, p1.x, p2.x, p3.x, &x1, &x2);
        if (bboxSet && !*bboxSet) {
            bbox->x1 = x1;
            bbox->x2 = x2;
        } else {
            if (x1 < bbox->x1) {
                bbox->x1 = x1;
            }
            if (x2 > bbox->x2) {
                bbox->x2 = x2;
            }
        }
    }
    {
        double y1, y2;
        bezierBounds(p0.y, p1.y, p2.y, p3.y, &y1, &y2);
        if (bboxSet && !*bboxSet) {
            bbox->y1 = y1;
            bbox->y2 = y2;
        } else {
            if (y1 < bbox->y1) {
                bbox->y1 = y1;
            }
            if (y2 > bbox->y2) {
                bbox->y2 = y2;
            }
        }
    }
    if (bboxSet && !*bboxSet) {
        *bboxSet = true;
    }
}

// compute a bounding box for the bezier segment
// algorithm:
// - compute extrema of the cubic, i.e. values of t for
// which the derivative of the x or y coordinate of the
// Bezier is 0. If they are in [0,1] then they take part in
// bbox computation (there can be up to four extrema, 2 for
// x and 2 for y). the Bbox is the Bbox of these points and the
// extremal points (P0,P3)
static void
bezierSegmentBboxUpdate(const BezierCP & first,
                        const BezierCP & last,
                        TimeValue time,
                        const RenderScale &scale,
                        const Transform::Matrix3x3& transform,
                        RectD* bbox,
                        bool *bboxSet) ///< input/output
{
    Point p0, p1, p2, p3;
    Transform::Point3D p0M, p1M, p2M, p3M;

    assert(bbox);

    try {
        first.getPositionAtTime(time, &p0M.x, &p0M.y);
        first.getRightBezierPointAtTime(time, &p1M.x, &p1M.y);
        last.getPositionAtTime(time, &p3M.x, &p3M.y);
        last.getLeftBezierPointAtTime(time, &p2M.x, &p2M.y);
    } catch (const std::exception & e) {
        assert(false);
    }

    p0M.z = p1M.z = p2M.z = p3M.z = 1;

    p0M = Transform::matApply(transform, p0M);
    p1M = Transform::matApply(transform, p1M);
    p2M = Transform::matApply(transform, p2M);
    p3M = Transform::matApply(transform, p3M);

    p0.x = p0M.x / p0M.z;
    p1.x = p1M.x / p1M.z;
    p2.x = p2M.x / p2M.z;
    p3.x = p3M.x / p3M.z;

    p0.y = p0M.y / p0M.z;
    p1.y = p1M.y / p1M.z;
    p2.y = p2M.y / p2M.z;
    p3.y = p3M.y / p3M.z;

    p0.x *= scale.x;
    p0.y *= scale.y;

    p1.x *= scale.x;
    p1.y *= scale.y;

    p2.x *= scale.x;
    p2.y *= scale.y;

    p3.x *= scale.x;
    p3.y *= scale.y;

    Bezier::bezierPointBboxUpdate(p0, p1, p2, p3, bbox, bboxSet);
}

void
Bezier::bezierSegmentListBboxUpdate(const BezierCPs & points,
                                    bool finished,
                                    bool isOpenBezier,
                                    TimeValue time,
                                    const RenderScale &scale,
                                    const Transform::Matrix3x3& transform,
                                    RectD* bbox) ///< input/output
{
    if ( points.empty() ) {
        return;
    }
    if (points.size() == 1) {
        // only one point
        Transform::Point3D p0;
        const BezierCPPtr& p = points.front();
        p->getPositionAtTime(time, &p0.x, &p0.y);
        p0.z = 1;
        p0 = Transform::matApply(transform, p0);
        bbox->x1 = p0.x;
        bbox->x2 = p0.x;
        bbox->y1 = p0.y;
        bbox->y2 = p0.y;

        return;
    }
    BezierCPs::const_iterator next = points.begin();
    if ( next != points.end() ) {
        ++next;
    }
    bool bboxSet = false;
    for (BezierCPs::const_iterator it = points.begin(); it != points.end(); ++it) {
        if ( next == points.end() ) {
            if (!finished && !isOpenBezier) {
                break;
            }
            next = points.begin();
        }
        bezierSegmentBboxUpdate(*(*it), *(*next), time, scale, transform, bbox, &bboxSet);

        // increment for next iteration
        if ( next != points.end() ) {
            ++next;
        }
    } // for()
}

inline double euclDist(double x1, double y1, double x2, double y2)
{
    double dx = x2 - x1;
    double dy = y2 - y1;
    return dx * dx + dy * dy;
}


inline void addPointConditionnally(const Point& p, double t, std::list< ParametricPoint >* points)
{
    if (points->empty()) {
        ParametricPoint x;
        x.x = p.x;
        x.y = p.y;
        x.t = t;
        points->push_back(x);
    } else {
        const ParametricPoint& b = points->back();
        if (b.x != p.x || b.y != p.y) {
            ParametricPoint x;
            x.x = p.x;
            x.y = p.y;
            x.t = t;
            points->push_back(x);
        }
    }
}

#ifndef ROTO_BEZIER_EVAL_ITERATIVE
/**
 * @brief Recursively subdivide the bezier segment p0,p1,p2,p3 until the cubic curve is assumed to be flat. The errorScale is used to determine the stopping criterion.
 * The greater it is, the smoother the curve will be.
 **/
static void
recursiveBezierInternal(const Point& p0, const Point& p1, const Point& p2, const Point& p3,
                        double t_p0, double t_p1, double t_p2, double t_p3,
                        double errorScale, int recursionLevel, int maxRecursion, std::list< ParametricPoint >* points)
{

    if (recursionLevel > maxRecursion) {
        return;
    }
    
    double x12   = (p0.x + p1.x) / 2;
    double y12   = (p0.y + p1.y) / 2;
    double x23   = (p1.x + p2.x) / 2;
    double y23   = (p1.y + p2.y) / 2;
    double x34   = (p2.x + p3.x) / 2;
    double y34   = (p2.y + p3.y) / 2;
    double x123  = (x12 + x23) / 2;
    double y123  = (y12 + y23) / 2;
    double x234  = (x23 + x34) / 2;
    double y234  = (y23 + y34) / 2;
    double x1234 = (x123 + x234) / 2;
    double y1234 = (y123 + y234) / 2;

    double t_p12 = (t_p0 + t_p1) / 2.;
    double t_p23 = (t_p1 + t_p2) / 2.;
    double t_p34 = (t_p2 + t_p3) / 2;
    double t_p123 = (t_p12 + t_p23) / 2.;
    double t_p234 = (t_p23 + t_p34) / 2.;
    double t_p1234 = (t_p123 + t_p234) / 2.;

    static const double angleToleranceMax = 0.;
    static const double cuspTolerance = 0.;
    static const double collinearityEps = 1e-30;
    static const double angleToleranceEps = 0.01;

    double distanceToleranceSquare = 0.5 / errorScale;
    distanceToleranceSquare *= distanceToleranceSquare;


    // approximate the cubic curve by a straight line
    // See http://algorithmist.net/docs/subdivision.pdf for stopping criterion
    double dx = p3.x - p0.x;
    double dy = p3.y - p0.y;

    double d2 = std::fabs(((p1.x - p3.x) * dy - (p1.y - p3.y) * dx));
    double d3 = std::fabs(((p2.x - p3.x) * dy - (p2.y - p3.y) * dx));

    double da1, da2;

    double segmentDistanceSq = dx * dx + dy * dy;

    int possibleCases = ((int)(d2 > collinearityEps) << 1) + (int)(d3 > collinearityEps);
    switch (possibleCases) {
        case 0: {
            // collinear OR p0 is p4
            if (segmentDistanceSq == 0) {
                d2 = (p1.x - p0.x) * (p1.x - p0.x) + (p1.y - p0.y) * (p1.y - p0.y);
                d3 = (p3.x - p2.x) * (p3.x - p2.x) + (p3.y - p2.y) * (p3.y - p2.y);
            } else {
                segmentDistanceSq  = 1 / segmentDistanceSq;
                da1 = p1.x - p0.x;
                da2 = p1.y - p0.y;
                d2  = segmentDistanceSq * (da1 * dx + da2 * dy);
                da1 = p2.x - p0.x;
                da2 = p2.y - p0.y;
                d3  = segmentDistanceSq * (da1 * dx + da2 * dy);
                if (d2 > 0 && d2 < 1 && d3 > 0 && d3 < 1) {
                    // Simple collinear case, 1---2---3---4
                    return;
                }
                if (d2 <= 0) {
                    d2 = euclDist(p1.x, p1.y, p0.x, p0.y);
                } else if (d2 >= 1) {
                    d2 = euclDist(p1.x, p3.x, p1.y, p3.y);
                } else  {
                    d2 = euclDist(p1.x, p1.y, p0.x + d2 * dx, p0.y + d2 * dy);
                }

                if (d3 <= 0) {
                    d3 = euclDist(p2.x, p0.y, p2.x, p0.y);
                } else if (d3 >= 1) {
                    d3 = euclDist(p2.x, p2.y, p3.x, p3.y);
                } else {
                    d3 = euclDist(p2.x, p2.y, p0.x + d3 * dx, p0.y + d3 + dy);
                }
            }
            if (d2 > d3) {
                if (d2 < distanceToleranceSquare) {
                    addPointConditionnally(p1, t_p1, points);
                    return;
                }
            } else {
                if (d3 < distanceToleranceSquare) {
                    addPointConditionnally(p2, t_p2, points);
                    return;
                }
            }
        }   break;
        case 1: {
            // p1,p2,p4 are collinear, p3 is significant
            if (d3 * d3 <= distanceToleranceSquare * segmentDistanceSq) {
                if (angleToleranceMax < angleToleranceEps) {
                    Point p;
                    p.x = x23;
                    p.y = y23;
                    addPointConditionnally(p, t_p23, points);
                    return;
                }

                // Check Angle
                da1 = std::fabs(std::atan2(p3.y - p2.y, p3.x - p2.x) - std::atan2(p2.y - p1.y, p2.x - p1.x));
                if (da1 >= M_PI) {
                    da1 = 2. * M_PI - da1;
                }

                if (da1 < angleToleranceMax) {
                    addPointConditionnally(p1, t_p1, points);
                    addPointConditionnally(p2, t_p2, points);
                    return;
                }

                if (cuspTolerance != 0.0) {
                    if (da1 > cuspTolerance) {
                        addPointConditionnally(p2, t_p2, points);
                        return;
                    }
                }
            }
        }   break;
        case 2: {
            // p1,p3,p4 are collinear, p2 is significant
            if (d2 * d2 <= distanceToleranceSquare * segmentDistanceSq) {
                if (angleToleranceMax < angleToleranceEps) {
                    Point p;
                    p.x = x23;
                    p.y = y23;
                    addPointConditionnally(p, t_p23, points);
                    return;
                }
                // Check Angle
                da1 = std::fabs(std::atan2(p2.y - p1.y, p2.x - p1.x) - std::atan2(p1.y - p0.y, p1.x - p0.x));
                if (da1 >= M_PI) {
                    da1 = 2 * M_PI - da1;
                }

                if (da1 < angleToleranceMax) {
                    addPointConditionnally(p1, t_p1, points);
                    addPointConditionnally(p2, t_p2, points);
                    return;
                }

                if (cuspTolerance != 0.0) {
                    if (da1 > cuspTolerance) {
                        addPointConditionnally(p1, t_p1, points);
                        return;
                    }
                }

            }
        }   break;
        case 3: {
            if ((d2 + d3) * (d2 + d3) <= distanceToleranceSquare * segmentDistanceSq) {
                // Check curvature
                if (angleToleranceMax < angleToleranceEps) {
                    Point p;
                    p.x = x23;
                    p.y = y23;
                    addPointConditionnally(p, t_p23, points);
                    return;
                }

                // Handle  cusps
                double a23 = std::atan2(p2.y - p1.y, p2.x - p1.x);
                da1 = std::fabs(a23 - std::atan2(p1.y - p0.y, p1.x - p0.x));
                da2 = std::fabs(std::atan2(p3.y - p2.y, p3.x - p2.x) - a23);
                if (da1 >= M_PI) {
                    da1 = 2 * M_PI - da1;
                }
                if (da2 >= M_PI) {
                    da2 = 2 * M_PI - da2;
                }

                if (da1 + da2 < angleToleranceMax) {
                    Point p;
                    p.x = x23;
                    p.y = y23;
                    addPointConditionnally(p, t_p23, points);
                    return;
                }

                if (cuspTolerance != 0.0) {
                    if (da1 > cuspTolerance) {
                        addPointConditionnally(p1, t_p1, points);
                        return;
                    }

                    if (da2 > cuspTolerance) {
                        addPointConditionnally(p2, t_p2, points);
                        return;
                    }
                }
            }

        }   break;
        default:
            assert(false);
            break;
    } // possibleCases


    // Subdivide
    Point p12 = {x12, y12};
    Point p123 = {x123, y123};
    Point p1234 = {x1234, y1234};
    Point p234 = {x234, y234};
    Point p34 = {x34, y34};


    recursiveBezierInternal(p0, p12, p123, p1234, t_p0, t_p12, t_p123, t_p1234, errorScale, recursionLevel + 1, maxRecursion, points);
    recursiveBezierInternal(p1234, p234, p34, p3, t_p1234, t_p234, t_p34, t_p3, errorScale, recursionLevel + 1, maxRecursion, points);
}

static void
recursiveBezier(const Point& p0, const Point& p1, const Point& p2, const Point& p3, double errorScale, int maxRecursion, std::list< ParametricPoint >* points)
{
    ParametricPoint p0x,p3x;
    p0x.x = p0.x;
    p0x.y = p0.y;
    p0x.t = 0.;
    p3x.x = p3.x;
    p3x.y = p3.y;
    p3x.t = 1.;
    points->push_back(p0x);
    recursiveBezierInternal(p0, p1, p2, p3, 0., 1. / 3., 2. / 3., 1., errorScale, 0, maxRecursion, points);
    points->push_back(p3x);
}
#endif // #ifdef ROTO_BEZIER_EVAL_ITERATIVE

// compute nbPointsperSegment points and update the bbox bounding box for the Bezier
// segment from 'first' to 'last' evaluated at 'time'
// If nbPointsPerSegment is -1 then it will be automatically computed
static void
bezierSegmentEval(const BezierCP & first,
                  const BezierCP & last,
                  TimeValue time,
                  const RenderScale &scale,
#ifdef ROTO_BEZIER_EVAL_ITERATIVE
                  int nbPointsPerSegment,
#else
                  double errorScale,
#endif
                  const Transform::Matrix3x3& transform,
                  std::vector< ParametricPoint >* points, ///< output
                  RectD* bbox = NULL,
                  bool* bboxSet = NULL) ///< input/output (optional)
{
    Transform::Point3D p0M, p1M, p2M, p3M;
    Point p0, p1, p2, p3;

    try {
        first.getPositionAtTime(time, &p0M.x, &p0M.y);
        first.getRightBezierPointAtTime(time, &p1M.x, &p1M.y);
        last.getPositionAtTime(time, &p3M.x, &p3M.y);
        last.getLeftBezierPointAtTime(time, &p2M.x, &p2M.y);
    } catch (const std::exception & e) {
        assert(false);
    }

    p0M.z = p1M.z = p2M.z = p3M.z = 1;

    p0M = matApply(transform, p0M);
    p1M = matApply(transform, p1M);
    p2M = matApply(transform, p2M);
    p3M = matApply(transform, p3M);

    p0.x = p0M.x / p0M.z; p0.y = p0M.y / p0M.z;
    p1.x = p1M.x / p1M.z; p1.y = p1M.y / p1M.z;
    p2.x = p2M.x / p2M.z; p2.y = p2M.y / p2M.z;
    p3.x = p3M.x / p3M.z; p3.y = p3M.y / p3M.z;

    p0.x *= scale.x;
    p0.y *= scale.y;

    p1.x *= scale.x;
    p1.y *= scale.y;

    p2.x *= scale.x;
    p2.y *= scale.y;

    p3.x *= scale.x;
    p3.y *= scale.y;


#ifdef ROTO_BEZIER_EVAL_ITERATIVE
    if (nbPointsPerSegment == -1) {
        /*
         * Approximate the necessary number of line segments, using http://antigrain.com/research/adaptive_bezier/
         */
        double dx1, dy1, dx2, dy2, dx3, dy3;
        dx1 = p1.x - p0.x;
        dy1 = p1.y - p0.y;
        dx2 = p2.x - p1.x;
        dy2 = p2.y - p1.y;
        dx3 = p3.x - p2.x;
        dy3 = p3.y - p2.y;
        double length = std::sqrt(dx1 * dx1 + dy1 * dy1) +
                        std::sqrt(dx2 * dx2 + dy2 * dy2) +
                        std::sqrt(dx3 * dx3 + dy3 * dy3);
        nbPointsPerSegment = (int)std::max(length * 0.25, 2.);
    }

    double incr = 1. / (double)(nbPointsPerSegment - 1);
    Point cur;
    for (int i = 0; i < nbPointsPerSegment; ++i) {
        ParametricPoint p;
        p.t = incr * i;
        Bezier::bezierPoint(p0, p1, p2, p3, p.t, &cur);
        p.x = cur.x;
        p.y = cur.y;
        points->push_back(p);
    }
#else
    static const int maxRecursion = 32;
    recursiveBezier(p0, p1, p2, p3, errorScale, maxRecursion, points);
#endif
    if (bbox) {
        Bezier::bezierPointBboxUpdate(p0,  p1,  p2,  p3, bbox, bboxSet);
    }
} // bezierSegmentEval

/**
 * @brief Determines if the point (x,y) lies on the bezier curve segment defined by first and last.
 * @returns True if the point is close (according to the acceptance) to the curve, false otherwise.
 * @param param[out] It is set to the parametric value at which the subdivision of the bezier segment
 * yields the closest point to (x,y) on the curve.
 **/
static bool
bezierSegmentMeetsPoint(const BezierCP & first,
                        const BezierCP & last,
                        const Transform::Matrix3x3& transform,
                        TimeValue time,
                        double x,
                        double y,
                        double distance,
                        double *param) ///< output
{
    Transform::Point3D p0, p1, p2, p3;

    p0.z = p1.z = p2.z = p3.z = 1;

    first.getPositionAtTime(time, &p0.x, &p0.y);
    first.getRightBezierPointAtTime(time, &p1.x, &p1.y);
    last.getPositionAtTime(time, &p3.x, &p3.y);
    last.getLeftBezierPointAtTime(time, &p2.x, &p2.y);

    p0 = Transform::matApply(transform, p0);
    p1 = Transform::matApply(transform, p1);
    p2 = Transform::matApply(transform, p2);
    p3 = Transform::matApply(transform, p3);

    ///Use the control polygon to approximate segment length
    double length = ( std::sqrt( (p1.x - p0.x) * (p1.x - p0.x) + (p1.y - p0.y) * (p1.y - p0.y) ) +
                      std::sqrt( (p2.x - p1.x) * (p2.x - p1.x) + (p2.y - p1.y) * (p2.y - p1.y) ) +
                      std::sqrt( (p3.x - p2.x) * (p3.x - p2.x) + (p3.y - p2.y) * (p3.y - p2.y) ) );
    // increment is the distance divided by the  segment length
    double incr = length == 0. ? 1. : distance / length;
    Point p02d, p12d, p22d, p32d;
    {
        p02d.x = p0.x; p02d.y = p0.y;
        p12d.x = p1.x; p12d.y = p1.y;
        p22d.x = p2.x; p22d.y = p2.y;
        p32d.x = p3.x; p32d.y = p3.y;
    }
    ///the minimum square distance between a decasteljau point an the given (x,y) point
    ///we save a sqrt call
    double sqDistance = distance * distance;
    double minSqDistance = std::numeric_limits<double>::infinity();
    double tForMin = -1.;
    // 1/incr = 0.9 -> 2 points   +                + o
    // 1/incr = 1.0 -> 2 points   +                o
    // 1/incr = 1.1 -> 3 points   +              o +
    // 1/incr = 2.0 -> 3 points   +        o       o
    // 1/incr = 2.1 -> 4 points   +       o       o+
    int nbPoints = std::ceil(1. / incr) + 1;
    for (int i = 0; i < nbPoints; ++i) {
        double t = std::min(i * incr, 1.);
        // the last point should be t == 1;
        assert( t < 1 || (t == 1. && i == nbPoints - 1) );
        Point p;
        Bezier::bezierPoint(p02d, p12d, p22d, p32d, t, &p);
        double sqdist = (p.x - x) * (p.x - x) + (p.y - y) * (p.y - y);
        if ( (sqdist <= sqDistance) && (sqdist < minSqDistance) ) {
            minSqDistance = sqdist;
            tForMin = t;
        }
    }

    if (minSqDistance <= sqDistance) {
        *param = tForMin;

        return true;
    }

    return false;
} // bezierSegmentMeetsPoint

static bool
isPointCloseTo(TimeValue time,
               const BezierCP & p,
               double x,
               double y,
               const Transform::Matrix3x3& transform,
               double acceptance)
{
    Transform::Point3D pos;

    pos.z = 1;
    p.getPositionAtTime(time, &pos.x, &pos.y);
    pos = Transform::matApply(transform, pos);
    if ( ( pos.x >= (x - acceptance) ) && ( pos.x <= (x + acceptance) ) && ( pos.y >= (y - acceptance) ) && ( pos.y <= (y + acceptance) ) ) {
        return true;
    }

    return false;
}

static bool
bezierSegmenEqual(TimeValue time,
                  const BezierCP & p0,
                  const BezierCP & p1,
                  const BezierCP & s0,
                  const BezierCP & s1)
{
    double prevX, prevY, prevXF, prevYF;
    double nextX, nextY, nextXF, nextYF;

    p0.getPositionAtTime(time, &prevX, &prevY);
    p1.getPositionAtTime(time, &nextX, &nextY);
    s0.getPositionAtTime(time, &prevXF, &prevYF);
    s1.getPositionAtTime(time, &nextXF, &nextYF);
    if ( (prevX != prevXF) || (prevY != prevYF) || (nextX != nextXF) || (nextY != nextYF) ) {
        return true;
    } else {
        ///check derivatives
        double prevRightX, prevRightY, nextLeftX, nextLeftY;
        double prevRightXF, prevRightYF, nextLeftXF, nextLeftYF;
        p0.getRightBezierPointAtTime(time, &prevRightX, &prevRightY);
        p1.getLeftBezierPointAtTime(time, &nextLeftX, &nextLeftY);
        s0.getRightBezierPointAtTime(time, &prevRightXF, &prevRightYF);
        s1.getLeftBezierPointAtTime(time, &nextLeftXF, &nextLeftYF);
        if ( (prevRightX != prevRightXF) || (prevRightY != prevRightYF) || (nextLeftX != nextLeftXF) || (nextLeftY != nextLeftYF) ) {
            return true;
        } else {
            return false;
        }
    }
}

void
Bezier::clearAllPoints()
{
    removeAnimation(ViewSetSpec::all(), DimSpec::all(), eValueChangedReasonUserEdited);
    QMutexLocker k(&_imp->itemMutex);
    for (PerViewBezierShapeMap::iterator it = _imp->viewShapes.begin(); it != _imp->viewShapes.end(); ++it) {
        it->second.points.clear();
        it->second.featherPoints.clear();
        it->second.finished = false;
        it->second.isClockwiseOriented.clear();
        it->second.isClockwiseOrientedStatic = false;
    }
}

void
Bezier::copyItem(const KnobTableItem& other)
{
    BezierPtr this_shared = toBezier( shared_from_this() );
    assert(this_shared);

    const Bezier* otherBezier = dynamic_cast<const Bezier*>(&other);
    if (!otherBezier) {
        return;
    }

    {
        bool useFeather = otherBezier->useFeatherPoints();
        QMutexLocker l(&_imp->itemMutex);
        for (PerViewBezierShapeMap::const_iterator itViews = otherBezier->_imp->viewShapes.begin(); itViews != otherBezier->_imp->viewShapes.end(); ++itViews) {
            assert(itViews->second.featherPoints.size() == itViews->second.points.size() || !useFeather);

            BezierShape& thisShape = _imp->viewShapes[itViews->first];

            thisShape.featherPoints.clear();
            thisShape.points.clear();

            BezierCPs::const_iterator itF = itViews->second.featherPoints.begin();
            for (BezierCPs::const_iterator it = itViews->second.points.begin(); it != itViews->second.points.end(); ++it) {
                BezierCPPtr cp( new BezierCP(this_shared) );
                cp->copyControlPoint(**it);
                thisShape.points.push_back(cp);
                if (useFeather) {
                    BezierCPPtr fp( new BezierCP(this_shared) );
                    fp->copyControlPoint(**itF);
                    thisShape.featherPoints.push_back(fp);
                    ++itF;
                }
            }
            thisShape.finished = itViews->second.finished && !_imp->isOpenBezier;
        } // for all views

        _imp->isOpenBezier = otherBezier->_imp->isOpenBezier;
    }
    RotoDrawableItem::copyItem(other);
    evaluateCurveModified();

} // copyItem

BezierCPPtr
Bezier::addControlPointInternal(double x, double y, TimeValue time, ViewIdx view)
{
    if ( isCurveFinished(view) ) {
        return BezierCPPtr();
    }

    TimeValue keyframeTime;
    ///if the curve is empty make a new keyframe at the current timeline's time
    ///otherwise re-use the time at which the keyframe was set on the first control point
    BezierCPPtr p;
    BezierPtr this_shared = toBezier( shared_from_this() );
    assert(this_shared);
    bool autoKeying = isAutoKeyingEnabled();

    {
        QMutexLocker l(&_imp->itemMutex);

        BezierShape* shape = _imp->getViewShape(view);
        if (!shape) {
            return BezierCPPtr();
        }
        assert(!shape->finished);
        if ( shape->points.empty() ) {
            keyframeTime = time;
        } else {
            KeyFrame k;
            if (!getMasterKeyframe(0, view, &k)) {
<<<<<<< HEAD
                keyframeTime = TimeValue(getApp()->getTimeLine()->currentFrame());
=======
                AppInstancePtr app = getApp();
                assert(app);
                keyframeTime = app->getTimeLine()->currentFrame();;
>>>>>>> 6bc91b65
            } else {
                keyframeTime = k.getTime();
            }
        }

        p.reset( new BezierCP(this_shared) );
        if (autoKeying) {
            p->setPositionAtTime(keyframeTime, x, y);
            p->setLeftBezierPointAtTime(keyframeTime, x, y);
            p->setRightBezierPointAtTime(keyframeTime, x, y);
        } else {
            p->setStaticPosition(x, y);
            p->setLeftBezierStaticPosition(x, y);
            p->setRightBezierStaticPosition(x, y);
        }
        shape->points.insert(shape->points.end(), p);

        if ( useFeatherPoints() ) {
            BezierCPPtr fp( new FeatherPoint(this_shared) );
            if (autoKeying) {
                fp->setPositionAtTime(keyframeTime, x, y);
                fp->setLeftBezierPointAtTime(keyframeTime, x, y);
                fp->setRightBezierPointAtTime(keyframeTime, x, y);
            } else {
                fp->setStaticPosition(x, y);
                fp->setLeftBezierStaticPosition(x, y);
                fp->setRightBezierStaticPosition(x, y);
            }
            shape->featherPoints.insert(shape->featherPoints.end(), fp);
        }
    }


    return p;

} // addControlPointInternal


BezierCPPtr
Bezier::addControlPoint(double x,
                        double y,
                        TimeValue time,
                        ViewSetSpec view)
{
    BezierCPPtr ret;
    if (view.isAll()) {
        std::list<ViewIdx> views = getViewsList();
        for (std::list<ViewIdx>::const_iterator it = views.begin(); it != views.end(); ++it) {
            ret = addControlPointInternal(x, y, time, *it);
        }
    } else {
        ViewIdx view_i = getViewIdxFromGetSpec(ViewIdx(view));
        ret = addControlPointInternal(x, y, time, view_i);
    }
    evaluateCurveModified();

    return ret;
} // Bezier::addControlPoint

void
Bezier::evaluateCurveModified()
{
    // If the curve is not finished, do not evaluate.
    if (!isOpenBezier()) {
        bool hasCurveFinished = false;
        std::list<ViewIdx> views = getViewsList();
        for (std::list<ViewIdx>::const_iterator it = views.begin(); it != views.end(); ++it) {
            if (isCurveFinished(*it)) {
                hasCurveFinished = true;
                break;
            }
        }
        if (!hasCurveFinished) {
            return;
        }
    }
    invalidateCacheHashAndEvaluate(true, false);
    
}

BezierCPPtr
Bezier::addControlPointAfterIndexInternal(int index, double t, ViewIdx view)
{
    BezierPtr this_shared = toBezier( shared_from_this() );
    assert(this_shared);

    BezierCPPtr p( new BezierCP(this_shared) );
    BezierCPPtr fp;

    if ( useFeatherPoints() ) {
        fp.reset( new FeatherPoint(this_shared) );
    }
    {
        QMutexLocker l(&_imp->itemMutex);
        BezierShape* shape = _imp->getViewShape(view);
        if (!shape) {
            return BezierCPPtr();
        }
        if ( ( index >= (int)shape->points.size() ) || (index < -1) ) {
            throw std::invalid_argument("Spline control point index out of range.");
        }


        ///we set the new control point position to be in the exact position the curve would have at each keyframe
        std::set<double> existingKeyframes;
        getMasterKeyFrameTimes(view, &existingKeyframes);

        BezierCPs::const_iterator prev, next, prevF, nextF;
        if (index == -1) {
            prev = shape->points.end();
            if ( prev != shape->points.begin() ) {
                --prev;
            }
            next = shape->points.begin();

            if ( useFeatherPoints() ) {
                prevF = shape->featherPoints.end();
                if ( prevF != shape->featherPoints.begin() ) {
                    --prevF;
                }
                nextF = shape->featherPoints.begin();
            }
        } else {
            prev = _imp->atIndex(index, *shape);
            next = prev;
            if ( next != shape->points.end() ) {
                ++next;
            }
            if ( shape->finished && ( next == shape->points.end() ) ) {
                next = shape->points.begin();
            }
            assert( next != shape->points.end() );

            if ( useFeatherPoints() ) {
                prevF = shape->featherPoints.begin();
                std::advance(prevF, index);
                nextF = prevF;
                if ( nextF != shape->featherPoints.end() ) {
                    ++nextF;
                }
                if ( shape->finished && ( nextF == shape->featherPoints.end() ) ) {
                    nextF = shape->featherPoints.begin();
                }
            }
        }


        for (std::set<double>::iterator it = existingKeyframes.begin(); it != existingKeyframes.end(); ++it) {
            Point p0, p1, p2, p3;
            (*prev)->getPositionAtTime(TimeValue(*it), &p0.x, &p0.y);
            (*prev)->getRightBezierPointAtTime( TimeValue(*it), &p1.x, &p1.y);
            (*next)->getPositionAtTime(TimeValue(*it), &p3.x, &p3.y);
            (*next)->getLeftBezierPointAtTime(TimeValue(*it), &p2.x, &p2.y);

            Point p0f;
            Point p1f;
            if (useFeatherPoints() && prevF != shape->featherPoints.end() && *prevF) {
                (*prevF)->getPositionAtTime(TimeValue(*it), &p0f.x, &p0f.y);
                (*prevF)->getRightBezierPointAtTime(TimeValue(*it), &p1f.x, &p1f.y);
            } else {
                p0f = p0;
                p1f = p1;
            }
            Point p2f;
            Point p3f;
            if (useFeatherPoints() && nextF != shape->featherPoints.end() && *nextF) {
                (*nextF)->getPositionAtTime(TimeValue(*it), &p3f.x, &p3f.y);
                (*nextF)->getLeftBezierPointAtTime(TimeValue(*it), &p2f.x, &p2f.y);
            } else {
                p2f = p2;
                p3f = p3;
            }

            Point dest;
            Point p0p1, p1p2, p2p3, p0p1_p1p2, p1p2_p2p3;
            bezierFullPoint(p0, p1, p2, p3, t, &p0p1, &p1p2, &p2p3, &p0p1_p1p2, &p1p2_p2p3, &dest);

            Point destf;
            Point p0p1f, p1p2f, p2p3f, p0p1_p1p2f, p1p2_p2p3f;
            bezierFullPoint(p0f, p1f, p2f, p3f, t, &p0p1f, &p1p2f, &p2p3f, &p0p1_p1p2f, &p1p2_p2p3f, &destf);

            //update prev and next inner control points
            (*prev)->setRightBezierPointAtTime(TimeValue(*it), p0p1.x, p0p1.y);
            (*next)->setLeftBezierPointAtTime(TimeValue(*it), p2p3.x, p2p3.y);

            if ( useFeatherPoints() ) {
                if (prevF != shape->featherPoints.end() && *prevF) {
                    (*prevF)->setRightBezierPointAtTime(TimeValue(*it), p0p1f.x, p0p1f.y);
                }
                if (nextF != shape->featherPoints.end() && *nextF) {
                    (*nextF)->setLeftBezierPointAtTime(TimeValue(*it), p2p3f.x, p2p3f.y);
                }
            }


            p->setPositionAtTime(TimeValue(*it), dest.x, dest.y);
            ///The left control point of p is p0p1_p1p2 and the right control point is p1p2_p2p3
            p->setLeftBezierPointAtTime(TimeValue(*it), p0p1_p1p2.x, p0p1_p1p2.y);
            p->setRightBezierPointAtTime(TimeValue(*it), p1p2_p2p3.x, p1p2_p2p3.y);

            if ( useFeatherPoints() ) {
                fp->setPositionAtTime(TimeValue(*it), destf.x, destf.y);
                fp->setLeftBezierPointAtTime(TimeValue(*it), p0p1_p1p2f.x, p0p1_p1p2f.y);
                fp->setRightBezierPointAtTime(TimeValue(*it), p1p2_p2p3f.x, p1p2_p2p3f.y);
            }
        }

        ///if there's no keyframes
        if ( existingKeyframes.empty() ) {
            Point p0, p1, p2, p3;

            (*prev)->getPositionAtTime(TimeValue(0), &p0.x, &p0.y);
            (*prev)->getRightBezierPointAtTime(TimeValue(0), &p1.x, &p1.y);
            (*next)->getPositionAtTime(TimeValue(0), &p3.x, &p3.y);
            (*next)->getLeftBezierPointAtTime(TimeValue(0), &p2.x, &p2.y);


            Point dest;
            Point p0p1, p1p2, p2p3, p0p1_p1p2, p1p2_p2p3;
            bezierFullPoint(p0, p1, p2, p3, t, &p0p1, &p1p2, &p2p3, &p0p1_p1p2, &p1p2_p2p3, &dest);

            //update prev and next inner control points
            (*prev)->setRightBezierStaticPosition(p0p1.x, p0p1.y);
            (*next)->setLeftBezierStaticPosition(p2p3.x, p2p3.y);

            if ( useFeatherPoints() ) {
                (*prevF)->setRightBezierStaticPosition(p0p1.x, p0p1.y);
                (*nextF)->setLeftBezierStaticPosition(p2p3.x, p2p3.y);
            }

            p->setStaticPosition(dest.x, dest.y);
            ///The left control point of p is p0p1_p1p2 and the right control point is p1p2_p2p3
            p->setLeftBezierStaticPosition(p0p1_p1p2.x, p0p1_p1p2.y);
            p->setRightBezierStaticPosition(p1p2_p2p3.x, p1p2_p2p3.y);

            if ( useFeatherPoints() ) {
                fp->setStaticPosition(dest.x, dest.y);
                fp->setLeftBezierStaticPosition(p0p1_p1p2.x, p0p1_p1p2.y);
                fp->setRightBezierStaticPosition(p1p2_p2p3.x, p1p2_p2p3.y);
            }
        }


        ////Insert the point into the container
        if (index != -1) {
            BezierCPs::iterator it = shape->points.begin();
            ///it will point at the element right after index
            std::advance(it, index + 1);
            shape->points.insert(it, p);

            if ( useFeatherPoints() ) {
                ///insert the feather point
                BezierCPs::iterator itF = shape->featherPoints.begin();
                std::advance(itF, index + 1);
                shape->featherPoints.insert(itF, fp);
            }
        } else {
            shape->points.push_front(p);
            if ( useFeatherPoints() ) {
                shape->featherPoints.push_front(fp);
            }
        }


        ///If auto-keying is enabled, set a new keyframe
<<<<<<< HEAD
        TimeValue currentTime = TimeValue(getApp()->getTimeLine()->currentFrame());
=======
        AppInstancePtr app = getApp();
        assert(app);
        int currentTime = app->getTimeLine()->currentFrame();
>>>>>>> 6bc91b65
        if ( !hasMasterKeyframeAtTime(currentTime, view) && isAutoKeyingEnabled() ) {
            setKeyFrame(currentTime, view, 0);
        }
    }
    
    evaluateCurveModified();
    
    return p;
} // addControlPointAfterIndexInternal

BezierCPPtr
Bezier::addControlPointAfterIndex(int index,
                                  double t,
                                  ViewSetSpec view)
{
    BezierCPPtr ret;
    if (view.isAll()) {
        std::list<ViewIdx> views = getViewsList();
        for (std::list<ViewIdx>::const_iterator it = views.begin(); it != views.end(); ++it) {
            ret = addControlPointAfterIndexInternal(index, t, *it);
        }
    } else {
        ViewIdx view_i = getViewIdxFromGetSpec(ViewIdx(view));
        ret = addControlPointAfterIndexInternal(index, t, view_i);
    }
    evaluateCurveModified();

    return ret;

} // addControlPointAfterIndex

int
Bezier::getControlPointsCount(ViewIdx view) const
{
    ViewIdx view_i = getViewIdxFromGetSpec(view);
    QMutexLocker k(&_imp->itemMutex);
    const BezierShape* shape = _imp->getViewShape(view_i);
    if (!shape) {
        return 0;
    }
    return (int)shape->points.size();
}

int
Bezier::isPointOnCurve(double x,
                       double y,
                       double distance,
                       TimeValue time,
                       ViewIdx view,
                       double *t,
                       bool* feather) const
{

    ViewIdx view_i = getViewIdxFromGetSpec(view);


    Transform::Matrix3x3 transform;
    getTransformAtTime(time, view_i, &transform);

    QMutexLocker l(&_imp->itemMutex);

    const BezierShape* shape = _imp->getViewShape(view_i);
    if (!shape) {
        return -1;
    }


    ///special case: if the curve has only 1 control point, just check if the point
    ///is nearby that sole control point
    if (shape->points.size() == 1) {
        const BezierCPPtr & cp = shape->points.front();
        if ( isPointCloseTo(time, *cp, x, y, transform, distance) ) {
            *feather = false;

            return 0;
        } else {
            if ( useFeatherPoints() ) {
                ///do the same with the feather points
                const BezierCPPtr & fp = shape->featherPoints.front();
                if ( isPointCloseTo(time,  *fp, x, y, transform, distance) ) {
                    *feather = true;

                    return 0;
                }
            }
        }

        return -1;
    }

    ///For each segment find out if the point lies on the bezier
    int index = 0;
    bool useFeather = useFeatherPoints();

    assert( shape->featherPoints.size() == shape->points.size() || !useFeather);

    BezierCPs::const_iterator fp = shape->featherPoints.begin();
    for (BezierCPs::const_iterator it = shape->points.begin(); it != shape->points.end(); ++it, ++index) {
        BezierCPs::const_iterator next = it;
        BezierCPs::const_iterator nextFp = fp;

        if ( useFeather && ( nextFp != shape->featherPoints.end() ) ) {
            ++nextFp;
        }
        if ( next != shape->points.end() ) {
            ++next;
        }
        if ( next == shape->points.end() ) {
            if (!shape->finished) {
                return -1;
            } else {
                next = shape->points.begin();
                if (useFeather) {
                    nextFp = shape->featherPoints.begin();
                }
            }
        }
        if ( bezierSegmentMeetsPoint(*(*it), *(*next), transform, time, x, y, distance, t) ) {
            *feather = false;

            return index;
        }

        if ( useFeather && bezierSegmentMeetsPoint(**fp, **nextFp, transform, time,  x, y, distance, t) ) {
            *feather = true;

            return index;
        }
        if (useFeather) {
            ++fp;
        }
    }


    return -1;
} // isPointOnCurve

void
Bezier::setCurveFinished(bool finished, ViewSetSpec view)
{

    if (!_imp->isOpenBezier) {

        if (view.isAll()) {
            std::list<ViewIdx> views = getViewsList();
            for (std::list<ViewIdx>::const_iterator it = views.begin(); it != views.end(); ++it) {
                QMutexLocker l(&_imp->itemMutex);
                BezierShape* shape = _imp->getViewShape(*it);
                if (!shape) {
                    return;
                }

                shape->finished = finished;
            }
        } else {
            ViewIdx view_i = getViewIdxFromGetSpec(ViewIdx(view));
            QMutexLocker l(&_imp->itemMutex);
            BezierShape* shape = _imp->getViewShape(view_i);
            if (!shape) {
                return;
            }

            shape->finished = finished;
        }
        
    }
    
    resetTransformCenter();
    refreshPolygonOrientation(getCurrentTime_TLS(), view);
    evaluateCurveModified();
}

bool
Bezier::isCurveFinished(ViewIdx view) const
{
    ViewIdx view_i = getViewIdxFromGetSpec(view);
    QMutexLocker l(&_imp->itemMutex);
    const BezierShape* shape = _imp->getViewShape(view_i);
    if (!shape) {
        return false;
    }
    return shape->finished;
}

void
Bezier::removeControlPointByIndexInternal(int index, ViewIdx view)
{

    {
        QMutexLocker l(&_imp->itemMutex);
        BezierShape* shape = _imp->getViewShape(view);
        if (!shape) {
            return;
        }
        BezierCPs::iterator it;
        try {
            it = _imp->atIndex(index, *shape);
        } catch (...) {
            ///attempt to remove an unexsiting point
            return;
        }

        shape->points.erase(it);

        if ( useFeatherPoints() ) {
            BezierCPs::iterator itF = shape->featherPoints.begin();
            std::advance(itF, index);
            shape->featherPoints.erase(itF);
        }
    }
}

void
Bezier::removeControlPointByIndex(int index, ViewSetSpec view)
{
    if (view.isAll()) {
        std::list<ViewIdx> views = getViewsList();
        for (std::list<ViewIdx>::const_iterator it = views.begin(); it != views.end(); ++it) {
            removeControlPointByIndexInternal(index, *it);
        }
    } else {
        ViewIdx view_i = getViewIdxFromGetSpec(ViewIdx(view));
        removeControlPointByIndexInternal(index, view_i);
    }

    refreshPolygonOrientation(getCurrentTime_TLS(), view);
    evaluateCurveModified();
}

void
Bezier::movePointByIndexInternalForView(int index, TimeValue time, ViewIdx view, double dx, double dy, bool onlyFeather)
{
    bool rippleEdit = isRippleEditEnabled();
    bool autoKeying = isAutoKeyingEnabled();
    bool fLinkEnabled = ( onlyFeather ? true : isFeatherLinkEnabled() );
    bool keySet = false;
    Transform::Matrix3x3 trans, invTrans;
    getTransformAtTime(time, view, &trans);
    invTrans = Transform::matInverse(trans);

    {
        QMutexLocker l(&_imp->itemMutex);

        BezierShape* shape = _imp->getViewShape(view);
        if (!shape) {
            return;
        }
        Transform::Point3D p, left, right;
        p.z = left.z = right.z = 1;

        BezierCPPtr cp;
        bool isOnKeyframe = false;
        if (!onlyFeather) {
            BezierCPs::iterator it = shape->points.begin();
            if ( (index < 0) || ( index >= (int)shape->points.size() ) ) {
                throw std::runtime_error("invalid index");
            }
            std::advance(it, index);
            assert( it != shape->points.end() );
            cp = *it;
            cp->getPositionAtTime(time, &p.x, &p.y);
            isOnKeyframe |= cp->getLeftBezierPointAtTime(time,  &left.x, &left.y);
            cp->getRightBezierPointAtTime(time, &right.x, &right.y);

            p = Transform::matApply(trans, p);
            left = Transform::matApply(trans, left);
            right = Transform::matApply(trans, right);

            p.x += dx;
            p.y += dy;
            left.x += dx;
            left.y += dy;
            right.x += dx;
            right.y += dy;
        }

        bool useFeather = useFeatherPoints();
        Transform::Point3D pF, leftF, rightF;
        pF.z = leftF.z = rightF.z = 1;
        BezierCPPtr fp;
        if (useFeather) {
            BezierCPs::iterator itF = shape->featherPoints.begin();
            std::advance(itF, index);
            assert( itF != shape->featherPoints.end() );
            fp = *itF;
            fp->getPositionAtTime(time, &pF.x, &pF.y);
            isOnKeyframe |= fp->getLeftBezierPointAtTime(time,  &leftF.x, &leftF.y);
            fp->getRightBezierPointAtTime(time, &rightF.x, &rightF.y);

            pF = Transform::matApply(trans, pF);
            rightF = Transform::matApply(trans, rightF);
            leftF = Transform::matApply(trans, leftF);

            pF.x += dx;
            pF.y += dy;
            leftF.x += dx;
            leftF.y += dy;
            rightF.x += dx;
            rightF.y += dy;
        }

        bool moveFeather = ( fLinkEnabled || ( useFeather && fp && cp->equalsAtTime(time, *fp) ) );


        if ( !onlyFeather && (autoKeying || isOnKeyframe) ) {
            p = Transform::matApply(invTrans, p);
            right = Transform::matApply(invTrans, right);
            left = Transform::matApply(invTrans, left);

            assert(cp);
            cp->setPositionAtTime(time, p.x, p.y );
            cp->setLeftBezierPointAtTime(time, left.x, left.y);
            cp->setRightBezierPointAtTime(time, right.x, right.y);
            if (!isOnKeyframe) {
                keySet = true;
            }
        }

        if (moveFeather && useFeather) {
            if (autoKeying || isOnKeyframe) {
                assert(fp);

                pF = Transform::matApply(invTrans, pF);
                rightF = Transform::matApply(invTrans, rightF);
                leftF = Transform::matApply(invTrans, leftF);

                fp->setPositionAtTime(time, pF.x, pF.y);
                fp->setLeftBezierPointAtTime(time, leftF.x, leftF.y);
                fp->setRightBezierPointAtTime(time, rightF.x, rightF.y);
            }
        }

        if (rippleEdit) {
            std::set<double> keyframes;
            getMasterKeyFrameTimes(view, &keyframes);
            for (std::set<double>::iterator it2 = keyframes.begin(); it2 != keyframes.end(); ++it2) {
                if (*it2 == time) {
                    continue;
                }
                if (!onlyFeather) {
                    assert(cp);
                    cp->getPositionAtTime(TimeValue(*it2), &p.x, &p.y);
                    cp->getLeftBezierPointAtTime(TimeValue(*it2),  &left.x, &left.y);
                    cp->getRightBezierPointAtTime(TimeValue(*it2),  &right.x, &right.y);

                    p = Transform::matApply(trans, p);
                    left = Transform::matApply(trans, left);
                    right = Transform::matApply(trans, right);

                    p.x += dx;
                    p.y += dy;
                    left.x += dx;
                    left.y += dy;
                    right.x += dx;
                    right.y += dy;

                    p = Transform::matApply(invTrans, p);
                    right = Transform::matApply(invTrans, right);
                    left = Transform::matApply(invTrans, left);


                    cp->setPositionAtTime(TimeValue(*it2), p.x, p.y );
                    cp->setLeftBezierPointAtTime(TimeValue(*it2), left.x, left.y);
                    cp->setRightBezierPointAtTime(TimeValue(*it2), right.x, right.y);
                }
                if (moveFeather && useFeather) {
                    assert(fp);
                    fp->getPositionAtTime(TimeValue(*it2), &pF.x, &pF.y);
                    fp->getLeftBezierPointAtTime(TimeValue(*it2),  &leftF.x, &leftF.y);
                    fp->getRightBezierPointAtTime(TimeValue(*it2), &rightF.x, &rightF.y);

                    pF = Transform::matApply(trans, pF);
                    rightF = Transform::matApply(trans, rightF);
                    leftF = Transform::matApply(trans, leftF);

                    pF.x += dx;
                    pF.y += dy;
                    leftF.x += dx;
                    leftF.y += dy;
                    rightF.x += dx;
                    rightF.y += dy;

                    pF = Transform::matApply(invTrans, pF);
                    rightF = Transform::matApply(invTrans, rightF);
                    leftF = Transform::matApply(invTrans, leftF);
                    
                    
                    fp->setPositionAtTime(TimeValue(*it2), pF.x, pF.y);
                    fp->setLeftBezierPointAtTime(TimeValue(*it2), leftF.x, leftF.y);
                    fp->setRightBezierPointAtTime(TimeValue(*it2), rightF.x, rightF.y);
                }
            }
        }
    }

} // movePointByIndexInternalForView

void
Bezier::movePointByIndexInternal(int index,
                                 TimeValue time,
                                 ViewSetSpec view,
                                 double dx,
                                 double dy,
                                 bool onlyFeather)
{
    ///only called on the main-thread
    assert( QThread::currentThread() == qApp->thread() );

    if (view.isAll()) {
        std::list<ViewIdx> views = getViewsList();
        for (std::list<ViewIdx>::const_iterator it = views.begin(); it != views.end(); ++it) {
            movePointByIndexInternalForView(index, time, *it, dx, dy, onlyFeather);
        }
    } else {
        ViewIdx view_i = getViewIdxFromGetSpec(ViewIdx(view));
        movePointByIndexInternalForView(index, time, view_i, dx, dy, onlyFeather);
    }
    refreshPolygonOrientation(time, view);
    if (isAutoKeyingEnabled()) {
        setKeyFrame(time, view, 0);
    }
    evaluateCurveModified();

} // movePointByIndexInternal


void
Bezier::setPointByIndexInternalForView(int index, TimeValue time, ViewIdx view, double x, double y)
{
    Transform::Matrix3x3 trans, invTrans;
    getTransformAtTime(time, view, &trans);
    invTrans = Transform::matInverse(trans);


    double dx, dy;

    {
        QMutexLocker l(&_imp->itemMutex);

        BezierShape* shape = _imp->getViewShape(view);
        if (!shape) {
            return;
        }
        Transform::Point3D p(0., 0., 1.);
        Transform::Point3D left(0., 0., 1.);
        Transform::Point3D right(0., 0., 1.);
        BezierCPPtr cp;
        BezierCPs::const_iterator it = _imp->atIndex(index, *shape);
        assert( it != shape->points.end() );
        cp = *it;
        cp->getPositionAtTime(time, &p.x, &p.y);
        cp->getLeftBezierPointAtTime(time,  &left.x, &left.y);
        cp->getRightBezierPointAtTime(time, &right.x, &right.y);

        p = Transform::matApply(trans, p);
        left = Transform::matApply(trans, left);
        right = Transform::matApply(trans, right);

        dx = x - p.x;
        dy = y - p.y;
    }

    movePointByIndexInternalForView(index, time, view, dx, dy, false);
}

void
Bezier::setPointByIndexInternal(int index, TimeValue time, ViewSetSpec view, double dx, double dy)
{
    if (view.isAll()) {
        std::list<ViewIdx> views = getViewsList();
        for (std::list<ViewIdx>::const_iterator it = views.begin(); it != views.end(); ++it) {
            setPointByIndexInternalForView(index, time, *it, dx, dy);
        }
    } else {
        ViewIdx view_i = getViewIdxFromGetSpec(ViewIdx(view));
        setPointByIndexInternalForView(index, time, view_i, dx, dy);
    }
    refreshPolygonOrientation(time, view);
    if (isAutoKeyingEnabled()) {
        setKeyFrame(time, view, 0);
    }
    evaluateCurveModified();
}


void
Bezier::movePointByIndex(int index,
                         TimeValue time,
                         ViewSetSpec view,
                         double dx,
                         double dy)
{
    movePointByIndexInternal(index, time, view, dx, dy, false);
} // movePointByIndex

void
Bezier::setPointByIndex(int index,
                        TimeValue time,
                        ViewSetSpec view,
                        double x,
                        double y)
{
    setPointByIndexInternal(index, time, view, x, y);
} // setPointByIndex

void
Bezier::moveFeatherByIndex(int index,
                           TimeValue time,
                           ViewSetSpec view,
                           double dx,
                           double dy)
{
    movePointByIndexInternal(index, time, view, dx, dy, true);
} // moveFeatherByIndex

void
Bezier::moveBezierPointInternalForView(BezierCP* cpParam,
                                       BezierCP* fpParam,
                                       int index,
                                       TimeValue time,
                                       ViewIdx view,
                                       double lx, double ly, double rx, double ry,
                                       double flx, double fly, double frx, double fry,
                                       bool isLeft,
                                       bool moveBoth,
                                       bool onlyFeather)
{
    bool autoKeying = isAutoKeyingEnabled();
    bool featherLink = isFeatherLinkEnabled();
    bool rippleEdit = isRippleEditEnabled();
    Transform::Matrix3x3 trans, invTrans;
    getTransformAtTime(time, view, &trans);
    invTrans = Transform::matInverse(trans);


    {
        QMutexLocker l(&_imp->itemMutex);
        BezierShape* shape = _imp->getViewShape(view);
        if (!shape) {
            return;
        }

        BezierCP* cp = 0;
        BezierCP* fp = 0;
        bool moveControlPoint = !onlyFeather;
        if (cpParam) {
            cp = cpParam;
        } else {
            BezierCPs::iterator cpIt = shape->points.begin();
            std::advance(cpIt, index);
            assert( cpIt != shape->points.end() );
            cp = cpIt->get();
            assert(cp);
        }

        if (fpParam) {
            fp = fpParam;
        } else {
            BezierCPs::iterator fpIt = shape->featherPoints.begin();
            std::advance(fpIt, index);
            assert( fpIt != shape->featherPoints.end() );
            fp = fpIt->get();
            assert(fp);
        }


        bool isOnKeyframe = false;
        Transform::Point3D left, right;
        left.z = right.z = 1;
        if (isLeft || moveBoth) {
            isOnKeyframe = (cp)->getLeftBezierPointAtTime(time, &left.x, &left.y);
            left = Transform::matApply(trans, left);
        }
        if (!isLeft || moveBoth) {
            isOnKeyframe = (cp)->getRightBezierPointAtTime(time, &right.x, &right.y);
            right = Transform::matApply(trans, right);
        }

        // Move the feather point if feather link is enabled
        bool moveFeather = (onlyFeather || featherLink) && fp;
        Transform::Point3D leftF, rightF;
        leftF.z = rightF.z = 1;
        if (useFeatherPoints() && fp) {
            if (isLeft || moveBoth) {
                (fp)->getLeftBezierPointAtTime(time, &leftF.x, &leftF.y);
                leftF = Transform::matApply(trans, leftF);

                // Move the feather point if it is identical to the control point
                if ( (left.x == leftF.x) && (left.y == leftF.y) ) {
                    moveFeather = true;
                }
            }
            if (!isLeft || moveBoth) {
                (fp)->getRightBezierPointAtTime(time, &rightF.x, &rightF.y);
                rightF = Transform::matApply(trans, rightF);

                // Move the feather point if it is identical to the control point
                if ( (right.x == rightF.x) && (right.y == rightF.y) ) {
                    moveFeather = true;
                }
            }
        }

        if (autoKeying || isOnKeyframe) {
            if (moveControlPoint) {
                if (isLeft || moveBoth) {
                    left.x += lx;
                    left.y += ly;
                    left = Transform::matApply(invTrans, left);
                    (cp)->setLeftBezierPointAtTime(time, left.x, left.y);
                }
                if (!isLeft || moveBoth) {
                    right.x += rx;
                    right.y += ry;
                    right = Transform::matApply(invTrans, right);
                    (cp)->setRightBezierPointAtTime(time, right.x, right.y);
                }
            }
            if ( moveFeather && useFeatherPoints() ) {
                if (isLeft || moveBoth) {
                    leftF.x += flx;
                    leftF.y += fly;
                    leftF = Transform::matApply(invTrans, leftF);
                    (fp)->setLeftBezierPointAtTime(time, leftF.x, leftF.y);
                }
                if (!isLeft || moveBoth) {
                    rightF.x += frx;
                    rightF.y += fry;
                    rightF = Transform::matApply(invTrans, rightF);
                    (fp)->setRightBezierPointAtTime(time, rightF.x, rightF.y);
                }
            }
        } else {
            ///this function is called when building a new bezier we must
            ///move the static position if there is no keyframe, otherwise the
            ///curve would never be built
            if (moveControlPoint) {
                if (isLeft || moveBoth) {
                    left.x += lx;
                    left.y += ly;
                    left = Transform::matApply(invTrans, left);
                    (cp)->setLeftBezierStaticPosition(left.x, left.y);
                }
                if (!isLeft || moveBoth) {
                    right.x += rx;
                    right.y += ry;
                    right = Transform::matApply(invTrans, right);
                    (cp)->setRightBezierStaticPosition(right.x, right.y);
                }
            }
            if ( moveFeather && useFeatherPoints() ) {
                if (isLeft || moveBoth) {
                    leftF.x += flx;
                    leftF.y += fly;
                    leftF = Transform::matApply(invTrans, leftF);
                    (fp)->setLeftBezierStaticPosition(leftF.x, leftF.y);
                }
                if (!isLeft || moveBoth) {
                    rightF.x += frx;
                    rightF.y += fry;
                    rightF = Transform::matApply(invTrans, rightF);
                    (fp)->setRightBezierStaticPosition(rightF.x, rightF.y);
                }
            }
        }

        if (rippleEdit) {
            std::set<double> keyframes;
            getMasterKeyFrameTimes(view, &keyframes);
            for (std::set<double>::iterator it2 = keyframes.begin(); it2 != keyframes.end(); ++it2) {
                if (*it2 == time) {
                    continue;
                }

                if (isLeft || moveBoth) {
                    if (moveControlPoint) {
                        (cp)->getLeftBezierPointAtTime(TimeValue(*it2), &left.x, &left.y);
                        left = Transform::matApply(trans, left);
                        left.x += lx; left.y += ly;
                        left = Transform::matApply(invTrans, left);
                        (cp)->setLeftBezierPointAtTime(TimeValue(*it2), left.x, left.y);
                    }
                    if ( moveFeather && useFeatherPoints() ) {
                        (fp)->getLeftBezierPointAtTime(TimeValue(*it2),  &leftF.x, &leftF.y);
                        leftF = Transform::matApply(trans, leftF);
                        leftF.x += flx; leftF.y += fly;
                        leftF = Transform::matApply(invTrans, leftF);
                        (fp)->setLeftBezierPointAtTime(TimeValue(*it2), leftF.x, leftF.y);
                    }
                } else {
                    if (moveControlPoint) {
                        (cp)->getRightBezierPointAtTime(TimeValue(*it2),  &right.x, &right.y);
                        right = Transform::matApply(trans, right);
                        right.x += rx; right.y += ry;
                        right = Transform::matApply(invTrans, right);
                        (cp)->setRightBezierPointAtTime(TimeValue(*it2), right.x, right.y);
                    }
                    if ( moveFeather && useFeatherPoints() ) {
                        (cp)->getRightBezierPointAtTime(TimeValue(*it2), &rightF.x, &rightF.y);
                        rightF = Transform::matApply(trans, rightF);
                        rightF.x += frx; rightF.y += fry;
                        rightF = Transform::matApply(invTrans, rightF);
                        (cp)->setRightBezierPointAtTime(TimeValue(*it2), rightF.x, rightF.y);
                    }
                }
            }
        }
    }

} // moveBezierPointInternalForView

void
Bezier::moveBezierPointInternal(BezierCP* cpParam,
                                BezierCP* fpParam,
                                int index,
                                TimeValue time,
                                ViewSetSpec view,
                                double lx,
                                double ly,
                                double rx,
                                double ry,
                                double flx,
                                double fly,
                                double frx,
                                double fry,
                                bool isLeft,
                                bool moveBoth,
                                bool onlyFeather)
{
    

    if (view.isAll()) {
        std::list<ViewIdx> views = getViewsList();
        for (std::list<ViewIdx>::const_iterator it = views.begin(); it != views.end(); ++it) {
            moveBezierPointInternalForView(cpParam, fpParam, index, time, *it, lx, ly, rx, ry, flx, fly, frx, fry, isLeft, moveBoth, onlyFeather);
        }
    } else {
        ViewIdx view_i = getViewIdxFromGetSpec(ViewIdx(view));
        moveBezierPointInternalForView(cpParam, fpParam, index, time, view_i, lx, ly, rx, ry, flx, fly, frx, fry, isLeft, moveBoth, onlyFeather);
    }

    refreshPolygonOrientation(time, view);
    if (isAutoKeyingEnabled()) {
        setKeyFrame(time, view, 0);
    }
    evaluateCurveModified();

} // moveBezierPointInternal

void
Bezier::moveLeftBezierPoint(int index,
                            TimeValue time,
                            ViewSetSpec view,
                            double dx,
                            double dy)
{
    moveBezierPointInternal(NULL, NULL, index, time, view, dx, dy, 0, 0, dx, dy, 0, 0, true, false, false);
} // moveLeftBezierPoint

void
Bezier::moveRightBezierPoint(int index,
                             TimeValue time,
                             ViewSetSpec view,
                             double dx,
                             double dy)
{
    moveBezierPointInternal(NULL, NULL, index, time, view, 0, 0, dx, dy, 0, 0, dx, dy, false, false, false);
} // moveRightBezierPoint

void
Bezier::movePointLeftAndRightIndex(BezierCP & cp,
                                   BezierCP & fp,
                                   TimeValue time,
                                   ViewSetSpec view,
                                   double lx,
                                   double ly,
                                   double rx,
                                   double ry,
                                   double flx,
                                   double fly,
                                   double frx,
                                   double fry,
                                   bool onlyFeather)
{
    moveBezierPointInternal(&cp, &fp, -1, time, view, lx, ly, rx, ry, flx, fly, frx, fry, false, true, onlyFeather);
}

void
Bezier::setPointAtIndexInternalForView(bool setLeft, bool setRight, bool setPoint, bool feather, bool featherAndCp, int index, TimeValue time, ViewIdx view, double x, double y, double lx, double ly, double rx, double ry)
{
    bool autoKeying = isAutoKeyingEnabled();
    bool rippleEdit = isRippleEditEnabled();
    bool keySet = false;


    {
        QMutexLocker l(&_imp->itemMutex);
        BezierShape* shape = _imp->getViewShape(view);
        if (!shape) {
            return;
        }

        bool isOnKeyframe = hasMasterKeyframeAtTime(time, view);

        if ( index >= (int)shape->points.size() ) {
            throw std::invalid_argument("Bezier::setPointAtIndex: Index out of range.");
        }

        BezierCPs::iterator fp = shape->featherPoints.begin();
        BezierCPs::iterator cp = shape->points.begin();
        if (!feather && !featherAndCp) {
            fp = cp;
        }
        std::advance(fp, index);
        if (featherAndCp) {
            std::advance(cp, index);
        }

        if (autoKeying || isOnKeyframe) {
            if (setPoint) {
                (*fp)->setPositionAtTime(time, x, y);
                if (featherAndCp) {
                    (*cp)->setPositionAtTime(time, x, y);
                }
            }
            if (setLeft) {
                (*fp)->setLeftBezierPointAtTime(time, lx, ly);
                if (featherAndCp) {
                    (*cp)->setLeftBezierPointAtTime(time, lx, ly);
                }
            }
            if (setRight) {
                (*fp)->setRightBezierPointAtTime(time, rx, ry);
                if (featherAndCp) {
                    (*cp)->setRightBezierPointAtTime(time, rx, ry);
                }
            }
            if (!isOnKeyframe) {
                keySet = true;
            }
        }

        if (rippleEdit) {
            std::set<double> keyframes;
            getMasterKeyFrameTimes(view, &keyframes);
            for (std::set<double>::iterator it2 = keyframes.begin(); it2 != keyframes.end(); ++it2) {
                if (setPoint) {
                    (*fp)->setPositionAtTime(TimeValue(*it2), x, y);
                    if (featherAndCp) {
                        (*cp)->setPositionAtTime(TimeValue(*it2), x, y);
                    }
                }
                if (setLeft) {
                    (*fp)->setLeftBezierPointAtTime(TimeValue(*it2), lx, ly);
                    if (featherAndCp) {
                        (*cp)->setLeftBezierPointAtTime(TimeValue(*it2), lx, ly);
                    }
                }
                if (setRight) {
                    (*fp)->setRightBezierPointAtTime(TimeValue(*it2), rx, ry);
                    if (featherAndCp) {
                        (*cp)->setRightBezierPointAtTime(TimeValue(*it2), rx, ry);
                    }
                }
            }
        }
    }

} // setPointAtIndexInternalForView

void
Bezier::setPointAtIndexInternal(bool setLeft,
                                bool setRight,
                                bool setPoint,
                                bool feather,
                                bool featherAndCp,
                                int index,
                                TimeValue time,
                                ViewSetSpec view,
                                double x,
                                double y,
                                double lx,
                                double ly,
                                double rx,
                                double ry)
{

    if (view.isAll()) {
        std::list<ViewIdx> views = getViewsList();
        for (std::list<ViewIdx>::const_iterator it = views.begin(); it != views.end(); ++it) {
            setPointAtIndexInternalForView(setLeft, setRight, setPoint, feather, featherAndCp, index, time, *it, x, y, lx, ly, rx, ry);
        }
    } else {
        ViewIdx view_i = getViewIdxFromGetSpec(ViewIdx(view));
        setPointAtIndexInternalForView(setLeft, setRight, setPoint, feather, featherAndCp, index, time, view_i, x, y, lx, ly, rx, ry);
    }

    refreshPolygonOrientation(time, view);

    if (isAutoKeyingEnabled()) {
        setKeyFrame(time, view, 0);
    }
    evaluateCurveModified();
} // setPointAtIndexInternal

void
Bezier::setLeftBezierPoint(int index,
                           TimeValue time,
                           ViewSetSpec view,
                           double x,
                           double y)
{
    setPointAtIndexInternal(true, false, false, false, true, index, time, view, 0, 0, x, y, 0, 0);
}

void
Bezier::setRightBezierPoint(int index,
                            TimeValue time,
                            ViewSetSpec view,
                            double x,
                            double y)
{
    setPointAtIndexInternal(false, true, false, false, true, index, time, view, 0, 0, 0, 0, x, y);
}

void
Bezier::setPointAtIndex(bool feather,
                        int index,
                        TimeValue time,
                        ViewSetSpec view,
                        double x,
                        double y,
                        double lx,
                        double ly,
                        double rx,
                        double ry)
{
    setPointAtIndexInternal(true, true, true, feather, false, index, time, view, x, y, lx, ly, rx, ry);
}

void
Bezier::onTransformSet(TimeValue time, ViewSetSpec view)
{
    refreshPolygonOrientation(time, view);
}

void
Bezier::transformPointInternal(const BezierCPPtr & point, TimeValue time, ViewIdx view, Transform::Matrix3x3* matrix)
{
    bool autoKeying = isAutoKeyingEnabled();
    bool keySet = false;

    {
        QMutexLocker l(&_imp->itemMutex);
        BezierShape* shape = _imp->getViewShape(view);
        if (!shape) {
            return;
        }

        Transform::Point3D cp, leftCp, rightCp;
        point->getPositionAtTime(time, &cp.x, &cp.y);
        point->getLeftBezierPointAtTime(time, &leftCp.x, &leftCp.y);
        bool isonKeyframe = point->getRightBezierPointAtTime(time,  &rightCp.x, &rightCp.y);


        cp.z = 1.;
        leftCp.z = 1.;
        rightCp.z = 1.;

        cp = matApply(*matrix, cp);
        leftCp = matApply(*matrix, leftCp);
        rightCp = matApply(*matrix, rightCp);

        cp.x /= cp.z; cp.y /= cp.z;
        leftCp.x /= leftCp.z; leftCp.y /= leftCp.z;
        rightCp.x /= rightCp.z; rightCp.y /= rightCp.z;

        if (autoKeying || isonKeyframe) {
            point->setPositionAtTime(time, cp.x, cp.y);
            point->setLeftBezierPointAtTime(time, leftCp.x, leftCp.y);
            point->setRightBezierPointAtTime(time, rightCp.x, rightCp.y);
            if (!isonKeyframe) {
                keySet = true;
            }
        }
    }

}

void
Bezier::transformPoint(const BezierCPPtr & point,
                       TimeValue time,
                       ViewSetSpec view,
                       Transform::Matrix3x3* matrix)
{

    if (view.isAll()) {
        std::list<ViewIdx> views = getViewsList();
        for (std::list<ViewIdx>::const_iterator it = views.begin(); it != views.end(); ++it) {
            transformPointInternal(point, time, *it, matrix);
        }
    } else {
        ViewIdx view_i = getViewIdxFromGetSpec(ViewIdx(view));
        transformPointInternal(point, time, view_i, matrix);
    }

    refreshPolygonOrientation(time, view);
    evaluateCurveModified();
 
} // Bezier::transformPoint

void
Bezier::removeFeatherAtIndexForView(int index, ViewIdx view)
{
    QMutexLocker l(&_imp->itemMutex);

    BezierShape* shape = _imp->getViewShape(view);
    if (!shape) {
        return;
    }
    if ( index >= (int)shape->points.size() ) {
        throw std::invalid_argument("Bezier::removeFeatherAtIndex: Index out of range.");
    }

    BezierCPs::iterator cp = shape->points.begin();
    std::advance(cp, index);
    BezierCPs::iterator fp = shape->featherPoints.begin();
    std::advance(fp, index);

    assert( cp != shape->points.end() && fp != shape->featherPoints.end() );

    (*fp)->copyControlPoint(**cp);

}

void
Bezier::removeFeatherAtIndex(int index, ViewSetSpec view)
{
    assert( useFeatherPoints() );
    if (view.isAll()) {
        std::list<ViewIdx> views = getViewsList();
        for (std::list<ViewIdx>::const_iterator it = views.begin(); it != views.end(); ++it) {
            removeFeatherAtIndexForView(index, *it);
        }
    } else {
        ViewIdx view_i = getViewIdxFromGetSpec(ViewIdx(view));
        removeFeatherAtIndexForView(index, view_i);
    }


    evaluateCurveModified();
}


void
Bezier::smoothOrCuspPointAtIndexInternal(bool isSmooth, int index, TimeValue time, ViewIdx view, const std::pair<double, double>& pixelScale)
{
    bool autoKeying = isAutoKeyingEnabled();
    bool rippleEdit = isRippleEditEnabled();


    {
        QMutexLocker l(&_imp->itemMutex);
        BezierShape* shape = _imp->getViewShape(view);
        if (!shape) {
            return;
        }
        if ( index >= (int)shape->points.size() ) {
            throw std::invalid_argument("Bezier::smoothOrCuspPointAtIndex: Index out of range.");
        }

        BezierCPs::iterator cp = shape->points.begin();
        std::advance(cp, index);
        BezierCPs::iterator fp;
        bool useFeather = useFeatherPoints();

        if (useFeather) {
            fp = shape->featherPoints.begin();
            std::advance(fp, index);
        }
        assert( cp != shape->points.end() && fp != shape->featherPoints.end() );
        if (isSmooth) {
            (*cp)->smoothPoint(time, view, autoKeying, rippleEdit, pixelScale);
            if (useFeather) {
                (*fp)->smoothPoint(time, view,autoKeying, rippleEdit, pixelScale);
            }
        } else {
            (*cp)->cuspPoint(time, autoKeying, rippleEdit, pixelScale);
            if (useFeather) {
                (*fp)->cuspPoint(time,  autoKeying, rippleEdit, pixelScale);
            }
        }
    }
    

} // smoothOrCuspPointAtIndexInternal

void
Bezier::smoothOrCuspPointAtIndex(bool isSmooth,
                                 int index,
                                 TimeValue time,
                                 ViewSetSpec view,
                                 const std::pair<double, double>& pixelScale)
{
    if (view.isAll()) {
        std::list<ViewIdx> views = getViewsList();
        for (std::list<ViewIdx>::const_iterator it = views.begin(); it != views.end(); ++it) {
            smoothOrCuspPointAtIndexInternal(isSmooth, index, time, *it, pixelScale);
        }
    } else {
        ViewIdx view_i = getViewIdxFromGetSpec(ViewIdx(view));
        smoothOrCuspPointAtIndexInternal(isSmooth, index, time, view_i, pixelScale);
    }


    refreshPolygonOrientation(time, view);
    if (isAutoKeyingEnabled()) {
        setKeyFrame(time, view, 0);
    }
    evaluateCurveModified();

} // Bezier::smoothOrCuspPointAtIndex

void
Bezier::smoothPointAtIndex(int index,
                           TimeValue time,
                           ViewSetSpec view,
                           const std::pair<double, double>& pixelScale)
{
    smoothOrCuspPointAtIndex(true, index, time, view, pixelScale);
}

void
Bezier::cuspPointAtIndex(int index,
                         TimeValue time,
                         ViewSetSpec view,
                         const std::pair<double, double>& pixelScale)
{
    smoothOrCuspPointAtIndex(false, index, time, view, pixelScale);
}


void
Bezier::onKeyFrameSetForView(TimeValue time, ViewIdx view)
{
    {
        QMutexLocker l(&_imp->itemMutex);
        BezierShape* shape = _imp->getViewShape(view);
        if (!shape) {
            return;
        }
        if ( hasMasterKeyframeAtTime(time, view)) {
            return;
        }

        bool useFeather = useFeatherPoints();
        assert(shape->points.size() == shape->featherPoints.size() || !useFeather);

        for (BezierCPs::iterator it = shape->points.begin(); it != shape->points.end(); ++it) {
            double x, y;
            double leftDerivX, rightDerivX, leftDerivY, rightDerivY;

            (*it)->getPositionAtTime(time,  &x, &y);
            (*it)->setPositionAtTime(time, x, y);

            (*it)->getLeftBezierPointAtTime(time,  &leftDerivX, &leftDerivY);
            (*it)->getRightBezierPointAtTime(time,  &rightDerivX, &rightDerivY);
            (*it)->setLeftBezierPointAtTime(time, leftDerivX, leftDerivY);
            (*it)->setRightBezierPointAtTime(time, rightDerivX, rightDerivY);
        }

        if (useFeather) {
            for (BezierCPs::iterator it = shape->featherPoints.begin(); it != shape->featherPoints.end(); ++it) {
                double x, y;
                double leftDerivX, rightDerivX, leftDerivY, rightDerivY;

                (*it)->getPositionAtTime(time, &x, &y);
                (*it)->setPositionAtTime(time, x, y);

                (*it)->getLeftBezierPointAtTime(time,  &leftDerivX, &leftDerivY);
                (*it)->getRightBezierPointAtTime(time,  &rightDerivX, &rightDerivY);
                (*it)->setLeftBezierPointAtTime(time, leftDerivX, leftDerivY);
                (*it)->setRightBezierPointAtTime(time, rightDerivX, rightDerivY);
            }
        }
    }
} // onKeyFrameSetForView

void
Bezier::onKeyFrameRemovedForView(TimeValue time, ViewIdx view)
{
    {
        QMutexLocker l(&_imp->itemMutex);
        BezierShape* shape = _imp->getViewShape(view);
        if (!shape) {
            return;
        }
        if ( hasMasterKeyframeAtTime(time, view)) {
            return;
        }
        assert( shape->featherPoints.size() == shape->points.size() || !useFeatherPoints() );

        bool useFeather = useFeatherPoints();
        BezierCPs::iterator fp = shape->featherPoints.begin();
        for (BezierCPs::iterator it = shape->points.begin(); it != shape->points.end(); ++it) {
            (*it)->removeKeyframe(time);
            if (useFeather) {
                (*fp)->removeKeyframe(time);
                ++fp;
            }
        }

        std::map<double, bool>::iterator found = shape->isClockwiseOriented.find(time);
        if ( found != shape->isClockwiseOriented.end() ) {
            shape->isClockwiseOriented.erase(found);
        }
        
    }
} // onKeyFrameRemovedForView

void
Bezier::onKeyFrameSet(TimeValue time, ViewSetSpec view)
{

    if (view.isAll()) {
        std::list<ViewIdx> views = getViewsList();
        for (std::list<ViewIdx>::const_iterator it = views.begin(); it != views.end(); ++it) {
            onKeyFrameSetForView(time, *it);
        }
    } else {
        ViewIdx view_i = getViewIdxFromGetSpec(ViewIdx(view));
        onKeyFrameSetForView(time, view_i);
    }

} // onKeyFrameSet

void
Bezier::onKeyFrameRemoved(TimeValue time, ViewSetSpec view)
{

    if (view.isAll()) {
        std::list<ViewIdx> views = getViewsList();
        for (std::list<ViewIdx>::const_iterator it = views.begin(); it != views.end(); ++it) {
            onKeyFrameRemovedForView(time, *it);
        }
    } else {
        ViewIdx view_i = getViewIdxFromGetSpec(ViewIdx(view));
        onKeyFrameRemovedForView(time, view_i);
    }

    evaluateCurveModified();
} // onKeyFrameRemoved


void
Bezier::deCastelJau(const std::list<BezierCPPtr >& cps,
                    TimeValue time,
                    const RenderScale &scale,
                    bool finished,
                    int nBPointsPerSegment,
                    const Transform::Matrix3x3& transform,
                    std::vector<std::vector<ParametricPoint> >* points,
                    std::vector<ParametricPoint >* pointsSingleList,
                    RectD* bbox)
{
    bool bboxSet = false;
    assert((points && !pointsSingleList) || (!points && pointsSingleList));
    BezierCPs::const_iterator next = cps.begin();

    if ( next != cps.end() ) {
        ++next;
    }


    for (BezierCPs::const_iterator it = cps.begin(); it != cps.end(); ++it) {
        if ( next == cps.end() ) {
            if (!finished) {
                break;
            }
            next = cps.begin();
        }

        RectD segbbox;
        bool segbboxSet = false;
        if (points) {
            std::vector<ParametricPoint> segmentPoints;
            bezierSegmentEval(*(*it), *(*next), time,  scale, nBPointsPerSegment, transform, &segmentPoints, bbox ? &segbbox : 0, &segbboxSet);
            points->push_back(segmentPoints);
        } else {
            assert(pointsSingleList);
            bezierSegmentEval(*(*it), *(*next), time,  scale, nBPointsPerSegment, transform, pointsSingleList, bbox ? &segbbox : 0, &segbboxSet);
        }

        if (bbox) {
            if (!bboxSet) {
                *bbox = segbbox;
                bboxSet = true;
            } else {
                bbox->merge(segbbox);
            }
        }

        // increment for next iteration
        if ( next != cps.end() ) {
            ++next;
        }
    } // for()
} // deCastelJau

void
Bezier::evaluateAtTime_DeCasteljau(TimeValue time,
                                   ViewIdx view,
                                   const RenderScale &scale,
#ifdef ROTO_BEZIER_EVAL_ITERATIVE
                                   int nbPointsPerSegment,
#else
                                   double errorScale,
#endif
                                   std::vector<std::vector< ParametricPoint> >* points,
                                   RectD* bbox) const
{
    evaluateAtTime_DeCasteljau_internal(time, view, scale,
#ifdef ROTO_BEZIER_EVAL_ITERATIVE
                                        nbPointsPerSegment,
#else
                                        errorScale,
#endif
                                        points, 0, bbox);
}

void
Bezier::evaluateAtTime_DeCasteljau(TimeValue time,
                                   ViewIdx view,
                                   const RenderScale &scale,
#ifdef ROTO_BEZIER_EVAL_ITERATIVE
                                   int nbPointsPerSegment,
#else
                                   double errorScale,
#endif
                                   std::vector<ParametricPoint >* pointsSingleList,
                                   RectD* bbox) const
{
    evaluateAtTime_DeCasteljau_internal(time, view, scale,
#ifdef ROTO_BEZIER_EVAL_ITERATIVE
                                        nbPointsPerSegment,
#else
                                        errorScale,
#endif
                                         0, pointsSingleList, bbox);
}

void
Bezier::evaluateAtTime_DeCasteljau_internal(TimeValue time,
                                            ViewIdx view,
                                            const RenderScale &scale,
#ifdef ROTO_BEZIER_EVAL_ITERATIVE
                                            int nbPointsPerSegment,
#else
                                            double errorScale,
#endif
                                            std::vector<std::vector<ParametricPoint> >* points,
                                            std::vector<ParametricPoint >* pointsSingleList,
                                            RectD* bbox) const
{
    assert((points && !pointsSingleList) || (!points && pointsSingleList));
    Transform::Matrix3x3 transform;

    getTransformAtTime(time, view, &transform);
    QMutexLocker l(&_imp->itemMutex);
    ViewIdx view_i = getViewIdxFromGetSpec(view);
    const BezierShape* shape = _imp->getViewShape(view_i);
    if (!shape) {
        return;
    }
    deCastelJau(shape->points, time, scale, shape->finished,
#ifdef ROTO_BEZIER_EVAL_ITERATIVE
                nbPointsPerSegment,
#else
                errorScale,
#endif
                transform, points, pointsSingleList, bbox);
}

void
Bezier::evaluateAtTime_DeCasteljau_autoNbPoints(TimeValue time,
                                                ViewIdx view,
                                                const RenderScale &scale,
                                                std::vector<std::vector<ParametricPoint> >* points,
                                                RectD* bbox) const
{
    evaluateAtTime_DeCasteljau(time, view, scale,
#ifdef ROTO_BEZIER_EVAL_ITERATIVE
                               -1,
#else
                               1,
#endif
                               points, bbox);
}

void
Bezier::evaluateFeatherPointsAtTime_DeCasteljau(TimeValue time,
                                                ViewIdx view,
                                                const RenderScale &scale,
#ifdef ROTO_BEZIER_EVAL_ITERATIVE
                                                int nbPointsPerSegment,
#else
                                                double errorScale,
#endif
                                                bool evaluateIfEqual,
                                                std::vector<ParametricPoint >* points,
                                                RectD* bbox) const
{
    evaluateFeatherPointsAtTime_DeCasteljau_internal(time, view, scale,
#ifdef ROTO_BEZIER_EVAL_ITERATIVE
                                                     nbPointsPerSegment,
#else
                                                     errorScale,
#endif
                                                      evaluateIfEqual, 0, points, bbox);
}

void
Bezier::evaluateFeatherPointsAtTime_DeCasteljau_internal(TimeValue time,
                                                         ViewIdx view,
                                                         const RenderScale &scale,
#ifdef ROTO_BEZIER_EVAL_ITERATIVE
                                                         int nbPointsPerSegment,
#else
                                                         double errorScale,
#endif
                                                         bool evaluateIfEqual,
                                                         std::vector<std::vector<ParametricPoint>  >* points,
                                                         std::vector<ParametricPoint >* pointsSingleList,
                                                         RectD* bbox) const
{
    assert((points && !pointsSingleList) || (!points && pointsSingleList));
    assert( useFeatherPoints() );
    QMutexLocker l(&_imp->itemMutex);

    ViewIdx view_i = getViewIdxFromGetSpec(view);
    const BezierShape* shape = _imp->getViewShape(view_i);
    if (!shape) {
        return;
    }


    if ( shape->points.empty() ) {
        return;
    }
    BezierCPs::const_iterator itCp = shape->points.begin();
    BezierCPs::const_iterator next = shape->featherPoints.begin();
    if ( next != shape->featherPoints.end() ) {
        ++next;
    }
    BezierCPs::const_iterator nextCp = itCp;
    if ( nextCp != shape->points.end() ) {
        ++nextCp;
    }

    Transform::Matrix3x3 transform;
    getTransformAtTime(time, view_i, &transform);

    for (BezierCPs::const_iterator it = shape->featherPoints.begin(); it != shape->featherPoints.end();
         ++it) {
        if ( next == shape->featherPoints.end() ) {
            next = shape->featherPoints.begin();
        }
        if ( nextCp == shape->points.end() ) {
            if (!shape->finished) {
                break;
            }
            nextCp = shape->points.begin();
        }
        if ( !evaluateIfEqual && bezierSegmenEqual(time,  **itCp, **nextCp, **it, **next) ) {
            continue;
        }
        if (points) {
            std::vector<ParametricPoint> segmentPoints;
            bezierSegmentEval(*(*it), *(*next), time, scale,
#ifdef ROTO_BEZIER_EVAL_ITERATIVE
                              nbPointsPerSegment,
#else
                              errorScale,
#endif
                              transform, &segmentPoints, bbox);
            points->push_back(segmentPoints);
        } else {
            assert(pointsSingleList);
            bezierSegmentEval(*(*it), *(*next), time,  scale,
#ifdef ROTO_BEZIER_EVAL_ITERATIVE
                              nbPointsPerSegment,
#else
                              errorScale,
#endif
                              transform, pointsSingleList, bbox);
        }

        // increment for next iteration
        if ( itCp != shape->featherPoints.end() ) {
            ++itCp;
        }
        if ( next != shape->featherPoints.end() ) {
            ++next;
        }
        if ( nextCp != shape->featherPoints.end() ) {
            ++nextCp;
        }
    } // for(it)

}

void
Bezier::evaluateFeatherPointsAtTime_DeCasteljau(TimeValue time,
                                                ViewIdx view,
                                                const RenderScale &scale,
#ifdef ROTO_BEZIER_EVAL_ITERATIVE
                                                int nbPointsPerSegment,
#else
                                                double errorScale,
#endif
                                                bool evaluateIfEqual, ///< evaluate only if feather points are different from control points
                                                std::vector<std::vector<ParametricPoint> >* points, ///< output
                                                RectD* bbox) const ///< output
{
    evaluateFeatherPointsAtTime_DeCasteljau_internal(time, view, scale,
#ifdef ROTO_BEZIER_EVAL_ITERATIVE
                                                     nbPointsPerSegment,
#else
                                                     errorScale,
#endif
                                                     evaluateIfEqual, points, 0, bbox);
} // Bezier::evaluateFeatherPointsAtTime_DeCasteljau

RectD
Bezier::getBoundingBox(TimeValue time, ViewIdx view) const
{

    RotoPaintPtr rotoPaintNode;
    KnobItemsTablePtr model = getModel();
    if (model) {
        rotoPaintNode = toRotoPaint(model->getNode()->getEffectInstance());
    }

    ViewIdx view_i = getViewIdxFromGetSpec(view);
    RectD bbox;
    bool bboxSet = false;
    RectD pointsBbox;

    Transform::Matrix3x3 transform;
    getTransformAtTime(time, view, &transform);

    QMutexLocker l(&_imp->itemMutex);
    const BezierShape* shape = _imp->getViewShape(view_i);
    if (!shape) {
        return bbox;
    }


    bezierSegmentListBboxUpdate(shape->points, shape->finished, _imp->isOpenBezier, time, RenderScale(1.), transform, &pointsBbox);


    if (useFeatherPoints() && !_imp->isOpenBezier) {
        RectD featherPointsBbox;
        bezierSegmentListBboxUpdate( shape->featherPoints, shape->finished, _imp->isOpenBezier, time,  RenderScale(1.), transform, &featherPointsBbox);
        pointsBbox.merge(featherPointsBbox);
        if (shape->featherPoints.size() > 1) {
            // EDIT: Partial fix, just pad the BBOX by the feather distance. This might not be accurate but gives at least something
            // enclosing the real bbox and close enough
            double featherDistance = _imp->feather.lock()->getValueAtTime(time, DimIdx(0), view);
            pointsBbox.x1 -= featherDistance;
            pointsBbox.x2 += featherDistance;
            pointsBbox.y1 -= featherDistance;
            pointsBbox.y2 += featherDistance;
        }
    } else if (_imp->isOpenBezier) {
        double brushSize = _imp->feather.lock()->getValueAtTime(time, DimIdx(0), view);
        double halfBrushSize = brushSize / 2. + 1;
        pointsBbox.x1 -= halfBrushSize;
        pointsBbox.x2 += halfBrushSize;
        pointsBbox.y1 -= halfBrushSize;
        pointsBbox.y2 += halfBrushSize;
    }
    if (!bboxSet) {
        bboxSet = true;
        bbox = pointsBbox;
    } else {
        bbox.merge(pointsBbox);
    }


    return bbox;
} // Bezier::getBoundingBox

std::list< BezierCPPtr >
Bezier::getControlPoints(ViewIdx view) const
{
    ViewIdx view_i = getViewIdxFromGetSpec(view);
    QMutexLocker l(&_imp->itemMutex);
    const BezierShape* shape = _imp->getViewShape(view_i);
    if (!shape) {
        return std::list< BezierCPPtr >();
    }


    return shape->points;
}




std::list< BezierCPPtr >
Bezier::getFeatherPoints(ViewIdx view) const
{
    ViewIdx view_i = getViewIdxFromGetSpec(view);
    QMutexLocker l(&_imp->itemMutex);
    const BezierShape* shape = _imp->getViewShape(view_i);
    if (!shape) {
        return std::list< BezierCPPtr >();
    }


    return shape->featherPoints;
}

std::pair<BezierCPPtr, BezierCPPtr >
Bezier::isNearbyControlPoint(double x,
                             double y,
                             double acceptance,
                             TimeValue time,
                             ViewIdx view,
                             ControlPointSelectionPrefEnum pref,
                             int* index) const
{
    ///only called on the main-thread
    Transform::Matrix3x3 transform;
    getTransformAtTime(time, view, &transform);
    QMutexLocker l(&_imp->itemMutex);
    BezierCPPtr cp, fp;
    ViewIdx view_i = getViewIdxFromGetSpec(view);

    const BezierShape* shape = _imp->getViewShape(view_i);
    if (!shape) {
        return std::make_pair(cp, fp);
    }
    switch (pref) {
    case eControlPointSelectionPrefFeatherFirst: {
        BezierCPs::const_iterator itF = _imp->findFeatherPointNearby(x, y, acceptance, time, *shape, transform, index);
        if ( itF != shape->featherPoints.end() ) {
            fp = *itF;
            BezierCPs::const_iterator it = shape->points.begin();
            std::advance(it, *index);
            cp = *it;

            return std::make_pair(fp, cp);
        } else {
            BezierCPs::const_iterator it = _imp->findControlPointNearby(x, y, acceptance, time, *shape, transform, index);
            if ( it != shape->points.end() ) {
                cp = *it;
                itF = shape->featherPoints.begin();
                std::advance(itF, *index);
                fp = *itF;

                return std::make_pair(cp, fp);
            }
        }
        break;
    }
    case eControlPointSelectionPrefControlPointFirst:
    case eControlPointSelectionPrefWhateverFirst:
    default: {
        BezierCPs::const_iterator it = _imp->findControlPointNearby(x, y, acceptance, time, *shape, transform, index);
        if ( it != shape->points.end() ) {
            cp = *it;
            BezierCPs::const_iterator itF = shape->featherPoints.begin();
            std::advance(itF, *index);
            fp = *itF;

            return std::make_pair(cp, fp);
        } else {
            BezierCPs::const_iterator itF = _imp->findFeatherPointNearby(x, y, acceptance, time, *shape, transform, index);
            if ( itF != shape->featherPoints.end() ) {
                fp = *itF;
                it = shape->points.begin();
                std::advance(it, *index);
                cp = *it;

                return std::make_pair(fp, cp);
            }
        }
        break;
    }
    }

    ///empty pair
    *index = -1;

    return std::make_pair(cp, fp);
} // isNearbyControlPoint

int
Bezier::getControlPointIndex(const BezierCPPtr & cp, ViewIdx view) const
{
    return getControlPointIndex( cp.get() , view);
}

int
Bezier::getControlPointIndex(const BezierCP* cp, ViewIdx view) const
{
    ///only called on the main-thread
    assert(cp);
    QMutexLocker l(&_imp->itemMutex);
    ViewIdx view_i = getViewIdxFromGetSpec(view);

    const BezierShape* shape = _imp->getViewShape(view_i);
    if (!shape) {
        return -1;
    }
    int i = 0;
    for (BezierCPs::const_iterator it = shape->points.begin(); it != shape->points.end(); ++it, ++i) {
        if (it->get() == cp) {
            return i;
        }
    }

    return -1;
}

int
Bezier::getFeatherPointIndex(const BezierCPPtr & fp, ViewIdx view) const
{
    ///only called on the main-thread
    QMutexLocker l(&_imp->itemMutex);
    int i = 0;
    ViewIdx view_i = getViewIdxFromGetSpec(view);

    const BezierShape* shape = _imp->getViewShape(view_i);
    if (!shape) {
        return -1;
    }

    for (BezierCPs::const_iterator it = shape->featherPoints.begin(); it != shape->featherPoints.end(); ++it, ++i) {
        if (*it == fp) {
            return i;
        }
    }

    return -1;
}

BezierCPPtr
Bezier::getControlPointAtIndex(int index, ViewIdx view) const
{
    QMutexLocker l(&_imp->itemMutex);
    ViewIdx view_i = getViewIdxFromGetSpec(view);

    const BezierShape* shape = _imp->getViewShape(view_i);
    if (!shape) {
        return BezierCPPtr();
    }
    

    if ( (index < 0) || ( index >= (int)shape->points.size() ) ) {
        return BezierCPPtr();
    }

    BezierCPs::const_iterator it = shape->points.begin();
    std::advance(it, index);

    return *it;
}

BezierCPPtr
Bezier::getFeatherPointAtIndex(int index, ViewIdx view) const
{
    QMutexLocker l(&_imp->itemMutex);
    ViewIdx view_i = getViewIdxFromGetSpec(view);

    const BezierShape* shape = _imp->getViewShape(view_i);
    if (!shape) {
        return BezierCPPtr();
    }
    if ( (index < 0) || ( index >= (int)shape->featherPoints.size() ) ) {
        return BezierCPPtr();
    }

    BezierCPs::const_iterator it = shape->featherPoints.begin();
    std::advance(it, index);

    return *it;
}

std::list< std::pair<BezierCPPtr, BezierCPPtr > >
Bezier::controlPointsWithinRect(TimeValue time,
                                ViewIdx view,
                                double l,
                                double r,
                                double b,
                                double t,
                                double acceptance,
                                int mode) const
{
    std::list< std::pair<BezierCPPtr, BezierCPPtr > > ret;

    ///only called on the main-thread
    assert( QThread::currentThread() == qApp->thread() );
    QMutexLocker locker(&_imp->itemMutex);
    int i = 0;
    ViewIdx view_i = getViewIdxFromGetSpec(view);

    const BezierShape* shape = _imp->getViewShape(view_i);
    if (!shape) {
        return ret;
    }
    if ( (mode == 0) || (mode == 1) ) {
        for (BezierCPs::const_iterator it = shape->points.begin(); it != shape->points.end(); ++it, ++i) {
            double x, y;
            (*it)->getPositionAtTime(time,  &x, &y);
            if ( ( x >= (l - acceptance) ) && ( x <= (r + acceptance) ) && ( y >= (b - acceptance) ) && ( y <= (t - acceptance) ) ) {
                std::pair<BezierCPPtr, BezierCPPtr > p;
                p.first = *it;
                BezierCPs::const_iterator itF = shape->featherPoints.begin();
                std::advance(itF, i);
                p.second = *itF;
                ret.push_back(p);
            }
        }
    }
    i = 0;
    if ( (mode == 0) || (mode == 2) ) {
        for (BezierCPs::const_iterator it = shape->featherPoints.begin(); it != shape->featherPoints.end(); ++it, ++i) {
            double x, y;
            (*it)->getPositionAtTime(time,  &x, &y);
            if ( ( x >= (l - acceptance) ) && ( x <= (r + acceptance) ) && ( y >= (b - acceptance) ) && ( y <= (t - acceptance) ) ) {
                std::pair<BezierCPPtr, BezierCPPtr > p;
                p.first = *it;
                BezierCPs::const_iterator itF = shape->points.begin();
                std::advance(itF, i);
                p.second = *itF;

                ///avoid duplicates
                bool found = false;
                for (std::list< std::pair<BezierCPPtr, BezierCPPtr > >::iterator it2 = ret.begin();
                     it2 != ret.end(); ++it2) {
                    if (it2->first == *itF) {
                        found = true;
                        break;
                    }
                }
                if (!found) {
                    ret.push_back(p);
                }
            }
        }
    }

    return ret;
} // controlPointsWithinRect

BezierCPPtr
Bezier::getFeatherPointForControlPoint(const BezierCPPtr & cp, ViewIdx view) const
{
    assert( !cp->isFeatherPoint() );
    int index = getControlPointIndex(cp, view);
    assert(index != -1);

    return getFeatherPointAtIndex(index, view);
}

BezierCPPtr
Bezier::getControlPointForFeatherPoint(const BezierCPPtr & fp, ViewIdx view) const
{
    assert( fp->isFeatherPoint() );
    int index = getFeatherPointIndex(fp, view);
    assert(index != -1);
    if (index == -1) {
        return BezierCPPtr();
    }

    return getControlPointAtIndex(index, view);
}

void
Bezier::leftDerivativeAtPoint(TimeValue time,
                              const BezierCP & p,
                              const BezierCP & prev,
                              const Transform::Matrix3x3& transform,
                              double *dx,
                              double *dy)
{
    ///First-off, determine if the segment is a linear/quadratic/cubic bezier segment.
    assert( !p.equalsAtTime(time,  prev) );
    bool p0equalsP1, p1equalsP2, p2equalsP3;
    Transform::Point3D p0, p1, p2, p3;
    p0.z = p1.z = p2.z = p3.z = 1;
    prev.getPositionAtTime(time,  &p0.x, &p0.y);
    prev.getRightBezierPointAtTime(time, &p1.x, &p1.y);
    p.getLeftBezierPointAtTime(time,  &p2.x, &p2.y);
    p.getPositionAtTime(time,  &p3.x, &p3.y);
    p0equalsP1 = p0.x == p1.x && p0.y == p1.y;
    p1equalsP2 = p1.x == p2.x && p1.y == p2.y;
    p2equalsP3 = p2.x == p3.x && p2.y == p3.y;

    p0 = Transform::matApply(transform, p0);
    p1 = Transform::matApply(transform, p1);
    p2 = Transform::matApply(transform, p2);
    p3 = Transform::matApply(transform, p3);

    int degree = 3;
    if (p0equalsP1) {
        --degree;
    }
    if (p1equalsP2) {
        --degree;
    }
    if (p2equalsP3) {
        --degree;
    }
    assert(degree >= 1 && degree <= 3);

    ///derivatives for t == 1.
    if (degree == 1) {
        *dx = p0.x - p3.x;
        *dy = p0.y - p3.y;
    } else if (degree == 2) {
        if (p0equalsP1) {
            p1 = p2;
        }
        *dx = 2. * (p1.x - p3.x);
        *dy = 2. * (p1.y - p3.y);
    } else {
        *dx = 3. * (p2.x - p3.x);
        *dy = 3. * (p2.y - p3.y);
    }
}

void
Bezier::rightDerivativeAtPoint(TimeValue time,
                               const BezierCP & p,
                               const BezierCP & next,
                               const Transform::Matrix3x3& transform,
                               double *dx,
                               double *dy)
{
    ///First-off, determine if the segment is a linear/quadratic/cubic bezier segment.
    assert( !p.equalsAtTime(time, next) );
    bool p0equalsP1, p1equalsP2, p2equalsP3;
    Transform::Point3D p0, p1, p2, p3;
    p0.z = p1.z = p2.z = p3.z = 1;
    p.getPositionAtTime(time, &p0.x, &p0.y);
    p.getRightBezierPointAtTime(time, &p1.x, &p1.y);
    next.getLeftBezierPointAtTime(time, &p2.x, &p2.y);
    next.getPositionAtTime(time, &p3.x, &p3.y);
    p0equalsP1 = p0.x == p1.x && p0.y == p1.y;
    p1equalsP2 = p1.x == p2.x && p1.y == p2.y;
    p2equalsP3 = p2.x == p3.x && p2.y == p3.y;

    p0 = Transform::matApply(transform, p0);
    p1 = Transform::matApply(transform, p1);
    p2 = Transform::matApply(transform, p2);
    p3 = Transform::matApply(transform, p3);

    int degree = 3;
    if (p0equalsP1) {
        --degree;
    }
    if (p1equalsP2) {
        --degree;
    }
    if (p2equalsP3) {
        --degree;
    }
    assert(degree >= 1 && degree <= 3);

    ///derivatives for t == 0.
    if (degree == 1) {
        *dx = p3.x - p0.x;
        *dy = p3.y - p0.y;
    } else if (degree == 2) {
        if (p0equalsP1) {
            p1 = p2;
        }
        *dx = 2. * (p1.x - p0.x);
        *dy = 2. * (p1.y - p0.y);
    } else {
        *dx = 3. * (p1.x - p0.x);
        *dy = 3. * (p1.y - p0.y);
    }
}

void
Bezier::toSerialization(SERIALIZATION_NAMESPACE::SerializationObjectBase* obj)
{
    SERIALIZATION_NAMESPACE::BezierSerialization* s = dynamic_cast<SERIALIZATION_NAMESPACE::BezierSerialization*>(obj);
    if (!s) {
        return;
    }
    std::vector<std::string> projectViews = getApp()->getProject()->getProjectViewNames();
    {

        QMutexLocker l(&_imp->itemMutex);
        for (PerViewBezierShapeMap::const_iterator it = _imp->viewShapes.begin(); it != _imp->viewShapes.end(); ++it) {
            std::string view;
            if (it->first >= 0 && it->first < (int)projectViews.size()) {
                view = projectViews[it->first];
            }
            if (view.empty()) {
                view = "Main";
            }

            SERIALIZATION_NAMESPACE::BezierSerialization::Shape& shapeSerialization = s->_shapes[view];
            shapeSerialization.closed = it->second.finished;

            assert( it->second.featherPoints.size() == it->second.points.size() || !useFeatherPoints() );

            bool useFeather = useFeatherPoints();
            BezierCPs::const_iterator fp = it->second.featherPoints.begin();
            for (BezierCPs::const_iterator it2 = it->second.points.begin(); it2 != it->second.points.end(); ++it2) {
                SERIALIZATION_NAMESPACE::BezierSerialization::ControlPoint c;
                (*it2)->toSerialization(&c.innerPoint);
                if (useFeather) {
                    if (**it2 != **fp) {
                        c.featherPoint.reset(new SERIALIZATION_NAMESPACE::BezierCPSerialization);
                        (*fp)->toSerialization(c.featherPoint.get());
                    }
                    ++fp;
                }
                shapeSerialization.controlPoints.push_back(c);
                
            }

        } // for all views

        s->_isOpenBezier = _imp->isOpenBezier;

    }
    RotoDrawableItem::toSerialization(obj);
}

void
Bezier::fromSerialization(const SERIALIZATION_NAMESPACE::SerializationObjectBase & obj)
{
    const SERIALIZATION_NAMESPACE::BezierSerialization* s = dynamic_cast<const SERIALIZATION_NAMESPACE::BezierSerialization*>(&obj);
    if (!s) {
        return;
    }

    std::vector<std::string> projectViews = getApp()->getProject()->getProjectViewNames();


    BezierPtr this_shared = toBezier( shared_from_this() );
    assert(this_shared);
    {
        QMutexLocker l(&_imp->itemMutex);
        _imp->isOpenBezier = s->_isOpenBezier;


        for (SERIALIZATION_NAMESPACE::BezierSerialization::PerViewShapeMap::const_iterator it = s->_shapes.begin(); it != s->_shapes.end(); ++it) {

            // Find the view index corresponding to the view name
            ViewIdx view_i(0);
            Project::getViewIndex(projectViews, it->first, &view_i);

            BezierShape& shape = _imp->viewShapes[view_i];
            shape.finished = it->second.closed && !_imp->isOpenBezier;

            bool useFeather = useFeatherPoints();

            for (std::list<SERIALIZATION_NAMESPACE::BezierSerialization::ControlPoint>::const_iterator it2 = it->second.controlPoints.begin(); it2 != it->second.controlPoints.end(); ++it2) {
                BezierCPPtr cp( new BezierCP(this_shared) );
                cp->fromSerialization(it2->innerPoint);
                shape.points.push_back(cp);

                if (useFeather) {
                    BezierCPPtr fp( new FeatherPoint(this_shared) );
                    if (it2->featherPoint) {
                        fp->fromSerialization(*it2->featherPoint);
                    } else {
                        fp->fromSerialization(it2->innerPoint);
                    }
                    shape.featherPoints.push_back(fp);
                }
            }
        } // for all views

    }
    evaluateCurveModified();
    refreshPolygonOrientation(getCurrentTime_TLS(), ViewSetSpec::all());
    RotoDrawableItem::fromSerialization(obj);
}


void
Bezier::point_line_intersection(const Point &p1,
                                const Point &p2,
                                const Point &pos,
                                int *winding)
{
    double x1 = p1.x;
    double y1 = p1.y;
    double x2 = p2.x;
    double y2 = p2.y;
    double y = pos.y;
    int dir = 1;

    if ( qFuzzyCompare(y1, y2) ) {
        // ignore horizontal lines according to scan conversion rule
        return;
    } else if (y2 < y1) {
        double x_tmp = x2; x2 = x1; x1 = x_tmp;
        double y_tmp = y2; y2 = y1; y1 = y_tmp;
        dir = -1;
    }

    if ( (y >= y1) && (y < y2) ) {
        double x = x1 + ( (x2 - x1) / (y2 - y1) ) * (y - y1);

        // count up the winding number if we're
        if (x <= pos.x) {
            (*winding) += dir;
        }
    }
}

bool
Bezier::isFeatherPolygonClockwiseOrientedInternal(TimeValue time, ViewIdx view) const
{
    ViewIdx view_i = getViewIdxFromGetSpec(view);
    QMutexLocker k(&_imp->itemMutex);
    const BezierShape* shape = _imp->getViewShape(view_i);
    if (!shape) {
        return false;
    }
    std::map<double, bool>::iterator it = shape->isClockwiseOriented.find(time);

    if ( it != shape->isClockwiseOriented.end() ) {
        return it->second;
    } else {
        int kfCount = getMasterKeyframesCount(view_i);
        if ( (kfCount > 0) && shape->finished ) {
            computePolygonOrientation(time, view_i, false);
            it = shape->isClockwiseOriented.find(time);
            if ( it != shape->isClockwiseOriented.end() ) {
                return it->second;
            } else {
                return false;
            }
        } else {
            return shape->isClockwiseOrientedStatic;
        }
    }
}

bool
Bezier::isFeatherPolygonClockwiseOriented(TimeValue time, ViewIdx view) const
{
    return isFeatherPolygonClockwiseOrientedInternal(time, view);
}

void
Bezier::setAutoOrientationComputation(bool autoCompute)
{
    assert( QThread::currentThread() == qApp->thread() );
    _imp->autoRecomputeOrientation = autoCompute;
}

void
Bezier::refreshPolygonOrientation(TimeValue time, ViewSetSpec view)
{
   
    QMutexLocker k(&_imp->itemMutex);
    if (!_imp->autoRecomputeOrientation) {
        return;
    }
    computePolygonOrientation(time, view, false);
}

void
Bezier::refreshPolygonOrientationForView(ViewIdx view)
{
    std::set<double> kfs;
    getMasterKeyFrameTimes(view, &kfs);

    QMutexLocker k(&_imp->itemMutex);
    if ( kfs.empty() ) {
        computePolygonOrientation(TimeValue(0), view, true);
    } else {
        for (std::set<double>::iterator it = kfs.begin(); it != kfs.end(); ++it) {
            computePolygonOrientation(TimeValue(*it), view, false);
        }
    }

}

void
Bezier::refreshPolygonOrientation(ViewSetSpec view)
{
    {
        QMutexLocker k(&_imp->itemMutex);
        if (!_imp->autoRecomputeOrientation) {
            return;
        }
    }
    if (view.isAll()) {
        std::list<ViewIdx> views = getViewsList();
        for (std::list<ViewIdx>::const_iterator it = views.begin(); it != views.end(); ++it) {
            refreshPolygonOrientationForView(*it);
        }
    } else {
        ViewIdx view_i = getViewIdxFromGetSpec(ViewIdx(view));
        refreshPolygonOrientationForView(view_i);
    }
    
}

/*
   The algorithm to know which side is the outside of a polygon consists in computing the global polygon orientation.
   To compute the orientation, compute its surface. If positive the polygon is clockwise, if negative it's counterclockwise.
   to compute the surface, take the starting point of the polygon, and imagine a fan made of all the triangles
   pointing at this point. The surface of a tringle is half the cross-product of two of its sides issued from
   the same point (the starting point of the polygon, in this case.
   The orientation of a polygon has to be computed only once for each modification of the polygon (whenever it's edited), and
   should be stored with the polygon.
   Of course an 8-shaped polygon doesn't have an outside, but it still has an orientation. The feather direction
   should follow this orientation.
 */
void
Bezier::computePolygonOrientationForView(TimeValue time, ViewIdx view, bool isStatic) const
{
    //Private - should already be locked
    assert( !_imp->itemMutex.tryLock() );

    const BezierShape* shape = _imp->getViewShape(view);
    if (!shape) {
        return;
    }
    if (shape->points.size() <= 1) {
        return;
    }

    bool useFeather = useFeatherPoints();
    const BezierCPs& cps = useFeather ? shape->featherPoints : shape->points;
    double polygonSurface = 0.;
    if (shape->points.size() == 2) {
        //It does not matter since there are only 2 points
        polygonSurface = -1;
    } else {
        Point originalPoint;
        BezierCPs::const_iterator it = cps.begin();
        (*it)->getPositionAtTime(time, &originalPoint.x, &originalPoint.y);
        ++it;
        BezierCPs::const_iterator next = it;
        if ( next != cps.end() ) {
            ++next;
        }
        for (; next != cps.end(); ++it, ++next) {
            assert( it != cps.end() );
            double x, y;
            (*it)->getPositionAtTime(time, &x, &y);
            double xN, yN;
            (*next)->getPositionAtTime(time, &xN, &yN);
            Point u;
            u.x = x - originalPoint.x;
            u.y = y - originalPoint.y;

            Point v;
            v.x = xN - originalPoint.x;
            v.y = yN - originalPoint.y;

            //This is the area of the parallelogram defined by the U and V sides
            //Since a triangle is half a parallelogram, just half the cross-product
            double crossProduct = v.y * u.x - v.x * u.y;
            polygonSurface += (crossProduct / 2.);
        }
    } // for()
    if (isStatic) {
        shape->isClockwiseOrientedStatic = polygonSurface < 0;

    } else {
        shape->isClockwiseOriented[time] = polygonSurface < 0;
        
    }

} // computePolygonOrientationForView

void
Bezier::computePolygonOrientation(TimeValue time,
                                  ViewSetSpec view,
                                  bool isStatic) const
{
    if (view.isAll()) {
        std::list<ViewIdx> views = getViewsList();
        for (std::list<ViewIdx>::const_iterator it = views.begin(); it != views.end(); ++it) {
            computePolygonOrientationForView(time, *it, isStatic);
        }
    } else {
        ViewIdx view_i = getViewIdxFromGetSpec(ViewIdx(view));
        computePolygonOrientationForView(time, view_i, isStatic);
    }

} // Bezier::computePolygonOrientation

/**
 * @brief Computes the location of the feather extent relative to the current feather point position and
 * the given feather distance.
 * In the case the control point and the feather point of the bezier are distinct, this function just makes use
 * of Thales theorem.
 * If the feather point and the control point are equal then this function computes the left and right derivative
 * of the bezier at that point to determine the direction in which the extent is.
 * @returns The delta from the given feather point to apply to find out the extent position.
 *
 * Note that the delta will be applied to fp.
 **/
Point
Bezier::expandToFeatherDistance(const Point & cp, //< the point
                                Point* fp, //< the feather point
                                double featherDistance, //< feather distance
                                TimeValue time, //< time
                                bool clockWise, //< is the bezier  clockwise oriented or not
                                const Transform::Matrix3x3& transform,
                                BezierCPs::const_iterator prevFp, //< iterator pointing to the feather before curFp
                                BezierCPs::const_iterator curFp, //< iterator pointing to fp
                                BezierCPs::const_iterator nextFp) //< iterator pointing after curFp
{
    Point ret;

    if (featherDistance != 0) {
        ///shortcut when the feather point is different than the control point
        if ( (cp.x != fp->x) && (cp.y != fp->y) ) {
            double dx = (fp->x - cp.x);
            double dy = (fp->y - cp.y);
            double dist = sqrt(dx * dx + dy * dy);
            ret.x = ( dx * (dist + featherDistance) ) / dist;
            ret.y = ( dy * (dist + featherDistance) ) / dist;
            fp->x =  ret.x + cp.x;
            fp->y =  ret.y + cp.y;
        } else {
            //compute derivatives to determine the feather extent
            double leftX, leftY, rightX, rightY, norm;
            Bezier::leftDerivativeAtPoint(time, **curFp, **prevFp, transform, &leftX, &leftY);
            Bezier::rightDerivativeAtPoint(time, **curFp, **nextFp, transform, &rightX, &rightY);
            norm = sqrt( (rightX - leftX) * (rightX - leftX) + (rightY - leftY) * (rightY - leftY) );

            ///normalize derivatives by their norm
            if (norm != 0) {
                ret.x = -( (rightY - leftY) / norm );
                ret.y = ( (rightX - leftX) / norm );
            } else {
                ///both derivatives are the same, use the direction of the left one
                norm = sqrt( (leftX - cp.x) * (leftX - cp.x) + (leftY - cp.y) * (leftY - cp.y) );
                if (norm != 0) {
                    ret.x = -( (leftY - cp.y) / norm );
                    ret.y = ( (leftX - cp.x) / norm );
                } else {
                    ///both derivatives and control point are equal, just use 0
                    ret.x = ret.y = 0;
                }
            }

            if (clockWise) {
                fp->x = cp.x + ret.x * featherDistance;
                fp->y = cp.y + ret.y * featherDistance;
            } else {
                fp->x = cp.x - ret.x * featherDistance;
                fp->y = cp.y - ret.y * featherDistance;
            }
        }
    } else {
        ret.x = ret.y = 0;
    }

    return ret;
} // expandToFeatherDistance

void
Bezier::appendToHash(const ComputeHashArgs& args, Hash64* hash)
{
    if (args.hashType != HashableObject::eComputeHashTypeTimeViewVariant) {
        return;
    }
    std::list<BezierCPPtr> cps = getControlPoints(args.view);
    std::list<BezierCPPtr> fps = getFeatherPoints(args.view);
    assert(cps.size() == fps.size() || fps.empty());

    if (!cps.empty()) {

        if (!_imp->isOpenBezier) {
            hash->append(isCurveFinished(args.view));
        }

        std::list<BezierCPPtr>::const_iterator fIt = fps.begin();
        for (std::list<BezierCPPtr>::const_iterator it = cps.begin(); it!=cps.end(); ++it, ++fIt) {
            double x, y, lx, ly, rx, ry;
            (*it)->getPositionAtTime(args.time, &x, &y);
            (*it)->getLeftBezierPointAtTime(args.time, &lx, &ly);
            (*it)->getRightBezierPointAtTime(args.time, &rx, &ry);
            double fx, fy, flx, fly, frx, fry;
            (*fIt)->getPositionAtTime(args.time, &fx, &fy);
            (*fIt)->getLeftBezierPointAtTime(args.time, &flx, &fly);
            (*fIt)->getRightBezierPointAtTime(args.time, &frx, &fry);

            hash->append(x);
            hash->append(y);
            hash->append(lx);
            hash->append(ly);
            hash->append(rx);
            hash->append(ry);

            // Only add feather if different
            if (x != fx || y != fy || lx != flx || ly != fly || rx != frx || ry != fry) {
                hash->append(fx);
                hash->append(fy);
                hash->append(flx);
                hash->append(fly);
                hash->append(frx);
                hash->append(fry);
            }
        }
    }
    RotoDrawableItem::appendToHash(args, hash);
} // appendToHash

std::string
Bezier::getBaseItemName() const
{
    return _imp->baseName;
}

std::string
Bezier::getSerializationClassName() const
{
    return _imp->isOpenBezier ? kSerializationOpenedBezierTag : kSerializationClosedBezierTag;
}

void
Bezier::initializeKnobs()
{
    RotoDrawableItem::initializeKnobs();

    _imp->feather = createDuplicateOfTableKnob<KnobDouble>(kRotoFeatherParam);
    _imp->featherFallOff = createDuplicateOfTableKnob<KnobDouble>(kRotoFeatherFallOffParam);
    _imp->fallOffRampType = createDuplicateOfTableKnob<KnobChoice>(kRotoFeatherFallOffType);

} // initializeKnobs

KnobDoublePtr
Bezier::getFeatherKnob() const
{
    return _imp->feather.lock();
}

KnobDoublePtr
Bezier::getFeatherFallOffKnob() const
{
    return _imp->featherFallOff.lock();
}

KnobChoicePtr
Bezier::getFallOffRampTypeKnob() const
{
    return _imp->fallOffRampType.lock();
}


NATRON_NAMESPACE_EXIT;

NATRON_NAMESPACE_USING;
#include "moc_Bezier.cpp"<|MERGE_RESOLUTION|>--- conflicted
+++ resolved
@@ -1298,13 +1298,9 @@
         } else {
             KeyFrame k;
             if (!getMasterKeyframe(0, view, &k)) {
-<<<<<<< HEAD
-                keyframeTime = TimeValue(getApp()->getTimeLine()->currentFrame());
-=======
                 AppInstancePtr app = getApp();
                 assert(app);
-                keyframeTime = app->getTimeLine()->currentFrame();;
->>>>>>> 6bc91b65
+                keyframeTime = TimeValue(app->getTimeLine()->currentFrame());
             } else {
                 keyframeTime = k.getTime();
             }
@@ -1570,13 +1566,9 @@
 
 
         ///If auto-keying is enabled, set a new keyframe
-<<<<<<< HEAD
-        TimeValue currentTime = TimeValue(getApp()->getTimeLine()->currentFrame());
-=======
         AppInstancePtr app = getApp();
         assert(app);
-        int currentTime = app->getTimeLine()->currentFrame();
->>>>>>> 6bc91b65
+        TimeValue currentTime = TimeValue(app->getTimeLine()->currentFrame());
         if ( !hasMasterKeyframeAtTime(currentTime, view) && isAutoKeyingEnabled() ) {
             setKeyFrame(currentTime, view, 0);
         }
