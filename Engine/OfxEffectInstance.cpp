--- conflicted
+++ resolved
@@ -736,17 +736,13 @@
         OFX::Host::Interact::Descriptor &interactDesc = paramToKnob->getInteractDesc();
         interactDesc.getProperties().addProperties(interactDescProps);
         interactDesc.setEntryPoint(interactEntryPoint);
-<<<<<<< HEAD
+
         int bitdepthPerComponent;
         bool hasAlpha;
         getApp()->getViewersOpenGLContextFormat(&bitdepthPerComponent, &hasAlpha);
         interactDesc.describe(bitdepthPerComponent, hasAlpha);
-        boost::shared_ptr<OfxParamOverlayInteract> overlayInteract( new OfxParamOverlayInteract( knob, interactDesc, effectInstance()->getHandle()) );
-=======
-#pragma message WARN("FIXME: bitdepth and hasalpha are probably wrong")
-        interactDesc.describe(/*bitdepthPerComponent=*/ 8, /*hasAlpha=*/ false);
         OfxParamOverlayInteractPtr overlayInteract( new OfxParamOverlayInteract( knob, interactDesc, effectInstance()->getHandle()) );
->>>>>>> 9114324e
+
         knob->setCustomInteract(overlayInteract);
         overlayInteract->createInstanceAction();
     }
