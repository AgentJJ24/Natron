--- conflicted
+++ resolved
@@ -871,11 +871,7 @@
     /**
      * The plug-in might call getImage, set a valid thread storage on the tree.
      **/
-<<<<<<< HEAD
-    Node::ParallelRenderArgsSetter frameRenderArgs(getNode().get(),
-=======
-    ParallelRenderArgsSetter frameRenderArgs(_node.get(),
->>>>>>> a13b28c4
+    ParallelRenderArgsSetter frameRenderArgs(getNode().get(),
                                                    time,
                                                    0 /*view*/,
                                                    true,
