/* ***** BEGIN LICENSE BLOCK *****
 * This file is part of Natron <http://www.natron.fr/>,
 * Copyright (C) 2016 INRIA and Alexandre Gauthier-Foichat
 *
 * Natron is free software: you can redistribute it and/or modify
 * it under the terms of the GNU General Public License as published by
 * the Free Software Foundation; either version 2 of the License, or
 * (at your option) any later version.
 *
 * Natron is distributed in the hope that it will be useful,
 * but WITHOUT ANY WARRANTY; without even the implied warranty of
 * MERCHANTABILITY or FITNESS FOR A PARTICULAR PURPOSE.  See the
 * GNU General Public License for more details.
 *
 * You should have received a copy of the GNU General Public License
 * along with Natron.  If not, see <http://www.gnu.org/licenses/gpl-2.0.html>
 * ***** END LICENSE BLOCK ***** */

// ***** BEGIN PYTHON BLOCK *****
// from <https://docs.python.org/3/c-api/intro.html#include-files>:
// "Since Python may define some pre-processor definitions which affect the standard headers on some systems, you must include Python.h before any standard headers are included."
#include <Python.h>
// ***** END PYTHON BLOCK *****

#include "AppManagerPrivate.h"

#if defined(Q_OS_UNIX)
#include <sys/time.h>     // for getrlimit on linux
#include <sys/resource.h> // for getrlimit
#if defined(__APPLE__)
#include <sys/syslimits.h> // OPEN_MAX
#endif
#endif
#include <cstddef>
#include <cstdlib>
#include <cassert>
#include <stdexcept>
#include <sstream> // stringstream

#include <QtCore/QDebug>
#include <QtCore/QProcess>
#include <QtCore/QTemporaryFile>
#include <QtCore/QCoreApplication>
#include <QtNetwork/QLocalServer>
#include <QtNetwork/QLocalSocket>

#include "Global/QtCompat.h" // for removeRecursively
#include "Global/GlobalDefines.h"
#include "Global/GLIncludes.h"
#include "Global/ProcInfo.h"
#include "Global/StrUtils.h"

#include "Engine/FStreamsSupport.h"
#include "Engine/CLArgs.h"
#include "Engine/ExistenceCheckThread.h"
#include "Engine/Format.h"
#include "Engine/FrameEntry.h"
#include "Engine/Image.h"
#include "Engine/OfxHost.h"
#include "Engine/OSGLContext.h"
#include "Engine/ProcessHandler.h" // ProcessInputChannel
#include "Engine/StandardPaths.h"

#include "Serialization/CacheSerialization.h"
#include "Serialization/CacheSerializationImpl.h"
#include "Serialization/SerializationIO.h"

// Don't forget to update glad.h and glad.c aswell when updating theses
#define NATRON_OPENGL_VERSION_REQUIRED_MAJOR 2
#define NATRON_OPENGL_VERSION_REQUIRED_MINOR 0

NATRON_NAMESPACE_ENTER;
AppManagerPrivate::AppManagerPrivate()
    : globalTLS()
    , _appType(AppManager::eAppTypeBackground)
    , _appInstancesMutex()
    , _appInstances()
    , _availableID(0)
    , _topLevelInstanceID(0)
    , _settings()
    , _formats()
    , _plugins()
    , readerPlugins()
    , writerPlugins()
    , ofxHost( new OfxHost() )
    , _knobFactory( new KnobFactory() )
    , _nodeCache()
    , _diskCache()
    , _viewerCache()
    , diskCachesLocationMutex()
    , diskCachesLocation()
    , _backgroundIPC()
    , _loaded(false)
    , _binaryPath()
    , _nodesGlobalMemoryUse(0)
    , errorLogMutex()
    , errorLog()
    , maxCacheFiles(0)
    , currentCacheFilesCount(0)
    , currentCacheFilesCountMutex()
    , idealThreadCount(0)
    , nThreadsToRender(0)
    , nThreadsPerEffect(0)
    , useThreadPool(true)
    , nThreadsMutex()
    , runningThreadsCount()
    , commandLineArgsUtf8()
    , nArgs(0)
    , mainModule(0)
    , mainThreadState(0)
#ifdef NATRON_USE_BREAKPAD
    , breakpadProcessExecutableFilePath()
    , breakpadProcessPID(0)
    , breakpadHandler()
    , breakpadAliveThread()
#endif
    , natronPythonGIL(QMutex::Recursive)
    , pluginsUseInputImageCopyToRender(false)
    , glRequirements()
    , glHasTextureFloat(false)
    , hasInitializedOpenGLFunctions(false)
    , openGLFunctionsMutex()
    , glVersionMajor(0)
    , glVersionMinor(0)
    , renderingContextPool()
    , openGLRenderers()
{
    setMaxCacheFiles();

    runningThreadsCount = 0;
}

AppManagerPrivate::~AppManagerPrivate()
{
    

    for (std::size_t i = 0; i < commandLineArgsUtf8Original.size(); ++i) {
        free(commandLineArgsUtf8Original[i]);
    }
#if PY_MAJOR_VERSION >= 3
    // Python 3
    for (std::size_t i = 0; i < commandLineArgsWideOriginal.size(); ++i) {
        free(commandLineArgsWideOriginal[i]);
    }
#endif
}

#ifdef NATRON_USE_BREAKPAD
void
AppManagerPrivate::initBreakpad(const QString& breakpadPipePath,
                                const QString& breakpadComPipePath,
                                int breakpad_client_fd)
{
    assert(!breakpadHandler);
    createBreakpadHandler(breakpadPipePath, breakpad_client_fd);

    /*
       We check periodically that the crash reporter process is still alive. If the user killed it somehow, then we want
       the Natron process to terminate
     */
    breakpadAliveThread.reset( new ExistenceCheckerThread(QString::fromUtf8(NATRON_NATRON_TO_BREAKPAD_EXISTENCE_CHECK),
                                                          QString::fromUtf8(NATRON_NATRON_TO_BREAKPAD_EXISTENCE_CHECK_ACK),
                                                          breakpadComPipePath) );
    QObject::connect( breakpadAliveThread.get(), SIGNAL(otherProcessUnreachable()), appPTR, SLOT(onCrashReporterNoLongerResponding()) );
    breakpadAliveThread->start();
}

void
AppManagerPrivate::createBreakpadHandler(const QString& breakpadPipePath,
                                         int breakpad_client_fd)
{
    QString dumpPath = StandardPaths::writableLocation(StandardPaths::eStandardLocationTemp);

    Q_UNUSED(breakpad_client_fd);
    try {
#if defined(Q_OS_MAC)
        Q_UNUSED(breakpad_client_fd);
        breakpadHandler.reset( new google_breakpad::ExceptionHandler( dumpPath.toStdString(),
                                                                      0,
                                                                      0 /*dmpcb*/,
                                                                      0,
                                                                      true,
                                                                      breakpadPipePath.toStdString().c_str() ) );
#elif defined(Q_OS_LINUX)
        Q_UNUSED(breakpadPipePath);
        breakpadHandler.reset( new google_breakpad::ExceptionHandler( google_breakpad::MinidumpDescriptor( dumpPath.toStdString() ),
                                                                      0,
                                                                      0 /*dmpCb*/,
                                                                      0,
                                                                      true,
                                                                      breakpad_client_fd) );
#elif defined(Q_OS_WIN32)
        Q_UNUSED(breakpad_client_fd);
        breakpadHandler.reset( new google_breakpad::ExceptionHandler( dumpPath.toStdWString(),
                                                                      0, //filter callback
                                                                      0 /*dmpcb*/,
                                                                      0, //context
                                                                      google_breakpad::ExceptionHandler::HANDLER_ALL,
                                                                      MiniDumpNormal,
                                                                      breakpadPipePath.toStdWString().c_str(),
                                                                      0) );
#endif
    } catch (const std::exception& e) {
        qDebug() << e.what();

        return;
    }
}

#endif // NATRON_USE_BREAKPAD


void
AppManagerPrivate::initProcessInputChannel(const QString & mainProcessServerName)
{
    _backgroundIPC.reset( new ProcessInputChannel(mainProcessServerName) );
}

void
AppManagerPrivate::loadBuiltinFormats()
{
    // Initializing list of all Formats available by default in a project, the user may add formats to this list via Python in the init.py script, see
    // example here: http://natron.readthedocs.io/en/workshop/startupscripts.html#init-py
    std::vector<std::string> formatNames;
    struct BuiltinFormat
    {
        const char *name;
        int w;
        int h;
        double par;
    };

    BuiltinFormat formats[] = {
        { "PC_Video",              640,  480, 1 },
        { "NTSC",                  720,  486, 0.91 },
        { "PAL",                   720,  576, 1.09 },
        { "HD",                   1920, 1080, 1 },
        { "NTSC_16:9",             720,  486, 1.21 },
        { "PAL_16:9",              720,  576, 1.46 },
        { "1K_Super_35(full-ap)", 1024,  778, 1 },
        { "1K_Cinemascope",        914,  778, 2 },
        { "2K_Super_35(full-ap)", 2048, 1556, 1 },
        { "2K_Cinemascope",       1828, 1556, 2 },
        { "4K_Super_35(full-ap)", 4096, 3112, 1 },
        { "4K_Cinemascope",       3656, 3112, 2 },
        { "square_256",            256,  256, 1 },
        { "square_512",            512,  512, 1 },
        { "square_1K",            1024, 1024, 1 },
        { "square_2K",            2048, 2048, 1 },
        { NULL, 0, 0, 0 }
    };

    for (BuiltinFormat* f = &formats[0]; f->name != NULL; ++f) {
        Format _frmt(0, 0, f->w, f->h, f->name, f->par);
        _formats.push_back(_frmt);
    }
} // loadBuiltinFormats

//
// only used for Natron internal plugins (ViewerGroup, Dot, DiskCache, BackDrop, Roto)
// see also AppManager::getPluginBinary(), OFX::Host::PluginCache::getPluginById()
//
<<<<<<< HEAD
PluginPtr
AppManagerPrivate::findPluginById(const std::string& newId,
=======
Plugin*
AppManagerPrivate::findPluginById(const QString& newId,
>>>>>>> 45050abd
                                  int major,
                                  int minor) const
{
    for (PluginsMap::const_iterator it = _plugins.begin(); it != _plugins.end(); ++it) {
<<<<<<< HEAD
        for (PluginVersionsOrdered::const_reverse_iterator itver = it->second.rbegin(); itver != it->second.rend(); ++itver) {
            if ( ( (*itver)->getPluginID() == newId ) &&
                   (major == -1 ||
                    (*itver)->getProperty<unsigned int>(kNatronPluginPropVersion, 0) == (unsigned int)major) &&
                   (minor == -1 ||
                    (*itver)->getProperty<unsigned int>(kNatronPluginPropVersion, 1) == (unsigned int)minor ) ) {
=======
        for (PluginVersionsOrdered::const_reverse_iterator itver = it->second.rbegin();
             itver != it->second.rend();
             ++itver) {
            if ( ( (*itver)->getPluginID() == newId ) &&
                 ( (*itver)->getMajorVersion() == major ) &&
                 ( (*itver)->getMinorVersion() == minor ) ) {
>>>>>>> 45050abd
                return (*itver);
            }
        }
    }

    return PluginPtr();
}

void
AppManagerPrivate::declareSettingsToPython()
{
    std::stringstream ss;

    ss <<  NATRON_ENGINE_PYTHON_MODULE_NAME << ".natron.settings = " << NATRON_ENGINE_PYTHON_MODULE_NAME << ".natron.getSettings()\n";
    const KnobsVec& knobs = _settings->getKnobs();
    for (KnobsVec::const_iterator it = knobs.begin(); it != knobs.end(); ++it) {
        ss <<  NATRON_ENGINE_PYTHON_MODULE_NAME << ".natron.settings." <<
        (*it)->getName() << " = " << NATRON_ENGINE_PYTHON_MODULE_NAME << ".natron.settings.getParam('" << (*it)->getName() << "')\n";
    }
}

template <typename T>
void
saveCache(const boost::shared_ptr<Cache<T> >& cache)
{
    std::string cacheRestoreFilePath = cache->getRestoreFilePath();
    FStreamsSupport::ofstream ofile;
    FStreamsSupport::open(&ofile, cacheRestoreFilePath);

    if (!ofile) {
        std::cerr << "Failed to save cache to " << cacheRestoreFilePath.c_str() << std::endl;

        return;
    }


    typename SERIALIZATION_NAMESPACE::CacheSerialization<T> toc;
    cache->toSerialization(&toc);
    try {
        SERIALIZATION_NAMESPACE::write(ofile, toc, std::string());
    } catch (const std::exception & e) {
        qDebug() << "Failed to serialize the cache table of contents:" << e.what();
    }
}

void
AppManagerPrivate::saveCaches()
{
    saveCache<FrameEntry>( _viewerCache );
    saveCache<Image>( _diskCache );
} // saveCaches

template <typename T>
void
restoreCache(AppManagerPrivate* p,
             const boost::shared_ptr<Cache<T> >& cache)
{
    if ( p->checkForCacheDiskStructure( cache->getCachePath(), cache->isTileCache() ) ) {
        std::string settingsFilePath = cache->getRestoreFilePath();
        FStreamsSupport::ifstream ifile;
        FStreamsSupport::open(&ifile, settingsFilePath);
        if (!ifile) {
            std::cerr << "Failure to open cache restore file at: " << settingsFilePath << std::endl;

            return;
        }
        typename SERIALIZATION_NAMESPACE::CacheSerialization<T> toc;
        try {
            SERIALIZATION_NAMESPACE::read(std::string(), ifile, &toc);

            //Only load caches with same version, otherwise wipe it!
            if ( toc.cacheVersion != (int)cache->cacheVersion() ) {
                p->cleanUpCacheDiskStructure( cache->getCachePath(), cache->isTileCache() );
            } else {
                cache->fromSerialization(toc);
            }

        } catch (const std::exception & e) {
            qDebug() << "Exception when reading disk cache TOC:" << e.what();
            p->cleanUpCacheDiskStructure( cache->getCachePath(), cache->isTileCache() );

            return;
        }

        QFile restoreFile( QString::fromUtf8( settingsFilePath.c_str() ) );
        restoreFile.remove();

    }
}

void
AppManagerPrivate::restoreCaches()
{
    if ( !appPTR->isBackground() ) {
        restoreCache<FrameEntry>( this, _viewerCache );
        restoreCache<Image>( this, _diskCache );
    }
} // restoreCaches

bool
AppManagerPrivate::checkForCacheDiskStructure(const QString & cachePath, bool isTiled)
{
    QString settingsFilePath = cachePath;

    if ( !settingsFilePath.endsWith( QChar::fromLatin1('/') ) ) {
        settingsFilePath += QChar::fromLatin1('/');
    }
    settingsFilePath += QString::fromUtf8("restoreFile.");
    settingsFilePath += QString::fromUtf8(NATRON_CACHE_FILE_EXT);

    if ( !QFile::exists(settingsFilePath) ) {
        cleanUpCacheDiskStructure(cachePath, isTiled);

        return false;
    }

    if (!isTiled) {
        QDir directory(cachePath);
        QStringList files = directory.entryList(QDir::AllDirs);


        /*Now counting actual data files in the cache*/
        /*check if there's 256 subfolders, otherwise reset cache.*/
        int count = 0; // -1 because of the restoreFile
        int subFolderCount = 0;
        Q_FOREACH(const QString &file, files) {
            QString subFolder(cachePath);

            subFolder.append( QDir::separator() );
            subFolder.append(file);
            if ( ( subFolder.right(1) == QString::fromUtf8(".") ) || ( subFolder.right(2) == QString::fromUtf8("..") ) ) {
                continue;
            }
            QDir d(subFolder);
            if ( d.exists() ) {
                ++subFolderCount;
                QStringList items = d.entryList();
                for (int j = 0; j < items.size(); ++j) {
                    if ( ( items[j] != QString::fromUtf8(".") ) && ( items[j] != QString::fromUtf8("..") ) ) {
                        ++count;
                    }
                }
            }
        }
        if (subFolderCount < 256) {
            qDebug() << cachePath << "doesn't contain sub-folders indexed from 00 to FF. Reseting.";
            cleanUpCacheDiskStructure(cachePath, isTiled);
            
            return false;
        }
    }
    return true;
} // AppManagerPrivate::checkForCacheDiskStructure

void
AppManagerPrivate::cleanUpCacheDiskStructure(const QString & cachePath, bool isTiled)
{
    /*re-create cache*/

    QDir cacheFolder(cachePath);

#   if QT_VERSION < 0x050000
    QtCompat::removeRecursively(cachePath);
#   else
    if ( cacheFolder.exists() ) {
        cacheFolder.removeRecursively();
    }
#endif
    cacheFolder.mkpath( QChar::fromLatin1('.') );

    QStringList etr = cacheFolder.entryList(QDir::NoDotAndDotDot);
    // if not 256 subdirs, we re-create the cache
    if (etr.size() < 256) {
        Q_FOREACH (const QString &e, etr) {
            cacheFolder.rmdir(e);
        }
    }
    if (!isTiled) {
        for (U32 i = 0x00; i <= 0xF; ++i) {
            for (U32 j = 0x00; j <= 0xF; ++j) {
                std::ostringstream oss;
                oss << std::hex <<  i;
                oss << std::hex << j;
                std::string str = oss.str();
                cacheFolder.mkdir( QString::fromUtf8( str.c_str() ) );
            }
        }
    }
}

void
AppManagerPrivate::setMaxCacheFiles()
{
    /*Default to something reasonnable if the code below would happen to not work for some reason*/
    size_t hardMax = NATRON_MAX_CACHE_FILES_OPENED;

#if defined(Q_OS_UNIX) && defined(RLIMIT_NOFILE)
    /*
       Avoid 'Too many open files' on Unix.

       Increase the number of file descriptors that the process can open to the maximum allowed.
       - By default, Mac OS X only allows 256 file descriptors, which can easily be reached.
       - On Linux, the default limit is usually 1024.

        Note that due to a bug in stdio on OS X, the limit on the number of files opened using fopen()
        cannot be changed after the first call to stdio (e.g. printf() or fopen()).
        Consequently, this has to be the first thing to do in main().
     */
    struct rlimit rl;
    if (getrlimit(RLIMIT_NOFILE, &rl) == 0) {
        if (rl.rlim_max > rl.rlim_cur) {
            rl.rlim_cur = rl.rlim_max;
            if (setrlimit(RLIMIT_NOFILE, &rl) != 0) {
#             if defined(__APPLE__) && defined(OPEN_MAX)
                // On Mac OS X, setrlimit(RLIMIT_NOFILE, &rl) fails to set
                // rlim_cur above OPEN_MAX even if rlim_max > OPEN_MAX.
                if (rl.rlim_cur > OPEN_MAX) {
                    rl.rlim_cur = OPEN_MAX;
                    hardMax = rl.rlim_cur;
                    setrlimit(RLIMIT_NOFILE, &rl);
                }
#             endif
            } else {
                hardMax = rl.rlim_cur;
            }
        }
    }
    //#elif defined(Q_OS_WIN)
    // The following code sets the limit for stdio-based calls only.
    // Note that low-level calls (CreateFile(), WriteFile(), ReadFile(), CloseHandle()...) are not affected by this limit.
    // References:
    // - http://msdn.microsoft.com/en-us/library/6e3b887c.aspx
    // - https://stackoverflow.com/questions/870173/is-there-a-limit-on-number-of-open-files-in-windows/4276338
    // - http://bugs.mysql.com/bug.php?id=24509
    //_setmaxstdio(2048); // sets the limit for stdio-based calls
    // On Windows there seems to be no limit at all. The following test program can prove it:
    /*
       #include <windows.h>
       int
       main(int argc,
         char *argv[])
       {
        const int maxFiles = 10000;

        std::list<HANDLE> files;

        for (int i = 0; i < maxFiles; ++i) {
            std::stringstream ss;
            ss << "C:/Users/Lex/Documents/GitHub/Natron/App/win32/debug/testMaxFiles/file" << i ;
            std::string filename = ss.str();
            HANDLE file_handle = ::CreateFile(filename.c_str(), GENERIC_READ | GENERIC_WRITE,
                                              0, 0, CREATE_ALWAYS, FILE_ATTRIBUTE_NORMAL, 0);


            if (file_handle != INVALID_HANDLE_VALUE) {
                files.push_back(file_handle);
                std::cout << "Good files so far: " << files.size() << std::endl;

            } else {
                char* message ;
                FormatMessage(FORMAT_MESSAGE_ALLOCATE_BUFFER | FORMAT_MESSAGE_FROM_SYSTEM, NULL,GetLastError(),0,(LPSTR)&message,0,NULL);
                std::cout << "Failed to open " << filename << ": " << message << std::endl;
                LocalFree(message);
            }
        }
        std::cout << "Total opened files: " << files.size() << std::endl;
        for (std::list<HANDLE>::iterator it = files.begin(); it != files.end(); ++it) {
            CloseHandle(*it);
        }
       }
     */
#endif

    maxCacheFiles = hardMax * 0.9;
}

#ifdef DEBUG
// logs every gl call to the console
static void
pre_gl_call(const char */*name*/,
            void */*funcptr*/,
            int /*len_args*/,
            ...)
{
#ifdef GL_TRACE_CALLS
    printf("Calling: %s (%d arguments)\n", name, len_args);
#endif
}

// logs every gl call to the console
static void
post_gl_call(const char */*name*/,
             void */*funcptr*/,
             int /*len_args*/,
             ...)
{
#ifdef GL_TRACE_CALLS
    GLenum _glerror_ = glGetError();
    if (_glerror_ != GL_NO_ERROR) {
        std::cout << "GL_ERROR : " << __FILE__ << ":" << __LINE__ << " " << gluErrorString(_glerror_) << std::endl;
        glError();
    }
#endif
}

#endif // debug

void
AppManagerPrivate::initGLAPISpecific()
{
#ifdef Q_OS_WIN32
    wglInfo.reset(new OSGLContext_wgl_data);
    OSGLContext_win::initWGLData( wglInfo.get() );
#elif defined(Q_OS_LINUX)
    glxInfo.reset(new OSGLContext_glx_data);
    OSGLContext_x11::initGLXData( glxInfo.get() );

#endif // Q_OS_WIN32
}

void
AppManagerPrivate::addOpenGLRequirementsString(QString& str, OpenGLRequirementsTypeEnum type)
{
    switch (type) {
        case eOpenGLRequirementsTypeViewer: {
            str += QLatin1String("<br />");
            str += tr("%1 requires at least OpenGL %2.%3 with the following extensions so the viewer works appropriately:").arg(QLatin1String(NATRON_APPLICATION_NAME)).arg(NATRON_OPENGL_VERSION_REQUIRED_MAJOR).arg(NATRON_OPENGL_VERSION_REQUIRED_MINOR);
            str += QLatin1String("<br />");
            str += QString::fromUtf8("GL_ARB_vertex_buffer_object,GL_ARB_pixel_buffer_object");
            str += QLatin1String("<br />");
#ifdef __NATRON_WIN32__
            str += tr("To fix this: Re-start the installer, select \"Package manager\" and then install the \"Software OpenGL\" component.\n");
            str += tr("If you don't have the installer you can manually copy opengl32.dll located in the \"bin\\mesa\" directory of your %1 installation to the \"bin\" directory.").arg(QLatin1String(NATRON_APPLICATION_NAME));
#endif
            break;
        }
        case eOpenGLRequirementsTypeRendering: {
            str += QLatin1String("<br />");
            str += tr("%1 requires at least OpenGL %2.%3 with the following extensions to perform OpenGL rendering:").arg(QLatin1String(NATRON_APPLICATION_NAME)).arg(NATRON_OPENGL_VERSION_REQUIRED_MAJOR).arg(NATRON_OPENGL_VERSION_REQUIRED_MINOR);
            str += QLatin1String("<br />");
            str += QString::fromUtf8("GL_ARB_vertex_buffer_object <br /> GL_ARB_pixel_buffer_object <br /> GL_ARB_vertex_array_object or GL_APPLE_vertex_array_object <br /> GL_ARB_framebuffer_object or GL_EXT_framebuffer_object <br /> GL_ARB_texture_float");
            str += QLatin1String("<br /");
            break;
        }
    }
    std::list<OpenGLRendererInfo> openGLRenderers;
    OSGLContext::getGPUInfos(openGLRenderers);
    if ( !openGLRenderers.empty() ) {
        str += tr("Available OpenGL renderers:");
        str += QLatin1String("<br />");
        str += QLatin1String("<br />");
        for (std::list<OpenGLRendererInfo>::iterator it = openGLRenderers.begin(); it != openGLRenderers.end(); ++it) {
            str += (tr("Vendor:") + QString::fromUtf8(" ") + QString::fromUtf8( it->vendorName.c_str() ) +
                    QLatin1String("<br />") +
                    tr("Renderer:") + QString::fromUtf8(" ") + QString::fromUtf8( it->rendererName.c_str() ) +
                    QLatin1String("<br />") +
                    tr("OpenGL Version:") + QString::fromUtf8(" ") + QString::fromUtf8( it->glVersionString.c_str() ) +
                    QLatin1String("<br />") +
                    tr("GLSL Version:") + QString::fromUtf8(" ") + QString::fromUtf8( it->glslVersionString.c_str() ) );
            str += QLatin1String("<br />");
            str += QLatin1String("<br />");
        }
    }
}

void
AppManagerPrivate::initGl(bool checkRenderingReq)
{
    // Private should not lock
    assert( !openGLFunctionsMutex.tryLock() );

    hasInitializedOpenGLFunctions = true;

#ifdef DEBUG
    glad_set_pre_callback(pre_gl_call);
    glad_set_post_callback(post_gl_call);
#endif

    bool glLoaded = gladLoadGL();

    // If only EXT_framebuffer is present and not ARB link functions
    if (glLoaded && GLAD_GL_EXT_framebuffer_object && !GLAD_GL_ARB_framebuffer_object) {
        glad_glIsRenderbuffer = glad_glIsRenderbufferEXT;
        glad_glBindRenderbuffer = glad_glBindRenderbufferEXT;
        glad_glDeleteRenderbuffers = glad_glDeleteRenderbuffersEXT;
        glad_glGenRenderbuffers = glad_glGenRenderbuffersEXT;
        glad_glRenderbufferStorage = glad_glRenderbufferStorageEXT;
        glad_glGetRenderbufferParameteriv = glad_glGetRenderbufferParameterivEXT;
        glad_glBindFramebuffer = glad_glBindFramebufferEXT;
        glad_glIsFramebuffer = glad_glIsFramebufferEXT;
        glad_glDeleteFramebuffers = glad_glDeleteFramebuffersEXT;
        glad_glGenFramebuffers = glad_glGenFramebuffersEXT;
        glad_glCheckFramebufferStatus = glad_glCheckFramebufferStatusEXT;
        glad_glFramebufferTexture1D = glad_glFramebufferTexture1DEXT;
        glad_glFramebufferTexture2D = glad_glFramebufferTexture2DEXT;
        glad_glFramebufferTexture3D = glad_glFramebufferTexture3DEXT;
        glad_glFramebufferRenderbuffer = glad_glFramebufferRenderbufferEXT;
        glad_glGetFramebufferAttachmentParameteriv = glad_glGetFramebufferAttachmentParameterivEXT;
        glad_glGenerateMipmap = glad_glGenerateMipmapEXT;
    }

    if (glLoaded && GLAD_GL_APPLE_vertex_array_object && !GLAD_GL_ARB_vertex_buffer_object) {
        glad_glBindVertexArray = glad_glBindVertexArrayAPPLE;
        glad_glDeleteVertexArrays = glad_glDeleteVertexArraysAPPLE;
        glad_glGenVertexArrays = glad_glGenVertexArraysAPPLE;
        glad_glIsVertexArray = glad_glIsVertexArrayAPPLE;
    }

    OpenGLRequirementsData& viewerReq = glRequirements[eOpenGLRequirementsTypeViewer];
    viewerReq.hasRequirements = true;

    OpenGLRequirementsData& renderingReq = glRequirements[eOpenGLRequirementsTypeRendering];
    if (checkRenderingReq) {
        renderingReq.hasRequirements = true;
    }


    if (!GLAD_GL_ARB_texture_float) {
        glHasTextureFloat = false;
    } else {
        glHasTextureFloat = true;
    }

    glVersionMajor = GLVersion.major;
    glVersionMinor = GLVersion.minor;


    if ( !glLoaded ||
        GLVersion.major < NATRON_OPENGL_VERSION_REQUIRED_MAJOR ||
        (GLVersion.major == NATRON_OPENGL_VERSION_REQUIRED_MAJOR && GLVersion.minor < NATRON_OPENGL_VERSION_REQUIRED_MINOR) ||
        !GLAD_GL_ARB_pixel_buffer_object ||
        !GLAD_GL_ARB_vertex_buffer_object) {

        viewerReq.error = tr("Failed to load OpenGL.");
        addOpenGLRequirementsString(viewerReq.error, eOpenGLRequirementsTypeViewer);
        viewerReq.hasRequirements = false;
        renderingReq.hasRequirements = false;
#ifdef DEBUG
        std::cerr << viewerReq.error.toStdString() << std::endl;
#endif

        return;
    }

    if (checkRenderingReq) {
        if (!GLAD_GL_ARB_texture_float ||
            (!GLAD_GL_ARB_framebuffer_object && !GLAD_GL_EXT_framebuffer_object) ||
            (!GLAD_GL_ARB_vertex_array_object && !GLAD_GL_APPLE_vertex_array_object))
        {
            renderingReq.error += QLatin1String("<p>");
            renderingReq.error += tr("Failed to load OpenGL.");
            addOpenGLRequirementsString(renderingReq.error, eOpenGLRequirementsTypeRendering);


            renderingReq.hasRequirements = false;
        } else {
            renderingReq.hasRequirements = true;
        }
    }
    // OpenGL is now read to be used! just include "Global/GLIncludes.h"
}

void
AppManagerPrivate::tearDownGL()
{
    // Kill all rendering context
    renderingContextPool.reset();

#ifdef Q_OS_WIN32
    if (wglInfo) {
        OSGLContext_win::destroyWGLData( wglInfo.get() );
    }
#elif defined(Q_OS_LINUX)
    if (glxInfo) {
        OSGLContext_x11::destroyGLXData( glxInfo.get() );
    }
#endif
}

void
AppManagerPrivate::copyUtf8ArgsToMembers(const std::vector<std::string>& utf8Args)
{
    // Copy command line args to local members that live throughout the lifetime of AppManager
#if PY_MAJOR_VERSION >= 3
    // Python 3
    commandLineArgsWideOriginal.resize(utf8Args.size());
#endif
    commandLineArgsUtf8Original.resize(utf8Args.size());
    nArgs = (int)utf8Args.size();
    for (std::size_t i = 0; i < utf8Args.size(); ++i) {
        commandLineArgsUtf8Original[i] = strdup(utf8Args[i].c_str());

        // Python 3 needs wchar_t arguments
#if PY_MAJOR_VERSION >= 3
        // Python 3
        commandLineArgsWideOriginal[i] = char2wchar(utf8Args[i].c_str());
#endif
    }
    commandLineArgsUtf8 = commandLineArgsUtf8Original;
#if PY_MAJOR_VERSION >= 3
    // Python 3
    commandLineArgsWide = commandLineArgsWideOriginal;
#endif
}

void
AppManagerPrivate::handleCommandLineArgs(int argc, char** argv)
{
    // Ensure the arguments are Utf-8 encoded
    std::vector<std::string> utf8Args;
    if (argv) {
        CLArgs::ensureCommandLineArgsUtf8(argc, argv, &utf8Args);
    } else {
        // If the user didn't specify launch arguments (e.g unit testing),
        // At least append the binary path
        QString path = ProcInfo::applicationDirPath(0);
        utf8Args.push_back(path.toStdString());
    }

    copyUtf8ArgsToMembers(utf8Args);
}

void
AppManagerPrivate::handleCommandLineArgsW(int argc, wchar_t** argv)
{
    std::vector<std::string> utf8Args;
    if (argv) {
        for (int i = 0; i < argc; ++i) {
            std::wstring wide(argv[i]);
            std::string str = StrUtils::utf16_to_utf8(wide);
            assert(StrUtils::is_utf8(str.c_str()));
            utf8Args.push_back(str);
        }
    } else {
        // If the user didn't specify launch arguments (e.g unit testing),
        // At least append the binary path
        QString path = ProcInfo::applicationDirPath(0);
        utf8Args.push_back(path.toStdString());
    }

    copyUtf8ArgsToMembers(utf8Args);
}

NATRON_NAMESPACE_EXIT;<|MERGE_RESOLUTION|>--- conflicted
+++ resolved
@@ -260,32 +260,20 @@
 // only used for Natron internal plugins (ViewerGroup, Dot, DiskCache, BackDrop, Roto)
 // see also AppManager::getPluginBinary(), OFX::Host::PluginCache::getPluginById()
 //
-<<<<<<< HEAD
 PluginPtr
 AppManagerPrivate::findPluginById(const std::string& newId,
-=======
-Plugin*
-AppManagerPrivate::findPluginById(const QString& newId,
->>>>>>> 45050abd
                                   int major,
                                   int minor) const
 {
     for (PluginsMap::const_iterator it = _plugins.begin(); it != _plugins.end(); ++it) {
-<<<<<<< HEAD
-        for (PluginVersionsOrdered::const_reverse_iterator itver = it->second.rbegin(); itver != it->second.rend(); ++itver) {
+        for (PluginVersionsOrdered::const_reverse_iterator itver = it->second.rbegin();
+             itver != it->second.rend();
+             ++itver) {
             if ( ( (*itver)->getPluginID() == newId ) &&
                    (major == -1 ||
                     (*itver)->getProperty<unsigned int>(kNatronPluginPropVersion, 0) == (unsigned int)major) &&
                    (minor == -1 ||
                     (*itver)->getProperty<unsigned int>(kNatronPluginPropVersion, 1) == (unsigned int)minor ) ) {
-=======
-        for (PluginVersionsOrdered::const_reverse_iterator itver = it->second.rbegin();
-             itver != it->second.rend();
-             ++itver) {
-            if ( ( (*itver)->getPluginID() == newId ) &&
-                 ( (*itver)->getMajorVersion() == major ) &&
-                 ( (*itver)->getMinorVersion() == minor ) ) {
->>>>>>> 45050abd
                 return (*itver);
             }
         }
