--- conflicted
+++ resolved
@@ -1921,7 +1921,6 @@
 
     template <typename OTHERTYPE>
     void copyValueForType(Knob<OTHERTYPE>* other, int dimension, int otherDimension);
-<<<<<<< HEAD
 
     template <typename OTHERTYPE>
     bool copyValueForTypeAndCheckIfChanged(Knob<OTHERTYPE>* other, int dimension, int otherDimension);
@@ -1930,16 +1929,6 @@
 
     bool cloneValuesAndCheckIfChanged(KnobI* other, int dimension, int otherDimension);
 
-=======
-
-    template <typename OTHERTYPE>
-    bool copyValueForTypeAndCheckIfChanged(Knob<OTHERTYPE>* other, int dimension, int otherDimension);
-
-    void cloneValues(KnobI* other, int dimension, int otherDimension);
-
-    bool cloneValuesAndCheckIfChanged(KnobI* other, int dimension, int otherDimension);
-
->>>>>>> 430faef1
     virtual void cloneExpressionsResults(KnobI* other, int dimension = -1, int otherDimension = -1) OVERRIDE FINAL;
 
     void valueToVariant(const T & v, Variant* vari);
