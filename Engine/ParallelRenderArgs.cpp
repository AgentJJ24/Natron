--- conflicted
+++ resolved
@@ -172,13 +172,7 @@
                 continue;
             }
             if ( foundInputRoI->second.isInfinite() ) {
-<<<<<<< HEAD
-                QString s = tr("%1 asked for an infinite region of interest upstream")
-                            .arg( QString::fromUtf8( node->getScriptName_mt_safe().c_str() ) );
-                effect->setPersistentMessage( eMessageTypeError, s.toStdString() );
-=======
                 effect->setPersistentMessage( eMessageTypeError, tr("%1 asked for an infinite region of interest upstream.").arg( QString::fromUtf8( node->getScriptName_mt_safe().c_str() ) ).toStdString() );
->>>>>>> f06cb47c
 
                 return EffectInstance::eRenderRoIRetCodeFailed;
             }
