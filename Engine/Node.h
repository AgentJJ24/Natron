//  Powiter
//
/* This Source Code Form is subject to the terms of the Mozilla Public
 * License, v. 2.0. If a copy of the MPL was not distributed with this
 * file, You can obtain one at http://mozilla.org/MPL/2.0/. */
/*
*Created by Alexandre GAUTHIER-FOICHAT on 6/1/2012. 
*contact: immarespond at gmail dot com
*
*/

#ifndef POWITER_ENGINE_NODE_H_
#define POWITER_ENGINE_NODE_H_

#include <vector>
#include <string>
#include <map>

#include "Global/Macros.h"

#include "Engine/ChannelSet.h"
#include "Engine/Format.h"
#include "Engine/VideoEngine.h"
#include "Engine/Hash64.h"

class Row;
class Model;
class SettingsPanel;
class Knob;
class QMutex;
class QWaitCondition;
class QUndoCommand;
class QUndoStack;
class Node : public QObject
{
    Q_OBJECT
    
public:
	/*Per-node infos. This class is used to pass infos along the graph
	 *and to know what we can request from a node.*/
	class Info{
        
	public:
		Info(int first_frame,int last_frame,int ydirection,Format displayWindow,ChannelSet channels,VideoEngine* engine)
        : _firstFrame(first_frame)
        , _lastFrame(last_frame)
        , _ydirection(ydirection)
        , _blackOutside(false)
        , _rgbMode(true)
        , _dataWindow()
        , _displayWindow(displayWindow)
        , _channels(channels),
        _executingEngine(engine)
        {}
	    Info()
        : _firstFrame(0)
        , _lastFrame(0)
        , _ydirection(0)
        , _blackOutside(false)
        , _rgbMode(true)
        , _dataWindow()
        , _displayWindow()
        , _channels()
        ,_executingEngine(NULL)
        {}

		void set_ydirection(int direction){_ydirection=direction;}
		int ydirection() const {return _ydirection;}

		void set_displayWindow(const Format& format) { _displayWindow = format; }
        void merge_displayWindow(const Format& other);
		const Format& displayWindow() const { return _displayWindow; }
        
		void set_dataWindow(const Box2D& win) { _dataWindow = win; }
        void merge_dataWindow(const Box2D& other) { _dataWindow.merge(other); }
		const Box2D& dataWindow() const { return _dataWindow; }

        void set_firstFrame(int nb) { _firstFrame = nb; }
		int firstFrame() const { return _firstFrame; }
        
		void set_lastFrame(int nb) { _lastFrame = nb; }
		int lastFrame() const { return _lastFrame; }
        
		void set_channels(const ChannelSet& mask) { _channels = mask; }
		const ChannelSet& channels() const { return _channels; }

		bool blackOutside() const { return _blackOutside; }
		void set_blackOutside(bool bo) { _blackOutside = bo; }

        void set_rgbMode(bool m) { _rgbMode = m; }
        bool rgbMode() const { return _rgbMode; }

        bool operator==( Node::Info &other);
        void operator=(const Node::Info &other);
        
        VideoEngine* executingEngine() const {return _executingEngine;}
        
        void setExecutingEngine(VideoEngine* engine){_executingEngine = engine;}

        void reset();
        
	private:
		int _firstFrame;
		int _lastFrame;
		int _ydirection;
		bool _blackOutside;
        bool _rgbMode;
        Box2D _dataWindow;
		Format _displayWindow; // display window of the data, for the data window see x,y,range,offset parameters
		ChannelSet _channels; // all channels defined by the current Node ( that are allocated)
        VideoEngine* _executingEngine;// the engine owning the node currently. This is protected by a mutex and is thread-safe.
	};
    
    typedef std::map<int,Node*> InputMap;
    typedef std::multimap<int,Node*> OutputMap;
    
#define foreachInput(CUR,NODE)\
for(Node::InputMap::const_iterator CUR = NODE->getInputs().begin(); CUR!= NODE->getInputs().end() ;++CUR) \

    /*CONSTRUCTOR AND DESTRUCTORS*/
    Node(Model* model);
    virtual ~Node();
    
    void deleteNode();
    /*============================*/
    
    /*Hash related functions*/
    const Hash64& hash() const { return _hashValue; }
    
    void computeTreeHash(std::vector<std::string> &alreadyComputedHash);
    
    bool hashChanged();
    
    /*============================*/
    
    /*overload this to init any knobs*/
    
    void initializeKnobs();
    
	virtual void createKnobDynamically();
    
    /*Called by KnobFactory::createKnob. You
     should never call this yourself.*/
    void addKnob(Knob* knob){_knobs.push_back(knob);}
    
    void removeKnob(Knob* knob);
    
    const std::vector<Knob*>& getKnobs() const {return _knobs;}
    
    /*============================*/
    /*Returns a pointer to the Viewer node ptr if this node has a viewer connected,
     otherwise returns NULL.*/
    static Node* hasViewerConnected(Node* node);
    /*============================*/
    
    /*DAG related (topological sorting)*/
    void setMarked(bool mark){_marked = mark;}
    
    bool isMarked(){return _marked;}
    
    
    /*============================*/
    
	/*Node infos*/
	const Info& info() const { return _info; }
    
    void clear_info();


	Box2D& getRequestedBox(){return _requestedBox;}
<<<<<<< HEAD
    
    int width() const {return info().displayWindow().w();}
    
    int height() const {return info().displayWindow().h();}
=======
    int width() const {return info().displayWindow().width();}
    int height() const {return info().displayWindow().height();}
>>>>>>> 67f3adb3
       
    /*============================*/
    
    /*Node type related functions*/
    virtual bool isInputNode() const {return false;}
    
    virtual bool isOutputNode() const {return false;}
    /*============================*/
    
    /*Node Input related functions*/
    void initializeInputs();
    
    virtual int maximumInputs() const {return 1;}
    
    virtual int minimumInputs() const {return 1;}
    
    Node* input(int index) const;
    
    const std::map<int, std::string>& getInputLabels() const { return _inputLabelsMap; }
    
    virtual std::string setInputLabel(int inputNb);
    
    const std::string getInputLabel(int inputNb) const;
    
    bool isInputConnected(int inputNb) const;
    
    bool hasOutputConnected() const;
    
    const InputMap& getInputs() const {return _inputs;}
    
    const OutputMap& getOutputs() const {return _outputs;}
    
    /** @brief Adds the node parent to the input inputNumber of the
     * node. Returns true if it succeeded, false otherwise.
     * When returning false, this means an input was already
     * connected for this inputNumber. It should be removed
     * beforehand.
     */
    bool connectInput(Node* input,int inputNumber);
    
    /** @brief Adds the node child to the output outputNumber of the
     * node.
     */
    void connectOutput(Node* output,int outputNumber = 0);
    
    /** @brief Removes the node connected to the input inputNumber of the
     * node. Returns the inputNumber if it could remove it, otherwise returns
     -1.
     */
    int disconnectInput(int inputNumber);
    
    /** @brief Removes the node input of the
     * node inputs. Returns the inputNumber if it could remove it, otherwise returns
     -1.*/
    int disconnectInput(Node* input);
    
    /** @brief Removes the node output of the
     * node outputs. Returns the outputNumber if it could remove it,
     otherwise returns -1.*/
    int disconnectOutput(Node* output);
    

    /*============================*/
    
    
    
    /*node name related functions*/
    const std::string& getName() const { return _name ; }

    void setName(const std::string& name) {
        _name = name;
        emit nameChanged(name.c_str());
    }

    /*============================*/

    /*Node utility functions*/
    virtual std::string className() = 0;
    virtual std::string description() = 0;
    /*============================*/
    
    /*Calculations related functions*/
    bool validate(bool forReal);
    
    virtual void engine(int y,int offset,int range,ChannelSet channels,Row* out){
        Q_UNUSED(y);
        Q_UNUSED(offset);
        Q_UNUSED(range);
        Q_UNUSED(channels);
        Q_UNUSED(out);
    }
	
    /*============================*/
    
    /*overlay support:
     *Just overload this function in your operator.
     *No need to include any OpenGL related header.
     *The coordinate space is  defined by the displayWindow
     *(i.e: (0,0) = bottomLeft and  width() and height() being
     * respectivly the width and height of the frame.)
     */
    virtual void drawOverlay(){}
    
    /*cache related*/
    
    /*Returns in row, a row containing the results expected of this node
     for the line y , channels and range (r-x). Data may come from the cache,
     otherwise engine() gets called.
     */
    Row* get(int y,int x,int r);
    
    /*Returns true if the node will cache rows in the node cache.
     Otherwise results will not be cached.*/
    virtual bool cacheData() const = 0;
    

    virtual bool isOpenFXNode() const {return false;}
    
    Model* getModel() const {return _model;}
            
    VideoEngine* getExecutingEngine() const {return _info.executingEngine();}
        
    void setExecutingEngine(VideoEngine* engine){_info.setExecutingEngine(engine);}

    void set_firstFrame(int nb) { _info.set_firstFrame(nb); }

    void set_lastFrame(int nb) { _info.set_lastFrame(nb); }
    
    
    /*Make this node inactive. It will appear
     as if it was removed from the graph editor
     but the object still lives to allow
     undo/redo operations.*/
    void deactivate();
    
    /*Make this node active. It will appear
     again on the node graph.
     WARNING: this function can only be called
     after a call to deactivate() has been made.
     Calling activate() on a node whose already
     been activated will not do anything.
     */
    void activate();
        
    void pushUndoCommand(QUndoCommand* command);
    
    void undoCommand();
    
    void redoCommand();
    
    void doRefreshEdgesGUI(){
        emit refreshEdgesGUI();
    }
   
    void notifyGuiPreviewChanged(){
        emit previewImageChanged();
    }
    
    /*0 if not, 1 if yes and this is a Reader, 2 if yes and this is an OpenFX node*/
    int canMakePreviewImage();
    
public slots:
    
    void onGUINameChanged(const QString& str){
        _name = str.toStdString();
    }
    

signals:
    
    void inputsInitialized();
    
    void knobsInitialied();
    
    void channelsChanged();
    
    void inputChanged(int);
        
    void activated();
    
    void deactivated();
    
    void canUndoChanged(bool);
    
    void canRedoChanged(bool);
    
    void nameChanged(QString);
    
    void deleteWanted();
        
    void refreshEdgesGUI();

    void previewImageChanged();
    
protected:
    
    virtual ChannelSet supportedComponents() = 0;
    
    virtual void preProcess(){}
    
    virtual void initKnobs(){}

	virtual bool _validate(bool /*forReal*/) = 0;
    
    Model* _model; // pointer to the model
	Info _info; // contains all the info for this operator:the channels on which it is defined,the area of the image, the image format etc...this is set by validate

    bool _marked; //used by the topological sort algorithm
	std::map<int, std::string> _inputLabelsMap; // inputs name
    std::string _name; //node name set by the user
	Hash64 _hashValue; // hash value
	Box2D _requestedBox; // composition of all the area requested by children
    
    std::multimap<int,Node*> _outputs; //multiple outputs per slot
    std::map<int,Node*> _inputs;//only 1 input per slot
    std::vector<Knob*> _knobs;
    
    QUndoStack* _undoStack;

private:
    
    typedef std::map<Node*,std::pair<int,int> >::const_iterator OutputConnectionsIterator;
    typedef OutputConnectionsIterator InputConnectionsIterator;
    struct DeactivatedState{
        /*The output node was connected from inputNumber to the outputNumber of this...*/
        std::map<Node*,std::pair<int,int> > _outputsConnections;
        
        /*The input node was connected from outputNumber to the inputNumber of this...*/
        std::map<Node*,std::pair<int,int> > _inputConnections;
    };
        
    void merge_frameRange(int otherFirstFrame,int otherLastFrame);
    
    void merge_info(bool forReal);
    
    void copy_info(Node* parent);
    
    static void _hasViewerConnected(Node* node,bool* ok,Node*& out);
    
    DeactivatedState _deactivatedState;
    
};
typedef Node* (*NodeBuilder)();

class TimeLine: public QObject {
    Q_OBJECT
    
    int _firstFrame;
    int _lastFrame;
    int _currentFrame;
    

public:
    
    TimeLine():
    _firstFrame(0),
    _lastFrame(100),
    _currentFrame(0)
    {}
    
    virtual ~TimeLine(){}
    
    int firstFrame() const {return _firstFrame;}
    
    void setFirstFrame(int f) {_firstFrame = f;}
    
    int lastFrame() const {return _lastFrame;}
    
    void setLastFrame(int f){_lastFrame = f;}
    
    int currentFrame() const {return _currentFrame;}
    
    void incrementCurrentFrame(){++_currentFrame; emit frameChanged(_currentFrame);}
    
    void decrementCurrentFrame(){--_currentFrame; emit frameChanged(_currentFrame);}

public slots:
    
    void seek(int frame);
    
    void seek_noEmit(int frame);
    
    
signals:
    
    void frameChanged(int);
    
    
};

class OutputNode : public Node{
public:
    
    OutputNode(Model* model);
    
    virtual ~OutputNode();
    
    virtual bool isOutputNode() const OVERRIDE {return true;}

    
    /*Node utility functions*/
    virtual std::string className() OVERRIDE = 0; // should be const
    
    virtual std::string description() OVERRIDE = 0; // should be const
    /*Returns true if the node will cache rows in the node cache.
     Otherwise results will not be cached.*/
    virtual bool cacheData() const OVERRIDE = 0;
   
    VideoEngine* getVideoEngine() const {return _videoEngine;}
    
    QMutex* getEngineMutex() const {return _mutex;}
    
    QWaitCondition* getOpenGLCondition() const {return _openGLCondition;}
    
    const TimeLine& getTimeLine() const {return _timeline;}
    
    TimeLine& getTimeLine(){return _timeline;}
        
    void updateDAG(bool isViewer,bool initViewer = false);

protected:
    virtual ChannelSet supportedComponents() OVERRIDE = 0; // should be const
    virtual bool _validate(bool /*forReal*/) OVERRIDE = 0;
    
    TimeLine _timeline;

    
private:

    
    QMutex* _mutex;
    QWaitCondition* _openGLCondition;
    VideoEngine* _videoEngine;
};


#endif // POWITER_ENGINE_NODE_H_<|MERGE_RESOLUTION|>--- conflicted
+++ resolved
@@ -168,15 +168,9 @@
 
 
 	Box2D& getRequestedBox(){return _requestedBox;}
-<<<<<<< HEAD
-    
-    int width() const {return info().displayWindow().w();}
-    
-    int height() const {return info().displayWindow().h();}
-=======
+
     int width() const {return info().displayWindow().width();}
     int height() const {return info().displayWindow().height();}
->>>>>>> 67f3adb3
        
     /*============================*/
     
