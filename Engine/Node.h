/* ***** BEGIN LICENSE BLOCK *****
 * This file is part of Natron <http://www.natron.fr/>,
 * Copyright (C) 2016 INRIA and Alexandre Gauthier-Foichat
 *
 * Natron is free software: you can redistribute it and/or modify
 * it under the terms of the GNU General Public License as published by
 * the Free Software Foundation; either version 2 of the License, or
 * (at your option) any later version.
 *
 * Natron is distributed in the hope that it will be useful,
 * but WITHOUT ANY WARRANTY; without even the implied warranty of
 * MERCHANTABILITY or FITNESS FOR A PARTICULAR PURPOSE.  See the
 * GNU General Public License for more details.
 *
 * You should have received a copy of the GNU General Public License
 * along with Natron.  If not, see <http://www.gnu.org/licenses/gpl-2.0.html>
 * ***** END LICENSE BLOCK ***** */

#ifndef NATRON_ENGINE_NODE_H
#define NATRON_ENGINE_NODE_H

// ***** BEGIN PYTHON BLOCK *****
// from <https://docs.python.org/3/c-api/intro.html#include-files>:
// "Since Python may define some pre-processor definitions which affect the standard headers on some systems, you must include Python.h before any standard headers are included."
#include <Python.h>
// ***** END PYTHON BLOCK *****

#include "Global/Macros.h"

#include <vector>
#include <string>
#include <map>
#include <list>
#include <bitset>

#include "Global/Macros.h"
CLANG_DIAG_OFF(deprecated)
#include <QMetaType>
#include <QtCore/QObject>
CLANG_DIAG_ON(deprecated)
#include <QMutex>
#if !defined(Q_MOC_RUN) && !defined(SBK_RUN)
#include <boost/shared_ptr.hpp>
#include <boost/scoped_ptr.hpp>
#include <boost/enable_shared_from_this.hpp>
#endif
#include "Engine/AppManager.h"
#include "Global/KeySymbols.h"
#include "Engine/ImageComponents.h"
#include "Engine/CacheEntryHolder.h"
#include "Engine/ViewIdx.h"
#include "Engine/EngineFwd.h"


#define NATRON_PARAMETER_PAGE_NAME_EXTRA "Node"
#define NATRON_PARAMETER_PAGE_NAME_INFO "Info"


#define kDisableNodeKnobName "disableNode"
#define kUserLabelKnobName "userTextArea"
#define kEnableMaskKnobName "enableMask"
#define kEnableInputKnobName "enableInput"
#define kMaskChannelKnobName "maskChannel"
#define kInputChannelKnobName "inputChannel"
#define kEnablePreviewKnobName "enablePreview"
#define kOutputChannelsKnobName "channels"

#define kOfxMaskInvertParamName "maskInvert"
#define kOfxMixParamName "mix"

#define kReadOIIOAvailableViewsKnobName "availableViews"
#define kWriteOIIOParamViewsSelector "viewsSelector"


NATRON_NAMESPACE_ENTER;

class Node
    : public QObject, public boost::enable_shared_from_this<Node>
      , public CacheEntryHolder
{
GCC_DIAG_SUGGEST_OVERRIDE_OFF
    Q_OBJECT
GCC_DIAG_SUGGEST_OVERRIDE_ON

public:

    struct Implementation;


    Node(AppInstance* app,
         const boost::shared_ptr<NodeCollection>& group,
         Plugin* plugin);

    virtual ~Node();

    boost::shared_ptr<NodeCollection> getGroup() const;

    /**
     * @brief Returns true if this node is a "user" node. For internal invisible node, this would return false.
     * If this function returns false, the node will not be serialized.
     **/
    bool isPartOfProject() const;

    const Plugin* getPlugin() const;

    /**
     * @brief Used internally when instanciating a Python template, we first make a group and then pass a pointer
     * to the real plugin.
     **/
    void switchInternalPlugin(Plugin* plugin);

    void setPrecompNode(const boost::shared_ptr<PrecompNode>& precomp);
    boost::shared_ptr<PrecompNode> isPartOfPrecomp() const;

    /**
     * @brief Creates the EffectInstance that will be embedded into this node and set it up.
     * This function also loads all parameters. Node connections will not be setup in this method.
     **/
    void load(const CreateNodeArgs& args);


    ///called by load() and OfxEffectInstance, do not call this!
    void loadKnobs(const NodeSerialization & serialization, bool updateKnobGui = false);


    void loadKnob(const KnobPtr & knob, const std::list< boost::shared_ptr<KnobSerialization> > & serialization,
                  bool updateKnobGui = false);

    ///Set values for Knobs given their serialization
    void setValuesFromSerialization(const std::list<boost::shared_ptr<KnobSerialization> >& paramValues);

    ///to be called once all nodes have been loaded from the project or right away after the load() function.
    ///this is so the child of a multi-instance can retrieve the pointer to it's main instance
    void fetchParentMultiInstancePointer();


    ///If the node can have a roto context, create it
    void createRotoContextConditionnally();

    void createTrackerContextConditionnally();

    ///function called by EffectInstance to create a knob
    template <class K>
    boost::shared_ptr<K> createKnob(const std::string &description,
                                    int dimension = 1,
                                    bool declaredByPlugin = true)
    {
        return appPTR->getKnobFactory().createKnob<K>(getEffectInstance(), description, dimension, declaredByPlugin);
    }

    ///This cannot be done in loadKnobs as to call this all the nodes in the project must have
    ///been loaded first.
    void restoreKnobsLinks(const NodeSerialization & serialization,
                           const NodesList & allNodes,
                           const std::map<std::string, std::string>& oldNewScriptNamesMapping);

    void restoreUserKnobs(const NodeSerialization& serialization);

    void setPagesOrder(const std::list<std::string>& pages);

    std::list<std::string> getPagesOrder() const;

    bool isNodeCreated() const;

    void refreshAcceptedBitDepths();

    /*@brief Quit all processing done by all render instances of this node
       This is called when the effect is about to be deleted pluginsly
     */
    void setMustQuitProcessing(bool mustQuit);

    /**
     * @brief Quits any processing on going on this node and waits until done
     * After this call all threads launched by this node are stopped.
     * This is called when clearing all nodes of the project (see Project::reset) or when calling
     * AppManager::abortAnyProcessing()
     **/
    void quitAnyProcessing();

    /* @brief Similar to quitAnyProcessing except that the threads aren't destroyed
     * This is called when a node is deleted by the user
     */
    void abortAnyProcessing();

    /*Never call this yourself. This is needed by OfxEffectInstance so the pointer to the live instance
     * is set earlier.
     */
    void setEffect(const EffectInstPtr& liveInstance);

    EffectInstPtr getEffectInstance() const;

    /**
     * @brief Returns true if the node is a multi-instance node, that is, holding several other nodes.
     * e.g: the Tracker node.
     **/
    bool isMultiInstance() const;

    NodePtr getParentMultiInstance() const;

    ///Accessed by the serialization thread, but mt safe since never changed
    std::string getParentMultiInstanceName() const;

    void getChildrenMultiInstance(NodesList* children) const;

    /**
     * @brief Returns the hash value of the node, or 0 if it has never been computed.
     **/
    U64 getHashValue() const;

    virtual std::string getCacheID() const OVERRIDE FINAL;

    /**
     * @brief Forwarded to the live effect instance
     **/
    void beginEditKnobs();

    /**
     * @brief Forwarded to the live effect instance
     **/
    const std::vector< KnobPtr > & getKnobs() const;

    /**
     * @brief When frozen is true all the knobs of this effect read-only so the user can't interact with it.
     * @brief This function will be called on all input nodes aswell
     **/
    void setKnobsFrozen(bool frozen);


    /*Returns in viewers the list of all the viewers connected to this node*/
    void hasViewersConnected(std::list<ViewerInstance* >* viewers) const;

    void hasOutputNodesConnected(std::list<OutputEffectInstance* >* writers) const;

    /**
     * @brief Forwarded to the live effect instance
     **/
    int getMajorVersion() const;

    /**
     * @brief Forwarded to the live effect instance
     **/
    int getMinorVersion() const;


    /**
     * @brief Forwarded to the live effect instance
     **/
    bool isInputNode() const;

    /**
     * @brief Forwarded to the live effect instance
     **/
    bool isOutputNode() const;

    /**
     * @brief Forwarded to the live effect instance
     **/
    bool isOpenFXNode() const;

    /**
     * @brief Returns true if the node is either a roto  node
     **/
    bool isRotoNode() const;

    /**
     * @brief Returns true if this node is a tracker
     **/
    bool isTrackerNodePlugin() const;

    bool isPointTrackerNode() const;

    /**
     * @brief Returns true if this node is a backdrop
     **/
    bool isBackdropNode() const;

    /**
     * @brief Returns true if the node is a rotopaint node
     **/
    bool isRotoPaintingNode() const;

    ViewerInstance* isEffectViewer() const;
    NodeGroup* isEffectGroup() const;

    /**
     * @brief Returns a pointer to the rotoscoping context if the node is in the paint context, otherwise NULL.
     **/
    boost::shared_ptr<RotoContext> getRotoContext() const;
    boost::shared_ptr<TrackerContext> getTrackerContext() const;

    U64 getRotoAge() const;

    /**
     * @brief Forwarded to the live effect instance
     **/
    int getMaxInputCount() const;

    /**
     * @brief Returns true if the given input supports the given components. If inputNb equals -1
     * then this function will check whether the effect can produce the given components.
     **/
    bool isSupportedComponent(int inputNb, const ImageComponents& comp) const;

    /**
     * @brief Returns the most appropriate components that can be supported by the inputNb.
     * If inputNb equals -1 then this function will check the output components.
     **/
    ImageComponents findClosestSupportedComponents(int inputNb, const ImageComponents& comp) const;
    static ImageComponents findClosestInList(const ImageComponents& comp,
                                             const std::list<ImageComponents> &components,
                                             bool multiPlanar);

    ImageBitDepthEnum getBestSupportedBitDepth() const;
    bool isSupportedBitDepth(ImageBitDepthEnum depth) const;
    ImageBitDepthEnum getClosestSupportedBitDepth(ImageBitDepthEnum depth);

    /**
     * @brief Returns the components and index of the channel to use to produce the mask.
     * None = -1
     * R = 0
     * G = 1
     * B = 2
     * A = 3
     **/
    int getMaskChannel(int inputNb, ImageComponents* comps, NodePtr* maskInput) const;

    int isMaskChannelKnob(const KnobI* knob) const;

    /**
     * @brief Returns whether masking is enabled or not
     **/
    bool isMaskEnabled(int inputNb) const;

    /**
     * @brief Returns a pointer to the input Node at index 'index'
     * or NULL if it couldn't find such node.
     * MT-safe
     * This function uses thread-local storage because several render thread can be rendering concurrently
     * and we want the rendering of a frame to have a "snap-shot" of the tree throughout the rendering of the
     * frame.
     *
     * DO NOT CALL THIS ON THE SERIALIZATION THREAD, INSTEAD PREFER USING getInputNames()
     **/
    NodePtr getInput(int index) const;

    /**
     * @brief Returns the input as seen on the gui. This is not necessarily the same as the value returned by getInput.
     **/
    NodePtr getGuiInput(int index) const;

    /**
     * @brief Same as getInput except that it doesn't do group redirections for Inputs/Outputs
     **/
    NodePtr getRealInput(int index) const;

    NodePtr getRealGuiInput(int index) const;

private:

    NodePtr getInputInternal(bool useGuiInput, bool useGroupRedirections, int index) const;

public:

    /**
     * @brief Returns the input index of the node if it is an input of this node, -1 otherwise.
     **/
    int getInputIndex(const Node* node) const;

    /**
     * @brief Returns true if the node is currently executing the onInputChanged handler.
     **/
    bool duringInputChangedAction() const;

    /**
     *@brief Returns the inputs of the node as the Gui just set them.
     * The vector might be different from what getInputs_other_thread() could return.
     * This can only be called by the main thread.
     **/
    const std::vector<NodeWPtr > & getInputs() const WARN_UNUSED_RETURN;
    const std::vector<NodeWPtr > & getGuiInputs() const WARN_UNUSED_RETURN;
    std::vector<NodeWPtr > getInputs_copy() const WARN_UNUSED_RETURN;

    /**
     * @brief Returns the input index of the node n if it exists,
     * -1 otherwise.
     **/
    int inputIndex(const NodePtr& n) const;

    const std::vector<std::string> & getInputLabels() const;
    std::string getInputLabel(int inputNb) const;

    int getInputNumberFromLabel(const std::string& inputLabel) const;

    bool isInputConnected(int inputNb) const;

    bool hasOutputConnected() const;

    bool hasInputConnected() const;

    bool hasOverlay() const;

    bool hasMandatoryInputDisconnected() const;

    bool hasAllInputsConnected() const;

    /**
     * @brief This is used by the auto-connection algorithm.
     * When connecting nodes together this function helps determine
     * on which input it should connect a new node.
     * It returns the first non optional empty input or the first optional
     * empty input if they are all optionals, or -1 if nothing matches the 2 first conditions..
     * if all inputs are connected.
     **/
    virtual int getPreferredInputForConnection()  const;
    virtual int getPreferredInput() const;

    NodePtr getPreferredInputNode() const;

    void setRenderThreadSafety(RenderSafetyEnum safety);
    RenderSafetyEnum getCurrentRenderThreadSafety() const;
    void revertToPluginThreadSafety();

    void setCurrentOpenGLRenderSupport(PluginOpenGLRenderSupport support);
    PluginOpenGLRenderSupport getCurrentOpenGLRenderSupport() const;

    void setCurrentSequentialRenderSupport(SequentialPreferenceEnum support);
    SequentialPreferenceEnum getCurrentSequentialRenderSupport() const;

    void setCurrentCanTransform(bool support);
    bool getCurrentCanTransform() const;

    void setCurrentSupportTiles(bool support);
    bool getCurrentSupportTiles() const;

    void refreshDynamicProperties();

    /////////////////////ROTO-PAINT related functionnalities//////////////////////
    //////////////////////////////////////////////////////////////////////////////

    void prepareForNextPaintStrokeRender();

    //Used by nodes below the rotopaint tree to optimize the RoI
    void setLastPaintStrokeDataNoRotopaint();
    void invalidateLastPaintStrokeDataNoRotopaint();

    void getPaintStrokeRoD(double time, RectD* bbox) const;
    RectD getPaintStrokeRoD_duringPainting() const;

    bool isLastPaintStrokeBitmapCleared() const;
    void clearLastPaintStrokeRoD();
    void getLastPaintStrokePoints(double time,
                                  unsigned int mipmapLevel,
                                  std::list<std::list<std::pair<Point, double> > >* strokes,
                                  int* strokeIndex) const;
    boost::shared_ptr<Image> getOrRenderLastStrokeImage(unsigned int mipMapLevel,
                                                        double par,
                                                        const ImageComponents& components,
                                                        ImageBitDepthEnum depth) const;

    void setWhileCreatingPaintStroke(bool creating);
    bool isDuringPaintStrokeCreation() const;
    ////////////////////////////////////////////////////////////////////////////////////
    ////////////////////////////////////////////////////////////////////////////////////

    void setProcessChannelsValues(bool doR, bool doG, bool doB, bool doA);

private:

    int getPreferredInputInternal(bool connected) const;

public:


    /**
     * @brief Returns in 'outputs' a map of all nodes connected to this node
     * where the value of the map is the input index from which these outputs
     * are connected to this node.
     **/
    void getOutputsConnectedToThisNode(std::map<NodePtr, int>* outputs);

    const NodesWList & getOutputs() const;
    const NodesWList & getGuiOutputs() const;
    void getOutputs_mt_safe(NodesWList& outputs) const;

    /**
     * @brief Same as above but enters into subgroups
     **/
    void getOutputsWithGroupRedirection(NodesList& outputs) const;

    /**
     * @brief Each input name is appended to the vector, in the same order
     * as they are in the internal inputs vector. Disconnected inputs are
     * represented as empty strings.
     **/
    void getInputNames(std::map<std::string, std::string> & inputNames) const;

    enum CanConnectInputReturnValue
    {
        eCanConnectInput_ok = 0,
        eCanConnectInput_indexOutOfRange,
        eCanConnectInput_inputAlreadyConnected,
        eCanConnectInput_givenNodeNotConnectable,
        eCanConnectInput_groupHasNoOutput,
        eCanConnectInput_graphCycles,
        eCanConnectInput_differentPars,
        eCanConnectInput_differentFPS,
        eCanConnectInput_multiResNotSupported,
    };

    /**
     * @brief Returns true if a connection is possible for the given input number of the current node
     * to the given input.
     **/
    Node::CanConnectInputReturnValue canConnectInput(const NodePtr& input, int inputNumber) const;


    /** @brief Adds the node parent to the input inputNumber of the
     * node. Returns true if it succeeded, false otherwise.
     * When returning false, this means an input was already
     * connected for this inputNumber. It should be removed
     * beforehand.
     */
    virtual bool connectInput(const NodePtr& input, int inputNumber);

    bool connectInputBase(const NodePtr& input,
                          int inputNumber)
    {
        return Node::connectInput(input, inputNumber);
    }

    /** @brief Removes the node connected to the input inputNumber of the
     * node. Returns the inputNumber if it could remove it, otherwise returns
       -1.
     */
    virtual int disconnectInput(int inputNumber);

    /** @brief Removes the node input of the
     * node inputs. Returns the inputNumber if it could remove it, otherwise returns
       -1.*/
    virtual int disconnectInput(Node* input);

    /**
     * @brief Same as:
       disconnectInput(inputNumber);
       connectInput(input,inputNumber);
     * Except that it is atomic
     **/
    bool replaceInput(const NodePtr& input, int inputNumber);

    void setNodeGuiPointer(const boost::shared_ptr<NodeGuiI>& gui);

    boost::shared_ptr<NodeGuiI> getNodeGui() const;

    bool isSettingsPanelVisible() const;

    bool isSettingsPanelMinimized() const;

private:


    bool isSettingsPanelVisibleInternal(std::set<const Node*>& recursionList) const;

public:

    bool isUserSelected() const;

    bool shouldCacheOutput(bool isFrameVaryingOrAnimated, double time, ViewIdx view) const;

    /**
     * @brief If the session is a GUI session, then this function sets the position of the node on the nodegraph.
     **/
    void setPosition(double x, double y);
    void getPosition(double *x, double *y) const;

    void setSize(double w, double h);
    void getSize(double* w, double* h) const;

    /**
     * @brief Get the colour of the node as it appears on the nodegraph.
     **/
    void getColor(double* r, double *g, double* b) const;
    void setColor(double r, double g, double b);


    std::string getKnobChangedCallback() const;
    std::string getInputChangedCallback() const;

    /**
     * @brief This is used exclusively by nodes in the underlying graph of the implementation of the RotoPaint.
     * Do not use that anywhere else.
     **/
    void attachRotoItem(const boost::shared_ptr<RotoDrawableItem>& stroke);
    boost::shared_ptr<RotoDrawableItem> getAttachedRotoItem() const;


    //This flag is used for the Roto plug-in and for the Merge inside the rotopaint tree
    //so that if the input of the roto node is RGB, it gets converted with alpha = 0, otherwise the user
    //won't be able to paint the alpha channel
    bool usesAlpha0ToConvertFromRGBToRGBA() const;
    void setUseAlpha0ToConvertFromRGBToRGBA(bool use);

protected:

    void runInputChangedCallback(int index);

private:

    /**
     * @brief Adds an output to this node.
     **/
    void connectOutput(bool useGuiValues, const NodePtr& output);

    /** @brief Removes the node output of the
     * node outputs. Returns the outputNumber if it could remove it,
       otherwise returns -1.*/
    int disconnectOutput(bool useGuiValues, const Node* output);

public:

    /**
     * @brief Switches the 2 first inputs that are not a mask, if and only if they have compatible components/bitdepths
     **/
    void switchInput0And1();
    /*============================*/

    /**
     * @brief Forwarded to the live effect instance
     **/
    std::string getPluginID() const;


    /**
     * @brief Forwarded to the live effect instance
     **/
    std::string getPluginLabel() const;

    void getPluginGrouping(std::list<std::string>* grouping) const;

    /**
     * @brief Forwarded to the live effect instance
     **/
    std::string getPluginDescription() const;

    /**
     * @brief Returns the absolute file-path to the plug-in icon.
     **/
    std::string getPluginIconFilePath() const;

    /*============================*/
    AppInstance* getApp() const;

    /* @brief Make this node inactive. It will appear
       as if it was removed from the graph editor
       but the object still lives to allow
       undo/redo operations.
       @param outputsToDisconnect A list of the outputs whose inputs must be disconnected
       @param disconnectAll If set to true the parameter outputsToDisconnect is ignored and all outputs' inputs are disconnected
       @param reconnect If set to true Natron will attempt to re-connect disconnected output to an input of this node
       @param hideGui When true, the node gui will be notified so it gets hidden
     */
    void deactivate(const std::list< NodePtr > & outputsToDisconnect = std::list< NodePtr >(),
                    bool disconnectAll = true,
                    bool reconnect = true,
                    bool hideGui = true,
                    bool triggerRender = true);


    /* @brief Make this node active. It will appear
       again on the node graph.
       WARNING: this function can only be called
       after a call to deactivate() has been made.
     *
     * @param outputsToRestore Only the outputs specified that were previously connected to the node prior to the call to
     * deactivate() will be reconnected as output to this node.
     * @param restoreAll If true, the parameter outputsToRestore will be ignored.
     */
    void activate(const std::list< NodePtr > & outputsToRestore = std::list< NodePtr >(),
                  bool restoreAll = true,
                  bool triggerRender = true);

    /**
     * @brief Calls deactivate() and then remove the node from the project. The object will be destroyed
     * when the caller releases the reference to this Node
     * @param autoReconnect If set to true, outputs connected to this node will try to connect to the input of this node automatically.
     **/
    void destroyNode(bool autoReconnect);

private:

    void destroyNodeInternal(bool fromDest, bool autoReconnect);

public:


    /**
     * @brief Forwarded to the live effect instance
     **/
    KnobPtr getKnobByName(const std::string & name) const;

    /*@brief The derived class should query this to abort any long process
       in the engine function.*/
    bool aborted() const;

    /**
     * @brief Called externally when the rendering is aborted. You should never
     * call this yourself.
     **/
    void notifyRenderBeingAborted();

    bool makePreviewByDefault() const;

    void togglePreview();

    bool isPreviewEnabled() const;

    /**
     * @brief Makes a small 8bits preview image of size width x height of format ARGB32.
     * Pre-condition:
     *  - buf has been allocated for the correct amount of memory needed to fill the buffer.
     * Post-condition:
     *  - buf must not be freed or overflown.
     * It will serve as a preview on the node's graphical user interface.
     * This function is called directly by the GUI to display the preview.
     * In order to notify the GUI that you want to refresh the preview, just
     * call refreshPreviewImage(time).
     *
     * The width and height might be modified by the function, so their value can
     * be queried at the end of the function
     **/
    bool makePreviewImage(SequenceTime time, int *width, int *height, unsigned int* buf);

    /**
     * @brief Returns true if the node is currently rendering a preview image.
     **/
    bool isRenderingPreview() const;


    /**
     * @brief Returns true if the node is active for use in the graph editor. MT-safe
     **/
    bool isActivated() const;


    /**
     * @brief Use this function to post a transient message to the user. It will be displayed using
     * a dialog. The message can be of 4 types...
     * INFORMATION_MESSAGE : you just want to inform the user about something.
     * eMessageTypeWarning : you want to inform the user that something important happened.
     * eMessageTypeError : you want to inform the user an error occured.
     * eMessageTypeQuestion : you want to ask the user about something.
     * The function will return true always except for a message of type eMessageTypeQuestion, in which
     * case the function may return false if the user pressed the 'No' button.
     * @param content The message you want to pass.
     **/
    bool message(MessageTypeEnum type, const std::string & content) const;

    /**
     * @brief Use this function to post a persistent message to the user. It will be displayed on the
     * node's graphical interface and on any connected viewer. The message can be of 3 types...
     * INFORMATION_MESSAGE : you just want to inform the user about something.
     * eMessageTypeWarning : you want to inform the user that something important happened.
     * eMessageTypeError : you want to inform the user an error occured.
     * @param content The message you want to pass.
     **/
    void setPersistentMessage(MessageTypeEnum type, const std::string & content);

    /**
     * @brief Clears any message posted previously by setPersistentMessage.
     * This function will also be called on all inputs
     **/
    void clearPersistentMessage(bool recurse);

private:

    void clearPersistentMessageRecursive(std::list<Node*>& markedNodes);

    void clearPersistentMessageInternal();

public:


    void purgeAllInstancesCaches();

    bool notifyInputNIsRendering(int inputNb);

    void notifyInputNIsFinishedRendering(int inputNb);

    bool notifyRenderingStarted();

    void notifyRenderingEnded();

    /**
     * @brief forwarded to the live instance
     **/
    void setOutputFilesForWriter(const std::string & pattern);


    ///called by EffectInstance
    void registerPluginMemory(size_t nBytes);

    ///called by EffectInstance
    void unregisterPluginMemory(size_t nBytes);

    //see eRenderSafetyInstanceSafe in EffectInstance::renderRoI
    //only 1 clone can render at any time
    QMutex & getRenderInstancesSharedMutex();

    void refreshPreviewsRecursivelyDownstream(double time);

    void refreshPreviewsRecursivelyUpstream(double time);

    void incrementKnobsAge();

    void incrementKnobsAge_internal();

public:


    U64 getKnobsAge() const;

    void onAllKnobsSlaved(bool isSlave, KnobHolder* master);

    void onKnobSlaved(const KnobPtr& slave, const KnobPtr& master, int dimension, bool isSlave);

    NodePtr getMasterNode() const;

#ifdef NATRON_ENABLE_IO_META_NODES
    //When creating a Reader or Writer node, this is a pointer to the "bundle" node that the user actually see.
    NodePtr getIOContainer() const;
#endif

    /**
     * @brief Attemps to lock an image for render. If it successfully obtained the lock,
     * the thread can continue and render normally. If another thread is currently
     * rendering that image, this function will wait until the image is available for render again.
     * This is used internally by EffectInstance::renderRoI
     **/
    void lock(const boost::shared_ptr<Image>& entry);
    bool tryLock(const boost::shared_ptr<Image>& entry);
    void unlock(const boost::shared_ptr<Image>& entry);


    /**
     * @brief DO NOT EVER USE THIS FUNCTION. This is provided for compatibility with plug-ins that
     * do not respect the OpenFX specification.
     **/
    boost::shared_ptr<Image> getImageBeingRendered(double time, unsigned int mipMapLevel, ViewIdx view);

    void beginInputEdition();

    void endInputEdition(bool triggerRender);

    void onInputChanged(int inputNb);

    void onEffectKnobValueChanged(KnobI* what, ValueChangedReasonEnum reason);

    bool isNodeDisabled() const;

    void setNodeDisabled(bool disabled);

    boost::shared_ptr<KnobBool> getDisabledKnob() const;
    std::string getNodeExtraLabel() const;

    /**
     * @brief Show keyframe markers on the timeline. The signal to refresh the timeline's gui
     * will be emitted only if emitSignal is set to true.
     * Calling this function without calling hideKeyframesFromTimeline() has no effect.
     **/
    void showKeyframesOnTimeline(bool emitSignal);

    /**
     * @brief Hide keyframe markers on the timeline. The signal to refresh the timeline's gui
     * will be emitted only if emitSignal is set to true.
     * Calling this function without calling showKeyframesOnTimeline() has no effect.
     **/
    void hideKeyframesFromTimeline(bool emitSignal);

    bool areKeyframesVisibleOnTimeline() const;

    /**
     * @brief The given label is appended in the node's label but will not be editable
     * by the user from the settings panel.
     * If a custom data tag is found, it will replace any custom data.
     **/
    void replaceCustomDataInlabel(const QString & data);

private:

    void restoreSublabel();

public:

    /**
     * @brief Returns whether this node or one of its inputs (recursively) is marked as
     * eSequentialPreferenceOnlySequential
     *
     * @param nodeName If the return value is true, this will be set to the name of the node
     * which is sequential.
     *
     **/
    bool hasSequentialOnlyNodeUpstream(std::string & nodeName) const;


    /**
     * @brief Updates the sub label knob: e.g for the Merge node it corresponds to the
     * operation name currently used and visible on the node
     **/
    void updateEffectLabelKnob(const QString & name);

    /**
     * @brief Returns true if an effect should be able to connect this node.
     **/
    bool canOthersConnectToThisNode() const;

    /**
     * @brief Clears any pointer refering to the last rendered image
     **/
    void clearLastRenderedImage();

    struct KnobLink
    {
        ///The knob being slaved
        KnobWPtr slave;
        KnobWPtr master;

        ///The master node to which the knob is slaved to
        NodeWPtr masterNode;

        ///The dimension being slaved, -1 if irrelevant
        int dimension;
    };

    void getKnobsLinks(std::list<KnobLink> & links) const;

    /*Initialises inputs*/
    void initializeInputs();

    /**
     * @brief Forwarded to the live effect instance
     **/
    void initializeKnobs(int renderScaleSupportPref, bool loadingSerialization);

    void checkForPremultWarningAndCheckboxes();

private:

    void initializeDefaultKnobs(int renderScaleSupportPref, bool loadingSerialization);

    void findPluginFormatKnobs(const KnobsVec & knobs, bool loadingSerialization);

    void createNodePage(const boost::shared_ptr<KnobPage>& settingsPage, int renderScaleSupportPref);

    void createInfoPage();

    void createPythonPage();

    void createHostMixKnob(const boost::shared_ptr<KnobPage>& mainPage);

#ifndef NATRON_ENABLE_IO_META_NODES
    void createWriterFrameStepKnob(const boost::shared_ptr<KnobPage>& mainPage);
#endif

    void createMaskSelectors(const std::vector<std::pair<bool, bool> >& hasMaskChannelSelector,
                             const std::vector<std::string>& inputLabels,
                             const boost::shared_ptr<KnobPage>& mainPage,
                             bool addNewLineOnLastMask,
                             KnobPtr* lastKnobCreated);

    boost::shared_ptr<KnobPage> getOrCreateMainPage();

    void createLabelKnob(const boost::shared_ptr<KnobPage>& settingsPage, const std::string& label);

    void findOrCreateChannelEnabled(const boost::shared_ptr<KnobPage>& mainPage);

    void createChannelSelectors(const std::vector<std::pair<bool, bool> >& hasMaskChannelSelector,
                                const std::vector<std::string>& inputLabels,
                                const boost::shared_ptr<KnobPage>& mainPage,
                                KnobPtr* lastKnobBeforeAdvancedOption);

public:


    void onSetSupportRenderScaleMaybeSet(int support);

    bool useScaleOneImagesWhenRenderScaleSupportIsDisabled() const;

    /**
     * @brief Fills keyframes with all different keyframes time that all parameters of this
     * node have. Some keyframes might appear several times.
     **/
    void getAllKnobsKeyframes(std::list<SequenceTime>* keyframes);

    bool hasAnimatedKnob() const;


    void setNodeIsRendering();
    void unsetNodeIsRendering();

    /**
     * @brief Returns true if the parallel render args thread-storage is set
     **/
    bool isNodeRendering() const;

    bool hasPersistentMessage() const;

    void getPersistentMessage(QString* message, int* type, bool prefixLabelAndType = true) const;


    /**
     * @brief Attempts to detect cycles considering input being an input of this node.
     * Returns true if it couldn't detect any cycle, false otherwise.
     **/
    bool checkIfConnectingInputIsOk(Node* input) const;

    bool isForceCachingEnabled() const;


    /**
     * @brief Declares to Python all parameters as attribute of the variable representing this node.
     **/
    void declarePythonFields();

private:
    /**
     * @brief Declares to Python all parameters, roto, tracking attributes
     * This is called in activate() whenever the node was deleted
     **/
    void declareAllPythonAttributes();

public:
    /**
     * @brief Set the node name.
     * Throws a run-time error with the message in case of error
     **/
    void setScriptName(const std::string & name);

    void setScriptName_no_error_check(const std::string & name);


    /**
     * @brief The node unique name.
     **/
    const std::string & getScriptName() const;
    std::string getScriptName_mt_safe() const;

    /**
       @brief Returns the name of the node, prepended by the name of all the group containing it, e.g:
     * - a node in the "root" project would be: Blur1
     * - a node within the group 1 of the project would be : <g>group1</g>Blur1
     * - a node within the group 1 of the group 1 of the project would be : <g>group1</g><g>group1</g>Blur1
     **/
    std::string getFullyQualifiedName() const;

    void setLabel(const std::string& label);

    const std::string& getLabel() const;
    std::string getLabel_mt_safe() const;
    std::string getBeforeRenderCallback() const;
    std::string getBeforeFrameRenderCallback() const;
    std::string getAfterRenderCallback() const;
    std::string getAfterFrameRenderCallback() const;
    std::string getAfterNodeCreatedCallback() const;
    std::string getBeforeNodeRemovalCallback() const;

    void onFileNameParameterChanged(KnobI* fileKnob);
<<<<<<< HEAD

=======
    
    static void getOriginalFrameRangeForReader(const std::string& pluginID, const std::string& canonicalFileName, int* firstFrame, int* lastFrame);
    
>>>>>>> 4ccf4250
    void computeFrameRangeForReader(KnobI* fileKnob);

    bool getOverlayColor(double* r, double* g, double* b) const;

    bool canHandleRenderScaleForOverlays() const;

    bool shouldDrawOverlay() const;


    void drawHostOverlay(double time,
                         const RenderScale& renderScale,
                         ViewIdx view);

    bool onOverlayPenDownDefault(double time,
                                 const RenderScale& renderScale,
                                 ViewIdx view, const QPointF & viewportPos, const QPointF & pos, double pressure) WARN_UNUSED_RETURN;

    bool onOverlayPenMotionDefault(double time,
                                   const RenderScale& renderScale,
                                   ViewIdx view, const QPointF & viewportPos, const QPointF & pos, double pressure) WARN_UNUSED_RETURN;

    bool onOverlayPenUpDefault(double time,
                               const RenderScale& renderScale,
                               ViewIdx view, const QPointF & viewportPos, const QPointF & pos, double pressure) WARN_UNUSED_RETURN;

    bool onOverlayKeyDownDefault(double time,
                                 const RenderScale& renderScale,
                                 ViewIdx view, Key key, KeyboardModifiers modifiers) WARN_UNUSED_RETURN;

    bool onOverlayKeyUpDefault(double time,
                               const RenderScale& renderScale,
                               ViewIdx view, Key key, KeyboardModifiers modifiers) WARN_UNUSED_RETURN;

    bool onOverlayKeyRepeatDefault(double time,
                                   const RenderScale& renderScale,
                                   ViewIdx view, Key key, KeyboardModifiers modifiers) WARN_UNUSED_RETURN;

    bool onOverlayFocusGainedDefault(double time,
                                     const RenderScale& renderScale,
                                     ViewIdx view) WARN_UNUSED_RETURN;

    bool onOverlayFocusLostDefault(double time,
                                   const RenderScale& renderScale,
                                   ViewIdx view) WARN_UNUSED_RETURN;

    void addPositionInteract(const boost::shared_ptr<KnobDouble>& position,
                             const boost::shared_ptr<KnobBool>& interactive);

    void addTransformInteract(const boost::shared_ptr<KnobDouble>& translate,
                              const boost::shared_ptr<KnobDouble>& scale,
                              const boost::shared_ptr<KnobBool>& scaleUniform,
                              const boost::shared_ptr<KnobDouble>& rotate,
                              const boost::shared_ptr<KnobDouble>& skewX,
                              const boost::shared_ptr<KnobDouble>& skewY,
                              const boost::shared_ptr<KnobChoice>& skewOrder,
                              const boost::shared_ptr<KnobDouble>& center,
                              const boost::shared_ptr<KnobBool>& invert,
                              const boost::shared_ptr<KnobBool>& interactive);

    void addCornerPinInteract(const boost::shared_ptr<KnobDouble>& from1,
                              const boost::shared_ptr<KnobDouble>& from2,
                              const boost::shared_ptr<KnobDouble>& from3,
                              const boost::shared_ptr<KnobDouble>& from4,
                              const boost::shared_ptr<KnobDouble>& to1,
                              const boost::shared_ptr<KnobDouble>& to2,
                              const boost::shared_ptr<KnobDouble>& to3,
                              const boost::shared_ptr<KnobDouble>& to4,
                              const boost::shared_ptr<KnobBool>& enable1,
                              const boost::shared_ptr<KnobBool>& enable2,
                              const boost::shared_ptr<KnobBool>& enable3,
                              const boost::shared_ptr<KnobBool>& enable4,
                              const boost::shared_ptr<KnobChoice>& overlayPoints,
                              const boost::shared_ptr<KnobBool>& invert,
                              const boost::shared_ptr<KnobBool>& interactive);

    void removePositionHostOverlay(KnobI* knob);

    void initializeHostOverlays();

    bool hasHostOverlay() const;

    void setCurrentViewportForHostOverlays(OverlaySupport* viewPort);

    bool hasHostOverlayForParam(const KnobI* knob) const;

    void setPluginIconFilePath(const std::string& iconFilePath);

    void setPluginDescription(const std::string& description);

    void setPluginIDAndVersionForGui(const std::list<std::string>& grouping, const std::string& pluginLabel, const std::string& pluginID, unsigned int version);

    void setPluginPythonModule(const std::string& pythonModule);

    bool hasPyPlugBeenEdited() const;
    void setPyPlugEdited(bool edited);

    std::string getPluginPythonModule() const;

    //Returns true if changed
    bool refreshChannelSelectors();

    bool getProcessChannel(int channelIndex) const;

    boost::shared_ptr<KnobChoice> getChannelSelectorKnob(int inputNb) const;

    bool getSelectedLayer(int inputNb, std::bitset<4> *processChannels, bool* isAll, ImageComponents *layer) const;

    bool addUserComponents(const ImageComponents& comps);

    void getUserCreatedComponents(std::list<ImageComponents>* comps);

    bool hasAtLeastOneChannelToProcess() const;

    void removeParameterFromPython(const std::string& parameterName);

    double getHostMixingValue(double time, ViewIdx view) const;

    void removeAllImagesFromCacheWithMatchingIDAndDifferentKey(U64 nodeHashKey);
    void removeAllImagesFromCache(bool blocking);

    bool isDraftModeUsed() const;
    bool isInputRelatedDataDirty() const;

    void forceRefreshAllInputRelatedData();

    void markAllInputRelatedDataDirty();

    bool getSelectedLayerChoiceRaw(int inputNb, std::string& layer) const;

    const std::vector<std::string>& getCreatedViews() const;

    void refreshCreatedViews();

    void refreshIdentityState();

    bool getHideInputsKnobValue() const;
    void setHideInputsKnobValue(bool hidden);

    int getFrameStepKnobValue() const;

    void refreshFormatParamChoice(const std::vector<std::string>& entries, int defValue, bool canChangeValues);

    bool handleFormatKnob(KnobI* knob);

    QString makeHTMLDocumentation(bool offline) const;

    void refreshPreviewsAfterProjectLoad();

    enum StreamWarningEnum
    {
        //A bitdepth conversion occurs and converts to a lower bitdepth the stream,
        //inducing a quality loss
        eStreamWarningBitdepth,

        //The node has inputs with different aspect ratios but does not handle it
        eStreamWarningPixelAspectRatio,

        //The node has inputs with different frame rates which may produce unwanted results
        eStreamWarningFrameRate,
    };

    void setStreamWarning(StreamWarningEnum warning, const QString& message);
    void setStreamWarnings(const std::map<StreamWarningEnum, QString>& warnings);
    void clearStreamWarning(StreamWarningEnum warning);
    void getStreamWarnings(std::map<StreamWarningEnum, QString>* warnings) const;

private:

    bool setStreamWarningInternal(StreamWarningEnum warning, const QString& message);

    void computeHashRecursive(std::list<Node*>& marked);

    /**
     * @brief Refreshes the node hash depending on its context (knobs age, inputs etc...)
     * @return True if the hash has changed, false otherwise
     **/
    bool computeHashInternal() WARN_UNUSED_RETURN;

    void refreshEnabledKnobsLabel(const ImageComponents& layer);

    void refreshCreatedViews(KnobI* knob);

    void refreshInputRelatedDataRecursiveInternal(std::list<Node*>& markedNodes);

    void refreshInputRelatedDataRecursive();

    void refreshAllInputRelatedData(bool canChangeValues);

    bool refreshMaskEnabledNess(int inpubNb);

    bool refreshLayersChoiceSecretness(int inpubNb);

    void markInputRelatedDataDirtyRecursive();

    void markInputRelatedDataDirtyRecursiveInternal(std::list<Node*>& markedNodes, bool recurse);

    bool refreshAllInputRelatedData(bool hasSerializationData, const std::vector<NodeWPtr >& inputs);

    bool refreshInputRelatedDataInternal(std::list<Node*>& markedNodes);

    bool refreshDraftFlagInternal(const std::vector<NodeWPtr >& inputs);

    void setNameInternal(const std::string& name, bool throwErrors, bool declareToPython);

    std::string getFullyQualifiedNameInternal(const std::string& scriptName) const;

    void s_outputLayerChanged() { Q_EMIT outputLayerChanged(); }

public Q_SLOTS:

    void onRefreshIdentityStateRequestReceived();

    void setKnobsAge(U64 newAge);


    void doRefreshEdgesGUI()
    {
        Q_EMIT refreshEdgesGUI();
    }

    /*will force a preview re-computation not matter of the project's preview mode*/
    void computePreviewImage(double time)
    {
        Q_EMIT previewRefreshRequested(time);
    }

    /*will refresh the preview only if the project is in auto-preview mode*/
    void refreshPreviewImage(double time)
    {
        Q_EMIT previewImageChanged(time);
    }

    void onMasterNodeDeactivated();

    void onInputLabelChanged(const QString & name);

    void notifySettingsPanelClosed(bool closed )
    {
        Q_EMIT settingsPanelClosed(closed);
    }

    void dequeueActions();

    void onParentMultiInstanceInputChanged(int input);

    void doComputeHashOnMainThread();

Q_SIGNALS:

    void s_refreshPreviewsAfterProjectLoadRequested();

    void hideInputsKnobChanged(bool hidden);

    void refreshIdentityStateRequested();

    void availableViewsChanged();

    void outputLayerChanged();

    void mustComputeHashOnMainThread();

    void settingsPanelClosed(bool);

    void knobsAgeChanged(U64 age);

    void persistentMessageChanged();

    void inputsInitialized();

    void knobsInitialized();

    /*
     * @brief Emitted whenever an input changed on the GUI. Note that at the time this signal is emitted, the value returned by
     * getInput() is not necessarily the same as the value returned by getGuiInput() since the node might still be rendering.
     */
    void inputChanged(int);

    void outputsChanged();

    void activated(bool triggerRender);

    void deactivated(bool triggerRender);

    void canUndoChanged(bool);

    void canRedoChanged(bool);

    void labelChanged(QString);
    void scriptNameChanged(QString);
    void inputLabelChanged(int, QString);

    void refreshEdgesGUI();

    void previewImageChanged(double);

    void previewRefreshRequested(double);

    void inputNIsRendering(int inputNb);

    void inputNIsFinishedRendering(int inputNb);

    void renderingStarted();

    void renderingEnded();

    ///how much has just changed, this not the new value but the difference between the new value
    ///and the old value
    void pluginMemoryUsageChanged(qint64 mem);

    void allKnobsSlaved(bool b);

    ///Called when a knob is either slaved or unslaved
    void knobsLinksChanged();

    void knobSlaved();

    void previewKnobToggled();

    void disabledKnobToggled(bool disabled);

    void streamWarningsChanged();
    void nodeExtraLabelChanged(QString);


    void mustDequeueActions();

protected:

    /**
     * @brief Recompute the hash value of this node and notify all the clone effects that the values they store in their
     * knobs is dirty and that they should refresh it by cloning the live instance.
     **/
    void computeHash();

private:


    void declareRotoPythonField();
    void declareTrackerPythonField();

    std::string makeCacheInfo() const;
    std::string makeInfoForInput(int inputNumber) const;

    void setNodeIsRenderingInternal(std::list<Node*>& markedNodes);
    void setNodeIsNoLongerRenderingInternal(std::list<Node*>& markedNodes);


    /**
     * @brief If the node is an input of this node, set ok to true, otherwise
     * calls this function recursively on all inputs.
     **/
    void isNodeUpstream(const Node* input, bool* ok) const;

    void declareNodeVariableToPython(const std::string& nodeName);
    void setNodeVariableToPython(const std::string& oldName, const std::string& newName);
    void deleteNodeVariableToPython(const std::string& nodeName);

    boost::scoped_ptr<Implementation> _imp;
};

/**
 * @brief An InspectorNode is a type of node that is able to have a dynamic number of inputs.
 * Only 1 input is considered to be the "active" input of the InspectorNode, but several inputs
 * can be connected. This Node is suitable for effects that take only 1 input in parameter.
 * This is used for example by the Viewer, to be able to switch quickly from several inputs
 * while still having 1 input active.
 **/
class InspectorNode
    : public Node
{
GCC_DIAG_SUGGEST_OVERRIDE_OFF
    Q_OBJECT
GCC_DIAG_SUGGEST_OVERRIDE_ON

public:

    InspectorNode(AppInstance* app,
                  const boost::shared_ptr<NodeCollection>& group,
                  Plugin* plugin);

    virtual ~InspectorNode();


    /**
     * @brief Same as connectInputBase but if another input is already connected to 'input' then
     * it will disconnect it prior to connecting the input of the given number.
     **/
    virtual bool connectInput(const NodePtr& input, int inputNumber) OVERRIDE;
    virtual int getPreferredInputForConnection() const OVERRIDE FINAL;
    virtual int getPreferredInput() const OVERRIDE FINAL;

private:

    int getPreferredInputInternal(bool connected) const;

public:

    void setActiveInputAndRefresh(int inputNb, bool fromViewer);
};


class RenderingFlagSetter
{
    Node* node;

public:

    RenderingFlagSetter(Node* n)
        : node(n)
    {
        node->setNodeIsRendering();
    }

    ~RenderingFlagSetter()
    {
        node->unsetNodeIsRendering();
    }
};

NATRON_NAMESPACE_EXIT;

#endif // NATRON_ENGINE_NODE_H<|MERGE_RESOLUTION|>--- conflicted
+++ resolved
@@ -1063,13 +1063,9 @@
     std::string getBeforeNodeRemovalCallback() const;
 
     void onFileNameParameterChanged(KnobI* fileKnob);
-<<<<<<< HEAD
-
-=======
     
     static void getOriginalFrameRangeForReader(const std::string& pluginID, const std::string& canonicalFileName, int* firstFrame, int* lastFrame);
     
->>>>>>> 4ccf4250
     void computeFrameRangeForReader(KnobI* fileKnob);
 
     bool getOverlayColor(double* r, double* g, double* b) const;
