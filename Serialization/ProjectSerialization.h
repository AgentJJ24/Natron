--- conflicted
+++ resolved
@@ -24,23 +24,7 @@
 #include "Serialization/KnobSerialization.h"
 #include "Serialization/WorkspaceSerialization.h"
 
-<<<<<<< HEAD
 
-#ifdef NATRON_BOOST_SERIALIZATION_COMPAT
-
-#include "Engine/Format.h"
-#include "Serialization/NodeGroupSerialization.h"
-
-#define PROJECT_SERIALIZATION_INTRODUCES_NATRON_VERSION 2
-#define PROJECT_SERIALIZATION_REMOVES_NODE_COUNTERS 3
-#define PROJECT_SERIALIZATION_REMOVES_TIMELINE_BOUNDS 4
-#define PROJECT_SERIALIZATION_INTRODUCES_GROUPS 5
-#define PROJECT_SERIALIZATION_CHANGE_VERSION_SERIALIZATION 6
-#define PROJECT_SERIALIZATION_VERSION PROJECT_SERIALIZATION_CHANGE_VERSION_SERIALIZATION
-#endif
-
-=======
->>>>>>> 748a4c46
 #define kOSTypeNameWindows "Windows"
 #define kOSTypeNameMacOSX "MacOSX"
 #define kOSTypeNameLinux "Linux"
@@ -151,109 +135,7 @@
 
 
     template<class Archive>
-<<<<<<< HEAD
-    void load(Archive & ar,
-              const unsigned int version)
-    {
-        _boostSerializationClassVersion = version;
-
-        // Dead serialization code
-        if (version >= PROJECT_SERIALIZATION_INTRODUCES_NATRON_VERSION && version < PROJECT_SERIALIZATION_CHANGE_VERSION_SERIALIZATION) {
-            std::string natronVersion;
-            ar & ::boost::serialization::make_nvp("NatronVersion", natronVersion);
-            std::string toFind(NATRON_APPLICATION_NAME " v");
-            std::size_t foundV = natronVersion.find(toFind);
-            if (foundV != std::string::npos) {
-                foundV += toFind.size();
-                toFind = " from git branch";
-                std::size_t foundFrom = natronVersion.find(toFind);
-                if (foundFrom != std::string::npos) {
-                    std::string vStr;
-                    for (std::size_t i = foundV; i < foundFrom; ++i) {
-                        vStr.push_back(natronVersion[i]);
-                    }
-                    QStringList splits = QString::fromUtf8( vStr.c_str() ).split( QLatin1Char('.') );
-                    if (splits.size() == 3) {
-                        int major, minor, rev;
-                        major = splits[0].toInt();
-                        minor = splits[1].toInt();
-                        rev = splits[2].toInt();
-                        if (NATRON_VERSION_ENCODE(major, minor, rev) > NATRON_VERSION_ENCODED) {
-                            throw std::invalid_argument("The given project was produced with a more recent and incompatible version of Natron.");
-                        }
-                    }
-                }
-            }
-        }
-
-        if (version >= PROJECT_SERIALIZATION_CHANGE_VERSION_SERIALIZATION) {
-            ar & ::boost::serialization::make_nvp("VersionMajor", _projectLoadedInfo.vMajor);
-            ar & ::boost::serialization::make_nvp("VersionMinor", _projectLoadedInfo.vMinor);
-            ar & ::boost::serialization::make_nvp("VersionRev", _projectLoadedInfo.vRev);
-            ar & ::boost::serialization::make_nvp("GitBranch", _projectLoadedInfo.gitBranch);
-            ar & ::boost::serialization::make_nvp("GitCommit", _projectLoadedInfo.gitCommit);
-            ar & ::boost::serialization::make_nvp("OS", _projectLoadedInfo.osStr);
-            ar & ::boost::serialization::make_nvp("Bits", _projectLoadedInfo.bits);
-       
-        }
-
-        if (version < PROJECT_SERIALIZATION_INTRODUCES_GROUPS) {
-            int nodesCount;
-            ar & ::boost::serialization::make_nvp("NodesCount", nodesCount);
-            for (int i = 0; i < nodesCount; ++i) {
-                NodeSerializationPtr ns(new NodeSerialization);
-                ar & ::boost::serialization::make_nvp("item", *ns);
-                _nodes.push_back(ns);
-            }
-        } else {
-            NodeCollectionSerialization nodes;
-            ar & ::boost::serialization::make_nvp("NodesCollection", nodes);
-            _nodes = nodes.getNodesSerialization();
-        }
-
-        int knobsCount;
-        ar & ::boost::serialization::make_nvp("ProjectKnobsCount", knobsCount);
-
-        for (int i = 0; i < knobsCount; ++i) {
-            KnobSerializationPtr ks(new KnobSerialization);
-            ar & ::boost::serialization::make_nvp("item", *ks);
-            _projectKnobs.push_back(ks);
-        }
-        
-        std::list<NATRON_NAMESPACE::Format> formats;
-        ar & ::boost::serialization::make_nvp("AdditionalFormats", formats);
-        for (std::list<NATRON_NAMESPACE::Format>::iterator it = formats.begin(); it!=formats.end(); ++it) {
-            FormatSerialization s;
-            s.x1 = it->x1;
-            s.y1 = it->y1;
-            s.x2 = it->x2;
-            s.y2 = it->y2;
-            s.par = it->getPixelAspectRatio();
-            s.name = it->getName();
-            _additionalFormats.push_back(s);
-        }
-        
-
-        ar & ::boost::serialization::make_nvp("Timeline_current_time", _timelineCurrent);
-        if (version < PROJECT_SERIALIZATION_REMOVES_TIMELINE_BOUNDS) {
-            NATRON_NAMESPACE::SequenceTime left, right;
-            ar & ::boost::serialization::make_nvp("Timeline_left_bound", left);
-            ar & ::boost::serialization::make_nvp("Timeline_right_bound", right);
-        }
-        if (version < PROJECT_SERIALIZATION_REMOVES_NODE_COUNTERS) {
-            std::map<std::string, int> _nodeCounters;
-            ar & ::boost::serialization::make_nvp("NodeCounters", _nodeCounters);
-        }
-        ar & ::boost::serialization::make_nvp("CreationDate", _creationDate);
-
-    } // load
-    
-    BOOST_SERIALIZATION_SPLIT_MEMBER()
-
-#endif // #ifdef NATRON_BOOST_SERIALIZATION_COMPAT
-=======
     void serialize(Archive & ar, const unsigned int version);
->>>>>>> 748a4c46
 };
 
 SERIALIZATION_NAMESPACE_EXIT;
