--- conflicted
+++ resolved
@@ -491,11 +491,7 @@
     if (tab == _imp->_activeViewer) {
         _imp->_activeViewer = 0;
     }
-<<<<<<< HEAD
-
-=======
     tab->abortRendering();
->>>>>>> a9e8fde1
     NodeGraph* graph = 0;
     NodeGroup* isGrp = 0;
     boost::shared_ptr<NodeCollection> collection;
