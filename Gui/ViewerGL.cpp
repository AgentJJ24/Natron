/* ***** BEGIN LICENSE BLOCK *****
 * This file is part of Natron <http://www.natron.fr/>,
 * Copyright (C) 2016 INRIA and Alexandre Gauthier-Foichat
 *
 * Natron is free software: you can redistribute it and/or modify
 * it under the terms of the GNU General Public License as published by
 * the Free Software Foundation; either version 2 of the License, or
 * (at your option) any later version.
 *
 * Natron is distributed in the hope that it will be useful,
 * but WITHOUT ANY WARRANTY; without even the implied warranty of
 * MERCHANTABILITY or FITNESS FOR A PARTICULAR PURPOSE.  See the
 * GNU General Public License for more details.
 *
 * You should have received a copy of the GNU General Public License
 * along with Natron.  If not, see <http://www.gnu.org/licenses/gpl-2.0.html>
 * ***** END LICENSE BLOCK ***** */

// ***** BEGIN PYTHON BLOCK *****
// from <https://docs.python.org/3/c-api/intro.html#include-files>:
// "Since Python may define some pre-processor definitions which affect the standard headers on some systems, you must include Python.h before any standard headers are included."
#include <Python.h>
// ***** END PYTHON BLOCK *****

#include "ViewerGL.h"
#include "ViewerGLPrivate.h"

#include <cassert>
#include <algorithm> // min, max
#include <cstring> // for std::memcpy, std::memset, std::strcmp, std::strchr
#include <stdexcept>

#include "Global/GLIncludes.h" //!<must be included before QGlWidget because of gl.h and glew.h

#if QT_VERSION >= 0x050000
#include <QtWidgets/QMenu>
#include <QtWidgets/QToolButton>
#include <QtWidgets/QApplication> // qApp
#else
#include <QtGui/QMenu>
#include <QtGui/QToolButton>
#include <QtGui/QApplication> // qApp
#endif

GCC_DIAG_UNUSED_PRIVATE_FIELD_OFF
// /opt/local/include/QtGui/qmime.h:119:10: warning: private field 'type' is not used [-Wunused-private-field]
#include <QtGui/QKeyEvent>
#include <QtGui/QMouseEvent>
GCC_DIAG_UNUSED_PRIVATE_FIELD_ON
#include <QtOpenGL/QGLShaderProgram>
#include <QTreeWidget>
#include <QTabBar>

#include "Engine/Lut.h"
#include "Engine/Node.h"
#include "Engine/NodeGuiI.h"
#include "Engine/Project.h"
#include "Engine/OfxOverlayInteract.h"
#include "Engine/KnobTypes.h"
#include "Engine/Settings.h"
#include "Engine/Timer.h" // for gettimeofday
#include "Engine/Texture.h"
#include "Engine/ViewIdx.h"
#include "Engine/ViewerInstance.h"

#include "Gui/ActionShortcuts.h" // kShortcutGroupViewer ...
#include "Gui/CurveWidget.h"
#include "Gui/Gui.h"
#include "Gui/GuiAppInstance.h"
#include "Gui/GuiApplicationManager.h" // isMouseShortcut
#include "Gui/GuiDefines.h"
#include "Gui/GuiMacros.h" // buttonDownIsLeft...
#include "Gui/Histogram.h"
#include "Gui/InfoViewerWidget.h"
#include "Gui/Menu.h"
#include "Gui/NodeGraph.h"
#include "Gui/NodeGui.h"
#include "Gui/KnobGuiParametric.h"
#include "Gui/NodeSettingsPanel.h"
#include "Gui/Shaders.h"
#include "Gui/TabWidget.h"
#include "Gui/ViewerTab.h"


#define USER_ROI_BORDER_TICK_SIZE 15.f
#define USER_ROI_CROSS_RADIUS 15.f
#define USER_ROI_SELECTION_POINT_SIZE 8.f
#define USER_ROI_CLICK_TOLERANCE 8.f

#define PERSISTENT_MESSAGE_LEFT_OFFSET_PIXELS 20

#ifndef M_PI
#define M_PI        3.14159265358979323846264338327950288   /* pi             */
#endif
#ifndef M_PI_2
#define M_PI_2      1.57079632679489661923132169163975144   /* pi/2           */
#endif
#ifndef M_PI_4
#define M_PI_4      0.785398163397448309615660845819875721  /* pi/4           */
#endif

#ifndef M_LN2
#define M_LN2       0.693147180559945309417232121458176568  /* loge(2)        */
#endif


/*This class is the the core of the viewer : what displays images, overlays, etc...
   Everything related to OpenGL will (almost always) be in this class */

NATRON_NAMESPACE_ENTER;


ViewerGL::ViewerGL(ViewerTab* parent,
                   const QGLWidget* shareWidget)
    : QGLWidget(parent, shareWidget)
    , _imp( new Implementation(this, parent) )
{
    // always running in the main thread
    assert( qApp && qApp->thread() == QThread::currentThread() );
    setSizePolicy(QSizePolicy::Expanding, QSizePolicy::Expanding);
    //setFocusPolicy(Qt::StrongFocus);
    setMouseTracking(true);

    QObject::connect( parent->getGui()->getApp()->getProject().get(), SIGNAL(formatChanged(Format)), this, SLOT(onProjectFormatChanged(Format)) );
    Format projectFormat;
    parent->getGui()->getApp()->getProject()->getProjectDefaultFormat(&projectFormat);

    RectD canonicalFormat = projectFormat.toCanonicalFormat();

    for (int i = 0; i < 2; ++i) {
        setRegionOfDefinition(canonicalFormat, projectFormat.getPixelAspectRatio(), i);
    }
    onProjectFormatChangedInternal(projectFormat, false);
    resetWipeControls();
    populateMenu();

    QObject::connect( appPTR, SIGNAL(checkerboardSettingsChanged()), this, SLOT(onCheckerboardSettingsChanged()) );
}

ViewerGL::~ViewerGL()
{
    // always running in the main thread
    assert( qApp && qApp->thread() == QThread::currentThread() );
}

QSize
ViewerGL::sizeHint() const
{
    // always running in the main thread
    assert( qApp && qApp->thread() == QThread::currentThread() );

    return _imp->sizeH;
}

const QFont &
ViewerGL::textFont() const
{
    // always running in the main thread
    assert( qApp && qApp->thread() == QThread::currentThread() );

    return _imp->textFont;
}

void
ViewerGL::setTextFont(const QFont & f)
{
    // always running in the main thread
    assert( qApp && qApp->thread() == QThread::currentThread() );
    _imp->textFont = f;
}

/**
 *@returns Returns true if the viewer is displaying something.
 **/
bool
ViewerGL::displayingImage() const
{
    // always running in the main thread
    assert( qApp && qApp->thread() == QThread::currentThread() );

    return _imp->displayTextures[0].isVisible || _imp->displayTextures[1].isVisible;
}

void
ViewerGL::resizeGL(int w,
                   int h)
{
    // always running in the main thread
    assert( qApp && qApp->thread() == QThread::currentThread() );
    if ( (h == 0) || (w == 0) ) { // prevent division by 0
        return;
    }
    glCheckError(GL_GPU);
    assert( w == width() && h == height() ); // if this crashes here, then the viewport size has to be stored to compute glShadow
    GL_GPU::glViewport (0, 0, w, h);
    bool zoomSinceLastFit;
    int oldWidth, oldHeight;
    {
        QMutexLocker(&_imp->zoomCtxMutex);
        oldWidth = _imp->zoomCtx.screenWidth();
        oldHeight = _imp->zoomCtx.screenHeight();
        _imp->zoomCtx.setScreenSize(w, h, /*alignTop=*/ true, /*alignRight=*/ false);
        zoomSinceLastFit = _imp->zoomOrPannedSinceLastFit;
    }
    glCheckError(GL_GPU);
    _imp->ms = eMouseStateUndefined;
    assert(_imp->viewerTab);
    ViewerInstance* viewer = _imp->viewerTab->getInternalNode();
    assert(viewer);

    bool isLoadingProject = _imp->viewerTab->getGui() &&
                            _imp->viewerTab->getGui()->getApp()->getProject()->isLoadingProject();

    if (!zoomSinceLastFit && !isLoadingProject) {
        fitImageToFormat();
    }
    if ( viewer->getUiContext() && !isLoadingProject  &&
         ( ( oldWidth != w) || ( oldHeight != h) ) ) {
        viewer->renderCurrentFrame(true);

        if ( !_imp->persistentMessages.empty() ) {
            updatePersistentMessageToWidth(w - 20);
        } else {
            update();
        }
    }
}

/**
 * @brief Used to setup the blending mode to draw the first texture
 **/
class BlendSetter
{
    bool didBlend;

public:

    BlendSetter(ImagePremultiplicationEnum premult)
    {
        didBlend = premult != eImagePremultiplicationOpaque;
        if (didBlend) {
            GL_GPU::glEnable(GL_BLEND);
        }
        switch (premult) {
        case eImagePremultiplicationPremultiplied:
            GL_GPU::glBlendFunc(GL_ONE, GL_ONE_MINUS_SRC_ALPHA);
            break;
        case eImagePremultiplicationUnPremultiplied:
            GL_GPU::glBlendFunc(GL_SRC_ALPHA, GL_ONE_MINUS_SRC_ALPHA);
            break;
        case eImagePremultiplicationOpaque:
            break;
        }
    }

    ~BlendSetter()
    {
        if (didBlend) {
            GL_GPU::glDisable(GL_BLEND);
        }
    }
};

void
ViewerGL::paintGL()
{
    // always running in the main thread
    assert( qApp && qApp->thread() == QThread::currentThread() );

    //if app is closing, just return
    if ( !_imp->viewerTab->getGui() ) {
        return;
    }
    glCheckError(GL_GPU);

    double zoomLeft, zoomRight, zoomBottom, zoomTop;
    {
        QMutexLocker l(&_imp->zoomCtxMutex);
        assert(0 < _imp->zoomCtx.factor() && _imp->zoomCtx.factor() <= 1024);
        zoomLeft = _imp->zoomCtx.left();
        zoomRight = _imp->zoomCtx.right();
        zoomBottom = _imp->zoomCtx.bottom();
        zoomTop = _imp->zoomCtx.top();
    }
    if ( (zoomLeft == zoomRight) || (zoomTop == zoomBottom) ) {
        clearColorBuffer( _imp->clearColor.redF(), _imp->clearColor.greenF(), _imp->clearColor.blueF(), _imp->clearColor.alphaF() );
        glCheckError(GL_GPU);

        return;
    }

    {
        //GLProtectAttrib a(GL_TRANSFORM_BIT); // GL_MODELVIEW is active by default

        // Note: the OFX spec says that the GL_MODELVIEW should be the identity matrix
        // http://openfx.sourceforge.net/Documentation/1.3/ofxProgrammingReference.html#ImageEffectOverlays
        // However,
        // - Nuke uses a different matrix (RoD.width is the width of the RoD of the displayed image)
        // - Nuke transforms the interacts using the modelview if there are Transform nodes between the viewer and the interact.


        GL_GPU::glMatrixMode(GL_PROJECTION);
        GL_GPU::glLoadIdentity();
        GL_GPU::glOrtho(zoomLeft, zoomRight, zoomBottom, zoomTop, -1, 1);
        _imp->glShadow.setX( (zoomRight - zoomLeft) / width() );
        _imp->glShadow.setY( (zoomTop - zoomBottom) / height() );
        //glScalef(RoD.width, RoD.width, 1.0); // for compatibility with Nuke
        //glTranslatef(1, 1, 0);     // for compatibility with Nuke
        GL_GPU::glMatrixMode(GL_MODELVIEW);
        GL_GPU::glLoadIdentity();
        //glTranslatef(-1, -1, 0);        // for compatibility with Nuke
        //glScalef(1/RoD.width, 1./RoD.width, 1.0); // for compatibility with Nuke

        glCheckError(GL_GPU);


        // don't even bind the shader on 8-bits gamma-compressed textures
        ViewerCompositingOperatorEnum compOperator = _imp->viewerTab->getCompositingOperator();

        ///Determine whether we need to draw each texture or not
        int activeInputs[2];
        ViewerInstance* internalViewer = _imp->viewerTab->getInternalNode();
        if (!internalViewer) {
            return;
        }
        internalViewer->getActiveInputs(activeInputs[0], activeInputs[1]);
        bool drawTexture[2];
        drawTexture[0] = _imp->displayTextures[0].isVisible;
        drawTexture[1] = _imp->displayTextures[1].isVisible && compOperator != eViewerCompositingOperatorNone;
        if ( (activeInputs[0] == activeInputs[1]) &&
             (compOperator != eViewerCompositingOperatorWipeMinus) &&
             (compOperator != eViewerCompositingOperatorStackMinus) ) {
            drawTexture[1] = false;
        }

        double wipeMix;
        {
            QMutexLocker l(&_imp->wipeControlsMutex);
            wipeMix = _imp->mixAmount;
        }
        GLuint savedTexture;
        bool stack = (compOperator == eViewerCompositingOperatorStackUnder ||
                      compOperator == eViewerCompositingOperatorStackOver ||
                      compOperator == eViewerCompositingOperatorStackMinus ||
                      compOperator == eViewerCompositingOperatorStackOnionSkin ||
                      false);

        GL_GPU::glGetIntegerv(GL_TEXTURE_BINDING_2D, (GLint*)&savedTexture);
        {
            GLProtectAttrib<GL_GPU> a(GL_COLOR_BUFFER_BIT | GL_ENABLE_BIT | GL_CURRENT_BIT);

            clearColorBuffer( _imp->clearColor.redF(), _imp->clearColor.greenF(), _imp->clearColor.blueF(), _imp->clearColor.alphaF() );
            glCheckErrorIgnoreOSXBug(GL_GPU);

            GL_GPU::glEnable (GL_TEXTURE_2D);
            GL_GPU::glColor4d(1., 1., 1., 1.);
            GL_GPU::glBlendColor(1, 1, 1, wipeMix);

            bool checkerboard = _imp->viewerTab->isCheckerboardEnabled();
            if (checkerboard) {
                // draw checkerboard texture, but only on the left side if in wipe mode
                RectD projectFormatCanonical;
                _imp->getProjectFormatCanonical(projectFormatCanonical);
                if (compOperator == eViewerCompositingOperatorNone) {
                    _imp->drawCheckerboardTexture(projectFormatCanonical);
                } else if ( operatorIsWipe(compOperator) ) {
                    QPolygonF polygonPoints;
                    Implementation::WipePolygonEnum t = _imp->getWipePolygon(projectFormatCanonical,
                                                                             false,
                                                                             &polygonPoints);
                    if (t == Implementation::eWipePolygonFull) {
                        _imp->drawCheckerboardTexture(projectFormatCanonical);
                    } else if (t == Implementation::eWipePolygonPartial) {
                        _imp->drawCheckerboardTexture(polygonPoints);
                    }
                }
            }


            ///Depending on the premultiplication of the input image we use a different blending func
            ImagePremultiplicationEnum premultA = _imp->displayTextures[0].premult;

            // Left side of the wipe is displayed as Opaque if there is no checkerboard.
            // That way, unpremultiplied images can easily be displayed, even if their alpha is zero.
            // We do not "unpremult" premultiplied RGB for displaying it, because it is the usual way
            // to visualize masks: areas with alpha=0 appear as black.
            switch (compOperator) {
            case eViewerCompositingOperatorNone: {
                if (drawTexture[0]) {
                    BlendSetter b(checkerboard ? premultA : eImagePremultiplicationOpaque);
                    _imp->drawRenderingVAO(_imp->displayTextures[0].mipMapLevel, 0, eDrawPolygonModeWhole, true);
                }
                break;
            }
            case eViewerCompositingOperatorWipeUnder:
            case eViewerCompositingOperatorStackUnder: {
                if (drawTexture[0] && !stack) {
                    BlendSetter b(checkerboard ? premultA : eImagePremultiplicationOpaque);
                    _imp->drawRenderingVAO(_imp->displayTextures[0].mipMapLevel, 0, eDrawPolygonModeWipeLeft, true);
                }
                if (drawTexture[0]) {
                    BlendSetter b(premultA);
                    _imp->drawRenderingVAO(_imp->displayTextures[0].mipMapLevel, 0, stack ? eDrawPolygonModeWhole : eDrawPolygonModeWipeRight, false);
                }
                if (drawTexture[1]) {
                    GL_GPU::glEnable(GL_BLEND);
                    GL_GPU::glBlendFunc(GL_CONSTANT_ALPHA, GL_ONE_MINUS_CONSTANT_ALPHA);
                    _imp->drawRenderingVAO(_imp->displayTextures[1].mipMapLevel, 1, stack ? eDrawPolygonModeWhole : eDrawPolygonModeWipeRight, false);
                    GL_GPU::glDisable(GL_BLEND);
                }

                break;
            }
            case eViewerCompositingOperatorWipeOver:
            case eViewerCompositingOperatorStackOver: {
                if (drawTexture[0] && !stack) {
                    BlendSetter b(checkerboard ? premultA : eImagePremultiplicationOpaque);
                    _imp->drawRenderingVAO(_imp->displayTextures[0].mipMapLevel, 0, eDrawPolygonModeWipeLeft, true);
                }
                if (drawTexture[1]) {
                    GL_GPU::glEnable(GL_BLEND);
                    GL_GPU::glBlendFunc(GL_CONSTANT_ALPHA, GL_ONE_MINUS_CONSTANT_ALPHA);
                    _imp->drawRenderingVAO(_imp->displayTextures[1].mipMapLevel, 1, stack ? eDrawPolygonModeWhole : eDrawPolygonModeWipeRight, false);
                    GL_GPU::glDisable(GL_BLEND);
                }
                if (drawTexture[0]) {
                    BlendSetter b(premultA);
                    _imp->drawRenderingVAO(_imp->displayTextures[0].mipMapLevel, 0, stack ? eDrawPolygonModeWhole : eDrawPolygonModeWipeRight, false);
                }

                break;
            }
            case eViewerCompositingOperatorWipeMinus:
            case eViewerCompositingOperatorStackMinus: {
                if (drawTexture[0] && !stack) {
                    BlendSetter b(checkerboard ? premultA : eImagePremultiplicationOpaque);
                    _imp->drawRenderingVAO(_imp->displayTextures[0].mipMapLevel, 0, eDrawPolygonModeWipeLeft, true);
                }
                if (drawTexture[0]) {
                    BlendSetter b(premultA);
                    _imp->drawRenderingVAO(_imp->displayTextures[0].mipMapLevel, 0, stack ? eDrawPolygonModeWhole : eDrawPolygonModeWipeRight, false);
                }
                if (drawTexture[1]) {
                    GL_GPU::glEnable(GL_BLEND);
                    GL_GPU::glBlendFunc(GL_CONSTANT_ALPHA, GL_ONE);
                    GL_GPU::glBlendEquation(GL_FUNC_REVERSE_SUBTRACT);
                    _imp->drawRenderingVAO(_imp->displayTextures[1].mipMapLevel, 1, stack ? eDrawPolygonModeWhole : eDrawPolygonModeWipeRight, false);
                    GL_GPU::glDisable(GL_BLEND);
                }
                break;
            }
            case eViewerCompositingOperatorWipeOnionSkin:
            case eViewerCompositingOperatorStackOnionSkin: {
                if (drawTexture[0] && !stack) {
                    BlendSetter b(checkerboard ? premultA : eImagePremultiplicationOpaque);
                    _imp->drawRenderingVAO(_imp->displayTextures[0].mipMapLevel, 0, eDrawPolygonModeWipeLeft, true);
                }
                if (drawTexture[0]) {
                    BlendSetter b(premultA);
                    _imp->drawRenderingVAO(_imp->displayTextures[0].mipMapLevel, 0, stack ? eDrawPolygonModeWhole : eDrawPolygonModeWipeRight, false);
                }
                if (drawTexture[1]) {
                    GL_GPU::glEnable(GL_BLEND);
                    GL_GPU::glBlendFunc(GL_CONSTANT_ALPHA, GL_ONE);
                    //glBlendEquation(GL_FUNC_REVERSE_SUBTRACT);
                    _imp->drawRenderingVAO(_imp->displayTextures[1].mipMapLevel, 1, stack ? eDrawPolygonModeWhole : eDrawPolygonModeWipeRight, false);
                    GL_GPU::glDisable(GL_BLEND);
                }
                break;
            }
            } // switch

            for (std::size_t i = 0; i < _imp->partialUpdateTextures.size(); ++i) {
                const TextureRect &r = _imp->partialUpdateTextures[i].texture->getTextureRect();
                RectI texRect(r.x1, r.y1, r.x2, r.y2);
                const double par = r.par;
                RectD canonicalTexRect;
                texRect.toCanonical_noClipping(_imp->partialUpdateTextures[i].mipMapLevel, par /*, rod*/, &canonicalTexRect);

                GL_GPU::glActiveTexture(GL_TEXTURE0);
                GL_GPU::glBindTexture( GL_TEXTURE_2D, _imp->partialUpdateTextures[i].texture->getTexID() );
                GL_GPU::glBegin(GL_POLYGON);
                GL_GPU::glTexCoord2d(0, 0); GL_GPU::glVertex2d(canonicalTexRect.x1, canonicalTexRect.y1);
                GL_GPU::glTexCoord2d(0, 1); GL_GPU::glVertex2d(canonicalTexRect.x1, canonicalTexRect.y2);
                GL_GPU::glTexCoord2d(1, 1); GL_GPU::glVertex2d(canonicalTexRect.x2, canonicalTexRect.y2);
                GL_GPU::glTexCoord2d(1, 0); GL_GPU::glVertex2d(canonicalTexRect.x2, canonicalTexRect.y1);
                GL_GPU::glEnd();
                GL_GPU::glBindTexture(GL_TEXTURE_2D, 0);

                glCheckError(GL_GPU);
            }
        } // GLProtectAttrib a(GL_COLOR_BUFFER_BIT | GL_ENABLE_BIT | GL_CURRENT_BIT);

        ///Unbind render textures for overlays
        GL_GPU::glBindTexture(GL_TEXTURE_2D, savedTexture);

        glCheckError(GL_GPU);
        if (_imp->overlay) {
            drawOverlay( getCurrentRenderScale() );
        } else {
            const QFont& f = font();
            QFontMetrics fm(f);
            QPointF pos;
            {
                QMutexLocker k(&_imp->zoomCtxMutex);
                pos = _imp->zoomCtx.toZoomCoordinates( 10, height() - fm.height() );
            }
            renderText(pos.x(), pos.y(), tr("Overlays off"), QColor(200, 0, 0), f);
        }

        if (_imp->ms == eMouseStateSelecting) {
            _imp->drawSelectionRectangle();
        }
        glCheckErrorAssert(GL_GPU);
    } // GLProtectAttrib a(GL_TRANSFORM_BIT);
} // paintGL

void
ViewerGL::clearColorBuffer(double r,
                           double g,
                           double b,
                           double a )
{
    // always running in the main thread
    assert( qApp && qApp->thread() == QThread::currentThread() );
    assert( QGLContext::currentContext() == context() );
    glCheckError(GL_GPU);
    {
        GLProtectAttrib<GL_GPU> att(GL_CURRENT_BIT | GL_COLOR_BUFFER_BIT);

        GL_GPU::glClearColor(r, g, b, a);
        GL_GPU::glClear(GL_COLOR_BUFFER_BIT);
    } // GLProtectAttrib a(GL_CURRENT_BIT | GL_COLOR_BUFFER_BIT);
    glCheckErrorIgnoreOSXBug(GL_GPU);
}

void
ViewerGL::toggleOverlays()
{
    // always running in the main thread
    assert( qApp && qApp->thread() == QThread::currentThread() );
    _imp->overlay = !_imp->overlay;
    update();
}

void
ViewerGL::toggleWipe()
{
    ViewerCompositingOperatorEnum compOperator = getViewerTab()->getCompositingOperator();

    switch (compOperator) {
    case eViewerCompositingOperatorNone: {
        ViewerCompositingOperatorEnum newOp = getViewerTab()->getCompositingOperatorPrevious();
        if (newOp == eViewerCompositingOperatorNone) {
            newOp = eViewerCompositingOperatorWipeUnder;
        }
        getViewerTab()->setCompositingOperator(newOp);
        break;
    }
    default: {
        getViewerTab()->setCompositingOperator(eViewerCompositingOperatorNone);
        break;
    }
    }
}

void
ViewerGL::centerWipe()
{
    QPoint pos = mapFromGlobal( QCursor::pos() );
    QPointF zoomPos = toZoomCoordinates( QPointF( pos.x(), pos.y() ) );

    {
        QMutexLocker l(&_imp->wipeControlsMutex);
        _imp->wipeCenter.rx() = zoomPos.x();
        _imp->wipeCenter.ry() = zoomPos.y();
    }

    update();
}

void
ViewerGL::drawOverlay(unsigned int mipMapLevel)
{
    // always running in the main thread
    assert( qApp && qApp->thread() == QThread::currentThread() );
    assert( QGLContext::currentContext() == context() );

    glCheckError(GL_GPU);

    RectD projectFormatCanonical;
    _imp->getProjectFormatCanonical(projectFormatCanonical);
    renderText(projectFormatCanonical.right(), projectFormatCanonical.bottom(), _imp->currentViewerInfo_resolutionOverlay, _imp->textRenderingColor, _imp->textFont);


    QPoint topRight( projectFormatCanonical.right(), projectFormatCanonical.top() );
    QPoint topLeft( projectFormatCanonical.left(), projectFormatCanonical.top() );
    QPoint btmLeft( projectFormatCanonical.left(), projectFormatCanonical.bottom() );
    QPoint btmRight( projectFormatCanonical.right(), projectFormatCanonical.bottom() );

    {
        GLProtectAttrib<GL_GPU> a(GL_COLOR_BUFFER_BIT | GL_LINE_BIT | GL_CURRENT_BIT | GL_ENABLE_BIT);

        GL_GPU::glDisable(GL_BLEND);

        GL_GPU::glBegin(GL_LINES);

        GL_GPU::glColor4f( _imp->displayWindowOverlayColor.redF(),
                   _imp->displayWindowOverlayColor.greenF(),
                   _imp->displayWindowOverlayColor.blueF(),
                   _imp->displayWindowOverlayColor.alphaF() );
        GL_GPU::glVertex3f(btmRight.x(), btmRight.y(), 1);
        GL_GPU::glVertex3f(btmLeft.x(), btmLeft.y(), 1);

        GL_GPU::glVertex3f(btmLeft.x(), btmLeft.y(), 1);
        GL_GPU::glVertex3f(topLeft.x(), topLeft.y(), 1);

        GL_GPU::glVertex3f(topLeft.x(), topLeft.y(), 1);
        GL_GPU::glVertex3f(topRight.x(), topRight.y(), 1);

        GL_GPU::glVertex3f(topRight.x(), topRight.y(), 1);
        GL_GPU::glVertex3f(btmRight.x(), btmRight.y(), 1);

        GL_GPU::glEnd();
        glCheckErrorIgnoreOSXBug(GL_GPU);

        int activeInputs[2];
        getInternalNode()->getActiveInputs(activeInputs[0], activeInputs[1]);
        for (int i = 0; i < 2; ++i) {
            if ( !_imp->displayTextures[i].isVisible || (activeInputs[i] == -1) ) {
                continue;
            }
            if ( (i == 1) && (_imp->viewerTab->getCompositingOperator() == eViewerCompositingOperatorNone) ) {
                break;
            }
            RectD dataW = getRoD(i);

            if (dataW != projectFormatCanonical) {
                renderText(dataW.right(), dataW.top(),
                           _imp->currentViewerInfo_topRightBBOXoverlay[i], _imp->rodOverlayColor, _imp->textFont);
                renderText(dataW.left(), dataW.bottom(),
                           _imp->currentViewerInfo_btmLeftBBOXoverlay[i], _imp->rodOverlayColor, _imp->textFont);
                glCheckError(GL_GPU);

                QPointF topRight2( dataW.right(), dataW.top() );
                QPointF topLeft2( dataW.left(), dataW.top() );
                QPointF btmLeft2( dataW.left(), dataW.bottom() );
                QPointF btmRight2( dataW.right(), dataW.bottom() );
                GL_GPU::glLineStipple(2, 0xAAAA);
                GL_GPU::glEnable(GL_LINE_STIPPLE);
                GL_GPU::glBegin(GL_LINES);
                GL_GPU::glColor4f( _imp->rodOverlayColor.redF(),
                           _imp->rodOverlayColor.greenF(),
                           _imp->rodOverlayColor.blueF(),
                           _imp->rodOverlayColor.alphaF() );
                GL_GPU::glVertex3f(btmRight2.x(), btmRight2.y(), 1);
                GL_GPU::glVertex3f(btmLeft2.x(), btmLeft2.y(), 1);

                GL_GPU::glVertex3f(btmLeft2.x(), btmLeft2.y(), 1);
                GL_GPU::glVertex3f(topLeft2.x(), topLeft2.y(), 1);

                GL_GPU::glVertex3f(topLeft2.x(), topLeft2.y(), 1);
                GL_GPU::glVertex3f(topRight2.x(), topRight2.y(), 1);

                GL_GPU::glVertex3f(topRight2.x(), topRight2.y(), 1);
                GL_GPU::glVertex3f(btmRight2.x(), btmRight2.y(), 1);
                GL_GPU::glEnd();
                GL_GPU::glDisable(GL_LINE_STIPPLE);
                glCheckErrorIgnoreOSXBug(GL_GPU);
            }
        }

        bool userRoIEnabled;
        {
            QMutexLocker l(&_imp->userRoIMutex);
            userRoIEnabled = _imp->userRoIEnabled;
        }
        if (userRoIEnabled) {
            drawUserRoI();
        }

        ViewerCompositingOperatorEnum compOperator = _imp->viewerTab->getCompositingOperator();
        if ( operatorIsWipe(compOperator) ) {
            drawWipeControl();
        }


        glCheckError(GL_GPU);
        GL_GPU::glColor4f(1., 1., 1., 1.);
        double scale = 1. / (1 << mipMapLevel);

        /*
           Draw the overlays corresponding to the image displayed on the viewer, not the current timeline's time
         */
        double time = getCurrentlyDisplayedTime();
        _imp->viewerTab->drawOverlays( time, RenderScale(scale) );

        glCheckErrorIgnoreOSXBug(GL_GPU);

        if (_imp->pickerState == ePickerStateRectangle) {
                drawPickerRectangle();
        } else if (_imp->pickerState == ePickerStatePoint) {
                drawPickerPixel();
        }
    } // GLProtectAttrib a(GL_COLOR_BUFFER_BIT | GL_LINE_BIT | GL_CURRENT_BIT | GL_ENABLE_BIT);
    glCheckError(GL_GPU);

    if (_imp->displayPersistentMessage) {
        drawPersistentMessage();
    }
} // drawOverlay

void
ViewerGL::drawUserRoI()
{
    // always running in the main thread
    assert( qApp && qApp->thread() == QThread::currentThread() );

    {
        GLProtectAttrib<GL_GPU> a(GL_COLOR_BUFFER_BIT | GL_CURRENT_BIT | GL_ENABLE_BIT);

        GL_GPU::glDisable(GL_BLEND);

        GL_GPU::glColor4f(0.9, 0.9, 0.9, 1.);

        double zoomScreenPixelWidth, zoomScreenPixelHeight;
        {
            QMutexLocker l(&_imp->zoomCtxMutex);
            zoomScreenPixelWidth = _imp->zoomCtx.screenPixelWidth();
            zoomScreenPixelHeight = _imp->zoomCtx.screenPixelHeight();
        }
        RectD userRoI;
        {
            QMutexLocker l(&_imp->userRoIMutex);
            if ( (_imp->ms == eMouseStateBuildingUserRoI) ||
                 _imp->buildUserRoIOnNextPress ) {
                userRoI = _imp->draggedUserRoI;
            } else {
                userRoI = _imp->userRoI;
            }
        }

        if (_imp->buildUserRoIOnNextPress) {
            GL_GPU::glLineStipple(2, 0xAAAA);
            GL_GPU::glEnable(GL_LINE_STIPPLE);
        }

        ///base rect
        GL_GPU::glBegin(GL_LINE_LOOP);
        GL_GPU::glVertex2f(userRoI.x1, userRoI.y1); //bottom left
        GL_GPU::glVertex2f(userRoI.x1, userRoI.y2); //top left
        GL_GPU::glVertex2f(userRoI.x2, userRoI.y2); //top right
        GL_GPU::glVertex2f(userRoI.x2, userRoI.y1); //bottom right
        GL_GPU::glEnd();


        GL_GPU::glBegin(GL_LINES);
        ///border ticks
        double borderTickWidth = USER_ROI_BORDER_TICK_SIZE * zoomScreenPixelWidth;
        double borderTickHeight = USER_ROI_BORDER_TICK_SIZE * zoomScreenPixelHeight;
        GL_GPU::glVertex2f(userRoI.x1, (userRoI.y1 + userRoI.y2) / 2);
        GL_GPU::glVertex2f(userRoI.x1 - borderTickWidth, (userRoI.y1 + userRoI.y2) / 2);

        GL_GPU::glVertex2f(userRoI.x2, (userRoI.y1 + userRoI.y2) / 2);
        GL_GPU::glVertex2f(userRoI.x2 + borderTickWidth, (userRoI.y1 + userRoI.y2) / 2);

        GL_GPU::glVertex2f( (userRoI.x1 +  userRoI.x2) / 2, userRoI.y2 );
        GL_GPU::glVertex2f( (userRoI.x1 +  userRoI.x2) / 2, userRoI.y2 + borderTickHeight );

        GL_GPU::glVertex2f( (userRoI.x1 +  userRoI.x2) / 2, userRoI.y1 );
        GL_GPU::glVertex2f( (userRoI.x1 +  userRoI.x2) / 2, userRoI.y1 - borderTickHeight );

        ///middle cross
        double crossWidth = USER_ROI_CROSS_RADIUS * zoomScreenPixelWidth;
        double crossHeight = USER_ROI_CROSS_RADIUS * zoomScreenPixelHeight;
        GL_GPU::glVertex2f( (userRoI.x1 +  userRoI.x2) / 2, (userRoI.y1 + userRoI.y2) / 2 - crossHeight );
        GL_GPU::glVertex2f( (userRoI.x1 +  userRoI.x2) / 2, (userRoI.y1 + userRoI.y2) / 2 + crossHeight );

        GL_GPU::glVertex2f( (userRoI.x1 +  userRoI.x2) / 2  - crossWidth, (userRoI.y1 + userRoI.y2) / 2 );
        GL_GPU::glVertex2f( (userRoI.x1 +  userRoI.x2) / 2  + crossWidth, (userRoI.y1 + userRoI.y2) / 2 );
        GL_GPU::glEnd();


        ///draw handles hint for the user
        GL_GPU::glBegin(GL_QUADS);

        double rectHalfWidth = (USER_ROI_SELECTION_POINT_SIZE * zoomScreenPixelWidth) / 2.;
        double rectHalfHeight = (USER_ROI_SELECTION_POINT_SIZE * zoomScreenPixelWidth) / 2.;
        //left
        GL_GPU::glVertex2f(userRoI.x1 + rectHalfWidth, (userRoI.y1 + userRoI.y2) / 2 - rectHalfHeight);
        GL_GPU::glVertex2f(userRoI.x1 + rectHalfWidth, (userRoI.y1 + userRoI.y2) / 2 + rectHalfHeight);
        GL_GPU::glVertex2f(userRoI.x1 - rectHalfWidth, (userRoI.y1 + userRoI.y2) / 2 + rectHalfHeight);
        GL_GPU::glVertex2f(userRoI.x1 - rectHalfWidth, (userRoI.y1 + userRoI.y2) / 2 - rectHalfHeight);

        //top
        GL_GPU::glVertex2f( (userRoI.x1 +  userRoI.x2) / 2 - rectHalfWidth, userRoI.y2 - rectHalfHeight );
        GL_GPU::glVertex2f( (userRoI.x1 +  userRoI.x2) / 2 - rectHalfWidth, userRoI.y2 + rectHalfHeight );
        GL_GPU::glVertex2f( (userRoI.x1 +  userRoI.x2) / 2 + rectHalfWidth, userRoI.y2 + rectHalfHeight );
        GL_GPU::glVertex2f( (userRoI.x1 +  userRoI.x2) / 2 + rectHalfWidth, userRoI.y2 - rectHalfHeight );

        //right
        GL_GPU::glVertex2f(userRoI.x2 - rectHalfWidth, (userRoI.y1 + userRoI.y2) / 2 - rectHalfHeight);
        GL_GPU::glVertex2f(userRoI.x2 - rectHalfWidth, (userRoI.y1 + userRoI.y2) / 2 + rectHalfHeight);
        GL_GPU::glVertex2f(userRoI.x2 + rectHalfWidth, (userRoI.y1 + userRoI.y2) / 2 + rectHalfHeight);
        GL_GPU::glVertex2f(userRoI.x2 + rectHalfWidth, (userRoI.y1 + userRoI.y2) / 2 - rectHalfHeight);

        //bottom
        GL_GPU::glVertex2f( (userRoI.x1 +  userRoI.x2) / 2 - rectHalfWidth, userRoI.y1 - rectHalfHeight );
        GL_GPU::glVertex2f( (userRoI.x1 +  userRoI.x2) / 2 - rectHalfWidth, userRoI.y1 + rectHalfHeight );
        GL_GPU::glVertex2f( (userRoI.x1 +  userRoI.x2) / 2 + rectHalfWidth, userRoI.y1 + rectHalfHeight );
        GL_GPU::glVertex2f( (userRoI.x1 +  userRoI.x2) / 2 + rectHalfWidth, userRoI.y1 - rectHalfHeight );

        //middle
        GL_GPU::glVertex2f( (userRoI.x1 +  userRoI.x2) / 2 - rectHalfWidth, (userRoI.y1 + userRoI.y2) / 2 - rectHalfHeight );
        GL_GPU::glVertex2f( (userRoI.x1 +  userRoI.x2) / 2 - rectHalfWidth, (userRoI.y1 + userRoI.y2) / 2 + rectHalfHeight );
        GL_GPU::glVertex2f( (userRoI.x1 +  userRoI.x2) / 2 + rectHalfWidth, (userRoI.y1 + userRoI.y2) / 2 + rectHalfHeight );
        GL_GPU::glVertex2f( (userRoI.x1 +  userRoI.x2) / 2 + rectHalfWidth, (userRoI.y1 + userRoI.y2) / 2 - rectHalfHeight );


        //top left
        GL_GPU::glVertex2f(userRoI.x1 - rectHalfWidth, userRoI.y2 - rectHalfHeight);
        GL_GPU::glVertex2f(userRoI.x1 - rectHalfWidth, userRoI.y2 + rectHalfHeight);
        GL_GPU::glVertex2f(userRoI.x1 + rectHalfWidth, userRoI.y2 + rectHalfHeight);
        GL_GPU::glVertex2f(userRoI.x1 + rectHalfWidth, userRoI.y2 - rectHalfHeight);

        //top right
        GL_GPU::glVertex2f(userRoI.x2 - rectHalfWidth, userRoI.y2 - rectHalfHeight);
        GL_GPU::glVertex2f(userRoI.x2 - rectHalfWidth, userRoI.y2 + rectHalfHeight);
        GL_GPU::glVertex2f(userRoI.x2 + rectHalfWidth, userRoI.y2 + rectHalfHeight);
        GL_GPU::glVertex2f(userRoI.x2 + rectHalfWidth, userRoI.y2 - rectHalfHeight);

        //bottom right
        GL_GPU::glVertex2f(userRoI.x2 - rectHalfWidth, userRoI.y1 - rectHalfHeight);
        GL_GPU::glVertex2f(userRoI.x2 - rectHalfWidth, userRoI.y1 + rectHalfHeight);
        GL_GPU::glVertex2f(userRoI.x2 + rectHalfWidth, userRoI.y1 + rectHalfHeight);
        GL_GPU::glVertex2f(userRoI.x2 + rectHalfWidth, userRoI.y1 - rectHalfHeight);


        //bottom left
        GL_GPU::glVertex2f(userRoI.x1 - rectHalfWidth, userRoI.y1 - rectHalfHeight);
        GL_GPU::glVertex2f(userRoI.x1 - rectHalfWidth, userRoI.y1 + rectHalfHeight);
        GL_GPU::glVertex2f(userRoI.x1 + rectHalfWidth, userRoI.y1 + rectHalfHeight);
        GL_GPU::glVertex2f(userRoI.x1 + rectHalfWidth, userRoI.y1 - rectHalfHeight);

        GL_GPU::glEnd();

        if (_imp->buildUserRoIOnNextPress) {
            GL_GPU::glDisable(GL_LINE_STIPPLE);
        }
    } // GLProtectAttrib a(GL_COLOR_BUFFER_BIT | GL_CURRENT_BIT | GL_ENABLE_BIT);
} // drawUserRoI

void
ViewerGL::drawWipeControl()
{
    double wipeAngle;
    QPointF wipeCenter;
    double mixAmount;
    {
        QMutexLocker l(&_imp->wipeControlsMutex);
        wipeAngle = _imp->wipeAngle;
        wipeCenter = _imp->wipeCenter;
        mixAmount = _imp->mixAmount;
    }
    double alphaMix1, alphaMix0, alphaCurMix;

    alphaMix1 = wipeAngle + M_PI_4 / 2;
    alphaMix0 = wipeAngle + 3. * M_PI_4 / 2;
    alphaCurMix = mixAmount * (alphaMix1 - alphaMix0) + alphaMix0;
    QPointF mix0Pos, mixPos, mix1Pos;
    double mixX, mixY, rotateW, rotateH, rotateOffsetX, rotateOffsetY;
    double zoomScreenPixelWidth, zoomScreenPixelHeight;
    {
        QMutexLocker l(&_imp->zoomCtxMutex);
        zoomScreenPixelWidth = _imp->zoomCtx.screenPixelWidth();
        zoomScreenPixelHeight = _imp->zoomCtx.screenPixelHeight();
    }

    mixX = WIPE_MIX_HANDLE_LENGTH * zoomScreenPixelWidth;
    mixY = WIPE_MIX_HANDLE_LENGTH * zoomScreenPixelHeight;
    rotateW = WIPE_ROTATE_HANDLE_LENGTH * zoomScreenPixelWidth;
    rotateH = WIPE_ROTATE_HANDLE_LENGTH * zoomScreenPixelHeight;
    rotateOffsetX = WIPE_ROTATE_OFFSET * zoomScreenPixelWidth;
    rotateOffsetY = WIPE_ROTATE_OFFSET * zoomScreenPixelHeight;


    mixPos.setX(wipeCenter.x() + std::cos(alphaCurMix) * mixX);
    mixPos.setY(wipeCenter.y() + std::sin(alphaCurMix) * mixY);
    mix0Pos.setX(wipeCenter.x() + std::cos(alphaMix0) * mixX);
    mix0Pos.setY(wipeCenter.y() + std::sin(alphaMix0) * mixY);
    mix1Pos.setX(wipeCenter.x() + std::cos(alphaMix1) * mixX);
    mix1Pos.setY(wipeCenter.y() + std::sin(alphaMix1) * mixY);

    QPointF oppositeAxisBottom, oppositeAxisTop, rotateAxisLeft, rotateAxisRight;
    rotateAxisRight.setX( wipeCenter.x() + std::cos(wipeAngle) * (rotateW - rotateOffsetX) );
    rotateAxisRight.setY( wipeCenter.y() + std::sin(wipeAngle) * (rotateH - rotateOffsetY) );
    rotateAxisLeft.setX(wipeCenter.x() - std::cos(wipeAngle) * rotateOffsetX);
    rotateAxisLeft.setY( wipeCenter.y() - (std::sin(wipeAngle) * rotateOffsetY) );

    oppositeAxisTop.setX( wipeCenter.x() + std::cos(wipeAngle + M_PI_2) * (rotateW / 2.) );
    oppositeAxisTop.setY( wipeCenter.y() + std::sin(wipeAngle + M_PI_2) * (rotateH / 2.) );
    oppositeAxisBottom.setX( wipeCenter.x() - std::cos(wipeAngle + M_PI_2) * (rotateW / 2.) );
    oppositeAxisBottom.setY( wipeCenter.y() - std::sin(wipeAngle + M_PI_2) * (rotateH / 2.) );

    {
        GLProtectAttrib<GL_GPU> a(GL_ENABLE_BIT | GL_LINE_BIT | GL_CURRENT_BIT | GL_HINT_BIT | GL_TRANSFORM_BIT | GL_COLOR_BUFFER_BIT);
        //GLProtectMatrix p(GL_PROJECTION); // useless (we do two glTranslate in opposite directions)

        // Draw everything twice
        // l = 0: shadow
        // l = 1: drawing
        double baseColor[3];
        for (int l = 0; l < 2; ++l) {
            // shadow (uses GL_PROJECTION)
            GL_GPU::glMatrixMode(GL_PROJECTION);
            int direction = (l == 0) ? 1 : -1;
            // translate (1,-1) pixels
            GL_GPU::glTranslated(direction * _imp->glShadow.x(), -direction * _imp->glShadow.x(), 0);
            GL_GPU::glMatrixMode(GL_MODELVIEW); // Modelview should be used on Nuke

            if (l == 0) {
                // Draw a shadow for the cross hair
                baseColor[0] = baseColor[1] = baseColor[2] = 0.;
            } else {
                baseColor[0] = baseColor[1] = baseColor[2] = 0.8;
            }

            GL_GPU::glEnable(GL_BLEND);
            GL_GPU::glBlendFunc(GL_SRC_ALPHA, GL_ONE_MINUS_SRC_ALPHA);
            GL_GPU::glEnable(GL_LINE_SMOOTH);
            GL_GPU::glHint(GL_LINE_SMOOTH_HINT, GL_DONT_CARE);
            GL_GPU::glLineWidth(1.5);
            GL_GPU::glBegin(GL_LINES);
            if ( (_imp->hs == eHoverStateWipeRotateHandle) || (_imp->ms == eMouseStateRotatingWipeHandle) ) {
                GL_GPU::glColor4f(0., 1. * l, 0., 1.);
            }
            GL_GPU::glColor4f(baseColor[0], baseColor[1], baseColor[2], 1.);
            GL_GPU::glVertex2d( rotateAxisLeft.x(), rotateAxisLeft.y() );
            GL_GPU::glVertex2d( rotateAxisRight.x(), rotateAxisRight.y() );
            GL_GPU::glVertex2d( oppositeAxisBottom.x(), oppositeAxisBottom.y() );
            GL_GPU::glVertex2d( oppositeAxisTop.x(), oppositeAxisTop.y() );
            GL_GPU::glVertex2d( wipeCenter.x(), wipeCenter.y() );
            GL_GPU::glVertex2d( mixPos.x(), mixPos.y() );
            GL_GPU::glEnd();
            GL_GPU::glLineWidth(1.);

            ///if hovering the rotate handle or dragging it show a small bended arrow
            if ( (_imp->hs == eHoverStateWipeRotateHandle) || (_imp->ms == eMouseStateRotatingWipeHandle) ) {
                GLProtectMatrix<GL_GPU> p(GL_MODELVIEW);

                GL_GPU::glColor4f(0., 1. * l, 0., 1.);
                double arrowCenterX = WIPE_ROTATE_HANDLE_LENGTH * zoomScreenPixelWidth / 2;
                ///draw an arrow slightly bended. This is an arc of circle of radius 5 in X, and 10 in Y.
                OfxPointD arrowRadius;
                arrowRadius.x = 5. * zoomScreenPixelWidth;
                arrowRadius.y = 10. * zoomScreenPixelHeight;

                GL_GPU::glTranslatef(wipeCenter.x(), wipeCenter.y(), 0.);
                GL_GPU::glRotatef(wipeAngle * 180.0 / M_PI, 0, 0, 1);
                //  center the oval at x_center, y_center
                GL_GPU::glTranslatef (arrowCenterX, 0., 0);
                //  draw the oval using line segments
                GL_GPU::glBegin (GL_LINE_STRIP);
                GL_GPU::glVertex2f (0, arrowRadius.y);
                GL_GPU::glVertex2f (arrowRadius.x, 0.);
                GL_GPU::glVertex2f (0, -arrowRadius.y);
                GL_GPU::glEnd ();


                GL_GPU::glBegin(GL_LINES);
                ///draw the top head
                GL_GPU::glVertex2f(0., arrowRadius.y);
                GL_GPU::glVertex2f(0., arrowRadius.y -  arrowRadius.x );

                GL_GPU::glVertex2f(0., arrowRadius.y);
                GL_GPU::glVertex2f(4. * zoomScreenPixelWidth, arrowRadius.y - 3. * zoomScreenPixelHeight); // 5^2 = 3^2+4^2

                ///draw the bottom head
                GL_GPU::glVertex2f(0., -arrowRadius.y);
                GL_GPU::glVertex2f(0., -arrowRadius.y + 5. * zoomScreenPixelHeight);

                GL_GPU::glVertex2f(0., -arrowRadius.y);
                GL_GPU::glVertex2f(4. * zoomScreenPixelWidth, -arrowRadius.y + 3. * zoomScreenPixelHeight); // 5^2 = 3^2+4^2

                GL_GPU::glEnd();

                GL_GPU::glColor4f(baseColor[0], baseColor[1], baseColor[2], 1.);
            }

            GL_GPU::glPointSize(5.);
            GL_GPU::glEnable(GL_POINT_SMOOTH);
            GL_GPU::glBegin(GL_POINTS);
            GL_GPU::glVertex2d( wipeCenter.x(), wipeCenter.y() );
            if ( ( (_imp->hs == eHoverStateWipeMix) &&
                   (_imp->ms != eMouseStateRotatingWipeHandle) )
                 || (_imp->ms == eMouseStateDraggingWipeMixHandle) ) {
                GL_GPU::glColor4f(0., 1. * l, 0., 1.);
            }
            GL_GPU::glVertex2d( mixPos.x(), mixPos.y() );
            GL_GPU::glEnd();
            GL_GPU::glPointSize(1.);

            _imp->drawArcOfCircle(wipeCenter, mixX, mixY, wipeAngle + M_PI_4 / 2, wipeAngle + 3. * M_PI_4 / 2);
        }
    } // GLProtectAttrib a(GL_ENABLE_BIT | GL_LINE_BIT | GL_CURRENT_BIT | GL_HINT_BIT | GL_TRANSFORM_BIT | GL_COLOR_BUFFER_BIT);
} // drawWipeControl

void
ViewerGL::drawPickerRectangle()
{
    {
        GLProtectAttrib<GL_GPU> a(GL_CURRENT_BIT);

        GL_GPU::glColor3f(0.9, 0.7, 0.);
        QPointF topLeft = _imp->pickerRect.topLeft();
        QPointF btmRight = _imp->pickerRect.bottomRight();
        ///base rect
        GL_GPU::glBegin(GL_LINE_LOOP);
        GL_GPU::glVertex2f( topLeft.x(), btmRight.y() ); //bottom left
        GL_GPU::glVertex2f( topLeft.x(), topLeft.y() ); //top left
        GL_GPU::glVertex2f( btmRight.x(), topLeft.y() ); //top right
        GL_GPU::glVertex2f( btmRight.x(), btmRight.y() ); //bottom right
        GL_GPU::glEnd();
    } // GLProtectAttrib a(GL_CURRENT_BIT);
}

void
ViewerGL::drawPickerPixel()
{
    {
        GLProtectAttrib<GL_GPU> a(GL_CURRENT_BIT | GL_ENABLE_BIT | GL_POINT_BIT | GL_COLOR_BUFFER_BIT);

        GL_GPU::glEnable(GL_BLEND);
        GL_GPU::glBlendFunc(GL_SRC_ALPHA, GL_ONE_MINUS_SRC_ALPHA);
        GL_GPU::glEnable(GL_POINT_SMOOTH);
        {
            QMutexLocker l(&_imp->zoomCtxMutex);
            GL_GPU::glPointSize( 1. * _imp->zoomCtx.factor() );
        }

        QPointF pos = _imp->lastPickerPos;
        unsigned int mipMapLevel = getInternalNode()->getMipMapLevel();

        if (mipMapLevel != 0) {
            pos *= (1 << mipMapLevel);
        }
        GL_GPU::glColor3f(0.9, 0.7, 0.);
        GL_GPU::glBegin(GL_POINTS);
        GL_GPU::glVertex2d( pos.x(), pos.y() );
        GL_GPU::glEnd();
    } // GLProtectAttrib a(GL_CURRENT_BIT | GL_ENABLE_BIT | GL_POINT_BIT | GL_COLOR_BUFFER_BIT);
}

NATRON_NAMESPACE_ANONYMOUS_ENTER

static QStringList
explode(const QString& str)
{
    QRegExp rx( QString::fromUtf8("(\\ |\\-|\\.|\\/|\\t|\\n)") ); //RegEx for ' ' '/' '.' '-' '\t' '\n'
    QStringList ret;
    int startIndex = 0;

    while (true) {
        int index = str.indexOf(rx, startIndex);

        if (index == -1) {
            ret.push_back( str.mid(startIndex) );

            return ret;
        }

        QString word = str.mid(startIndex, index - startIndex);
        const QChar& nextChar = str[index];

        // Dashes and the likes should stick to the word occuring before it. Whitespace doesn't have to.
        if ( nextChar.isSpace() ) {
            ret.push_back(word);
            ret.push_back(nextChar);
        } else {
            ret.push_back(word + nextChar);
        }

        startIndex = index + 1;
    }

    return ret;
}

static QStringList
wordWrap(const QFontMetrics& fm,
         const QString& str,
         int width)
{
    QStringList words = explode(str);
    int curLineLength = 0;
    QStringList stringL;
    QString curString;

    for (int i = 0; i < words.size(); ++i) {
        QString word = words[i];
        int wordPixels = fm.width(word);

        // If adding the new word to the current line would be too long,
        // then put it on a new line (and split it up if it's too long).
        if (curLineLength + wordPixels > width) {
            // Only move down to a new line if we have text on the current line.
            // Avoids situation where wrapped whitespace causes emptylines in text.
            if (curLineLength > 0) {
                if ( !curString.isEmpty() ) {
                    stringL.push_back(curString);
                    curString.clear();
                }
                //tmp.append('\n');
                curLineLength = 0;
            }

            // If the current word is too long to fit on a line even on it's own then
            // split the word up.
            while (wordPixels > width) {
                curString.clear();
                curString.append( word.mid(0, width - 1) );
                word = word.mid(width - 1);

                if ( !curString.isEmpty() ) {
                    stringL.push_back(curString);
                    curString.clear();
                }
                wordPixels = fm.width(word);
                //tmp.append('\n');
            }

            // Remove leading whitespace from the word so the new line starts flush to the left.
            word = word.trimmed();
        }
        curString.append(word);
        curLineLength += wordPixels;
    }
    if ( !curString.isEmpty() ) {
        stringL.push_back(curString);
    }

    return stringL;
} // wordWrap

NATRON_NAMESPACE_ANONYMOUS_EXIT


void
ViewerGL::drawPersistentMessage()
{
    // always running in the main thread
    assert( qApp && qApp->thread() == QThread::currentThread() );
    assert( QGLContext::currentContext() == context() );

    QFontMetrics metrics( _imp->textFont );
    int offset =  10;
    double metricsHeightZoomCoord;
    QPointF topLeft, bottomRight, offsetZoomCoord;

    {
        QMutexLocker l(&_imp->zoomCtxMutex);
        topLeft = _imp->zoomCtx.toZoomCoordinates(0, 0);
        bottomRight = _imp->zoomCtx.toZoomCoordinates( _imp->zoomCtx.screenWidth(), _imp->persistentMessages.size() * (metrics.height() + offset) );
        offsetZoomCoord = _imp->zoomCtx.toZoomCoordinates(PERSISTENT_MESSAGE_LEFT_OFFSET_PIXELS, offset);
        metricsHeightZoomCoord = topLeft.y() - _imp->zoomCtx.toZoomCoordinates( 0, metrics.height() ).y();
    }
    offsetZoomCoord.ry() = topLeft.y() - offsetZoomCoord.y();
    QPointF textPos(offsetZoomCoord.x(),  topLeft.y() - (offsetZoomCoord.y() / 2.) - metricsHeightZoomCoord);

    {
        GLProtectAttrib<GL_GPU> a(GL_COLOR_BUFFER_BIT | GL_ENABLE_BIT);

        GL_GPU::glDisable(GL_BLEND);

        if (_imp->persistentMessageType == 1) { // error
            GL_GPU::glColor4f(0.5, 0., 0., 1.);
        } else { // warning
            GL_GPU::glColor4f(0.65, 0.65, 0., 1.);
        }
        GL_GPU::glBegin(GL_POLYGON);
        GL_GPU::glVertex2f( topLeft.x(), topLeft.y() ); //top left
        GL_GPU::glVertex2f( topLeft.x(), bottomRight.y() ); //bottom left
        GL_GPU::glVertex2f( bottomRight.x(), bottomRight.y() ); //bottom right
        GL_GPU::glVertex2f( bottomRight.x(), topLeft.y() ); //top right
        GL_GPU::glEnd();


        for (int j = 0; j < _imp->persistentMessages.size(); ++j) {
            renderText(textPos.x(), textPos.y(), _imp->persistentMessages.at(j), _imp->textRenderingColor, _imp->textFont);
            textPos.setY( textPos.y() - ( metricsHeightZoomCoord + offsetZoomCoord.y() ) ); /*metrics.height() * 2 * zoomScreenPixelHeight*/
        }
        glCheckError(GL_GPU);
    } // GLProtectAttrib a(GL_COLOR_BUFFER_BIT | GL_ENABLE_BIT);
} // drawPersistentMessage

void
ViewerGL::initializeGL()
{
    // always running in the main thread
    assert( qApp && qApp->thread() == QThread::currentThread() );
    appPTR->initializeOpenGLFunctionsOnce();
    makeCurrent();
    if ( !appPTR->isOpenGLLoaded() ) {
        throw std::runtime_error("OpenGL was not loaded");
    }
    _imp->initializeGL();
}

GLuint
ViewerGL::getPboID(int index)
{
    // always running in the main thread
    assert( qApp && qApp->thread() == QThread::currentThread() );
    assert( QGLContext::currentContext() == context() );

    if ( index >= (int)_imp->pboIds.size() ) {
        GLuint handle;
        GL_GPU::glGenBuffers(1, &handle);
        _imp->pboIds.push_back(handle);

        return handle;
    } else {
        return _imp->pboIds[index];
    }
}

ViewerInstance*
ViewerGL::getInternalViewerNode() const
{
    return getInternalNode();
}

/**
 *@returns Returns the current zoom factor that is applied to the display.
 **/
double
ViewerGL::getZoomFactor() const
{
    // MT-SAFE
    QMutexLocker l(&_imp->zoomCtxMutex);

    return _imp->zoomCtx.factor();
}

///imageRoD is in PIXEL COORDINATES
RectI
ViewerGL::getImageRectangleDisplayed(const RectI & imageRoDPixel, // in pixel coordinates
                                     const double par,
                                     unsigned int mipMapLevel)
{
    // MT-SAFE
    RectD visibleArea;
    RectI ret;
    {
        QMutexLocker l(&_imp->zoomCtxMutex);
        QPointF topLeft =  _imp->zoomCtx.toZoomCoordinates(0, 0);
        visibleArea.x1 =  topLeft.x();
        visibleArea.y2 =  topLeft.y();
        QPointF bottomRight = _imp->zoomCtx.toZoomCoordinates(width() - 1, height() - 1);
        visibleArea.x2 = bottomRight.x();
        visibleArea.y1 = bottomRight.y();
    }

    if (mipMapLevel != 0) {
        // for the viewer, we need the smallest enclosing rectangle at the mipmap level, in order to avoid black borders
        visibleArea.toPixelEnclosing(mipMapLevel, par, &ret);
    } else {
        ret.x1 = std::floor(visibleArea.x1 / par);
        ret.x2 = std::ceil(visibleArea.x2 / par);
        ret.y1 = std::floor(visibleArea.y1);
        ret.y2 = std::ceil(visibleArea.y2);
    }

    ///If the roi doesn't intersect the image's Region of Definition just return an empty rectangle
    if ( !ret.intersect(imageRoDPixel, &ret) ) {
        ret.clear();
    }

    ///to clip against the user roi however clip it against the mipmaplevel of the zoomFactor+proxy

    RectD userRoI;
    bool userRoiEnabled;
    {
        QMutexLocker l(&_imp->userRoIMutex);
        userRoiEnabled = _imp->userRoIEnabled;
        userRoI = _imp->userRoI;
    }
    if (userRoiEnabled) {
        RectI userRoIpixel;

        ///If the user roi is enabled, we want to render the smallest enclosing rectangle in order to avoid black borders.
        userRoI.toPixelEnclosing(mipMapLevel, par, &userRoIpixel);

        ///If the user roi doesn't intersect the actually visible portion on the viewer, return an empty rectangle.
        if ( !ret.intersect(userRoIpixel, &ret) ) {
            ret.clear();
        }
    }

    return ret;
} // ViewerGL::getImageRectangleDisplayed

RectI
ViewerGL::getExactImageRectangleDisplayed(const RectD & rod,
                                          const double par,
                                          unsigned int mipMapLevel)
{
    bool clipToProject = isClippingImageToProjectWindow();
    RectD clippedRod;

    if (clipToProject) {
        RectD projectFormatCanonical;
        _imp->getProjectFormatCanonical(projectFormatCanonical);
        rod.intersect(projectFormatCanonical, &clippedRod);
    } else {
        clippedRod = rod;
    }

    RectI bounds;
    clippedRod.toPixelEnclosing(mipMapLevel, par, &bounds);
    RectI roi = getImageRectangleDisplayed(bounds, par, mipMapLevel);

    return roi;
}

RectI
ViewerGL::getImageRectangleDisplayedRoundedToTileSize(const RectD & rod,
                                                      const double par,
                                                      unsigned int mipMapLevel,
                                                      std::vector<RectI>* tiles,
                                                      std::vector<RectI>* tilesRounded,
                                                      int *viewerTileSize,
                                                      RectI* roiNotRounded)
{
    bool clipToProject = isClippingImageToProjectWindow();
    RectD clippedRod;

    if (clipToProject) {
        RectD projectFormatCanonical;
        _imp->getProjectFormatCanonical(projectFormatCanonical);
        rod.intersect(projectFormatCanonical, &clippedRod);
    } else {
        clippedRod = rod;
    }

    RectI bounds;
    clippedRod.toPixelEnclosing(mipMapLevel, par, &bounds);
    RectI roi = getImageRectangleDisplayed(bounds, par, mipMapLevel);

    ////Texrect is the coordinates of the 4 corners of the texture in the bounds with the current zoom
    ////factor taken into account.
    RectI texRect;
    int tileSize = std::pow( 2., (double)appPTR->getCurrentSettings()->getViewerTilesPowerOf2() );
    texRect.x1 = std::floor( ( (double)roi.x1 ) / tileSize ) * (double)tileSize;
    texRect.y1 = std::floor( ( (double)roi.y1 ) / tileSize ) * (double)tileSize;
    texRect.x2 = std::ceil( ( (double)roi.x2 ) / tileSize ) * (double)tileSize;
    texRect.y2 = std::ceil( ( (double)roi.y2 ) / tileSize ) * (double)tileSize;

    // Make sure the bounds of the area to render in the texture lies in the bounds
    if (roiNotRounded) {
        *roiNotRounded = roi;
    }
    if (tilesRounded) {
        for (int y = texRect.y1; y < texRect.y2; y += tileSize) {
            int y2 = std::min(y + tileSize, texRect.y2);
            for (int x = texRect.x1; x < texRect.x2; x += tileSize) {
                tilesRounded->resize(tilesRounded->size() + 1);
                RectI& tile = tilesRounded->back();
                tile.x1 = x;
                tile.x2 = std::min(x + tileSize, texRect.x2);
                tile.y1 = y;
                tile.y2 = y2;

                if (tiles) {
                    RectI tileRectRounded;
                    tile.intersect(bounds, &tileRectRounded);
                    tiles->push_back(tileRectRounded);
                }
                assert( texRect.contains(tile) );
            }
        }
    }

    if (viewerTileSize) {
        *viewerTileSize = tileSize;
    }
    return texRect;
}

int
ViewerGL::isExtensionSupported(const char *extension)
{
    // always running in the main thread
    assert( qApp && qApp->thread() == QThread::currentThread() );
    const GLubyte *extensions = NULL;
    const GLubyte *start;
    GLubyte *where, *terminator;
    where = (GLubyte *) std::strchr(extension, ' ');
    if ( where || (*extension == '\0') ) {
        return 0;
    }
    extensions = GL_GPU::glGetString(GL_EXTENSIONS);
    start = extensions;
    for (;; ) {
        where = (GLubyte *) strstr( (const char *) start, extension );
        if (!where) {
            break;
        }
        terminator = where + strlen(extension);
        if ( (where == start) || (*(where - 1) == ' ') ) {
            if ( (*terminator == ' ') || (*terminator == '\0') ) {
                return 1;
            }
        }
        start = terminator;
    }

    return 0;
}

void
ViewerGL::initShaderGLSL()
{
    // always running in the main thread
    assert( qApp && qApp->thread() == QThread::currentThread() );
    assert( QGLContext::currentContext() == context() );

    if (!_imp->shaderLoaded) {
        _imp->shaderBlack.reset( new QGLShaderProgram( context() ) );
        if ( !_imp->shaderBlack->addShaderFromSourceCode(QGLShader::Vertex, vertRGB) ) {
            qDebug() << qPrintable( _imp->shaderBlack->log() );
        }
        if ( !_imp->shaderBlack->addShaderFromSourceCode(QGLShader::Fragment, blackFrag) ) {
            qDebug() << qPrintable( _imp->shaderBlack->log() );
        }
        if ( !_imp->shaderBlack->link() ) {
            qDebug() << qPrintable( _imp->shaderBlack->log() );
        }

        _imp->shaderRGB.reset( new QGLShaderProgram( context() ) );
        if ( !_imp->shaderRGB->addShaderFromSourceCode(QGLShader::Vertex, vertRGB) ) {
            qDebug() << qPrintable( _imp->shaderRGB->log() );
        }
        if ( !_imp->shaderRGB->addShaderFromSourceCode(QGLShader::Fragment, fragRGB) ) {
            qDebug() << qPrintable( _imp->shaderRGB->log() );
        }

        if ( !_imp->shaderRGB->link() ) {
            qDebug() << qPrintable( _imp->shaderRGB->log() );
        }
        _imp->shaderLoaded = true;
    }
}

void
ViewerGL::clearPartialUpdateTextures()
{
    _imp->partialUpdateTextures.clear();
}

bool
ViewerGL::isViewerUIVisible() const
{
    if (!_imp->viewerTab) {
        return false;
    }
    TabWidget* tabWidget = _imp->viewerTab->getParentPane();
    if (!tabWidget) {
        return isVisible();
    }

    if (tabWidget->currentWidget() != _imp->viewerTab) {
        return false;
    }

    return true;
}

void
ViewerGL::endTransferBufferFromRAMToGPU(int textureIndex,
                                        const boost::shared_ptr<Texture>& texture,
                                        const ImagePtr& image,
                                        int time,
                                        const RectD& rod,
                                        double par,
                                        ImageBitDepthEnum depth,
                                        unsigned int mipMapLevel,
                                        ImagePremultiplicationEnum premult,
                                        double gain,
                                        double gamma,
                                        double offset,
                                        int lut,
                                        bool recenterViewer,
                                        const Point& viewportCenter,
                                        bool isPartialRect)
{
    if (recenterViewer) {
        QMutexLocker k(&_imp->zoomCtxMutex);
        double curCenterX = ( _imp->zoomCtx.left() + _imp->zoomCtx.right() ) / 2.;
        double curCenterY = ( _imp->zoomCtx.bottom() + _imp->zoomCtx.top() ) / 2.;
        _imp->zoomCtx.translate(viewportCenter.x - curCenterX, viewportCenter.y - curCenterY);
    }

    if (isPartialRect) {
        TextureInfo info;
        info.texture = boost::dynamic_pointer_cast<Texture>(texture);
        info.gain = gain;
        info.gamma = gamma;
        info.offset = offset;
        info.mipMapLevel = mipMapLevel;
        info.premult = premult;
        info.time = time;
        info.memoryHeldByLastRenderedImages = 0;
        info.isPartialImage = true;
        info.isVisible = true;
        _imp->partialUpdateTextures.push_back(info);
        // Update time otherwise overlays won't refresh
        _imp->displayTextures[0].time = time;
        _imp->displayTextures[1].time = time;
    } else {
        ViewerInstance* internalNode = getInternalNode();
        _imp->displayTextures[textureIndex].isVisible = true;
        _imp->displayTextures[textureIndex].gain = gain;
        _imp->displayTextures[textureIndex].gamma = gamma;
        _imp->displayTextures[textureIndex].offset = offset;
        _imp->displayTextures[textureIndex].mipMapLevel = mipMapLevel;
        _imp->displayingImageLut = (ViewerColorSpaceEnum)lut;
        _imp->displayTextures[textureIndex].premult = premult;
        _imp->displayTextures[textureIndex].time = time;

        if (_imp->displayTextures[textureIndex].memoryHeldByLastRenderedImages > 0) {
            internalNode->unregisterPluginMemory(_imp->displayTextures[textureIndex].memoryHeldByLastRenderedImages);
            _imp->displayTextures[textureIndex].memoryHeldByLastRenderedImages = 0;
        }


        if (image) {
            _imp->viewerTab->setImageFormat(textureIndex, image->getComponents(), depth);
            RectI pixelRoD;
            image->getRoD().toPixelEnclosing(0, image->getPixelAspectRatio(), &pixelRoD);
            {
                QMutexLocker k(&_imp->projectFormatMutex);
                _imp->displayTextures[textureIndex].format = Format( _imp->projectFormat, image->getPixelAspectRatio() );
            }
            {
                QMutexLocker k(&_imp->lastRenderedImageMutex);
                _imp->displayTextures[textureIndex].lastRenderedTiles[mipMapLevel] = image;
            }
            _imp->displayTextures[textureIndex].memoryHeldByLastRenderedImages = 0;
            _imp->displayTextures[textureIndex].memoryHeldByLastRenderedImages += image->size();

            internalNode->registerPluginMemory(_imp->displayTextures[textureIndex].memoryHeldByLastRenderedImages);
            Q_EMIT imageChanged(textureIndex, true);
        } else {
            if ( !_imp->displayTextures[textureIndex].lastRenderedTiles[mipMapLevel] ) {
                Q_EMIT imageChanged(textureIndex, false);
            } else {
                Q_EMIT imageChanged(textureIndex, true);
            }
        }
        setRegionOfDefinition(rod, par, textureIndex);
    }
} // ViewerGL::endTransferBufferFromRAMToGPU

void
ViewerGL::transferBufferFromRAMtoGPU(const unsigned char* ramBuffer,
                                     size_t bytesCount,
                                     const RectI &roiRoundedToTileSize,
                                     const RectI& roi,
                                     const TextureRect & tileRect,
                                     int textureIndex,
                                     bool isPartialRect,
                                     bool isFirstTile,
                                     boost::shared_ptr<Texture>* texture)
{
    // always running in the main thread
    assert( qApp && qApp->thread() == QThread::currentThread() );
    assert( QGLContext::currentContext() == context() );
    GLenum e = GL_GPU::glGetError();
    Q_UNUSED(e);

    GLint currentBoundPBO = 0;
    GL_GPU::glGetIntegerv(GL_PIXEL_UNPACK_BUFFER_BINDING_ARB, &currentBoundPBO);
    GLenum err = GL_GPU::glGetError();
    if ( (err != GL_NO_ERROR) || (currentBoundPBO != 0) ) {
        qDebug() << "(ViewerGL::allocateAndMapPBO): Another PBO is currently mapped, glMap failed.";
    }

    // We use 2 PBOs to make use of asynchronous data uploading
    GLuint pboId = getPboID(_imp->updateViewerPboIndex);

    // The bitdepth of the texture
    ImageBitDepthEnum bd = getBitDepth();
    Texture::DataTypeEnum dataType;
    if (bd == eImageBitDepthByte) {
        dataType = Texture::eDataTypeByte;
    } else {
        //do 32bit fp textures either way, don't bother with half float. We might support it further on.
        dataType = Texture::eDataTypeFloat;
    }
    assert(textureIndex == 0 || textureIndex == 1);

    GLTexturePtr tex;
    TextureRect textureRectangle;
    if (isPartialRect) {
        // For small partial updates overlays, we make new textures
        int format, internalFormat, glType;
<<<<<<< HEAD
        Texture::getRecommendedTexParametersForRGBAByteTexture(&format, &internalFormat, &glType);
        tex.reset( new Texture(GL_TEXTURE_2D, GL_LINEAR, GL_NEAREST, GL_CLAMP_TO_EDGE, Texture::eDataTypeByte, format, internalFormat, glType, true) );
=======
        if (dataType == Texture::eDataTypeFloat) {
            Texture::getRecommendedTexParametersForRGBAFloatTexture(&format, &internalFormat, &glType);
        } else {
            Texture::getRecommendedTexParametersForRGBAByteTexture(&format, &internalFormat, &glType);
        }
        tex.reset( new Texture(GL_TEXTURE_2D, GL_LINEAR, GL_NEAREST, GL_CLAMP_TO_EDGE, dataType, format, internalFormat, glType) );
>>>>>>> 3770b424
        textureRectangle = tileRect;
    } else {
        // re-use the existing texture if possible
        tex = _imp->displayTextures[textureIndex].texture;
        if (tex->type() != dataType) {
            int format, internalFormat, glType;
<<<<<<< HEAD
            Texture::getRecommendedTexParametersForRGBAByteTexture(&format, &internalFormat, &glType);
            _imp->displayTextures[textureIndex].texture.reset( new Texture(GL_TEXTURE_2D, GL_LINEAR, GL_NEAREST, GL_CLAMP_TO_EDGE, Texture::eDataTypeByte, format, internalFormat, glType, true) );
=======
            if (dataType == Texture::eDataTypeFloat) {
                Texture::getRecommendedTexParametersForRGBAFloatTexture(&format, &internalFormat, &glType);
            } else {
                Texture::getRecommendedTexParametersForRGBAByteTexture(&format, &internalFormat, &glType);
            }
            _imp->displayTextures[textureIndex].texture.reset( new Texture(GL_TEXTURE_2D, GL_LINEAR, GL_NEAREST, GL_CLAMP_TO_EDGE, dataType, format, internalFormat, glType) );
>>>>>>> 3770b424
        }
        textureRectangle.set(roiRoundedToTileSize);
        _imp->displayTextures[textureIndex].roiNotRoundedToTileSize.set(roi);
        _imp->displayTextures[textureIndex].roiNotRoundedToTileSize.closestPo2 = tileRect.closestPo2;
        _imp->displayTextures[textureIndex].roiNotRoundedToTileSize.par = tileRect.par;
        textureRectangle.par = tileRect.par;
        textureRectangle.closestPo2 = tileRect.closestPo2;
        if (isFirstTile) {
            tex->ensureTextureHasSize(textureRectangle, 0);
        }
    }

    // bind PBO to update texture source
    GL_GPU::glBindBufferARB( GL_PIXEL_UNPACK_BUFFER_ARB, pboId );

    // Note that glMapBufferARB() causes sync issue.
    // If GPU is working with this buffer, glMapBufferARB() will wait(stall)
    // until GPU to finish its job. To avoid waiting (idle), you can call
    // first glBufferDataARB() with NULL pointer before glMapBufferARB().
    // If you do that, the previous data in PBO will be discarded and
    // glMapBufferARB() returns a new allocated pointer immediately
    // even if GPU is still working with the previous data.
    GL_GPU::glBufferDataARB(GL_PIXEL_UNPACK_BUFFER_ARB, bytesCount, NULL, GL_DYNAMIC_DRAW_ARB);

    // map the buffer object into client's memory
    GLvoid *ret = GL_GPU::glMapBufferARB(GL_PIXEL_UNPACK_BUFFER_ARB, GL_WRITE_ONLY_ARB);
    glCheckError(GL_GPU);
    assert(ret);
    assert(ramBuffer);
    if (ret) {
        // update data directly on the mapped buffer
        std::memcpy(ret, (void*)ramBuffer, bytesCount);
        GLboolean result = GL_GPU::glUnmapBufferARB(GL_PIXEL_UNPACK_BUFFER_ARB); // release the mapped buffer
        assert(result == GL_TRUE);
        Q_UNUSED(result);
    }
    glCheckError(GL_GPU);

    // copy pixels from PBO to texture object
    // using glBindTexture followed by glTexSubImage2D.
    // Use offset instead of pointer (last parameter is 0).
    tex->fillOrAllocateTexture(textureRectangle, tileRect, true, 0);

    // restore previously bound PBO
    GL_GPU::glBindBufferARB(GL_PIXEL_UNPACK_BUFFER_ARB, currentBoundPBO);
    //glBindTexture(GL_TEXTURE_2D, 0); // why should we bind texture 0?
    glCheckError(GL_GPU);

    *texture = tex;

    _imp->updateViewerPboIndex = (_imp->updateViewerPboIndex + 1) % 2;
} // ViewerGL::transferBufferFromRAMtoGPU

void
ViewerGL::clearLastRenderedImage()
{
    assert( qApp && qApp->thread() == QThread::currentThread() );

    ViewerInstance* internalNode = getInternalNode();

    for (int i = 0; i < 2; ++i) {
        for (U32 j = 0; j < _imp->displayTextures[i].lastRenderedTiles.size(); ++j) {
            _imp->displayTextures[i].lastRenderedTiles[j].reset();
        }
        if (_imp->displayTextures[i].memoryHeldByLastRenderedImages > 0) {
            internalNode->unregisterPluginMemory(_imp->displayTextures[i].memoryHeldByLastRenderedImages);
            _imp->displayTextures[i].memoryHeldByLastRenderedImages = 0;
        }
    }
}

void
ViewerGL::disconnectInputTexture(int textureIndex)
{
    // always running in the main thread
    assert( qApp && qApp->thread() == QThread::currentThread() );
    assert(textureIndex == 0 || textureIndex == 1);
    if (_imp->displayTextures[textureIndex].isVisible) {
        _imp->displayTextures[textureIndex].isVisible = false;
        RectI r(0, 0, 0, 0);
        _imp->infoViewer[textureIndex]->setDataWindow(r);
    }
}

void
ViewerGL::setGain(double d)
{
    // always running in the main thread
    assert( qApp && qApp->thread() == QThread::currentThread() );
    _imp->displayTextures[0].gain = d;
    _imp->displayTextures[1].gain = d;
}

void
ViewerGL::setGamma(double g)
{
    // always running in the main thread
    assert( qApp && qApp->thread() == QThread::currentThread() );
    _imp->displayTextures[0].gamma = g;
    _imp->displayTextures[1].gamma = g;
}

void
ViewerGL::setLut(int lut)
{
    // always running in the main thread
    assert( qApp && qApp->thread() == QThread::currentThread() );
    _imp->displayingImageLut = (ViewerColorSpaceEnum)lut;
}

#if QT_VERSION < 0x050000
#define QMouseEventLocalPos(e) ( e->posF() )
#else
#define QMouseEventLocalPos(e) ( e->localPos() )
#endif

void
ViewerGL::mousePressEvent(QMouseEvent* e)
{
    // always running in the main thread
    assert( qApp && qApp->thread() == QThread::currentThread() );
    if ( !_imp->viewerTab->getGui() ) {
        return;
    }

    _imp->viewerTab->onMousePressCalledInViewer();

    _imp->hasMovedSincePress = false;
    _imp->pressureOnRelease = 1.;
    if ( buttonDownIsLeft(e) ) {
        _imp->pointerTypeOnPress = ePenTypeLMB;
    } else if ( buttonDownIsRight(e) ) {
        _imp->pointerTypeOnPress = ePenTypeRMB;
    } else if ( buttonDownIsMiddle(e) ) {
        _imp->pointerTypeOnPress = ePenTypeMMB;
    }


    ///Set focus on user click
    setFocus();

    Qt::KeyboardModifiers modifiers = e->modifiers();
    Qt::MouseButton button = e->button();

    if ( buttonDownIsLeft(e) ) {
        boost::shared_ptr<NodeGuiI> gui_i = _imp->viewerTab->getInternalNode()->getNode()->getNodeGui();
        assert(gui_i);
        NodeGuiPtr gui = boost::dynamic_pointer_cast<NodeGui>(gui_i);
        _imp->viewerTab->getGui()->selectNode(gui);
    }

    _imp->oldClick = e->pos();
    _imp->lastMousePosition = e->pos();
    QPointF zoomPos;
    double zoomScreenPixelWidth, zoomScreenPixelHeight; // screen pixel size in zoom coordinates
    {
        QMutexLocker l(&_imp->zoomCtxMutex);
        zoomPos = _imp->zoomCtx.toZoomCoordinates( e->x(), e->y() );
        zoomScreenPixelWidth = _imp->zoomCtx.screenPixelWidth();
        zoomScreenPixelHeight = _imp->zoomCtx.screenPixelHeight();
    }
    RectD userRoI;
    bool userRoIEnabled;
    {
        QMutexLocker l(&_imp->userRoIMutex);
        userRoI = _imp->userRoI;
        userRoIEnabled = _imp->userRoIEnabled;
    }
    bool overlaysCaught = false;
    bool mustRedraw = false;
    bool hasPickers = _imp->viewerTab->getGui()->hasPickers();

    if (!overlaysCaught &&
        buttonDownIsLeft(e) &&
        _imp->buildUserRoIOnNextPress) {
        _imp->draggedUserRoI.x1 = zoomPos.x();
        _imp->draggedUserRoI.y1 = zoomPos.y();
        _imp->draggedUserRoI.x2 = _imp->draggedUserRoI.x1 + 1;
        _imp->draggedUserRoI.y2 = _imp->draggedUserRoI.y1 + 1;
        _imp->buildUserRoIOnNextPress = false;
        _imp->ms = eMouseStateBuildingUserRoI;
        overlaysCaught = true;
        mustRedraw = true;
    }

    if ( !overlaysCaught &&
         ( buttonDownIsMiddle(e) ||
           ( ( (e)->buttons() == Qt::RightButton ) && ( buttonMetaAlt(e) == Qt::AltModifier) ) ) &&
         !modifierHasControl(e) ) {
        // middle (or Alt + left) or Alt + right = pan
        _imp->ms = eMouseStateDraggingImage;
        overlaysCaught = true;
    }
    if ( !overlaysCaught &&
         ( ( (e->buttons() & Qt::MiddleButton) &&
             ( ( buttonMetaAlt(e) == Qt::AltModifier) || (e->buttons() & Qt::LeftButton) ) ) ||
           ( (e->buttons() & Qt::LeftButton) &&
             ( buttonMetaAlt(e) == (Qt::AltModifier | Qt::MetaModifier) ) ) ) ) {
        // Alt + middle or Left + middle or Crtl + Alt + Left = zoom
        _imp->ms = eMouseStateZoomingImage;
        overlaysCaught = true;
    }


    // process the wipe tool events before the plugin overlays
    if ( !overlaysCaught &&
         _imp->overlay &&
         isWipeHandleVisible() &&
         buttonDownIsLeft(e) &&
         _imp->isNearbyWipeCenter(zoomPos, zoomScreenPixelWidth, zoomScreenPixelHeight) ) {
        _imp->ms = eMouseStateDraggingWipeCenter;
        overlaysCaught = true;
        mustRedraw = true;
    }
    if ( !overlaysCaught &&
         _imp->overlay &&
         isWipeHandleVisible() &&
         buttonDownIsLeft(e) &&
         _imp->isNearbyWipeMixHandle(zoomPos, zoomScreenPixelWidth, zoomScreenPixelHeight) ) {
        _imp->ms = eMouseStateDraggingWipeMixHandle;
        overlaysCaught = true;
        mustRedraw = true;
    }
    if ( !overlaysCaught &&
         _imp->overlay &&
         isWipeHandleVisible() &&
         buttonDownIsLeft(e) &&
         _imp->isNearbyWipeRotateBar(zoomPos, zoomScreenPixelWidth, zoomScreenPixelHeight) ) {
        _imp->ms = eMouseStateRotatingWipeHandle;
        overlaysCaught = true;
        mustRedraw = true;
    }

    // process plugin overlays
    if (!overlaysCaught &&
        (_imp->ms == eMouseStateUndefined) &&
        _imp->overlay) {
        unsigned int mipMapLevel = getCurrentRenderScale();
        double scale = 1. / (1 << mipMapLevel);
        overlaysCaught = _imp->viewerTab->notifyOverlaysPenDown( RenderScale(scale), _imp->pointerTypeOnPress, QMouseEventLocalPos(e), zoomPos, _imp->pressureOnPress, currentTimeForEvent(e) );
        if (overlaysCaught) {
            mustRedraw = true;
        }
    }

    if ( !overlaysCaught &&
        isMouseShortcut(kShortcutGroupViewer, kShortcutIDMousePickColor, modifiers, button) &&
        displayingImage() ) {
        // picker with single-point selection
        _imp->pickerState = ePickerStatePoint;
        if ( pickColor( e->x(), e->y(), false ) ) {
            _imp->ms = eMouseStatePickingColor;
            mustRedraw = true;
            overlaysCaught = true;
        }
    }

    if ( !overlaysCaught &&
        isMouseShortcut(kShortcutGroupViewer, kShortcutIDMousePickInputColor, modifiers, button) &&
        displayingImage() ) {
        // picker with single-point selection
        _imp->pickerState = ePickerStatePoint;
        if ( pickColor( e->x(), e->y(), true ) ) {
            _imp->ms = eMouseStatePickingInputColor;
            mustRedraw = true;
            overlaysCaught = true;
        }
    }

    if ( !overlaysCaught &&
         isMouseShortcut(kShortcutGroupViewer, kShortcutIDMouseRectanglePick, modifiers, button) &&
         displayingImage() ) {
        // start picker with rectangle selection (picked color is the average over the rectangle)
        _imp->pickerState = ePickerStateRectangle;
        _imp->pickerRect.setTopLeft(zoomPos);
        _imp->pickerRect.setBottomRight(zoomPos);
        _imp->ms = eMouseStateBuildingPickerRectangle;
        mustRedraw = true;
        overlaysCaught = true;
    }
    if ( !overlaysCaught &&
         (_imp->pickerState != ePickerStateInactive) &&
         buttonDownIsLeft(e) &&
         displayingImage() ) {
        // disable picker if picker is set when clicking
        _imp->pickerState = ePickerStateInactive;
        mustRedraw = true;
        overlaysCaught = true;
    }

    if ( hasPickers && (_imp->pickerState == ePickerStateInactive) ) {
        _imp->viewerTab->getGui()->clearColorPickers();
        unsetCursor();
    }

    if ( !overlaysCaught &&
         buttonDownIsLeft(e) &&
         userRoIEnabled &&
         isNearByUserRoIBottomEdge(userRoI, zoomPos, zoomScreenPixelWidth, zoomScreenPixelHeight) ) {
        // start dragging the bottom edge of the user ROI
        _imp->ms = eMouseStateDraggingRoiBottomEdge;
        overlaysCaught = true;
        mustRedraw = true;
    }
    if ( !overlaysCaught &&
         buttonDownIsLeft(e) &&
         userRoIEnabled &&
         isNearByUserRoILeftEdge(userRoI, zoomPos, zoomScreenPixelWidth, zoomScreenPixelHeight) ) {
        // start dragging the left edge of the user ROI
        _imp->ms = eMouseStateDraggingRoiLeftEdge;
        overlaysCaught = true;
        mustRedraw = true;
    }
    if ( !overlaysCaught &&
         buttonDownIsLeft(e) &&
         userRoIEnabled && isNearByUserRoIRightEdge(userRoI, zoomPos, zoomScreenPixelWidth, zoomScreenPixelHeight) ) {
        // start dragging the right edge of the user ROI
        _imp->ms = eMouseStateDraggingRoiRightEdge;
        overlaysCaught = true;
        mustRedraw = true;
    }
    if ( !overlaysCaught &&
         buttonDownIsLeft(e) &&
         userRoIEnabled &&
         isNearByUserRoITopEdge(userRoI, zoomPos, zoomScreenPixelWidth, zoomScreenPixelHeight) ) {
        // start dragging the top edge of the user ROI
        _imp->ms = eMouseStateDraggingRoiTopEdge;
        overlaysCaught = true;
        mustRedraw = true;
    }
    if ( !overlaysCaught &&
         buttonDownIsLeft(e) &&
         userRoIEnabled &&
         isNearByUserRoI( (userRoI.x1 + userRoI.x2) / 2., (userRoI.y1 + userRoI.y2) / 2.,
                          zoomPos, zoomScreenPixelWidth, zoomScreenPixelHeight ) ) {
        // start dragging the midpoint of the user ROI
        _imp->ms = eMouseStateDraggingRoiCross;
        overlaysCaught = true;
        mustRedraw = true;
    }
    if ( !overlaysCaught &&
         buttonDownIsLeft(e) &&
         userRoIEnabled &&
         isNearByUserRoI(userRoI.x1, userRoI.y2, zoomPos, zoomScreenPixelWidth, zoomScreenPixelHeight) ) {
        // start dragging the topleft corner of the user ROI
        _imp->ms = eMouseStateDraggingRoiTopLeft;
        overlaysCaught = true;
        mustRedraw = true;
    }
    if ( !overlaysCaught &&
         buttonDownIsLeft(e) &&
         userRoIEnabled &&
         isNearByUserRoI(userRoI.x2, userRoI.y2, zoomPos, zoomScreenPixelWidth, zoomScreenPixelHeight) ) {
        // start dragging the topright corner of the user ROI
        _imp->ms = eMouseStateDraggingRoiTopRight;
        overlaysCaught = true;
        mustRedraw = true;
    }
    if ( !overlaysCaught &&
         buttonDownIsLeft(e) &&
         userRoIEnabled &&
         isNearByUserRoI(userRoI.x1, userRoI.y1, zoomPos, zoomScreenPixelWidth, zoomScreenPixelHeight) ) {
        // start dragging the bottomleft corner of the user ROI
        _imp->ms = eMouseStateDraggingRoiBottomLeft;
        overlaysCaught = true;
        mustRedraw = true;
    }
    if ( !overlaysCaught &&
         buttonDownIsLeft(e) &&
         userRoIEnabled &&
         isNearByUserRoI(userRoI.x2, userRoI.y1, zoomPos, zoomScreenPixelWidth, zoomScreenPixelHeight) ) {
        // start dragging the bottomright corner of the user ROI
        _imp->ms = eMouseStateDraggingRoiBottomRight;
        overlaysCaught = true;
        mustRedraw = true;
    }

    if ( !overlaysCaught &&
         buttonDownIsRight(e) ) {
        _imp->menu->exec( mapToGlobal( e->pos() ) );
        overlaysCaught = true;
    }
    if ( !overlaysCaught &&
         buttonDownIsLeft(e) ) {
        ///build selection rectangle
        _imp->selectionRectangle.setTopLeft(zoomPos);
        _imp->selectionRectangle.setBottomRight(zoomPos);
        _imp->lastDragStartPos = zoomPos;
        _imp->ms = eMouseStateSelecting;
        if ( !modCASIsControl(e) ) {
            Q_EMIT selectionCleared();
            mustRedraw = true;
        }
        overlaysCaught = true;
    }
    Q_UNUSED(overlaysCaught);

    if (mustRedraw) {
        update();
    }
} // mousePressEvent

void
ViewerGL::mouseReleaseEvent(QMouseEvent* e)
{
    // always running in the main thread
    assert( qApp && qApp->thread() == QThread::currentThread() );

    if ( !_imp->viewerTab->getGui() ) {
        return;
    }

    _imp->pressureOnPress = 1;
    _imp->pointerTypeOnPress = ePenTypeLMB;

    bool mustRedraw = false;
    if (_imp->ms == eMouseStateBuildingPickerRectangle) {
        updateRectangleColorPicker();
    }

    if (_imp->ms == eMouseStateSelecting) {
        mustRedraw = true;

        if (_imp->hasMovedSincePress) {
            Q_EMIT selectionRectangleChanged(true);
        }
    } else if (_imp->ms == eMouseStateBuildingUserRoI) {
        QMutexLocker k(&_imp->userRoIMutex);
        _imp->userRoI = _imp->draggedUserRoI;
    }


    _imp->hasMovedSincePress = false;


    _imp->ms = eMouseStateUndefined;
    QPointF zoomPos;
    {
        QMutexLocker l(&_imp->zoomCtxMutex);
        zoomPos = _imp->zoomCtx.toZoomCoordinates( e->x(), e->y() );
    }
    unsigned int mipMapLevel = getCurrentRenderScale();
    double scale = 1. / (1 << mipMapLevel);
    if ( _imp->viewerTab->notifyOverlaysPenUp(RenderScale(scale), QMouseEventLocalPos(e), zoomPos, currentTimeForEvent(e), _imp->pressureOnRelease) ) {
        mustRedraw = true;
    }
    if (mustRedraw) {
        update();
    }

    if (_imp->renderOnPenUp) {
        _imp->renderOnPenUp = false;
        getInternalNode()->renderCurrentFrame(true);
    }
} // ViewerGL::mouseReleaseEvent

void
ViewerGL::mouseMoveEvent(QMouseEvent* e)
{
    if ( !penMotionInternal(e->x(), e->y(), /*pressure=*/ 1., currentTimeForEvent(e), e) ) {
        QGLWidget::mouseMoveEvent(e);
    }
} // mouseMoveEvent

void
ViewerGL::tabletEvent(QTabletEvent* e)
{
    switch ( e->type() ) {
    case QEvent::TabletPress: {
        switch ( e->pointerType() ) {
        case QTabletEvent::Cursor:
            _imp->pointerTypeOnPress  = ePenTypeCursor;
            break;
        case QTabletEvent::Eraser:
            _imp->pointerTypeOnPress  = ePenTypeEraser;
            break;
        case QTabletEvent::Pen:
        default:
            _imp->pointerTypeOnPress  = ePenTypePen;
            break;
        }
        _imp->pressureOnPress = e->pressure();
        QGLWidget::tabletEvent(e);
        break;
    }
    case QEvent::TabletRelease: {
        _imp->pressureOnRelease = e->pressure();
        QGLWidget::tabletEvent(e);
        break;
    }
    case QEvent::TabletMove: {
        if ( !penMotionInternal(e->x(), e->y(), e->pressure(), currentTimeForEvent(e), e) ) {
            QGLWidget::tabletEvent(e);
        } else {
            e->accept();
        }
        break;
    }
    default:
        break;
    }
}

bool
ViewerGL::penMotionInternal(int x,
                            int y,
                            double pressure,
                            double timestamp,
                            QInputEvent* e)
{
    Q_UNUSED(e);
    // always running in the main thread
    assert( qApp && qApp->thread() == QThread::currentThread() );

    ///The app is closing don't do anything
    Gui* gui = _imp->viewerTab->getGui();
    if ( !gui || !getInternalNode() ) {
        return false;
    }

    _imp->hasMovedSincePress = true;

    QPointF zoomPos;

    // if the picker was deselected, this fixes the picer State
    // (see issue #133 https://github.com/MrKepzie/Natron/issues/133 )
    // Edited: commented-out we need the picker state to be active even if there are no color pickers active because parametric
    // parameters may use it
    //if ( !gui->hasPickers() ) {
    //    _imp->pickerState = ePickerStateInactive;
    //}

    double zoomScreenPixelWidth, zoomScreenPixelHeight; // screen pixel size in zoom coordinates
    {
        QMutexLocker l(&_imp->zoomCtxMutex);
        zoomPos = _imp->zoomCtx.toZoomCoordinates(x, y);
        zoomScreenPixelWidth = _imp->zoomCtx.screenPixelWidth();
        zoomScreenPixelHeight = _imp->zoomCtx.screenPixelHeight();
    }

    updateInfoWidgetColorPicker( zoomPos, QPoint(x, y) );
    if ( _imp->viewerTab->isViewersSynchroEnabled() ) {
        const std::list<ViewerTab*>& allViewers = gui->getViewersList();
        for (std::list<ViewerTab*>::const_iterator it = allViewers.begin(); it != allViewers.end(); ++it) {
            if ( (*it)->getViewer() != this ) {
                (*it)->getViewer()->updateInfoWidgetColorPicker( zoomPos, QPoint(x, y) );
            }
        }
    }

    //update the cursor if it is hovering an overlay and we're not dragging the image
    bool userRoIEnabled;
    RectD userRoI;
    {
        QMutexLocker l(&_imp->userRoIMutex);
        userRoI = _imp->userRoI;
        userRoIEnabled = _imp->userRoIEnabled;
    }
    bool mustRedraw = false;
    bool wasHovering = _imp->hs != eHoverStateNothing;
    bool cursorSet = false;
    if ( (_imp->ms != eMouseStateDraggingImage) && _imp->overlay ) {
        _imp->hs = eHoverStateNothing;
        if ( isWipeHandleVisible() && _imp->isNearbyWipeCenter(zoomPos, zoomScreenPixelWidth, zoomScreenPixelHeight) ) {
            setCursor( QCursor(Qt::SizeAllCursor) );
            cursorSet = true;
        } else if ( isWipeHandleVisible() && _imp->isNearbyWipeMixHandle(zoomPos, zoomScreenPixelWidth, zoomScreenPixelHeight) ) {
            _imp->hs = eHoverStateWipeMix;
            mustRedraw = true;
        } else if ( isWipeHandleVisible() && _imp->isNearbyWipeRotateBar(zoomPos, zoomScreenPixelWidth, zoomScreenPixelHeight) ) {
            _imp->hs = eHoverStateWipeRotateHandle;
            mustRedraw = true;
        } else if (userRoIEnabled) {
            if ( isNearByUserRoIBottomEdge(userRoI, zoomPos, zoomScreenPixelWidth, zoomScreenPixelHeight)
                 || isNearByUserRoITopEdge(userRoI, zoomPos, zoomScreenPixelWidth, zoomScreenPixelHeight)
                 || ( _imp->ms == eMouseStateDraggingRoiBottomEdge)
                 || ( _imp->ms == eMouseStateDraggingRoiTopEdge) ) {
                setCursor( QCursor(Qt::SizeVerCursor) );
                cursorSet = true;
            } else if ( isNearByUserRoILeftEdge(userRoI, zoomPos, zoomScreenPixelWidth, zoomScreenPixelHeight)
                        || isNearByUserRoIRightEdge(userRoI, zoomPos, zoomScreenPixelWidth, zoomScreenPixelHeight)
                        || ( _imp->ms == eMouseStateDraggingRoiLeftEdge)
                        || ( _imp->ms == eMouseStateDraggingRoiRightEdge) ) {
                setCursor( QCursor(Qt::SizeHorCursor) );
                cursorSet = true;
            } else if ( isNearByUserRoI( (userRoI.x1 + userRoI.x2) / 2, (userRoI.y1 + userRoI.y2) / 2, zoomPos, zoomScreenPixelWidth, zoomScreenPixelHeight )
                        || ( _imp->ms == eMouseStateDraggingRoiCross) ) {
                setCursor( QCursor(Qt::SizeAllCursor) );
                cursorSet = true;
            } else if ( isNearByUserRoI(userRoI.x2, userRoI.y1, zoomPos, zoomScreenPixelWidth, zoomScreenPixelHeight) ||
                        isNearByUserRoI(userRoI.x1, userRoI.y2, zoomPos, zoomScreenPixelWidth, zoomScreenPixelHeight) ||
                        ( _imp->ms == eMouseStateDraggingRoiBottomRight) ||
                        ( _imp->ms == eMouseStateDraggingRoiTopLeft) ) {
                setCursor( QCursor(Qt::SizeFDiagCursor) );
                cursorSet = true;
            } else if ( isNearByUserRoI(userRoI.x1, userRoI.y1, zoomPos, zoomScreenPixelWidth, zoomScreenPixelHeight) ||
                        isNearByUserRoI(userRoI.x2, userRoI.y2, zoomPos, zoomScreenPixelWidth, zoomScreenPixelHeight) ||
                        ( _imp->ms == eMouseStateDraggingRoiBottomLeft) ||
                        ( _imp->ms == eMouseStateDraggingRoiTopRight) ) {
                setCursor( QCursor(Qt::SizeBDiagCursor) );
                cursorSet = true;
            }
        }
    }

    if ( (_imp->hs == eHoverStateNothing) && wasHovering ) {
        mustRedraw = true;
    }

    QPoint newClick(x, y);
    QPoint oldClick = _imp->oldClick;
    QPointF newClick_opengl, oldClick_opengl, oldPosition_opengl;
    {
        QMutexLocker l(&_imp->zoomCtxMutex);
        newClick_opengl = _imp->zoomCtx.toZoomCoordinates( newClick.x(), newClick.y() );
        oldClick_opengl = _imp->zoomCtx.toZoomCoordinates( oldClick.x(), oldClick.y() );
        oldPosition_opengl = _imp->zoomCtx.toZoomCoordinates( _imp->lastMousePosition.x(), _imp->lastMousePosition.y() );
    }
    double dx = ( oldClick_opengl.x() - newClick_opengl.x() );
    double dy = ( oldClick_opengl.y() - newClick_opengl.y() );
    double dxSinceLastMove = ( oldPosition_opengl.x() - newClick_opengl.x() );
    double dySinceLastMove = ( oldPosition_opengl.y() - newClick_opengl.y() );
    bool overlaysCaughtByPlugin = false;
    switch (_imp->ms) {
    case eMouseStateDraggingImage: {
        {
            QMutexLocker l(&_imp->zoomCtxMutex);
            _imp->zoomCtx.translate(dx, dy);
            _imp->zoomOrPannedSinceLastFit = true;
        }
        _imp->oldClick = newClick;

        if ( _imp->viewerTab->isViewersSynchroEnabled() ) {
            _imp->viewerTab->synchronizeOtherViewersProjection();
        }

        checkIfViewPortRoIValidOrRender();

        //  else {
        mustRedraw = true;
        // }
        // no need to update the color picker or mouse posn: they should be unchanged
        break;
    }
    case eMouseStateZoomingImage: {
        const double zoomFactor_min = 0.01;
        const double zoomFactor_max = 1024.;
        double zoomFactor;
        int delta = 2 * ( ( x - _imp->lastMousePosition.x() ) - ( y - _imp->lastMousePosition.y() ) );
        double scaleFactor = std::pow(NATRON_WHEEL_ZOOM_PER_DELTA, delta);
        {
            QMutexLocker l(&_imp->zoomCtxMutex);
            zoomFactor = _imp->zoomCtx.factor() * scaleFactor;
            if (zoomFactor <= zoomFactor_min) {
                zoomFactor = zoomFactor_min;
                scaleFactor = zoomFactor / _imp->zoomCtx.factor();
            } else if (zoomFactor > zoomFactor_max) {
                zoomFactor = zoomFactor_max;
                scaleFactor = zoomFactor / _imp->zoomCtx.factor();
            }
            _imp->zoomCtx.zoom(oldClick_opengl.x(), oldClick_opengl.y(), scaleFactor);
            _imp->zoomOrPannedSinceLastFit = true;
        }
        int zoomValue = (int)(100 * zoomFactor);
        if (zoomValue == 0) {
            zoomValue = 1;     // sometimes, floor(100*0.01) makes 0
        }
        assert(zoomValue > 0);
        Q_EMIT zoomChanged(zoomValue);

        if ( _imp->viewerTab->isViewersSynchroEnabled() ) {
            _imp->viewerTab->synchronizeOtherViewersProjection();
        }

        //_imp->oldClick = newClick; // don't update oldClick! this is the zoom center
        _imp->viewerTab->getInternalNode()->renderCurrentFrame(true);

        //  else {
        mustRedraw = true;
        // }
        // no need to update the color picker or mouse posn: they should be unchanged
        break;
    }
    case eMouseStateDraggingRoiBottomEdge: {
        QMutexLocker l(&_imp->userRoIMutex);
        if ( (_imp->userRoI.y1 - dySinceLastMove) < _imp->userRoI.y2 ) {
            _imp->userRoI.y1 -= dySinceLastMove;
            l.unlock();
            if ( displayingImage() ) {
                _imp->renderOnPenUp = true;
            }
            mustRedraw = true;
        }
        break;
    }
    case eMouseStateDraggingRoiLeftEdge: {
        QMutexLocker l(&_imp->userRoIMutex);
        if ( (_imp->userRoI.x1 - dxSinceLastMove) < _imp->userRoI.x2 ) {
            _imp->userRoI.x1 -= dxSinceLastMove;
            l.unlock();
            if ( displayingImage() ) {
                _imp->renderOnPenUp = true;
            }
            mustRedraw = true;
        }
        break;
    }
    case eMouseStateDraggingRoiRightEdge: {
        QMutexLocker l(&_imp->userRoIMutex);
        if ( (_imp->userRoI.x2 - dxSinceLastMove) > _imp->userRoI.x1 ) {
            _imp->userRoI.x2 -= dxSinceLastMove;
            l.unlock();
            if ( displayingImage() ) {
                _imp->renderOnPenUp = true;
            }
            mustRedraw = true;
        }
        break;
    }
    case eMouseStateDraggingRoiTopEdge: {
        QMutexLocker l(&_imp->userRoIMutex);
        if ( (_imp->userRoI.y2 - dySinceLastMove) > _imp->userRoI.y1 ) {
            _imp->userRoI.y2 -= dySinceLastMove;
            l.unlock();
            if ( displayingImage() ) {
                _imp->renderOnPenUp = true;
            }
            mustRedraw = true;
        }
        break;
    }
    case eMouseStateDraggingRoiCross: {
        {
            QMutexLocker l(&_imp->userRoIMutex);
            _imp->userRoI.translate(-dxSinceLastMove, -dySinceLastMove);
        }
        if ( displayingImage() ) {
            _imp->renderOnPenUp = true;
        }
        mustRedraw = true;
        break;
    }
    case eMouseStateDraggingRoiTopLeft: {
        QMutexLocker l(&_imp->userRoIMutex);
        if ( (_imp->userRoI.y2 - dySinceLastMove) > _imp->userRoI.y1 ) {
            _imp->userRoI.y2 -= dySinceLastMove;
        }
        if ( (_imp->userRoI.x1 - dxSinceLastMove) < _imp->userRoI.x2 ) {
            _imp->userRoI.x1 -= dxSinceLastMove;
        }
        l.unlock();
        if ( displayingImage() ) {
            _imp->renderOnPenUp = true;
        }
        mustRedraw = true;
        break;
    }
    case eMouseStateDraggingRoiTopRight: {
        QMutexLocker l(&_imp->userRoIMutex);
        if ( (_imp->userRoI.y2 - dySinceLastMove) > _imp->userRoI.y1 ) {
            _imp->userRoI.y2 -= dySinceLastMove;
        }
        if ( (_imp->userRoI.x2 - dxSinceLastMove) > _imp->userRoI.x1 ) {
            _imp->userRoI.x2 -= dxSinceLastMove;
        }
        l.unlock();
        if ( displayingImage() ) {
            _imp->renderOnPenUp = true;
        }
        mustRedraw = true;
        break;
    }
    case eMouseStateDraggingRoiBottomRight: {
        QMutexLocker l(&_imp->userRoIMutex);
        if ( (_imp->userRoI.x2 - dxSinceLastMove) > _imp->userRoI.x1 ) {
            _imp->userRoI.x2 -= dxSinceLastMove;
        }
        if ( (_imp->userRoI.y1 - dySinceLastMove) < _imp->userRoI.y2 ) {
            _imp->userRoI.y1 -= dySinceLastMove;
        }
        l.unlock();
        if ( displayingImage() ) {
            _imp->renderOnPenUp = true;
        }
        mustRedraw = true;
        break;
    }
    case eMouseStateDraggingRoiBottomLeft: {
        if ( (_imp->userRoI.y1 - dySinceLastMove) < _imp->userRoI.y2 ) {
            _imp->userRoI.y1 -= dySinceLastMove;
        }
        if ( (_imp->userRoI.x1 - dxSinceLastMove) < _imp->userRoI.x2 ) {
            _imp->userRoI.x1 -= dxSinceLastMove;
        }
        _imp->userRoIMutex.unlock();
        if ( displayingImage() ) {
            _imp->renderOnPenUp = true;
        }
        mustRedraw = true;
        break;
    }
    case eMouseStateBuildingUserRoI: {
        if ( (_imp->draggedUserRoI.x2 - dxSinceLastMove) > _imp->draggedUserRoI.x1 ) {
            _imp->draggedUserRoI.x2 -= dxSinceLastMove;
        }
        if ( (_imp->draggedUserRoI.y1 - dySinceLastMove) < _imp->draggedUserRoI.y2 ) {
            _imp->draggedUserRoI.y1 -= dySinceLastMove;
        }
        if ( displayingImage() ) {
            _imp->renderOnPenUp = true;
        }
        mustRedraw = true;
        break;
    }
    case eMouseStateDraggingWipeCenter: {
        QMutexLocker l(&_imp->wipeControlsMutex);
        _imp->wipeCenter.rx() -= dxSinceLastMove;
        _imp->wipeCenter.ry() -= dySinceLastMove;
        mustRedraw = true;
        break;
    }
    case eMouseStateDraggingWipeMixHandle: {
        QMutexLocker l(&_imp->wipeControlsMutex);
        double angle = std::atan2( zoomPos.y() - _imp->wipeCenter.y(), zoomPos.x() - _imp->wipeCenter.x() );
        double prevAngle = std::atan2( oldPosition_opengl.y() - _imp->wipeCenter.y(),
                                       oldPosition_opengl.x() - _imp->wipeCenter.x() );
        _imp->mixAmount -= (angle - prevAngle);
        _imp->mixAmount = std::max( 0., std::min(_imp->mixAmount, 1.) );
        mustRedraw = true;
        break;
    }
    case eMouseStateRotatingWipeHandle: {
        QMutexLocker l(&_imp->wipeControlsMutex);
        double angle = std::atan2( zoomPos.y() - _imp->wipeCenter.y(), zoomPos.x() - _imp->wipeCenter.x() );
        _imp->wipeAngle = angle;
        double closestPI2 = M_PI_2 * std::floor(_imp->wipeAngle / M_PI_2 + 0.5);
        if (std::fabs(_imp->wipeAngle - closestPI2) < 0.1) {
            // snap to closest multiple of PI / 2.
            _imp->wipeAngle = closestPI2;
        }

        mustRedraw = true;
        break;
    }
    case eMouseStatePickingColor: {
        pickColor( newClick.x(), newClick.y(), false );
        mustRedraw = true;
        break;
    }
    case eMouseStatePickingInputColor: {
        pickColor( newClick.x(), newClick.y(), true );
        mustRedraw = true;
        break;
    }
    case eMouseStateBuildingPickerRectangle: {
        QPointF btmRight = _imp->pickerRect.bottomRight();
        btmRight.rx() -= dxSinceLastMove;
        btmRight.ry() -= dySinceLastMove;
        _imp->pickerRect.setBottomRight(btmRight);
        mustRedraw = true;
        break;
    }
    case eMouseStateSelecting: {
        _imp->refreshSelectionRectangle(zoomPos);
        mustRedraw = true;
        Q_EMIT selectionRectangleChanged(false);
    }; break;
    default: {
        QPointF localPos(x, y);
        unsigned int mipMapLevel = getCurrentRenderScale();
        double scale = 1. / (1 << mipMapLevel);
        if ( _imp->overlay &&
             _imp->viewerTab->notifyOverlaysPenMotion(RenderScale(scale), localPos, zoomPos, pressure, timestamp) ) {
            mustRedraw = true;
            overlaysCaughtByPlugin = true;
        }
        break;
    }
    } // switch

    if (mustRedraw) {
        update();
    }
    _imp->lastMousePosition = newClick;
    if (!cursorSet) {
        if ( _imp->viewerTab->getGui()->hasPickers() ) {
            setCursor( appPTR->getColorPickerCursor() );
        } else if (!overlaysCaughtByPlugin) {
            unsetCursor();
        }
    }

    return true;
} // ViewerGL::penMotionInternal

void
ViewerGL::mouseDoubleClickEvent(QMouseEvent* e)
{
    unsigned int mipMapLevel = getInternalNode()->getMipMapLevel();
    QPointF pos_opengl;
    {
        QMutexLocker l(&_imp->zoomCtxMutex);
        pos_opengl = _imp->zoomCtx.toZoomCoordinates( e->x(), e->y() );
    }
    double scale = 1. / (1 << mipMapLevel);

    if ( _imp->viewerTab->notifyOverlaysPenDoubleClick(RenderScale(scale), QMouseEventLocalPos(e), pos_opengl) ) {
        update();
    }
    QGLWidget::mouseDoubleClickEvent(e);
}

QPointF
ViewerGL::toZoomCoordinates(const QPointF& position) const
{
    QMutexLocker l(&_imp->zoomCtxMutex);

    return _imp->zoomCtx.toZoomCoordinates( position.x(), position.y() );
}

QPointF
ViewerGL::toWidgetCoordinates(const QPointF& position) const
{
    QMutexLocker l(&_imp->zoomCtxMutex);

    return _imp->zoomCtx.toWidgetCoordinates( position.x(), position.y() );
}

void
ViewerGL::getTopLeftAndBottomRightInZoomCoords(QPointF* topLeft,
                                               QPointF* bottomRight) const
{
    QMutexLocker l(&_imp->zoomCtxMutex);

    *topLeft = _imp->zoomCtx.toZoomCoordinates(0, 0);
    *bottomRight = _imp->zoomCtx.toZoomCoordinates(_imp->zoomCtx.screenWidth() - 1, _imp->zoomCtx.screenHeight() - 1);
}

// used to update the information bar at the bottom of the viewer (not for the ctrl-click color picker)
void
ViewerGL::updateColorPicker(int textureIndex,
                            int x,
                            int y)
{
    if ( (_imp->pickerState != ePickerStateInactive) || !_imp->viewerTab || !_imp->viewerTab->getGui() || _imp->viewerTab->getGui()->isGUIFrozen() ) {
        return;
    }

    const std::list<Histogram*>& histograms = _imp->viewerTab->getGui()->getHistograms();

    // always running in the main thread
    assert( qApp && qApp->thread() == QThread::currentThread() );
    if ( !displayingImage() ) {
        for (std::list<Histogram*>::const_iterator it = histograms.begin(); it != histograms.end(); ++it) {
            if ( (*it)->getViewerTextureInputDisplayed() == textureIndex ) {
                (*it)->hideViewerCursor();
            }
        }
        if ( _imp->infoViewer[textureIndex]->colorAndMouseVisible() ) {
            _imp->infoViewer[textureIndex]->hideColorAndMouseInfo();
        }
        if (textureIndex == 0) {
            setParametricParamsPickerColor(OfxRGBAColourD(), false, false);
        }
        return;
    }


    QPoint pos;
    bool xInitialized = false;
    bool yInitialized = false;
    if (x != INT_MAX) {
        xInitialized = true;
        pos.setX(x);
    }
    if (y != INT_MAX) {
        yInitialized = true;
        pos.setY(y);
    }

    QPointF imgPosCanonical;
    if (!xInitialized || !yInitialized) {
        if ( !_imp->viewerTab->isViewersSynchroEnabled() ) {
            pos = mapFromGlobal( QCursor::pos() );
            QMutexLocker l(&_imp->zoomCtxMutex);
            imgPosCanonical = _imp->zoomCtx.toZoomCoordinates( pos.x(), pos.y() );
        } else {
            ViewerTab* masterViewer = getViewerTab()->getGui()->getMasterSyncViewer();
            if (masterViewer) {
                pos = masterViewer->getViewer()->mapFromGlobal( QCursor::pos() );
                imgPosCanonical = masterViewer->getViewer()->toZoomCoordinates(pos);
            } else {
                pos = mapFromGlobal( QCursor::pos() );
                QMutexLocker l(&_imp->zoomCtxMutex);
                imgPosCanonical = _imp->zoomCtx.toZoomCoordinates( pos.x(), pos.y() );
            }
        }
    } else {
        QMutexLocker l(&_imp->zoomCtxMutex);
        imgPosCanonical = _imp->zoomCtx.toZoomCoordinates( pos.x(), pos.y() );
    }

    float r, g, b, a;
    bool linear = appPTR->getCurrentSettings()->getColorPickerLinear();
    bool picked = false;
    RectD rod = getRoD(textureIndex);
    RectD projectCanonical;
    _imp->getProjectFormatCanonical(projectCanonical);
    unsigned int mmLevel;
    if ( ( imgPosCanonical.x() >= rod.left() ) &&
         ( imgPosCanonical.x() < rod.right() ) &&
         ( imgPosCanonical.y() >= rod.bottom() ) &&
         ( imgPosCanonical.y() < rod.top() ) ) {
        if ( (pos.x() >= 0) && ( pos.x() < width() ) &&
             (pos.y() >= 0) && ( pos.y() < height() ) ) {
            ///if the clip to project format is enabled, make sure it is in the project format too
            bool clipping = isClippingImageToProjectWindow();
            if ( !clipping ||
                 ( ( imgPosCanonical.x() >= projectCanonical.left() ) &&
                   ( imgPosCanonical.x() < projectCanonical.right() ) &&
                   ( imgPosCanonical.y() >= projectCanonical.bottom() ) &&
                   ( imgPosCanonical.y() < projectCanonical.top() ) ) ) {
                //imgPos must be in canonical coordinates
                picked = getColorAt(imgPosCanonical.x(), imgPosCanonical.y(), linear, textureIndex, &r, &g, &b, &a, &mmLevel);
            }
        }
    }
    if (!picked) {
        _imp->infoViewer[textureIndex]->setColorValid(false);
        if (textureIndex == 0) {
            setParametricParamsPickerColor(OfxRGBAColourD(), false, false);
        }
    } else {
        _imp->infoViewer[textureIndex]->setColorApproximated(mmLevel > 0);
        _imp->infoViewer[textureIndex]->setColorValid(true);
        if ( !_imp->infoViewer[textureIndex]->colorAndMouseVisible() ) {
            _imp->infoViewer[textureIndex]->showColorAndMouseInfo();
        }
        _imp->infoViewer[textureIndex]->setColor(r, g, b, a);

        if (textureIndex == 0) {
            OfxRGBAColourD interactColor = {r,g,b,a};
            setParametricParamsPickerColor(interactColor, true, true);
        }

        std::vector<double> colorVec(4);
        colorVec[0] = r;
        colorVec[1] = g;
        colorVec[2] = b;
        colorVec[3] = a;
        for (std::list<Histogram*>::const_iterator it = histograms.begin(); it != histograms.end(); ++it) {
            if ( (*it)->getViewerTextureInputDisplayed() == textureIndex ) {
                (*it)->setViewerCursor(colorVec);
            }
        }
    }
} // updateColorPicker

void
ViewerGL::setParametricParamsPickerColor(const OfxRGBAColourD& color, bool setColor, bool hasColor)
{
    if (!_imp->viewerTab->getGui()) {
        return;
    }
    const std::list<DockablePanel*>& panels = _imp->viewerTab->getGui()->getVisiblePanels();
    for (std::list<DockablePanel*>::const_iterator it = panels.begin(); it != panels.end(); ++it) {
        NodeSettingsPanel* nodePanel = dynamic_cast<NodeSettingsPanel*>(*it);
        if (!nodePanel) {
            continue;
        }
        NodeGuiPtr node = nodePanel->getNode();
        if (!node) {
            continue;
        }
        node->getNode()->getEffectInstance()->setInteractColourPicker_public(color, setColor, hasColor);
    }
}

bool
ViewerGL::checkIfViewPortRoIValidOrRenderForInput(int texIndex)
{
    if (!_imp->displayTextures[texIndex].isVisible) {
        return true;
    }
    unsigned int mipMapLevel = (unsigned int)std::max((int)getInternalNode()->getMipMapLevelFromZoomFactor(), (int)getInternalNode()->getViewerMipMapLevel());
    int closestPo2 = 1 << mipMapLevel;
    if (closestPo2 != _imp->displayTextures[texIndex].texture->getTextureRect().closestPo2) {
        return false;
    }
    RectI roiNotRounded;
    RectI roi = getImageRectangleDisplayedRoundedToTileSize(_imp->displayTextures[texIndex].rod, _imp->displayTextures[texIndex].texture->getTextureRect().par, mipMapLevel, 0, 0, 0, &roiNotRounded);
    const RectI& currentTexRoi = _imp->displayTextures[texIndex].texture->getTextureRect();
    if (!currentTexRoi.contains(roi)) {
        return false;
    }
    _imp->displayTextures[texIndex].roiNotRoundedToTileSize.set(roiNotRounded);

    return true;
}

void
ViewerGL::checkIfViewPortRoIValidOrRender()
{
    for (int i = 0; i < 2; ++i) {
        if ( !checkIfViewPortRoIValidOrRenderForInput(i) ) {
            if ( !getViewerTab()->getGui()->getApp()->getProject()->isLoadingProject() ) {
                ViewerInstance* viewer = getInternalNode();
                assert(viewer);
                if (viewer) {
                    viewer->getRenderEngine()->abortRenderingAutoRestart();
                    viewer->renderCurrentFrame(true);
                }
            }
            break;
        }
    }
}

void
ViewerGL::wheelEvent(QWheelEvent* e)
{
    // always running in the main thread
    assert( qApp && qApp->thread() == QThread::currentThread() );

    if (!_imp->viewerTab) {
        return QGLWidget::wheelEvent(e);
    }

    // delta=120 is a standard wheel mouse click, but mice may be more accurate
    // - Apple Trackpad has an accuracy of delta=2
    // - Apple Magic Mouse has an accuracy of delta=2
    // - Apple Mighty Mouse has an accuracy of delta=28
    // - Logitech Wheel Mouse has an accuracy of delta=120
    // The Qt Unit is 8 deltas per degree.
    // delta/2 gives a reasonable value in pixels (for panning, etc).

    // frame seeking works both with horizontal and vertical wheel + control modifier
    if ( modCASIsControl(e) ) {
        const int delta_max = 28;
        // threshold delta to the range -delta_max..delta_max
        int delta = std::max( -delta_max, std::min(e->delta(), delta_max) );
        _imp->wheelDeltaSeekFrame += delta;
        if (_imp->wheelDeltaSeekFrame <= -delta_max) {
            _imp->wheelDeltaSeekFrame += delta_max;
            _imp->viewerTab->nextFrame();
        } else if (_imp->wheelDeltaSeekFrame >= delta_max) {
            _imp->wheelDeltaSeekFrame -= delta_max;
            _imp->viewerTab->previousFrame();
        }

        return;
    }

    if (e->orientation() != Qt::Vertical) {
        // we only handle vertical motion for zooming
        return QGLWidget::wheelEvent(e);
    }


    Gui* gui = _imp->viewerTab->getGui();
    if (!gui) {
        return QGLWidget::wheelEvent(e);
    }

    boost::shared_ptr<NodeGuiI> nodeGui_i = _imp->viewerTab->getInternalNode()->getNode()->getNodeGui();
    NodeGuiPtr nodeGui = boost::dynamic_pointer_cast<NodeGui>(nodeGui_i);
    gui->selectNode(nodeGui);

    const double zoomFactor_min = 0.01;
    const double zoomFactor_max = 1024.;
    double zoomFactor;
    unsigned int oldMipMapLevel, newMipMapLevel;
    double scaleFactor = std::pow( NATRON_WHEEL_ZOOM_PER_DELTA, e->delta() );
    {
        QMutexLocker l(&_imp->zoomCtxMutex);
        QPointF zoomCenter = _imp->zoomCtx.toZoomCoordinates( e->x(), e->y() );
        zoomFactor = _imp->zoomCtx.factor();

        oldMipMapLevel = std::log( zoomFactor >= 1 ? 1 : std::pow( 2, -std::ceil(std::log(zoomFactor) / M_LN2) ) ) / M_LN2;

        zoomFactor *= scaleFactor;

        if (zoomFactor <= zoomFactor_min) {
            zoomFactor = zoomFactor_min;
            scaleFactor = zoomFactor / _imp->zoomCtx.factor();
        } else if (zoomFactor > zoomFactor_max) {
            zoomFactor = zoomFactor_max;
            scaleFactor = zoomFactor / _imp->zoomCtx.factor();
        }

        newMipMapLevel = std::log( zoomFactor >= 1 ? 1 : std::pow( 2, -std::ceil(std::log(zoomFactor) / M_LN2) ) ) / M_LN2;
        _imp->zoomCtx.zoom(zoomCenter.x(), zoomCenter.y(), scaleFactor);
        _imp->zoomOrPannedSinceLastFit = true;
    }
    int zoomValue = (int)(100 * zoomFactor);
    if (zoomValue == 0) {
        zoomValue = 1; // sometimes, floor(100*0.01) makes 0
    }
    assert(zoomValue > 0);
    Q_EMIT zoomChanged(zoomValue);

    if ( _imp->viewerTab->isViewersSynchroEnabled() ) {
        _imp->viewerTab->synchronizeOtherViewersProjection();
    }

    checkIfViewPortRoIValidOrRender();


    ///Clear green cached line so the user doesn't expect to see things in the cache
    ///since we're changing the zoom factor
    if (oldMipMapLevel != newMipMapLevel) {
        _imp->viewerTab->clearTimelineCacheLine();
    }
    update();
} // ViewerGL::wheelEvent

void
ViewerGL::zoomSlot(double v)
{
    zoomSlot( (int)( std::floor(v + 0.5) ) );
}

void
ViewerGL::zoomSlot(int v)
{
    // always running in the main thread
    assert( qApp && qApp->thread() == QThread::currentThread() );

    assert(v > 0);
    double newZoomFactor = v / 100.;
    if (newZoomFactor < 0.01) {
        newZoomFactor = 0.01;
    } else if (newZoomFactor > 1024.) {
        newZoomFactor = 1024.;
    }
    unsigned int oldMipMapLevel, newMipMapLevel;
    newMipMapLevel = std::log( newZoomFactor >= 1 ? 1 :
                               std::pow( 2, -std::ceil(std::log(newZoomFactor) / M_LN2) ) ) / M_LN2;
    {
        QMutexLocker l(&_imp->zoomCtxMutex);
        oldMipMapLevel = std::log( _imp->zoomCtx.factor() >= 1 ? 1 :
                                   std::pow( 2, -std::ceil(std::log( _imp->zoomCtx.factor() ) / M_LN2) ) ) / M_LN2;
        double scale = newZoomFactor / _imp->zoomCtx.factor();
        double centerX = ( _imp->zoomCtx.left() + _imp->zoomCtx.right() ) / 2.;
        double centerY = ( _imp->zoomCtx.top() + _imp->zoomCtx.bottom() ) / 2.;
        _imp->zoomCtx.zoom(centerX, centerY, scale);
        _imp->zoomOrPannedSinceLastFit = true;
    }
    ///Clear green cached line so the user doesn't expect to see things in the cache
    ///since we're changing the zoom factor
    if (newMipMapLevel != oldMipMapLevel) {
        _imp->viewerTab->clearTimelineCacheLine();
    }

    checkIfViewPortRoIValidOrRender();
}

void
ViewerGL::fitImageToFormat()
{
    fitImageToFormat(false);
}

void
ViewerGL::fitImageToFormat(bool useProjectFormat)
{
    // always running in the main thread
    assert( qApp && qApp->thread() == QThread::currentThread() );
    // size in Canonical = Zoom coordinates !
    double w, h;
    const RectD& tex0RoD = _imp->displayTextures[0].rod;
    if (!tex0RoD.isNull() && !tex0RoD.isInfinite() && !useProjectFormat) {
        w = tex0RoD.width();
        h = tex0RoD.height();
    } else {
        h = _imp->projectFormat.height();
        w = _imp->projectFormat.width() * _imp->projectFormat.getPixelAspectRatio();
    }

    assert(h > 0. && w > 0.);

    double old_zoomFactor;
    double zoomFactor;
    unsigned int oldMipMapLevel, newMipMapLevel;
    {
        QMutexLocker(&_imp->zoomCtxMutex);
        old_zoomFactor = _imp->zoomCtx.factor();
        oldMipMapLevel = std::log( old_zoomFactor >= 1 ? 1 :
                                   std::pow( 2, -std::ceil(std::log(old_zoomFactor) / M_LN2) ) ) / M_LN2;

        // set the PAR first
        //_imp->zoomCtx.setZoom(0., 0., 1., 1.);
        // leave 4% of margin around
        _imp->zoomCtx.fit(-0.02 * w, 1.02 * w, -0.02 * h, 1.02 * h);
        zoomFactor = _imp->zoomCtx.factor();
        _imp->zoomOrPannedSinceLastFit = false;
    }
    newMipMapLevel = std::log( zoomFactor >= 1 ? 1 :
                               std::pow( 2, -std::ceil(std::log(zoomFactor) / M_LN2) ) ) / M_LN2;

    _imp->oldClick = QPoint(); // reset mouse posn

    if (old_zoomFactor != zoomFactor) {
        int zoomFactorInt = zoomFactor  * 100;
        if (zoomFactorInt == 0) {
            zoomFactorInt = 1;
        }
        Q_EMIT zoomChanged(zoomFactorInt);
    }

    if ( _imp->viewerTab->isViewersSynchroEnabled() ) {
        _imp->viewerTab->synchronizeOtherViewersProjection();
    }

    if (newMipMapLevel != oldMipMapLevel) {
        ///Clear green cached line so the user doesn't expect to see things in the cache
        ///since we're changing the zoom factor
        _imp->viewerTab->clearTimelineCacheLine();
    }

    checkIfViewPortRoIValidOrRender();

    update();
} // ViewerGL::fitImageToFormat

/**
 *@brief Turns on the overlays on the viewer.
 **/
void
ViewerGL::turnOnOverlay()
{
    // always running in the main thread
    assert( qApp && qApp->thread() == QThread::currentThread() );
    _imp->overlay = true;
}

/**
 *@brief Turns off the overlays on the viewer.
 **/
void
ViewerGL::turnOffOverlay()
{
    // always running in the main thread
    assert( qApp && qApp->thread() == QThread::currentThread() );
    _imp->overlay = false;
}

void
ViewerGL::setInfoViewer(InfoViewerWidget* i,
                        int textureIndex )
{
    // always running in the main thread
    assert( qApp && qApp->thread() == QThread::currentThread() );
    _imp->infoViewer[textureIndex] = i;
}

void
ViewerGL::disconnectViewer()
{
    // always running in the main thread
    assert( qApp && qApp->thread() == QThread::currentThread() );
    if ( displayingImage() ) {
        Format f;
        {
            QMutexLocker k(&_imp->projectFormatMutex);
            f = _imp->projectFormat;
        }
        RectD canonicalFormat = f.toCanonicalFormat();
        for (int i = 0; i < 2; ++i) {
            setRegionOfDefinition(canonicalFormat, f.getPixelAspectRatio(), i);
        }
    }
    //resetWipeControls();
    clearViewer();
}

/* The dataWindow of the currentFrame(BBOX) in canonical coordinates */
const RectD&
ViewerGL::getRoD(int textureIndex) const
{
    // always running in the main thread
    assert( qApp && qApp->thread() == QThread::currentThread() );

    return _imp->displayTextures[textureIndex].rod;
}

/*The displayWindow of the currentFrame(Resolution)
   This is the same for both as we only use the display window as to indicate the project window.*/
Format
ViewerGL::getDisplayWindow() const
{
    // always running in the main thread
    assert( qApp && qApp->thread() == QThread::currentThread() );

    return _imp->displayTextures[0].format;
}

void
ViewerGL::setRegionOfDefinition(const RectD & rod,
                                double par,
                                int textureIndex)
{
    // always running in the main thread
    assert( qApp && qApp->thread() == QThread::currentThread() );
    if ( !_imp->viewerTab->getGui() ) {
        return;
    }

    RectI pixelRoD;
    rod.toPixelEnclosing(0, par, &pixelRoD);

    _imp->displayTextures[textureIndex].rod = rod;
    if ( _imp->infoViewer[textureIndex] && !_imp->viewerTab->getGui()->isGUIFrozen() ) {
        _imp->infoViewer[textureIndex]->setDataWindow(pixelRoD);
    }


    QString left, btm, right, top;
    left.setNum( pixelRoD.left() );
    btm.setNum( pixelRoD.bottom() );
    right.setNum( pixelRoD.right() );
    top.setNum( pixelRoD.top() );


    _imp->currentViewerInfo_btmLeftBBOXoverlay[textureIndex].clear();
    _imp->currentViewerInfo_btmLeftBBOXoverlay[textureIndex].append(left);
    _imp->currentViewerInfo_btmLeftBBOXoverlay[textureIndex].append( QLatin1Char(',') );
    _imp->currentViewerInfo_btmLeftBBOXoverlay[textureIndex].append(btm);
    _imp->currentViewerInfo_topRightBBOXoverlay[textureIndex].clear();
    _imp->currentViewerInfo_topRightBBOXoverlay[textureIndex].append(right);
    _imp->currentViewerInfo_topRightBBOXoverlay[textureIndex].append( QLatin1Char(',') );
    _imp->currentViewerInfo_topRightBBOXoverlay[textureIndex].append(top);
}

void
ViewerGL::onProjectFormatChangedInternal(const Format & format,
                                         bool triggerRender)
{
    // always running in the main thread
    assert( qApp && qApp->thread() == QThread::currentThread() );

    if ( !_imp->viewerTab->getGui() ) {
        return;
    }
    RectD canonicalFormat = format.toCanonicalFormat();

    for (int i = 0; i < 2; ++i) {
        if (_imp->infoViewer[i]) {
            _imp->infoViewer[i]->setResolution(format);
            if (!_imp->displayTextures[i].isVisible) {
                _imp->displayTextures[i].rod = canonicalFormat;
            }
        }
    }
    {
        QMutexLocker k(&_imp->projectFormatMutex);
        _imp->projectFormat = format;
    }
    _imp->currentViewerInfo_resolutionOverlay.clear();
    _imp->currentViewerInfo_resolutionOverlay.append( QString::number( format.width() ) );
    _imp->currentViewerInfo_resolutionOverlay.append( QLatin1Char('x') );
    _imp->currentViewerInfo_resolutionOverlay.append( QString::number( format.height() ) );

    bool loadingProject = _imp->viewerTab->getGui()->getApp()->getProject()->isLoadingProject();
    if (!loadingProject && triggerRender) {
        fitImageToFormat(true);
    }


    {
        double w3 = canonicalFormat.width() / 3.;
        double h3 = canonicalFormat.height() / 3.;
        RectD userRoi;
        userRoi.x1 = canonicalFormat.x1 + w3;
        userRoi.x2 = canonicalFormat.x2 - w3;
        userRoi.y1 = canonicalFormat.y1 + h3;
        userRoi.y2 = canonicalFormat.y2 - h3;
        QMutexLocker l(&_imp->userRoIMutex);
        _imp->userRoI = userRoi;
    }

    if (!loadingProject) {
        update();
    }
} // ViewerGL::onProjectFormatChangedInternal

void
ViewerGL::onProjectFormatChanged(const Format & format)
{
    onProjectFormatChangedInternal(format, true);
}

void
ViewerGL::setClipToDisplayWindow(bool b)
{
    // always running in the main thread
    assert( qApp && qApp->thread() == QThread::currentThread() );
    {
        QMutexLocker l(&_imp->clipToDisplayWindowMutex);
        _imp->clipToDisplayWindow = b;
    }
    ViewerInstance* viewer = _imp->viewerTab->getInternalNode();
    assert(viewer);
    if ( viewer->getUiContext() && !_imp->viewerTab->getGui()->getApp()->getProject()->isLoadingProject() ) {
        _imp->viewerTab->getInternalNode()->renderCurrentFrame(true);
    }
}

bool
ViewerGL::isClippingImageToProjectWindow() const
{
    // MT-SAFE
    QMutexLocker l(&_imp->clipToDisplayWindowMutex);

    return _imp->clipToDisplayWindow;
}

/*display black in the viewer*/
void
ViewerGL::clearViewer()
{
    // always running in the main thread
    assert( qApp && qApp->thread() == QThread::currentThread() );
    _imp->displayTextures[0].isVisible = false;
    _imp->displayTextures[1].isVisible = false;
    update();
}

/*overload of QT enter/leave/resize events*/
void
ViewerGL::focusInEvent(QFocusEvent* e)
{
    // always running in the main thread
    assert( qApp && qApp->thread() == QThread::currentThread() );
    ///The app is closing don't do anything
    if ( !_imp->viewerTab->getGui() ) {
        return;
    }
    double scale = 1. / ( 1 << getCurrentRenderScale() );
    if ( _imp->viewerTab->notifyOverlaysFocusGained( RenderScale(scale) ) ) {
        update();
    }
    QGLWidget::focusInEvent(e);
}

void
ViewerGL::focusOutEvent(QFocusEvent* e)
{
    // always running in the main thread
    assert( qApp && qApp->thread() == QThread::currentThread() );

    if ( !_imp->viewerTab->getGui() ) {
        return;
    }

    double scale = 1. / ( 1 << getCurrentRenderScale() );
    if ( _imp->viewerTab->notifyOverlaysFocusLost( RenderScale(scale) ) ) {
        update();
    }
    QGLWidget::focusOutEvent(e);
}

void
ViewerGL::leaveEvent(QEvent* e)
{
    // always running in the main thread
    assert( qApp && qApp->thread() == QThread::currentThread() );
    if (_imp->pickerState == ePickerStateInactive) {
        _imp->infoViewer[0]->hideColorAndMouseInfo();
        _imp->infoViewer[1]->hideColorAndMouseInfo();
        setParametricParamsPickerColor(OfxRGBAColourD(), false, false);
    }
    QGLWidget::leaveEvent(e);
}

void
ViewerGL::resizeEvent(QResizeEvent* e)
{ // public to hack the protected field
  // always running in the main thread
    assert( qApp && qApp->thread() == QThread::currentThread() );
    QGLWidget::resizeEvent(e);
}

ImageBitDepthEnum
ViewerGL::getBitDepth() const
{
    return appPTR->getCurrentSettings()->getViewersBitDepth();
}

void
ViewerGL::populateMenu()
{
    // always running in the main thread
    assert( qApp && qApp->thread() == QThread::currentThread() );
    _imp->menu->clear();
    QAction* displayOverlaysAction = new ActionWithShortcut(kShortcutGroupViewer, kShortcutIDActionHideOverlays, kShortcutDescActionHideOverlays, _imp->menu);

    displayOverlaysAction->setCheckable(true);
    displayOverlaysAction->setChecked(_imp->overlay);
    QObject::connect( displayOverlaysAction, SIGNAL(triggered()), this, SLOT(toggleOverlays()) );
    QAction* toggleWipe = new ActionWithShortcut(kShortcutGroupViewer, kShortcutIDToggleWipe, kShortcutDescToggleWipe, _imp->menu);
    toggleWipe->setCheckable(true);
    toggleWipe->setChecked(getViewerTab()->getCompositingOperator() != eViewerCompositingOperatorNone);
    QObject::connect( toggleWipe, SIGNAL(triggered()), this, SLOT(toggleWipe()) );
    _imp->menu->addAction(toggleWipe);


    QAction* centerWipe = new ActionWithShortcut(kShortcutGroupViewer, kShortcutIDCenterWipe, kShortcutDescCenterWipe, _imp->menu);
    QObject::connect( centerWipe, SIGNAL(triggered()), this, SLOT(centerWipe()) );
    _imp->menu->addAction(centerWipe);

    QAction* goToPrevLayer = new ActionWithShortcut(kShortcutGroupViewer, kShortcutIDPrevLayer, kShortcutDescPrevLayer, _imp->menu);
    QObject::connect( goToPrevLayer, SIGNAL(triggered()), _imp->viewerTab, SLOT(previousLayer()) );
    _imp->menu->addAction(goToPrevLayer);
    QAction* goToNextLayer = new ActionWithShortcut(kShortcutGroupViewer, kShortcutIDNextLayer, kShortcutDescNextLayer, _imp->menu);
    QObject::connect( goToNextLayer, SIGNAL(triggered()), _imp->viewerTab, SLOT(nextLayer()) );
    _imp->menu->addAction(goToNextLayer);

    QAction* switchAB = new ActionWithShortcut(kShortcutGroupViewer, kShortcutIDSwitchInputAAndB, kShortcutDescSwitchInputAAndB, _imp->menu);
    QObject::connect( switchAB, SIGNAL(triggered()), _imp->viewerTab, SLOT(switchInputAAndB()) );
    _imp->menu->addAction(switchAB);

    Menu* showHideMenu = new Menu(tr("Show/Hide"), _imp->menu);
    //showHideMenu->setFont(QFont(appFont,appFontSize));
    _imp->menu->addAction( showHideMenu->menuAction() );


    QAction* showHidePlayer, *showHideLeftToolbar, *showHideRightToolbar, *showHideTopToolbar, *showHideInfobar, *showHideTimeline;
    QAction* showAll, *hideAll;

    showHidePlayer = new ActionWithShortcut(kShortcutGroupViewer, kShortcutIDActionHidePlayer, kShortcutDescActionHidePlayer,
                                            showHideMenu);

    showHideLeftToolbar = new ActionWithShortcut(kShortcutGroupViewer, kShortcutIDActionHideLeft, kShortcutDescActionHideLeft,
                                                 showHideMenu);
    showHideRightToolbar = new ActionWithShortcut(kShortcutGroupViewer, kShortcutIDActionHideRight, kShortcutDescActionHideRight,
                                                  showHideMenu);
    showHideTopToolbar = new ActionWithShortcut(kShortcutGroupViewer, kShortcutIDActionHideTop, kShortcutDescActionHideTop,
                                                showHideMenu);
    showHideInfobar = new ActionWithShortcut(kShortcutGroupViewer, kShortcutIDActionHideInfobar, kShortcutDescActionHideInfobar,
                                             showHideMenu);
    showHideTimeline = new ActionWithShortcut(kShortcutGroupViewer, kShortcutIDActionHideTimeline, kShortcutDescActionHideTimeline,
                                              showHideMenu);


    showAll = new ActionWithShortcut(kShortcutGroupViewer, kShortcutIDActionShowAll, kShortcutDescActionShowAll,
                                     showHideMenu);

    hideAll = new ActionWithShortcut(kShortcutGroupViewer, kShortcutIDActionHideAll, kShortcutDescActionHideAll,
                                     showHideMenu);

    QObject::connect( showHidePlayer, SIGNAL(triggered()), _imp->viewerTab, SLOT(togglePlayerVisibility()) );
    QObject::connect( showHideLeftToolbar, SIGNAL(triggered()), _imp->viewerTab, SLOT(toggleLeftToolbarVisiblity()) );
    QObject::connect( showHideRightToolbar, SIGNAL(triggered()), _imp->viewerTab, SLOT(toggleRightToolbarVisibility()) );
    QObject::connect( showHideTopToolbar, SIGNAL(triggered()), _imp->viewerTab, SLOT(toggleTopToolbarVisibility()) );
    QObject::connect( showHideInfobar, SIGNAL(triggered()), _imp->viewerTab, SLOT(toggleInfobarVisbility()) );
    QObject::connect( showHideTimeline, SIGNAL(triggered()), _imp->viewerTab, SLOT(toggleTimelineVisibility()) );
    QObject::connect( showAll, SIGNAL(triggered()), _imp->viewerTab, SLOT(showAllToolbars()) );
    QObject::connect( hideAll, SIGNAL(triggered()), _imp->viewerTab, SLOT(hideAllToolbars()) );

    showHideMenu->addAction(showHidePlayer);
    showHideMenu->addAction(showHideTimeline);
    showHideMenu->addAction(showHideInfobar);
    showHideMenu->addAction(showHideLeftToolbar);
    showHideMenu->addAction(showHideRightToolbar);
    showHideMenu->addAction(showHideTopToolbar);
    showHideMenu->addAction(showAll);
    showHideMenu->addAction(hideAll);

    _imp->menu->addAction(displayOverlaysAction);
} // ViewerGL::populateMenu

bool
ViewerGL::renderText(double x,
                     double y,
                     const std::string &string,
                     double r,
                     double g,
                     double b)
{
    QColor c;

    c.setRgbF( Image::clamp(r, 0., 1.), Image::clamp(g, 0., 1.), Image::clamp(b, 0., 1.) );
    renderText( x, y, QString::fromUtf8( string.c_str() ), c, font() );

    return true;
}

void
ViewerGL::renderText(double x,
                     double y,
                     const QString &text,
                     const QColor &color,
                     const QFont &font)
{
    // always running in the main thread
    assert( qApp && qApp->thread() == QThread::currentThread() );
    assert( QGLContext::currentContext() == context() );

    if ( text.isEmpty() ) {
        return;
    }
    double w = (double)width();
    double h = (double)height();
    double bottom;
    double left;
    double top;
    double right;
    {
        QMutexLocker l(&_imp->zoomCtxMutex);
        bottom = _imp->zoomCtx.bottom();
        left = _imp->zoomCtx.left();
        top =  _imp->zoomCtx.top();
        right = _imp->zoomCtx.right();
    }
    if ( (w <= 0) || (h <= 0) || (right <= left) || (top <= bottom) ) {
        return;
    }
    double scalex = (right - left) / w;
    double scaley = (top - bottom) / h;
    _imp->textRenderer.renderText(x, y, scalex, scaley, text, color, font);
    glCheckError(GL_GPU);
}

void
ViewerGL::updatePersistentMessageToWidth(int w)
{
    // always running in the main thread
    assert( qApp && qApp->thread() == QThread::currentThread() );

    if ( !_imp->viewerTab || !_imp->viewerTab->getGui() ) {
        return;
    }

    const std::list<DockablePanel*>& openedPanels = _imp->viewerTab->getGui()->getVisiblePanels();

    _imp->persistentMessages.clear();
    QStringList allMessages;
    int type = 0;
    ///Draw overlays in reverse order of appearance
    std::list<DockablePanel*>::const_iterator next = openedPanels.begin();
    if ( next != openedPanels.end() ) {
        ++next;
    }
    int nbNonEmpty = 0;
    for (std::list<DockablePanel*>::const_iterator it = openedPanels.begin(); it != openedPanels.end(); ++it) {
        const NodeSettingsPanel* isNodePanel = dynamic_cast<const NodeSettingsPanel*>(*it);
        if (!isNodePanel) {
            continue;
        }

        NodePtr node = isNodePanel->getNode()->getNode();
        if (!node) {
            continue;
        }

        QString mess;
        int nType;
        node->getPersistentMessage(&mess, &nType);
        if ( !mess.isEmpty() ) {
            allMessages.append(mess);
            ++nbNonEmpty;
        }
        if ( next != openedPanels.end() ) {
            ++next;
        }

        if ( !mess.isEmpty() ) {
            type = (nbNonEmpty == 1 && nType == 2) ? 2 : 1;
        }
    }
    _imp->persistentMessageType = type;

    QFontMetrics fm(_imp->textFont);

    for (int i = 0; i < allMessages.size(); ++i) {
        QStringList wordWrapped = wordWrap(fm, allMessages[i], w - PERSISTENT_MESSAGE_LEFT_OFFSET_PIXELS);
        for (int j = 0; j < wordWrapped.size(); ++j) {
            _imp->persistentMessages.push_back(wordWrapped[j]);
        }
    }

    _imp->displayPersistentMessage = !_imp->persistentMessages.isEmpty();
    update();
} // ViewerGL::updatePersistentMessageToWidth

void
ViewerGL::updatePersistentMessage()
{
    updatePersistentMessageToWidth(width() - 20);
}

void
ViewerGL::getProjection(double *zoomLeft,
                        double *zoomBottom,
                        double *zoomFactor,
                        double *zoomAspectRatio) const
{
    // MT-SAFE
    QMutexLocker l(&_imp->zoomCtxMutex);

    *zoomLeft = _imp->zoomCtx.left();
    *zoomBottom = _imp->zoomCtx.bottom();
    *zoomFactor = _imp->zoomCtx.factor();
    *zoomAspectRatio = _imp->zoomCtx.aspectRatio();
}

void
ViewerGL::setProjection(double zoomLeft,
                        double zoomBottom,
                        double zoomFactor,
                        double zoomAspectRatio)
{
    // always running in the main thread
    assert( qApp && qApp->thread() == QThread::currentThread() );
    QMutexLocker l(&_imp->zoomCtxMutex);
    _imp->zoomCtx.setZoom(zoomLeft, zoomBottom, zoomFactor, zoomAspectRatio);
    Q_EMIT zoomChanged(100 * zoomFactor);
}

RectD
ViewerGL::getViewportRect() const
{
    RectD bbox;
    {
        QMutexLocker l(&_imp->zoomCtxMutex);
        bbox.x1 = _imp->zoomCtx.left();
        bbox.y1 = _imp->zoomCtx.bottom();
        bbox.x2 = _imp->zoomCtx.right();
        bbox.y2 = _imp->zoomCtx.top();
    }

    return bbox;
}

void
ViewerGL::getCursorPosition(double &x,
                            double &y) const
{
    QPoint p = QCursor::pos();

    p = mapFromGlobal(p);
    QPointF mappedPos = toZoomCoordinates(p);
    x = mappedPos.x();
    y = mappedPos.y();
}

void
ViewerGL::setBuildNewUserRoI(bool b)
{
    _imp->buildUserRoIOnNextPress = b;

    QMutexLocker k(&_imp->userRoIMutex);
    _imp->draggedUserRoI = _imp->userRoI;
}

void
ViewerGL::setUserRoIEnabled(bool b)
{
    // always running in the main thread
    assert( qApp && qApp->thread() == QThread::currentThread() );
    {
        QMutexLocker(&_imp->userRoIMutex);
        _imp->userRoIEnabled = b;
    }
    if (!b) {
        _imp->buildUserRoIOnNextPress = false;
    }
    if ( displayingImage() ) {
        _imp->viewerTab->getInternalNode()->renderCurrentFrame(true);
    }
    update();
}

bool
ViewerGL::isNearByUserRoITopEdge(const RectD & roi,
                                 const QPointF & zoomPos,
                                 double zoomScreenPixelWidth,
                                 double zoomScreenPixelHeight)
{
    // always running in the main thread
    assert( qApp && qApp->thread() == QThread::currentThread() );
    double length = std::min(roi.x2 - roi.x1 - 10, (USER_ROI_CLICK_TOLERANCE * zoomScreenPixelWidth) * 2);
    RectD r(roi.x1 + length / 2,
            roi.y2 - USER_ROI_CLICK_TOLERANCE * zoomScreenPixelHeight,
            roi.x2 - length / 2,
            roi.y2 + USER_ROI_CLICK_TOLERANCE * zoomScreenPixelHeight);

    return r.contains( zoomPos.x(), zoomPos.y() );
}

bool
ViewerGL::isNearByUserRoIRightEdge(const RectD & roi,
                                   const QPointF & zoomPos,
                                   double zoomScreenPixelWidth,
                                   double zoomScreenPixelHeight)
{
    // always running in the main thread
    assert( qApp && qApp->thread() == QThread::currentThread() );
    double length = std::min(roi.y2 - roi.y1 - 10, (USER_ROI_CLICK_TOLERANCE * zoomScreenPixelHeight) * 2);
    RectD r(roi.x2 - USER_ROI_CLICK_TOLERANCE * zoomScreenPixelWidth,
            roi.y1 + length / 2,
            roi.x2 + USER_ROI_CLICK_TOLERANCE * zoomScreenPixelWidth,
            roi.y2 - length / 2);

    return r.contains( zoomPos.x(), zoomPos.y() );
}

bool
ViewerGL::isNearByUserRoILeftEdge(const RectD & roi,
                                  const QPointF & zoomPos,
                                  double zoomScreenPixelWidth,
                                  double zoomScreenPixelHeight)
{
    // always running in the main thread
    assert( qApp && qApp->thread() == QThread::currentThread() );
    double length = std::min(roi.y2 - roi.y1 - 10, (USER_ROI_CLICK_TOLERANCE * zoomScreenPixelHeight) * 2);
    RectD r(roi.x1 - USER_ROI_CLICK_TOLERANCE * zoomScreenPixelWidth,
            roi.y1 + length / 2,
            roi.x1 + USER_ROI_CLICK_TOLERANCE * zoomScreenPixelWidth,
            roi.y2 - length / 2);

    return r.contains( zoomPos.x(), zoomPos.y() );
}

bool
ViewerGL::isNearByUserRoIBottomEdge(const RectD & roi,
                                    const QPointF & zoomPos,
                                    double zoomScreenPixelWidth,
                                    double zoomScreenPixelHeight)
{
    // always running in the main thread
    assert( qApp && qApp->thread() == QThread::currentThread() );
    double length = std::min(roi.x2 - roi.x1 - 10, (USER_ROI_CLICK_TOLERANCE * zoomScreenPixelWidth) * 2);
    RectD r(roi.x1 + length / 2,
            roi.y1 - USER_ROI_CLICK_TOLERANCE * zoomScreenPixelHeight,
            roi.x2 - length / 2,
            roi.y1 + USER_ROI_CLICK_TOLERANCE * zoomScreenPixelHeight);

    return r.contains( zoomPos.x(), zoomPos.y() );
}

bool
ViewerGL::isNearByUserRoI(double x,
                          double y,
                          const QPointF & zoomPos,
                          double zoomScreenPixelWidth,
                          double zoomScreenPixelHeight)
{
    // always running in the main thread
    assert( qApp && qApp->thread() == QThread::currentThread() );
    RectD r(x - USER_ROI_CROSS_RADIUS * zoomScreenPixelWidth,
            y - USER_ROI_CROSS_RADIUS * zoomScreenPixelHeight,
            x + USER_ROI_CROSS_RADIUS * zoomScreenPixelWidth,
            y + USER_ROI_CROSS_RADIUS * zoomScreenPixelHeight);

    return r.contains( zoomPos.x(), zoomPos.y() );
}

bool
ViewerGL::isUserRegionOfInterestEnabled() const
{
    // MT-SAFE
    QMutexLocker(&_imp->userRoIMutex);

    return _imp->userRoIEnabled;
}

RectD
ViewerGL::getUserRegionOfInterest() const
{
    // MT-SAFE
    QMutexLocker(&_imp->userRoIMutex);

    return _imp->userRoI;
}

void
ViewerGL::setUserRoI(const RectD & r)
{
    // MT-SAFE
    QMutexLocker(&_imp->userRoIMutex);
    _imp->userRoI = r;
}

/**
 * @brief Swap the OpenGL buffers.
 **/
void
ViewerGL::swapOpenGLBuffers()
{
    // always running in the main thread
    assert( qApp && qApp->thread() == QThread::currentThread() );
    swapBuffers();
}

/**
 * @brief Repaint
 **/
void
ViewerGL::redraw()
{
    // always running in the main thread
    assert( qApp && qApp->thread() == QThread::currentThread() );
    update();
}

void
ViewerGL::redrawNow()
{
    // always running in the main thread
    assert( qApp && qApp->thread() == QThread::currentThread() );
    updateGL();
}

/**
 * @brief Returns the width and height of the viewport in window coordinates.
 **/
void
ViewerGL::getViewportSize(double &width,
                          double &height) const
{
    // always running in the main thread
    assert( qApp && qApp->thread() == QThread::currentThread() );
    QMutexLocker l(&_imp->zoomCtxMutex);
    width = _imp->zoomCtx.screenWidth();
    height = _imp->zoomCtx.screenHeight();
}

/**
 * @brief Returns the pixel scale of the viewport.
 **/
void
ViewerGL::getPixelScale(double & xScale,
                        double & yScale) const
{
    // always running in the main thread
    assert( qApp && qApp->thread() == QThread::currentThread() );
    QMutexLocker l(&_imp->zoomCtxMutex);
    xScale = _imp->zoomCtx.screenPixelWidth();
    yScale = _imp->zoomCtx.screenPixelHeight();
}

/**
 * @brief Returns the colour of the background (i.e: clear color) of the viewport.
 **/
void
ViewerGL::getBackgroundColour(double &r,
                              double &g,
                              double &b) const
{
    // always running in the main thread
    assert( qApp && qApp->thread() == QThread::currentThread() );
    r = _imp->clearColor.redF();
    g = _imp->clearColor.greenF();
    b = _imp->clearColor.blueF();
}

/**
 * @brief Returns the font height, i.e: the height of the highest letter for this font
 **/
int
ViewerGL::getWidgetFontHeight() const
{
    return fontMetrics().height();
}

/**
 * @brief Returns for a string the estimated pixel size it would take on the widget
 **/
int
ViewerGL::getStringWidthForCurrentFont(const std::string& string) const
{
    return fontMetrics().width( QString::fromUtf8( string.c_str() ) );
}

void
ViewerGL::makeOpenGLcontextCurrent()
{
    // always running in the main thread
    assert( qApp && qApp->thread() == QThread::currentThread() );
    makeCurrent();
}

void
ViewerGL::removeGUI()
{
    // always running in the main thread
    assert( qApp && qApp->thread() == QThread::currentThread() );
    if ( _imp->viewerTab->getGui() ) {
        _imp->viewerTab->discardInternalNodePointer();
        _imp->viewerTab->getGui()->removeViewerTab(_imp->viewerTab, true, true);
    }
}

ViewIdx
ViewerGL::getCurrentView() const
{
    // MT-SAFE

    ///protected in viewerTab (which is const)
    return _imp->viewerTab->getCurrentView();
}

ViewerInstance*
ViewerGL::getInternalNode() const
{
    return _imp->viewerTab->getInternalNode();
}

ViewerTab*
ViewerGL::getViewerTab() const
{
    return _imp->viewerTab;
}

bool
ViewerGL::pickColorInternal(double x,
                            double y,
                            bool /*pickInput*/)
{

#pragma message WARN("Todo: use pickInput")
    float r, g, b, a;
    QPointF imgPos;
    {
        QMutexLocker l(&_imp->zoomCtxMutex);
        imgPos = _imp->zoomCtx.toZoomCoordinates(x, y);
    }

    _imp->lastPickerPos = imgPos;
    bool linear = appPTR->getCurrentSettings()->getColorPickerLinear();
    bool ret = false;
    for (int i = 0; i < 2; ++i) {
        // imgPos must be in canonical coordinates
        unsigned int mmLevel;
        bool picked = getColorAt(imgPos.x(), imgPos.y(), linear, i, &r, &g, &b, &a, &mmLevel);
        if (picked) {
            if (i == 0) {
                _imp->viewerTab->getGui()->setColorPickersColor(r, g, b, a);
            }
            _imp->infoViewer[i]->setColorApproximated(mmLevel > 0);
            _imp->infoViewer[i]->setColorValid(true);
            if ( !_imp->infoViewer[i]->colorAndMouseVisible() ) {
                _imp->infoViewer[i]->showColorAndMouseInfo();
            }
            _imp->infoViewer[i]->setColor(r, g, b, a);
            ret = true;
            {
                OfxRGBAColourD interactColor = {r,g,b,a};
                setParametricParamsPickerColor(interactColor, true, true);
            }
        } else {
            _imp->infoViewer[i]->setColorValid(false);
            setParametricParamsPickerColor(OfxRGBAColourD(), false, false);
        }
    }

    return ret;
}

// used for the ctrl-click color picker (not the information bar at the bottom of the viewer)
bool
ViewerGL::pickColor(double x,
                    double y,
                    bool pickInput)
{
    bool isSync = _imp->viewerTab->isViewersSynchroEnabled();

    if (isSync) {
        bool res = false;
        const std::list<ViewerTab*>& allViewers = _imp->viewerTab->getGui()->getViewersList();
        for (std::list<ViewerTab*>::const_iterator it = allViewers.begin(); it != allViewers.end(); ++it) {
            bool ret = (*it)->getViewer()->pickColorInternal(x, y, pickInput);
            if ( (*it)->getViewer() == this ) {
                res = ret;
            }
        }

        return res;
    } else {
        return pickColorInternal(x, y, pickInput);
    }
}

void
ViewerGL::updateInfoWidgetColorPicker(const QPointF & imgPos,
                                      const QPoint & widgetPos)
{
    Format dispW = getDisplayWindow();
    RectD canonicalDispW = dispW.toCanonicalFormat();
    NodePtr rotoPaintNode;
    boost::shared_ptr<RotoStrokeItem> curStroke;
    bool isDrawing;

    _imp->viewerTab->getGui()->getApp()->getActiveRotoDrawingStroke(&rotoPaintNode, &curStroke, &isDrawing);

    if (!isDrawing) {
        for (int i = 0; i < 2; ++i) {
            const RectD& rod = getRoD(i);
            updateInfoWidgetColorPickerInternal(imgPos, widgetPos, width(), height(), rod, canonicalDispW, i);
        }
    }
}

void
ViewerGL::updateInfoWidgetColorPickerInternal(const QPointF & imgPos,
                                              const QPoint & widgetPos,
                                              int width,
                                              int height,
                                              const RectD & rod, // in canonical coordinates
                                              const RectD & dispW, // in canonical coordinates
                                              int texIndex)
{
    if ( !_imp->viewerTab || !_imp->viewerTab->getGui() || _imp->viewerTab->getGui()->isGUIFrozen() ) {
        return;
    }

    const std::list<Histogram*>& histograms = _imp->viewerTab->getGui()->getHistograms();

    if ( _imp->displayTextures[texIndex].isVisible &&
         ( imgPos.x() >= rod.left() ) &&
         ( imgPos.x() < rod.right() ) &&
         ( imgPos.y() >= rod.bottom() ) &&
         ( imgPos.y() < rod.top() ) &&
         ( widgetPos.x() >= 0) && ( widgetPos.x() < width) &&
         ( widgetPos.y() >= 0) && ( widgetPos.y() < height) ) {
        ///if the clip to project format is enabled, make sure it is in the project format too
        if ( isClippingImageToProjectWindow() &&
             ( ( imgPos.x() < dispW.left() ) ||
               ( imgPos.x() >= dispW.right() ) ||
               ( imgPos.y() < dispW.bottom() ) ||
               ( imgPos.y() >= dispW.top() ) ) ) {
                 if ( _imp->infoViewer[texIndex]->colorAndMouseVisible() && _imp->pickerState == ePickerStateInactive) {
                     _imp->infoViewer[texIndex]->hideColorAndMouseInfo();
                 }
                 for (std::list<Histogram*>::const_iterator it = histograms.begin(); it != histograms.end(); ++it) {
                     if ( (*it)->getViewerTextureInputDisplayed() == texIndex ) {
                         (*it)->hideViewerCursor();
                     }
                 }
                 if (texIndex == 0 && _imp->pickerState == ePickerStateInactive) {
                     setParametricParamsPickerColor(OfxRGBAColourD(), false, false);
                 }
             } else {
                 if (_imp->pickerState == ePickerStateInactive) {
                     //if ( !_imp->viewerTab->getInternalNode()->getRenderEngine()->hasThreadsWorking() ) {
                     updateColorPicker( texIndex, widgetPos.x(), widgetPos.y() );
                // }
            } else if ( ( _imp->pickerState == ePickerStatePoint) || ( _imp->pickerState == ePickerStateRectangle) ) {
                if ( !_imp->infoViewer[texIndex]->colorAndMouseVisible() ) {
                    _imp->infoViewer[texIndex]->showColorAndMouseInfo();
                }
                // Show the picker on parametric params without updating the color value
                if (texIndex == 0) {
                    setParametricParamsPickerColor(OfxRGBAColourD(), false, true);
                }
            } else {
                ///unkwn state
                assert(false);
            }
            double par = _imp->displayTextures[texIndex].format.getPixelAspectRatio();
            QPoint imgPosPixel;
            imgPosPixel.rx() = std::floor(imgPos.x() / par);
            imgPosPixel.ry() = std::floor( imgPos.y() );
            _imp->infoViewer[texIndex]->setMousePos(imgPosPixel);
        }
    } else {
        if ( _imp->infoViewer[texIndex]->colorAndMouseVisible() && _imp->pickerState == ePickerStateInactive) {
            _imp->infoViewer[texIndex]->hideColorAndMouseInfo();
        }
        for (std::list<Histogram*>::const_iterator it = histograms.begin(); it != histograms.end(); ++it) {
            if ( (*it)->getViewerTextureInputDisplayed() == texIndex ) {
                (*it)->hideViewerCursor();
            }
        }
        if (texIndex == 0 && _imp->pickerState == ePickerStateInactive) {
            setParametricParamsPickerColor(OfxRGBAColourD(), false, false);
        }
    }
} // ViewerGL::updateInfoWidgetColorPickerInternal

void
ViewerGL::updateRectangleColorPicker()
{
    bool isSync = _imp->viewerTab->isViewersSynchroEnabled();

    if (isSync) {
        const std::list<ViewerTab*>& allViewers = _imp->viewerTab->getGui()->getViewersList();
        for (std::list<ViewerTab*>::const_iterator it = allViewers.begin(); it != allViewers.end(); ++it) {
            (*it)->getViewer()->updateRectangleColorPickerInternal();
        }
    } else {
        updateRectangleColorPickerInternal();
    }
}

void
ViewerGL::updateRectangleColorPickerInternal()
{
    float r, g, b, a;
    bool linear = appPTR->getCurrentSettings()->getColorPickerLinear();
    QPointF topLeft = _imp->pickerRect.topLeft();
    QPointF btmRight = _imp->pickerRect.bottomRight();
    RectD rect;

    rect.set_left( std::min( topLeft.x(), btmRight.x() ) );
    rect.set_right( std::max( topLeft.x(), btmRight.x() ) );
    rect.set_bottom( std::min( topLeft.y(), btmRight.y() ) );
    rect.set_top( std::max( topLeft.y(), btmRight.y() ) );
    for (int i = 0; i < 2; ++i) {
        unsigned int mm;
        bool picked = getColorAtRect(rect, linear, i, &r, &g, &b, &a, &mm);
        if (picked) {
            if (i == 0) {
                _imp->viewerTab->getGui()->setColorPickersColor(r, g, b, a);
            }
            _imp->infoViewer[i]->setColorValid(true);
            if ( !_imp->infoViewer[i]->colorAndMouseVisible() ) {
                _imp->infoViewer[i]->showColorAndMouseInfo();
            }
            _imp->infoViewer[i]->setColorApproximated(mm > 0);
            _imp->infoViewer[i]->setColor(r, g, b, a);

            OfxRGBAColourD c = {r,g,b,a};
            setParametricParamsPickerColor(c, true, true);
        } else {
            _imp->infoViewer[i]->setColorValid(false);
            setParametricParamsPickerColor(OfxRGBAColourD(), false, false);
        }
    }
}

void
ViewerGL::resetWipeControls()
{
    RectD rod;

    if (_imp->displayTextures[1].isVisible) {
        rod = getRoD(1);
    } else if (_imp->displayTextures[0].isVisible) {
        rod = getRoD(0);
    } else {
        _imp->getProjectFormatCanonical(rod);
    }
    {
        QMutexLocker l(&_imp->wipeControlsMutex);
        _imp->wipeCenter.setX( (rod.x1 + rod.x2) / 2. );
        _imp->wipeCenter.setY( (rod.y1 + rod.y2) / 2. );
        _imp->wipeAngle = 0;
        _imp->mixAmount = 1.;
    }
}

bool
ViewerGL::isWipeHandleVisible() const
{
    return _imp->viewerTab->getCompositingOperator() != eViewerCompositingOperatorNone;
}

void
ViewerGL::setZoomOrPannedSinceLastFit(bool enabled)
{
    QMutexLocker l(&_imp->zoomCtxMutex);

    _imp->zoomOrPannedSinceLastFit = enabled;
}

bool
ViewerGL::getZoomOrPannedSinceLastFit() const
{
    QMutexLocker l(&_imp->zoomCtxMutex);

    return _imp->zoomOrPannedSinceLastFit;
}

ViewerCompositingOperatorEnum
ViewerGL::getCompositingOperator() const
{
    return _imp->viewerTab->getCompositingOperator();
}

void
ViewerGL::setCompositingOperator(ViewerCompositingOperatorEnum op)
{
    _imp->viewerTab->setCompositingOperator(op);
}

void
ViewerGL::getTextureColorAt(int x,
                            int y,
                            double* r,
                            double *g,
                            double *b,
                            double *a)
{
    assert( QThread::currentThread() == qApp->thread() );
    makeCurrent();

    *r = 0;
    *g = 0;
    *b = 0;
    *a = 0;

    Texture::DataTypeEnum type;
    if (_imp->displayTextures[0].texture) {
        type = _imp->displayTextures[0].texture->type();
    } else if (_imp->displayTextures[1].texture) {
        type = _imp->displayTextures[1].texture->type();
    } else {
        return;
    }

    QPointF pos;
    {
        QMutexLocker k(&_imp->zoomCtxMutex);
        pos = _imp->zoomCtx.toWidgetCoordinates(x, y);
    }

    if (type == Texture::eDataTypeByte) {
        U32 pixel;
        GL_GPU::glReadBuffer(GL_FRONT);
        GL_GPU::glReadPixels(pos.x(), height() - pos.y(), 1, 1, GL_BGRA, GL_UNSIGNED_INT_8_8_8_8_REV, &pixel);
        U8 red = 0, green = 0, blue = 0, alpha = 0;
        blue |= pixel;
        green |= (pixel >> 8);
        red |= (pixel >> 16);
        alpha |= (pixel >> 24);
        *r = (double)red / 255.;
        *g = (double)green / 255.;
        *b = (double)blue / 255.;
        *a = (double)alpha / 255.;
        glCheckError(GL_GPU);
    } else if (type == Texture::eDataTypeFloat) {
        GLfloat pixel[4];
        GL_GPU::glReadPixels(pos.x(), height() - pos.y(), 1, 1, GL_RGBA, GL_FLOAT, pixel);
        *r = (double)pixel[0];
        *g = (double)pixel[1];
        *b = (double)pixel[2];
        *a = (double)pixel[3];
        glCheckError(GL_GPU);
    }
}

void
ViewerGL::getSelectionRectangle(double &left,
                                double &right,
                                double &bottom,
                                double &top) const
{
    QPointF topLeft = _imp->selectionRectangle.topLeft();
    QPointF btmRight = _imp->selectionRectangle.bottomRight();

    left = std::min( topLeft.x(), btmRight.x() );
    right = std::max( topLeft.x(), btmRight.x() );
    bottom = std::min( topLeft.y(), btmRight.y() );
    top = std::max( topLeft.y(), btmRight.y() );
}

boost::shared_ptr<TimeLine>
ViewerGL::getTimeline() const
{
    return _imp->viewerTab->getTimeLine();
}

void
ViewerGL::onCheckerboardSettingsChanged()
{
    _imp->initializeCheckerboardTexture(false);
    update();
}

// used by the RAII class OGLContextSaver
void
ViewerGL::saveOpenGLContext()
{
    assert( QThread::currentThread() == qApp->thread() );

    GL_GPU::glGetIntegerv(GL_TEXTURE_BINDING_2D, (GLint*)&_imp->savedTexture);
    //glGetIntegerv(GL_ACTIVE_TEXTURE, (GLint*)&_imp->activeTexture);
    glCheckAttribStack(GL_GPU);
    GL_GPU::glPushAttrib(GL_ALL_ATTRIB_BITS);
    glCheckClientAttribStack(GL_GPU);
    GL_GPU::glPushClientAttrib(GL_ALL_ATTRIB_BITS);
    GL_GPU::glMatrixMode(GL_PROJECTION);
    glCheckProjectionStack(GL_GPU);
    GL_GPU::glPushMatrix();
    GL_GPU::glMatrixMode(GL_MODELVIEW);
    glCheckModelviewStack(GL_GPU);
    GL_GPU::glPushMatrix();

    // set defaults to work around OFX plugin bugs
    GL_GPU::glEnable(GL_BLEND); // or TuttleHistogramKeyer doesn't work - maybe other OFX plugins rely on this
    //glEnable(GL_TEXTURE_2D);					//Activate texturing
    //glActiveTexture (GL_TEXTURE0);
    GL_GPU::glBlendFunc(GL_SRC_ALPHA, GL_ONE_MINUS_SRC_ALPHA); // or TuttleHistogramKeyer doesn't work - maybe other OFX plugins rely on this
    //glTexEnvi(GL_TEXTURE_ENV, GL_TEXTURE_ENV_MODE, GL_MODULATE); // GL_MODULATE is the default, set it
}

// used by the RAII class OGLContextSaver
void
ViewerGL::restoreOpenGLContext()
{
    assert( QThread::currentThread() == qApp->thread() );

    GL_GPU::glBindTexture(GL_TEXTURE_2D, _imp->savedTexture);
    //glActiveTexture(_imp->activeTexture);
    GL_GPU::glMatrixMode(GL_PROJECTION);
    GL_GPU::glPopMatrix();
    GL_GPU::glMatrixMode(GL_MODELVIEW);
    GL_GPU::glPopMatrix();
    GL_GPU::glPopClientAttrib();
    GL_GPU::glPopAttrib();
}

void
ViewerGL::clearLastRenderedTexture()
{
    {
        QMutexLocker l(&_imp->lastRenderedImageMutex);
        U64 toUnRegister = 0;
        for (int i = 0; i < 2; ++i) {
            for (U32 j = 0; j < _imp->displayTextures[i].lastRenderedTiles.size(); ++j) {
                _imp->displayTextures[i].lastRenderedTiles[j].reset();
            }
            toUnRegister += _imp->displayTextures[i].memoryHeldByLastRenderedImages;
        }
        if (toUnRegister > 0) {
            getInternalNode()->unregisterPluginMemory(toUnRegister);
        }
    }
}

ImagePtr
ViewerGL::getLastRenderedImage(int textureIndex) const
{
    // always running in the main thread
    assert( qApp && qApp->thread() == QThread::currentThread() );

    if ( !getInternalNode()->getNode()->isActivated() ) {
        return ImagePtr();
    }
    QMutexLocker l(&_imp->lastRenderedImageMutex);
    for (U32 i = 0; i < _imp->displayTextures[textureIndex].lastRenderedTiles.size(); ++i) {
        ImagePtr mipmap = _imp->displayTextures[textureIndex].lastRenderedTiles[i];
        if (mipmap) {
            return mipmap;
        }
    }

    return ImagePtr();
}

ImagePtr
ViewerGL::getLastRenderedImageByMipMapLevel(int textureIndex,
                                            unsigned int mipMapLevel) const
{
    // always running in the main thread
    assert( qApp && qApp->thread() == QThread::currentThread() );

    if ( !getInternalNode()->getNode()->isActivated() ) {
        return ImagePtr();
    }

    QMutexLocker l(&_imp->lastRenderedImageMutex);
    assert(_imp->displayTextures[textureIndex].lastRenderedTiles.size() > mipMapLevel);

    ImagePtr mipmap = _imp->displayTextures[textureIndex].lastRenderedTiles[mipMapLevel];
    if (mipmap) {
        return mipmap;
    }

    //Find an image at higher scale
    if (mipMapLevel > 0) {
        for (int i = (int)mipMapLevel - 1; i >= 0; --i) {
            mipmap = _imp->displayTextures[textureIndex].lastRenderedTiles[i];
            if (mipmap) {
                return mipmap;
            }
        }
    }

    //Find an image at lower scale
    for (U32 i = mipMapLevel + 1; i < _imp->displayTextures[textureIndex].lastRenderedTiles.size(); ++i) {
        mipmap = _imp->displayTextures[textureIndex].lastRenderedTiles[i];
        if (mipmap) {
            return mipmap;
        }
    }

    return ImagePtr();
}

#ifndef M_LN2
#define M_LN2       0.693147180559945309417232121458176568  /* loge(2)        */
#endif
int
ViewerGL::getMipMapLevelCombinedToZoomFactor() const
{
    if (!getInternalNode()) {
        return 0;
    }
    int mmLvl = getInternalNode()->getMipMapLevel();
    double factor = getZoomFactor();

    if (factor > 1) {
        factor = 1;
    }
    mmLvl = std::max( (double)mmLvl, -std::ceil(std::log(factor) / M_LN2) );

    return mmLvl;
}

unsigned int
ViewerGL::getCurrentRenderScale() const
{
    return getMipMapLevelCombinedToZoomFactor();
}

template <typename PIX, int maxValue>
static
bool
getColorAtInternal(const ImagePtr& image,
                   int x,
                   int y,             // in pixel coordinates
                   bool forceLinear,
                   const Color::Lut* srcColorSpace,
                   const Color::Lut* dstColorSpace,
                   float* r,
                   float* g,
                   float* b,
                   float* a)
{
    if ( image->getBounds().contains(x, y) ) {
        Image::ReadAccess racc( image.get() );
        const PIX* pix = (const PIX*)racc.pixelAt(x, y);

        if (!pix) {
            return false;
        }

        int nComps = image->getComponents().getNumComponents();
        if (nComps >= 4) {
            *r = pix[0] / (float)maxValue;
            *g = pix[1] / (float)maxValue;
            *b = pix[2] / (float)maxValue;
            *a = pix[3] / (float)maxValue;
        } else if (nComps == 3) {
            *r = pix[0] / (float)maxValue;
            *g = pix[1] / (float)maxValue;
            *b = pix[2] / (float)maxValue;
            *a = 1.;
        } else if (nComps == 2) {
            *r = pix[0] / (float)maxValue;
            *g = pix[1] / (float)maxValue;
            *b = 1.;
            *a = 1.;
        } else {
            *r = *g = *b = *a = pix[0] / (float)maxValue;
        }


        ///convert to linear
        if (srcColorSpace) {
            *r = srcColorSpace->fromColorSpaceFloatToLinearFloat(*r);
            *g = srcColorSpace->fromColorSpaceFloatToLinearFloat(*g);
            *b = srcColorSpace->fromColorSpaceFloatToLinearFloat(*b);
        }

        if (!forceLinear && dstColorSpace) {
            ///convert to dst color space
            float from[3];
            from[0] = *r;
            from[1] = *g;
            from[2] = *b;
            float to[3];
            dstColorSpace->to_float_planar(to, from, 3);
            *r = to[0];
            *g = to[1];
            *b = to[2];
        }

        return true;
    }


    return false;
} // getColorAtInternal

bool
ViewerGL::getColorAt(double x,
                     double y,           // x and y in canonical coordinates
                     bool forceLinear,
                     int textureIndex,
                     float* r,
                     float* g,
                     float* b,
                     float* a,
                     unsigned int* imgMmlevel)                               // output values
{
    // always running in the main thread
    assert( qApp && qApp->thread() == QThread::currentThread() );
    assert(r && g && b && a);
    assert(textureIndex == 0 || textureIndex == 1);


    unsigned int mipMapLevel = (unsigned int)getMipMapLevelCombinedToZoomFactor();
    ImagePtr image = getLastRenderedImageByMipMapLevel(textureIndex, mipMapLevel);


    if (!image) {
        return false;
        ///Don't do this as this is 8bit data
        /*double colorGPU[4];
           getTextureColorAt(x, y, &colorGPU[0], &colorGPU[1], &colorGPU[2], &colorGPU[3]);
         * a = colorGPU[3];
           if ( forceLinear && (_imp->displayingImageLut != eViewerColorSpaceLinear) ) {
            const Color::Lut* srcColorSpace = ViewerInstance::lutFromColorspace(_imp->displayingImageLut);

         * r = srcColorSpace->fromColorSpaceFloatToLinearFloat(colorGPU[0]);
         * g = srcColorSpace->fromColorSpaceFloatToLinearFloat(colorGPU[1]);
         * b = srcColorSpace->fromColorSpaceFloatToLinearFloat(colorGPU[2]);
           } else {
         * r = colorGPU[0];
         * g = colorGPU[1];
         * b = colorGPU[2];
           }
           return true;*/
    }

    ImageBitDepthEnum depth = image->getBitDepth();
    ViewerColorSpaceEnum srcCS = _imp->viewerTab->getGui()->getApp()->getDefaultColorSpaceForBitDepth(depth);
    const Color::Lut* dstColorSpace;
    const Color::Lut* srcColorSpace;
    if ( (srcCS == _imp->displayingImageLut)
         && ( (_imp->displayingImageLut == eViewerColorSpaceLinear) || !forceLinear ) ) {
        // identity transform
        srcColorSpace = 0;
        dstColorSpace = 0;
    } else {
        if ( image->getComponents().isColorPlane() ) {
            srcColorSpace = ViewerInstance::lutFromColorspace(srcCS);
            dstColorSpace = ViewerInstance::lutFromColorspace(_imp->displayingImageLut);
        } else {
            srcColorSpace = dstColorSpace = 0;
        }
    }

    const double par = image->getPixelAspectRatio();
    double scale = 1. / ( 1 << image->getMipMapLevel() );

    ///Convert to pixel coords
    int xPixel = std::floor(x  * scale / par);
    int yPixel = std::floor(y * scale);
    bool gotval;
    switch (depth) {
    case eImageBitDepthByte:
        gotval = getColorAtInternal<unsigned char, 255>(image,
                                                        xPixel, yPixel,
                                                        forceLinear,
                                                        srcColorSpace,
                                                        dstColorSpace,
                                                        r, g, b, a);
        break;
    case eImageBitDepthShort:
        gotval = getColorAtInternal<unsigned short, 65535>(image,
                                                           xPixel, yPixel,
                                                           forceLinear,
                                                           srcColorSpace,
                                                           dstColorSpace,
                                                           r, g, b, a);
        break;
    case eImageBitDepthFloat:
        gotval = getColorAtInternal<float, 1>(image,
                                              xPixel, yPixel,
                                              forceLinear,
                                              srcColorSpace,
                                              dstColorSpace,
                                              r, g, b, a);
        break;
    default:
        gotval = false;
        break;
    }
    *imgMmlevel = image->getMipMapLevel();

    return gotval;
} // getColorAt

bool
ViewerGL::getColorAtRect(const RectD &rect, // rectangle in canonical coordinates
                         bool forceLinear,
                         int textureIndex,
                         float* r,
                         float* g,
                         float* b,
                         float* a,
                         unsigned int* imgMm)
{
    // always running in the main thread
    assert( qApp && qApp->thread() == QThread::currentThread() );
    assert(r && g && b && a);
    assert(textureIndex == 0 || textureIndex == 1);

    unsigned int mipMapLevel = (unsigned int)getMipMapLevelCombinedToZoomFactor();
    ImagePtr image = getLastRenderedImageByMipMapLevel(textureIndex, mipMapLevel);

    if (image) {
        mipMapLevel = image->getMipMapLevel();
        *imgMm = mipMapLevel;
    }

    ///Convert to pixel coords
    RectI rectPixel;
    rectPixel.set_left(  int( std::floor( rect.left() ) ) >> mipMapLevel);
    rectPixel.set_right( int( std::floor( rect.right() ) ) >> mipMapLevel);
    rectPixel.set_bottom(int( std::floor( rect.bottom() ) ) >> mipMapLevel);
    rectPixel.set_top(   int( std::floor( rect.top() ) ) >> mipMapLevel);
    assert( rect.bottom() <= rect.top() && rect.left() <= rect.right() );
    assert( rectPixel.bottom() <= rectPixel.top() && rectPixel.left() <= rectPixel.right() );
    double rSum = 0.;
    double gSum = 0.;
    double bSum = 0.;
    double aSum = 0.;
    if (!image) {
        return false;
        //don't do this as this is 8 bit
        /*
           Texture::DataTypeEnum type;
           if (_imp->displayTextures[0]) {
            type = _imp->displayTextures[0]->type();
           } else if (_imp->displayTextures[1]) {
            type = _imp->displayTextures[1]->type();
           } else {
            return false;
           }

           if ( (type == Texture::eDataTypeByte) ) {
            std::vector<U32> pixels(rectPixel.width() * rectPixel.height());
            GL_GPU::glReadBuffer(GL_FRONT);
            GL_GPU::glReadPixels(rectPixel.left(), rectPixel.right(), rectPixel.width(), rectPixel.height(),
                         GL_BGRA, GL_UNSIGNED_INT_8_8_8_8_REV, &pixels.front());
            double rF,gF,bF,aF;
            for (U32 i = 0 ; i < pixels.size(); ++i) {
                U8 red = 0, green = 0, blue = 0, alpha = 0;
                blue |= pixels[i];
                green |= (pixels[i] >> 8);
                red |= (pixels[i] >> 16);
                alpha |= (pixels[i] >> 24);
                rF = (double)red / 255.;
                gF = (double)green / 255.;
                bF = (double)blue / 255.;
                aF = (double)alpha / 255.;

                aSum += aF;
                if ( forceLinear && (_imp->displayingImageLut != eViewerColorSpaceLinear) ) {
                    const Color::Lut* srcColorSpace = ViewerInstance::lutFromColorspace(_imp->displayingImageLut);

                    rSum += srcColorSpace->fromColorSpaceFloatToLinearFloat(rF);
                    gSum += srcColorSpace->fromColorSpaceFloatToLinearFloat(gF);
                    bSum += srcColorSpace->fromColorSpaceFloatToLinearFloat(bF);
                } else {
                    rSum += rF;
                    gSum += gF;
                    bSum += bF;
                }

            }

            glCheckError(GL_GPU);
           } else if ( (type == Texture::eDataTypeFloat)) {
            std::vector<float> pixels(rectPixel.width() * rectPixel.height() * 4);
            GL_GPU::glReadPixels(rectPixel.left(), rectPixel.right(), rectPixel.width(), rectPixel.height(),
                         GL_RGBA, GL_FLOAT, &pixels.front());

            int rowSize = rectPixel.width() * 4;
            for (int y = 0; y < rectPixel.height(); ++y) {
                for (int x = 0; x < rectPixel.width(); ++x) {
                    double rF = pixels[y * rowSize + (4 * x)];
                    double gF = pixels[y * rowSize + (4 * x) + 1];
                    double bF = pixels[y * rowSize + (4 * x) + 2];
                    double aF = pixels[y * rowSize + (4 * x) + 3];

                    aSum += aF;
                    if ( forceLinear && (_imp->displayingImageLut != eViewerColorSpaceLinear) ) {
                        const Color::Lut* srcColorSpace = ViewerInstance::lutFromColorspace(_imp->displayingImageLut);

                        rSum += srcColorSpace->fromColorSpaceFloatToLinearFloat(rF);
                        gSum += srcColorSpace->fromColorSpaceFloatToLinearFloat(gF);
                        bSum += srcColorSpace->fromColorSpaceFloatToLinearFloat(bF);
                    } else {
                        rSum += rF;
                        gSum += gF;
                        bSum += bF;
                    }
                }
            }


            glCheckError(GL_GPU);
           }

         * r = rSum / rectPixel.area();
         * g = gSum / rectPixel.area();
         * b = bSum / rectPixel.area();
         * a = aSum / rectPixel.area();

           return true;*/
    }


    ImageBitDepthEnum depth = image->getBitDepth();
    ViewerColorSpaceEnum srcCS = _imp->viewerTab->getGui()->getApp()->getDefaultColorSpaceForBitDepth(depth);
    const Color::Lut* dstColorSpace;
    const Color::Lut* srcColorSpace;
    if ( (srcCS == _imp->displayingImageLut) && ( (_imp->displayingImageLut == eViewerColorSpaceLinear) || !forceLinear ) ) {
        // identity transform
        srcColorSpace = 0;
        dstColorSpace = 0;
    } else {
        srcColorSpace = ViewerInstance::lutFromColorspace(srcCS);
        dstColorSpace = ViewerInstance::lutFromColorspace(_imp->displayingImageLut);
    }

    unsigned long area = 0;
    for (int yPixel = rectPixel.bottom(); yPixel < rectPixel.top(); ++yPixel) {
        for (int xPixel = rectPixel.left(); xPixel < rectPixel.right(); ++xPixel) {
            float rPix, gPix, bPix, aPix;
            bool gotval = false;
            switch (depth) {
            case eImageBitDepthByte:
                gotval = getColorAtInternal<unsigned char, 255>(image,
                                                                xPixel, yPixel,
                                                                forceLinear,
                                                                srcColorSpace,
                                                                dstColorSpace,
                                                                &rPix, &gPix, &bPix, &aPix);
                break;
            case eImageBitDepthShort:
                gotval = getColorAtInternal<unsigned short, 65535>(image,
                                                                   xPixel, yPixel,
                                                                   forceLinear,
                                                                   srcColorSpace,
                                                                   dstColorSpace,
                                                                   &rPix, &gPix, &bPix, &aPix);
                break;
            case eImageBitDepthHalf:
                break;
            case eImageBitDepthFloat:
                gotval = getColorAtInternal<float, 1>(image,
                                                      xPixel, yPixel,
                                                      forceLinear,
                                                      srcColorSpace,
                                                      dstColorSpace,
                                                      &rPix, &gPix, &bPix, &aPix);
                break;
            case eImageBitDepthNone:
                break;
            }
            if (gotval) {
                rSum += rPix;
                gSum += gPix;
                bSum += bPix;
                aSum += aPix;
                ++area;
            }
        }
    }

    if (area > 0) {
        *r = rSum / area;
        *g = gSum / area;
        *b = bSum / area;
        *a = aSum / area;

        return true;
    }

    return false;
} // getColorAtRect

int
ViewerGL::getCurrentlyDisplayedTime() const
{
    QMutexLocker k(&_imp->lastRenderedImageMutex);

    if (_imp->displayTextures[0].isVisible) {
        return _imp->displayTextures[0].time;
    } else {
        return _imp->viewerTab->getTimeLine()->currentFrame();
    }
}

void
ViewerGL::getViewerFrameRange(int* first,
                              int* last) const
{
    _imp->viewerTab->getTimelineBounds(first, last);
}

double
ViewerGL::currentTimeForEvent(QInputEvent* e)
{
#if QT_VERSION >= 0x050000
    // timestamp() is usually in milliseconds
    if ( e->timestamp() ) {
        return (double)e->timestamp() / 1000000;
    }
#else
    Q_UNUSED(e);
#endif
    // Qt 4 has no event timestamp, use gettimeofday (defined in Timer.cpp for windows)
    struct timeval now;
    gettimeofday(&now, 0);

    return now.tv_sec + now.tv_usec / 1000000.0;
}

NATRON_NAMESPACE_EXIT;

NATRON_NAMESPACE_USING;
#include "moc_ViewerGL.cpp"<|MERGE_RESOLUTION|>--- conflicted
+++ resolved
@@ -1605,34 +1605,26 @@
     if (isPartialRect) {
         // For small partial updates overlays, we make new textures
         int format, internalFormat, glType;
-<<<<<<< HEAD
-        Texture::getRecommendedTexParametersForRGBAByteTexture(&format, &internalFormat, &glType);
-        tex.reset( new Texture(GL_TEXTURE_2D, GL_LINEAR, GL_NEAREST, GL_CLAMP_TO_EDGE, Texture::eDataTypeByte, format, internalFormat, glType, true) );
-=======
+
         if (dataType == Texture::eDataTypeFloat) {
             Texture::getRecommendedTexParametersForRGBAFloatTexture(&format, &internalFormat, &glType);
         } else {
             Texture::getRecommendedTexParametersForRGBAByteTexture(&format, &internalFormat, &glType);
         }
-        tex.reset( new Texture(GL_TEXTURE_2D, GL_LINEAR, GL_NEAREST, GL_CLAMP_TO_EDGE, dataType, format, internalFormat, glType) );
->>>>>>> 3770b424
+        tex.reset( new Texture(GL_TEXTURE_2D, GL_LINEAR, GL_NEAREST, GL_CLAMP_TO_EDGE, dataType, format, internalFormat, glType, true) );
         textureRectangle = tileRect;
     } else {
         // re-use the existing texture if possible
         tex = _imp->displayTextures[textureIndex].texture;
         if (tex->type() != dataType) {
             int format, internalFormat, glType;
-<<<<<<< HEAD
-            Texture::getRecommendedTexParametersForRGBAByteTexture(&format, &internalFormat, &glType);
-            _imp->displayTextures[textureIndex].texture.reset( new Texture(GL_TEXTURE_2D, GL_LINEAR, GL_NEAREST, GL_CLAMP_TO_EDGE, Texture::eDataTypeByte, format, internalFormat, glType, true) );
-=======
+
             if (dataType == Texture::eDataTypeFloat) {
                 Texture::getRecommendedTexParametersForRGBAFloatTexture(&format, &internalFormat, &glType);
             } else {
                 Texture::getRecommendedTexParametersForRGBAByteTexture(&format, &internalFormat, &glType);
             }
-            _imp->displayTextures[textureIndex].texture.reset( new Texture(GL_TEXTURE_2D, GL_LINEAR, GL_NEAREST, GL_CLAMP_TO_EDGE, dataType, format, internalFormat, glType) );
->>>>>>> 3770b424
+            _imp->displayTextures[textureIndex].texture.reset( new Texture(GL_TEXTURE_2D, GL_LINEAR, GL_NEAREST, GL_CLAMP_TO_EDGE, dataType, format, internalFormat, glType, true) );
         }
         textureRectangle.set(roiRoundedToTileSize);
         _imp->displayTextures[textureIndex].roiNotRoundedToTileSize.set(roi);
