--- conflicted
+++ resolved
@@ -523,11 +523,7 @@
                                Image::clamp<qreal>(txtG, 0., 1.),
                                Image::clamp<qreal>(txtB, 0., 1.) );
                     c.setAlpha(255 * alphaText);
-<<<<<<< HEAD
                     glCheckError(GL_GPU);
-=======
-                    glCheckError();
->>>>>>> 231c7f73
                     renderText(value, btmLeft.y(), s, c, _imp->font, Qt::AlignHCenter);
                 }
             }
@@ -652,21 +648,12 @@
         double cursorTextXposWidget = cursorBtmWidgetCoord.x();
         double cursorTextPos = toTimeLine(cursorTextXposWidget);
         renderText(cursorTextPos, cursorTopLeft.y(), currentFrameStr, actualCursorColor, _imp->font, Qt::AlignHCenter);
-<<<<<<< HEAD
         GL_GPU::glBegin(GL_POLYGON);
         GL_GPU::glVertex2f( cursorBtm.x(), cursorBtm.y() );
         GL_GPU::glVertex2f( cursorTopLeft.x(), cursorTopLeft.y() );
         GL_GPU::glVertex2f( cursorTopRight.x(), cursorTopRight.y() );
         GL_GPU::glEnd();
         glCheckErrorIgnoreOSXBug(GL_GPU);
-=======
-        glBegin(GL_POLYGON);
-        glVertex2f( cursorBtm.x(), cursorBtm.y() );
-        glVertex2f( cursorTopLeft.x(), cursorTopLeft.y() );
-        glVertex2f( cursorTopRight.x(), cursorTopRight.y() );
-        glEnd();
-        glCheckErrorIgnoreOSXBug();
->>>>>>> 231c7f73
 
         QColor boundsColor;
         boundsColor.setRgbF( Image::clamp<qreal>(boundsR, 0., 1.),
@@ -822,11 +809,7 @@
     double scalex = (right - left) / w;
     double scaley = (top - bottom) / h;
     _imp->textRenderer.renderText(x, y, scalex, scaley, text, color, font, flags);
-<<<<<<< HEAD
     glCheckError(GL_GPU);
-=======
-    glCheckError();
->>>>>>> 231c7f73
 }
 
 void
