/* ***** BEGIN LICENSE BLOCK *****
 * This file is part of Natron <http://www.natron.fr/>,
 * Copyright (C) 2016 INRIA and Alexandre Gauthier-Foichat
 *
 * Natron is free software: you can redistribute it and/or modify
 * it under the terms of the GNU General Public License as published by
 * the Free Software Foundation; either version 2 of the License, or
 * (at your option) any later version.
 *
 * Natron is distributed in the hope that it will be useful,
 * but WITHOUT ANY WARRANTY; without even the implied warranty of
 * MERCHANTABILITY or FITNESS FOR A PARTICULAR PURPOSE.  See the
 * GNU General Public License for more details.
 *
 * You should have received a copy of the GNU General Public License
 * along with Natron.  If not, see <http://www.gnu.org/licenses/gpl-2.0.html>
 * ***** END LICENSE BLOCK ***** */

// ***** BEGIN PYTHON BLOCK *****
// from <https://docs.python.org/3/c-api/intro.html#include-files>:
// "Since Python may define some pre-processor definitions which affect the standard headers on some systems, you must include Python.h before any standard headers are included."
#include <Python.h>
// ***** END PYTHON BLOCK *****

#include "ProgressPanel.h"

#include <map>

#include <QMutex>
#include <QProgressBar>
#include <QVBoxLayout>
#include <QKeyEvent>
#include <QItemSelectionModel>
#include <QTextEdit>
#include <QApplication>
#include <QThread>
#include <QHeaderView>
#include <QCheckBox>
#include <QTimer>

#include "Engine/AppInstance.h"
#include "Engine/Node.h"
#include "Engine/Timer.h"
#include "Engine/OutputEffectInstance.h"
#include "Engine/OutputSchedulerThread.h"
#include "Engine/Image.h"
#include "Engine/ProcessHandler.h"
#include "Engine/Settings.h"

#include "Gui/Gui.h"
#include "Gui/GuiApplicationManager.h"
#include "Gui/GuiDefines.h"
#include "Gui/Label.h"
#include "Gui/ProgressTaskInfo.h"
#include "Gui/GuiAppInstance.h"
#include "Gui/Button.h"
#include "Gui/Utils.h"
#include "Gui/NodeGui.h"
#include "Gui/TableModelView.h"



#define COL_TIME_REMAINING 4
#define COL_LAST 6

NATRON_NAMESPACE_ENTER;

<<<<<<< HEAD
typedef std::map<NodeWPtr, ProgressTaskInfoPtr> TasksMap;
typedef std::vector<ProgressTaskInfoPtr> TasksOrdered;
=======

typedef std::map<NodeWPtr, TaskInfoPtr> TasksMap;
typedef std::vector<TaskInfoPtr> TasksOrdered;


namespace {
    class MetaTypesRegistration
    {
    public:
        inline MetaTypesRegistration()
        {
            qRegisterMetaType<TaskInfoPtr>("TaskInfoPtr");
        }
    };
}
static MetaTypesRegistration registration;

struct TaskInfoPrivate {
    
    ProgressPanel* panel;
    
    NodeWPtr node;
    
    TaskInfo* _publicInterface;
    
    TableItem* nameItem;
    TableItem* progressItem;
    TableItem* statusItem;
    TableItem* canPauseItem;
    TableItem* timeRemainingItem;
    TableItem* taskInfoItem;
    
    QProgressBar* progressBar;
    
    double timeRemaining;
    
    bool canBePaused;
    
    bool canceled;
    
    bool canCancel;
    
    bool updatedProgressOnce;
    
    int firstFrame,lastFrame,frameStep, lastRenderedFrame, nFramesRendered;
    
    boost::scoped_ptr<TimeLapse> timer;
    
    boost::scoped_ptr<QTimer> refreshLabelTimer;
    
    QString message;
    
    boost::shared_ptr<ProcessHandler> process;
    
    TaskInfoPrivate(ProgressPanel* panel,
                    const NodePtr& node,
                    TaskInfo* publicInterface,
                    const int firstFrame,
                    const int lastFrame,
                    const int frameStep,
                    const bool canPause,
                    const bool canCancel,
                    const QString& message,
                    const boost::shared_ptr<ProcessHandler>& process)
    : panel(panel)
    , node(node)
    , _publicInterface(publicInterface)
    , nameItem(0)
    , progressItem(0)
    , statusItem(0)
    , canPauseItem(0)
    , timeRemainingItem(0)
    , taskInfoItem(0)
    , progressBar(0)
    , timeRemaining(-1)
    , canBePaused(canPause)
    , canceled(false)
    , canCancel(canCancel)
    , updatedProgressOnce(false)
    , firstFrame(firstFrame)
    , lastFrame(lastFrame)
    , frameStep(frameStep)
    , lastRenderedFrame(-1)
    , nFramesRendered(0)
    , timer()
    , refreshLabelTimer()
    , message(message)
    , process(process)
    {
        
    }
    
    NodePtr getNode() const
    {
        return node.lock();
    }
    
    void createItems();

};
>>>>>>> afaa9a82


struct ProgressPanelPrivate
{
    
    QVBoxLayout* mainLayout;
    
    QWidget* headerContainer;
    QHBoxLayout* headerLayout;
    Button* restartTasksButton;
    Button* pauseTasksButton;
    Button* cancelTasksButton;
    
    QCheckBox* queueTasksCheckbox;
    QCheckBox* removeTasksAfterFinishCheckbox;
    
    TableModel* model;
    TableView* view;
    
    mutable QMutex tasksMutex;
    TasksMap tasks;
    TasksOrdered tasksOrdered;
    
    ProgressPanelPrivate()
    : mainLayout(0)
    , headerContainer(0)
    , headerLayout(0)
    , restartTasksButton(0)
    , pauseTasksButton(0)
    , cancelTasksButton(0)
    , queueTasksCheckbox(0)
    , removeTasksAfterFinishCheckbox(0)
    , model(0)
    , view(0)
    , tasksMutex()
    , tasks()
    , tasksOrdered()
    {
        
    }
    
    ProgressTaskInfoPtr findTask(const NodePtr& node) const
    {
        assert(!tasksMutex.tryLock());
        
        for (TasksMap::const_iterator it = tasks.begin(); it!=tasks.end(); ++it) {
            if (it->first.lock() == node) {
                return it->second;
            }
        }
        return ProgressTaskInfoPtr();
    }
    
    
    void refreshButtonsEnableness(const std::list<ProgressTaskInfoPtr>& selection);
};



ProgressPanel::ProgressPanel(Gui* gui)
: QWidget(gui)
, PanelWidget(this, gui)
, _imp(new ProgressPanelPrivate())
{
    
    _imp->mainLayout = new QVBoxLayout(this);
    _imp->mainLayout->setContentsMargins(0, 0, 0, 0);
    _imp->mainLayout->setSpacing(0);
    _imp->headerContainer = new QWidget(this);
    _imp->headerLayout = new QHBoxLayout(_imp->headerContainer);
    _imp->headerLayout->setSpacing(0);
   // _imp->headerLayout->setContentsMargins(0, 0, 0, 0);
    _imp->mainLayout->addWidget(_imp->headerContainer);
    
    int medSizeIcon = TO_DPIX(NATRON_MEDIUM_BUTTON_ICON_SIZE);
    
    QPixmap restartPix,pausePix, clearTasksPix;
    appPTR->getIcon(NATRON_PIXMAP_PLAYER_PLAY_DISABLED, medSizeIcon, &restartPix);
    appPTR->getIcon(NATRON_PIXMAP_PLAYER_STOP, medSizeIcon, &clearTasksPix);
    
    const QSize medButtonIconSize(TO_DPIX(NATRON_MEDIUM_BUTTON_ICON_SIZE),TO_DPIY(NATRON_MEDIUM_BUTTON_ICON_SIZE));
    const QSize medButtonSize(TO_DPIX(NATRON_MEDIUM_BUTTON_SIZE),TO_DPIY(NATRON_MEDIUM_BUTTON_SIZE));
    
    _imp->pauseTasksButton = new Button(QIcon(pausePix),"Pause",_imp->headerContainer);
    _imp->pauseTasksButton->setFixedSize(medButtonSize);
    _imp->pauseTasksButton->setIconSize(medButtonIconSize);
    _imp->pauseTasksButton->setFocusPolicy(Qt::NoFocus);
    _imp->pauseTasksButton->setToolTip(GuiUtils::convertFromPlainText(tr("Pause selected tasks. Tasks that can be paused "
                                                                        "may be restarted with the restart button."), Qt::WhiteSpaceNormal));
    QObject::connect(_imp->pauseTasksButton, SIGNAL(clicked(bool)), this, SLOT(onPauseTasksTriggered()));
    _imp->pauseTasksButton->setEnabled(false);
    _imp->headerLayout->addWidget(_imp->pauseTasksButton);
    
    _imp->restartTasksButton = new Button(QIcon(restartPix),"",_imp->headerContainer);
    _imp->restartTasksButton->setFixedSize(medButtonSize);
    _imp->restartTasksButton->setIconSize(medButtonIconSize);
    _imp->restartTasksButton->setFocusPolicy(Qt::NoFocus);
    _imp->restartTasksButton->setToolTip(GuiUtils::convertFromPlainText(tr("Restart tasks in order"), Qt::WhiteSpaceNormal));
    QObject::connect(_imp->restartTasksButton, SIGNAL(clicked(bool)), this, SLOT(onRestartAllTasksTriggered()));
    _imp->restartTasksButton->setEnabled(false);
    _imp->headerLayout->addWidget(_imp->restartTasksButton);
    
    
    _imp->headerLayout->addSpacing(TO_DPIX(20));
    
    _imp->cancelTasksButton = new Button(QIcon(clearTasksPix),"",_imp->headerContainer);
    _imp->cancelTasksButton->setFixedSize(medButtonSize);
    _imp->cancelTasksButton->setIconSize(medButtonIconSize);
    _imp->cancelTasksButton->setFocusPolicy(Qt::NoFocus);
    _imp->cancelTasksButton->setEnabled(false);
    _imp->cancelTasksButton->setToolTip(GuiUtils::convertFromPlainText(tr("Remove from the list the selected tasks"), Qt::WhiteSpaceNormal));
    QObject::connect(_imp->cancelTasksButton, SIGNAL(clicked(bool)), this, SLOT(onCancelTasksTriggered()));
    _imp->headerLayout->addWidget(_imp->cancelTasksButton);
    
    _imp->headerLayout->addSpacing(TO_DPIX(20));
    
    _imp->queueTasksCheckbox = new QCheckBox(tr("Queue Renders"),_imp->headerContainer);
    _imp->queueTasksCheckbox->setToolTip(GuiUtils::convertFromPlainText(tr("When checked, renders will be queued in the Progress Panel and will start only when all other prior renders are done. This does not apply to other tasks such as Tracking or analysis."), Qt::WhiteSpaceNormal));
    _imp->queueTasksCheckbox->setChecked(appPTR->getCurrentSettings()->isRenderQueuingEnabled());
    QObject::connect(_imp->queueTasksCheckbox, SIGNAL(stateChanged(int)), this, SLOT(onQueueRendersCheckboxChecked()));
    _imp->headerLayout->addWidget(_imp->queueTasksCheckbox);
    
    _imp->headerLayout->addSpacing(TO_DPIX(20));
    
    _imp->removeTasksAfterFinishCheckbox = new QCheckBox(tr("Remove Finished Tasks"),_imp->headerContainer);
    _imp->removeTasksAfterFinishCheckbox->setToolTip(GuiUtils::convertFromPlainText(tr("When checked, finished tasks that can be paused"  " will be automatically removed from the task list when they are finished. When unchecked, the tasks may be restarted."), Qt::WhiteSpaceNormal));
    _imp->removeTasksAfterFinishCheckbox->setChecked(true);
    _imp->headerLayout->addWidget(_imp->removeTasksAfterFinishCheckbox);

    
    
    _imp->headerLayout->addStretch();
    
    
    _imp->view = new TableView(this);
    _imp->view->setSizePolicy(QSizePolicy::Preferred, QSizePolicy::Expanding);
    _imp->model = new TableModel(0,0, _imp->view);
    _imp->view->setSortingEnabled(false);
    _imp->view->setTableModel(_imp->model);
    
    _imp->mainLayout->addWidget(_imp->view);

    
    QStringList dimensionNames;
    dimensionNames
    << tr("Node")
    << tr("Progress")
    << tr("Status")
    << tr("Can Pause")
    << tr("Time remaining")
    << tr("Task");
    
    _imp->view->setColumnCount(dimensionNames.size());
    _imp->view->setHorizontalHeaderLabels(dimensionNames);
    _imp->view->header()->setResizeMode(QHeaderView::Fixed);
    _imp->view->header()->setStretchLastSection(true);
    _imp->view->header()->resizeSection(COL_TIME_REMAINING, TO_DPIX(150));

    QItemSelectionModel* selModel = _imp->view->selectionModel();
    QObject::connect(selModel, SIGNAL(selectionChanged(QItemSelection,QItemSelection)), this, SLOT(onSelectionChanged(QItemSelection,QItemSelection)));
    
}

ProgressPanel::~ProgressPanel()
{
    
}

void
ProgressPanel::onSelectionChanged(const QItemSelection& selected, const QItemSelection& /*deselected*/)
{
    std::list<ProgressTaskInfoPtr> selection;
    getSelectedTaskInternal(selected, selection);
    _imp->refreshButtonsEnableness(selection);
}

void
ProgressPanel::getSelectedTaskInternal(const QItemSelection& selected, std::list<ProgressTaskInfoPtr>& selection) const
{
    std::set<int> rows;
    QModelIndexList selectedIndex = selected.indexes();
    for (int i = 0; i < selectedIndex.size(); ++i) {
        rows.insert(selectedIndex[i].row());
    }
    for (std::set<int>::iterator it = rows.begin(); it!=rows.end(); ++it) {
        if ((*it) >= 0 && (*it) < (int)_imp->tasksOrdered.size()) {
            selection.push_back(_imp->tasksOrdered[*it]);
        }
    }
}

void
ProgressPanel::getSelectedTask(std::list<ProgressTaskInfoPtr>& selection) const
{
    const QItemSelection selected = _imp->view->selectionModel()->selection();
    getSelectedTaskInternal(selected, selection);
}

void
ProgressPanel::keyPressEvent(QKeyEvent* e)
{
    
    //Qt::KeyboardModifiers modifiers = e->modifiers();
    Qt::Key key = (Qt::Key)e->key();
    
    bool accept = true;
    if (key == Qt::Key_Delete || key == Qt::Key_Backspace) {
        onCancelTasksTriggered();
    } else {
        accept = false;
    }
    if (accept) {
        takeClickFocus();
        e->accept();
    } else {
        handleUnCaughtKeyPressEvent(e);
        QWidget::keyPressEvent(e);
    }
}

void
ProgressPanel::keyReleaseEvent(QKeyEvent* e)
{
    handleUnCaughtKeyUpEvent(e);
    QWidget::keyReleaseEvent(e);
}

void
ProgressPanel::enterEvent(QEvent* e) {
    enterEventBase();
    QWidget::enterEvent(e);
}

void
ProgressPanel::leaveEvent(QEvent* e)
{
    leaveEventBase();
    QWidget::leaveEvent(e);
}

void
ProgressPanel::onPauseTasksTriggered()
{
    std::list<ProgressTaskInfoPtr> selection;
    getSelectedTask(selection);
    for (std::list<ProgressTaskInfoPtr>::iterator it = selection.begin(); it!=selection.end(); ++it) {
        if ((*it)->canPause()) {
            (*it)->cancelTask(false, 0);
        }
    }
    
    _imp->refreshButtonsEnableness(selection);
}

void
ProgressPanel::onCancelTasksTriggered()
{
    std::list<ProgressTaskInfoPtr> selection;
    getSelectedTask(selection);
    for (std::list<ProgressTaskInfoPtr>::iterator it = selection.begin(); it!=selection.end(); ++it) {
        (*it)->cancelTask(false, 0);
    }
    
    removeTasksFromTable(selection);
    
    getSelectedTask(selection);
    _imp->refreshButtonsEnableness(selection);
    

}

void
ProgressPanel::removeTaskFromTable(const ProgressTaskInfoPtr& task)
{
    std::list<ProgressTaskInfoPtr> list;
    list.push_back(task);
    removeTasksFromTable(list);
}

void
ProgressPanel::removeTasksFromTable(const std::list<ProgressTaskInfoPtr>& tasks)
{
    std::vector<TableItem*> table;
    std::vector<ProgressTaskInfoPtr> newOrder;
    
    {
        QMutexLocker k(&_imp->tasksMutex);
        
        int rc = _imp->view->rowCount();
        int cc = _imp->view->columnCount();
        assert((int)_imp->tasksOrdered.size() == rc);
        
        for (int i = 0; i < rc; ++i) {
            std::list<ProgressTaskInfoPtr>::const_iterator foundSelected = std::find(tasks.begin(), tasks.end(), _imp->tasksOrdered[i]);
            _imp->tasksOrdered[i]->removeCellWidgets(i, _imp->view);
            if (foundSelected != tasks.end()) {
                (*foundSelected)->clearItems();
                TasksMap::iterator foundInMap = _imp->tasks.find((*foundSelected)->getNode());
                if (foundInMap != _imp->tasks.end()) {
                    _imp->tasks.erase(foundInMap);
                }
                continue;
            }
            for (int j = 0; j < cc; ++j) {
                table.push_back(_imp->view->takeItem(i, j));
            }
            
            
            newOrder.push_back(_imp->tasksOrdered[i]);
        }
        _imp->tasksOrdered = newOrder;
    }
    _imp->model->setTable(table);
    
    ///Refresh custom widgets
    for (std::size_t i = 0; i < newOrder.size(); ++i) {
        _imp->tasksOrdered[i]->createCellWidgets();
        _imp->tasksOrdered[i]->setCellWidgets(i, _imp->view);
    }
}

void
ProgressPanel::onRestartAllTasksTriggered()
{
    std::list<ProgressTaskInfoPtr> selection;
    getSelectedTask(selection);
    for (std::list<ProgressTaskInfoPtr>::iterator it = selection.begin(); it!=selection.end(); ++it) {
        if ((*it)->wasCanceled() && (*it)->canPause())
            (*it)->restartTask();
    }
    _imp->refreshButtonsEnableness(selection);
}

void
ProgressPanel::refreshButtonsEnabledNess()
{
    std::list<ProgressTaskInfoPtr> selection;
    getSelectedTask(selection);
    _imp->refreshButtonsEnableness(selection);
}

static void connectProcessSlots(ProgressTaskInfo* task, ProcessHandler* process)
{
    QObject::connect(task,SIGNAL(taskCanceled()),process,SLOT(onProcessCanceled()));
    QObject::connect(process,SIGNAL(processCanceled()),task,SLOT(onProcessCanceled()));
    QObject::connect(process,SIGNAL(frameRendered(int,double)),task,SLOT(onRenderEngineFrameComputed(int,double)));
    QObject::connect(process,SIGNAL(processFinished(int)),task,SLOT(onRenderEngineStopped(int)));

}

void
ProgressPanel::onTaskRestarted(const NodePtr& node,
                     const boost::shared_ptr<ProcessHandler>& process)
{
    QMutexLocker k(&_imp->tasksMutex);
    ProgressTaskInfoPtr task;
    task = _imp->findTask(node);
    if (!task) {
        return;
    }
    //The process may have changed
    task->setProcesshandler(process);
    connectProcessSlots(task.get(), process.get());
}

void
ProgressPanel::startTask(const NodePtr& node,
                         const int firstFrame,
                         const int lastFrame,
                         const int frameStep,
                         const bool canPause,
                         const bool canCancel,
                         const QString& message,
                         const boost::shared_ptr<ProcessHandler>& process)
{
    if (!node) {
        return;
    }
    assert((canPause && firstFrame != INT_MIN && lastFrame != INT_MAX) || !canPause);
    
    ProgressTaskInfoPtr task;
    {
        
        QMutexLocker k(&_imp->tasksMutex);
        task = _imp->findTask(node);
        if (task) {
            task->cancelTask(false, 1);
            k.unlock();
            removeTaskFromTable(task);
        }
    }

    
    QMutexLocker k(&_imp->tasksMutex);
    
    task.reset(new ProgressTaskInfo(this,
                            node,
                            firstFrame,
                            lastFrame,
                            frameStep,
                            canPause,
                            canCancel,
                            message, process));
    
    
    
    
    if (process) {
        connectProcessSlots(task.get(), process.get());
    }
    if (!process) {
        if (node->getEffectInstance()->isWriter()) {
            OutputEffectInstance* isOutput = dynamic_cast<OutputEffectInstance*>(node->getEffectInstance().get());
            if (isOutput) {
                RenderEngine* engine = isOutput->getRenderEngine();
                assert(engine);
                QObject::connect(engine,SIGNAL(frameRendered(int,double)), task.get(), SLOT(onRenderEngineFrameComputed(int,double)));
                QObject::connect(engine, SIGNAL(renderFinished(int)), task.get(), SLOT(onRenderEngineStopped(int)));
                QObject::connect(task.get(),SIGNAL(taskCanceled()),engine,SLOT(abortRendering_Blocking()));
            }
        }
    }
    _imp->tasks[node] = task;

}

void
ProgressPanel::addTaskToTable(const ProgressTaskInfoPtr& task)
{
    assert(QThread::currentThread() == qApp->thread());
    int rc = _imp->view->rowCount();
    _imp->view->setRowCount(rc + 1);
    
    std::vector<TableItem*> items;
    task->getTableItems(&items);
    assert(items.size() == COL_LAST);
    
    for (std::size_t i = 0; i < items.size(); ++i) {
        _imp->view->setItem(rc, i, items[i]);
    }
    task->setCellWidgets(rc, _imp->view);

    _imp->tasksOrdered.push_back(task);
    
    getGui()->ensureProgressPanelVisible();
    
    refreshButtonsEnabledNess();
}

void
ProgressPanel::doProgressOnMainThread(const ProgressTaskInfoPtr& task, double progress)
{
    task->updateProgressBar(progress, progress);
}

bool
ProgressPanel::updateTask(const NodePtr& node, const double progress)
{
    
    bool isMainThread = QThread::currentThread() == qApp->thread();
    ProgressTaskInfoPtr foundTask;
    {
        QMutexLocker k(&_imp->tasksMutex);
        foundTask = _imp->findTask(node);
    }
    if (!foundTask) {
        return false;
    }
    if (!isMainThread) {
        Q_EMIT s_doProgressUpdateOnMainThread(foundTask, progress);
    } else {
        doProgressOnMainThread(foundTask, progress);
    }

    if (foundTask->wasCanceled()) {
        return false;
    }
    
    if (isMainThread) {
        QCoreApplication::processEvents();
    }
    
    return true;
}


void
ProgressPanel::doProgressEndOnMainThread(const NodePtr& node)
{
    ProgressTaskInfoPtr task;
    {
        QMutexLocker k(&_imp->tasksMutex);
        task= _imp->findTask(node);
    }
    
    if (!task) {
        return;
    }
    
    {
        std::list<ProgressTaskInfoPtr> toRemove;
        toRemove.push_back(task);
        removeTasksFromTable(toRemove);
    }
    
    task.reset();
    
    refreshButtonsEnabledNess();
    
}

void
ProgressPanel::endTask(const NodePtr& node)
{
    if (!node) {
        return;
    }
    bool isMainThread = QThread::currentThread() == qApp->thread();
    if (isMainThread) {
        doProgressEndOnMainThread(node);
    } else {
        Q_EMIT s_doProgressEndOnMainThread(node);
    }
}

bool
ProgressPanel::isRemoveTasksAfterFinishChecked() const
{
    assert(QThread::currentThread() == qApp->thread());
    return _imp->removeTasksAfterFinishCheckbox->isChecked();
}


void
ProgressPanelPrivate::refreshButtonsEnableness(const std::list<ProgressTaskInfoPtr>& selection)
{
    int nActiveTasksCanPause = 0;
    int nCanceledTasksCanPause = 0;
    int nActiveTasks = 0;
    for (std::list<ProgressTaskInfoPtr>::const_iterator it = selection.begin(); it!=selection.end(); ++it) {
        bool canceled = (*it)->wasCanceled();
        if ((*it)->canPause()) {
            if (canceled) {
                ++nCanceledTasksCanPause;
            } else {
                ++nActiveTasksCanPause;
            }
        }
        if (!canceled) {
            ++nActiveTasks;
        }
    }

    cancelTasksButton->setEnabled(selection.size() > 0);
    pauseTasksButton->setEnabled(nActiveTasksCanPause > 0);
    restartTasksButton->setEnabled(nCanceledTasksCanPause > 0);
}

void
ProgressPanel::onRenderQueuingSettingChanged(bool queueingEnabled)
{
    _imp->queueTasksCheckbox->blockSignals(true);
    _imp->queueTasksCheckbox->setChecked(queueingEnabled);
    _imp->queueTasksCheckbox->blockSignals(false);
}

void
ProgressPanel::onQueueRendersCheckboxChecked()
{
    appPTR->getCurrentSettings()->setRenderQueuingEnabled(_imp->queueTasksCheckbox->isChecked());
}

NATRON_NAMESPACE_EXIT;


NATRON_NAMESPACE_USING;
#include "moc_ProgressPanel.cpp"<|MERGE_RESOLUTION|>--- conflicted
+++ resolved
@@ -65,113 +65,8 @@
 
 NATRON_NAMESPACE_ENTER;
 
-<<<<<<< HEAD
 typedef std::map<NodeWPtr, ProgressTaskInfoPtr> TasksMap;
 typedef std::vector<ProgressTaskInfoPtr> TasksOrdered;
-=======
-
-typedef std::map<NodeWPtr, TaskInfoPtr> TasksMap;
-typedef std::vector<TaskInfoPtr> TasksOrdered;
-
-
-namespace {
-    class MetaTypesRegistration
-    {
-    public:
-        inline MetaTypesRegistration()
-        {
-            qRegisterMetaType<TaskInfoPtr>("TaskInfoPtr");
-        }
-    };
-}
-static MetaTypesRegistration registration;
-
-struct TaskInfoPrivate {
-    
-    ProgressPanel* panel;
-    
-    NodeWPtr node;
-    
-    TaskInfo* _publicInterface;
-    
-    TableItem* nameItem;
-    TableItem* progressItem;
-    TableItem* statusItem;
-    TableItem* canPauseItem;
-    TableItem* timeRemainingItem;
-    TableItem* taskInfoItem;
-    
-    QProgressBar* progressBar;
-    
-    double timeRemaining;
-    
-    bool canBePaused;
-    
-    bool canceled;
-    
-    bool canCancel;
-    
-    bool updatedProgressOnce;
-    
-    int firstFrame,lastFrame,frameStep, lastRenderedFrame, nFramesRendered;
-    
-    boost::scoped_ptr<TimeLapse> timer;
-    
-    boost::scoped_ptr<QTimer> refreshLabelTimer;
-    
-    QString message;
-    
-    boost::shared_ptr<ProcessHandler> process;
-    
-    TaskInfoPrivate(ProgressPanel* panel,
-                    const NodePtr& node,
-                    TaskInfo* publicInterface,
-                    const int firstFrame,
-                    const int lastFrame,
-                    const int frameStep,
-                    const bool canPause,
-                    const bool canCancel,
-                    const QString& message,
-                    const boost::shared_ptr<ProcessHandler>& process)
-    : panel(panel)
-    , node(node)
-    , _publicInterface(publicInterface)
-    , nameItem(0)
-    , progressItem(0)
-    , statusItem(0)
-    , canPauseItem(0)
-    , timeRemainingItem(0)
-    , taskInfoItem(0)
-    , progressBar(0)
-    , timeRemaining(-1)
-    , canBePaused(canPause)
-    , canceled(false)
-    , canCancel(canCancel)
-    , updatedProgressOnce(false)
-    , firstFrame(firstFrame)
-    , lastFrame(lastFrame)
-    , frameStep(frameStep)
-    , lastRenderedFrame(-1)
-    , nFramesRendered(0)
-    , timer()
-    , refreshLabelTimer()
-    , message(message)
-    , process(process)
-    {
-        
-    }
-    
-    NodePtr getNode() const
-    {
-        return node.lock();
-    }
-    
-    void createItems();
-
-};
->>>>>>> afaa9a82
-
-
 struct ProgressPanelPrivate
 {
     
