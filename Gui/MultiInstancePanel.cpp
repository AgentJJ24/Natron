/* ***** BEGIN LICENSE BLOCK *****
 * This file is part of Natron <http://www.natron.fr/>,
 * Copyright (C) 2016 INRIA and Alexandre Gauthier-Foichat
 *
 * Natron is free software: you can redistribute it and/or modify
 * it under the terms of the GNU General Public License as published by
 * the Free Software Foundation; either version 2 of the License, or
 * (at your option) any later version.
 *
 * Natron is distributed in the hope that it will be useful,
 * but WITHOUT ANY WARRANTY; without even the implied warranty of
 * MERCHANTABILITY or FITNESS FOR A PARTICULAR PURPOSE.  See the
 * GNU General Public License for more details.
 *
 * You should have received a copy of the GNU General Public License
 * along with Natron.  If not, see <http://www.gnu.org/licenses/gpl-2.0.html>
 * ***** END LICENSE BLOCK ***** */

// ***** BEGIN PYTHON BLOCK *****
// from <https://docs.python.org/3/c-api/intro.html#include-files>:
// "Since Python may define some pre-processor definitions which affect the standard headers on some systems, you must include Python.h before any standard headers are included."
#include <Python.h>
// ***** END PYTHON BLOCK *****

#include "MultiInstancePanel.h"

#include <stdexcept>

CLANG_DIAG_OFF(deprecated)
CLANG_DIAG_OFF(uninitialized)

#include <QtCore/QDebug>
#include <QtCore/QThread>
#include <QtCore/QWaitCondition>
#include <QtConcurrentMap> // QtCore on Qt4, QtConcurrent on Qt5
#include <QtGui/QVBoxLayout>
#include <QtGui/QPixmap>
#include <QtGui/QHeaderView>
#include <QtGui/QStyledItemDelegate>
#include <QtGui/QUndoCommand>
#include <QtGui/QPainter>
#include <QtGui/QCheckBox>
#include <QtGui/QApplication>
CLANG_DIAG_ON(deprecated)
CLANG_DIAG_ON(uninitialized)

GCC_DIAG_UNUSED_LOCAL_TYPEDEFS_OFF
// /usr/local/include/boost/bind/arg.hpp:37:9: warning: unused typedef 'boost_static_assert_typedef_37' [-Wunused-local-typedef]
#include <boost/bind.hpp>
GCC_DIAG_UNUSED_LOCAL_TYPEDEFS_ON
#include <boost/weak_ptr.hpp>

#include <ofxNatron.h>

#include "Engine/Curve.h"
#include "Engine/EffectInstance.h"
#include "Engine/KnobFile.h"
#include "Engine/KnobTypes.h"
#include "Engine/Node.h"
#include "Engine/Settings.h"
#include "Engine/TimeLine.h"
#include "Engine/TrackerContext.h"

#include "Gui/AnimatedCheckBox.h"
#include "Gui/Button.h"
#include "Gui/ComboBox.h"
#include "Gui/DockablePanel.h"
#include "Gui/Gui.h"
#include "Gui/GuiAppInstance.h"
#include "Gui/GuiApplicationManager.h"
#include "Gui/GuiDefines.h"
#include "Gui/Label.h"
#include "Gui/Menu.h"
#include "Gui/NodeGraph.h"
#include "Gui/NodeGui.h"
#include "Gui/NodeSettingsPanel.h"
#include "Gui/SpinBox.h"
#include "Gui/TableModelView.h"
#include "Gui/Utils.h"

#define kTrackCenterName "center"
#define kTrackInvertName "invert"

#define COL_ENABLED 0
#define COL_SCRIPT_NAME 1
#define COL_FIRST_KNOB 2

NATRON_NAMESPACE_ENTER;

namespace {
    typedef std::list < std::pair<boost::weak_ptr<Node>,bool> > Nodes;
    
    boost::shared_ptr<KnobDouble>
    getCenterKnobForTracker(Node* node)
    {
        KnobPtr knob = node->getKnobByName(kTrackCenterName);
        
        assert(knob);
        boost::shared_ptr<KnobDouble> dblKnob = boost::dynamic_pointer_cast<KnobDouble>(knob);
        assert(dblKnob);
        
        return dblKnob;
    }
}

struct MultiInstancePanelPrivate
{
    MultiInstancePanel* publicInterface;
    bool guiCreated;
    boost::weak_ptr<NodeGui> mainInstance;
    //pair <pointer,selected?>
    Nodes instances;
    TableView* view;
    TableModel* model;
    QWidget* buttonsContainer;
    QHBoxLayout* buttonsLayout;
    Button* addButton;
    Button* removeButton;
    Button* selectAll;
    Button* resetTracksButton;
    
    ///Set to true when we receive a signal from a knob value change
    ///this is to avoid infinite recursion with the dataChanged signal from the TableItem
    bool executingKnobValueChanged;
    
    ///same as above but when we're dealing with unslave/slaving parameters
    int knobValueRecursion;
    
    bool redrawOnSelectionChanged;
    
    MultiInstancePanelPrivate(MultiInstancePanel* publicI,
                              const boost::shared_ptr<NodeGui> & node)
    : publicInterface(publicI)
    , guiCreated(false)
    , mainInstance(node)
    , instances()
    , view(0)
    , model(0)
    , buttonsContainer(0)
    , buttonsLayout(0)
    , addButton(0)
    , removeButton(0)
    , selectAll(0)
    , resetTracksButton(0)
    , executingKnobValueChanged(false)
    , knobValueRecursion(0)
    , redrawOnSelectionChanged(true)
    {
    }
    
    NodePtr getMainInstance() const
    {
        return mainInstance.lock()->getNode();
    }
    
    /**
     * @brief Called to make an exact copy of a main-instance's knob. The resulting copy will
     * be what is displayed on the GUI
     **/
    void createKnob(const KnobPtr & ref)
    {
        if ( ref->isInstanceSpecific() ) {
            return;
        }
        
        bool declaredByPlugin = ref->isDeclaredByPlugin();
        KnobButton* isButton = dynamic_cast<KnobButton*>( ref.get() );
        KnobChoice* isChoice = dynamic_cast<KnobChoice*>( ref.get() );
        KnobString* isString = dynamic_cast<KnobString*>( ref.get() );
        KnobDouble* isDouble = dynamic_cast<KnobDouble*>( ref.get() );
        KnobInt* isInt = dynamic_cast<KnobInt*>( ref.get() );
        
        boost::shared_ptr<KnobHelper> ret;
        if ( isInt  ) {
            boost::shared_ptr<KnobInt> intKnb = AppManager::createKnob<KnobInt>(publicInterface, ref->getLabel(), ref->getDimension(),declaredByPlugin);
            intKnb->setMinimumsAndMaximums(isInt->getMinimums(), isInt->getMaximums());
            intKnb->setDisplayMinimumsAndMaximums(isInt->getDisplayMinimums(), isInt->getDisplayMaximums());
            ret = intKnb;
        } else if ( dynamic_cast<KnobBool*>( ref.get() ) ) {
            ret = AppManager::createKnob<KnobBool>(publicInterface, ref->getLabel(), ref->getDimension(),declaredByPlugin);
        } else if ( isDouble ) {
            boost::shared_ptr<KnobDouble> dblKnob = AppManager::createKnob<KnobDouble>(publicInterface, ref->getLabel(), ref->getDimension(),declaredByPlugin);
            dblKnob->setMinimumsAndMaximums(isDouble->getMinimums(), isDouble->getMaximums());
            dblKnob->setDisplayMinimumsAndMaximums(isDouble->getDisplayMinimums(), isDouble->getDisplayMaximums());
            ret = dblKnob;
        } else if (isChoice) {
            boost::shared_ptr<KnobChoice> choice = AppManager::createKnob<KnobChoice>(publicInterface,
                                                                                      ref->getLabel(), ref->getDimension(), declaredByPlugin);
            choice->populateChoices( isChoice->getEntries_mt_safe(),isChoice->getEntriesHelp_mt_safe() );
            ret = choice;
        } else if (isString) {
            boost::shared_ptr<KnobString> strKnob = AppManager::createKnob<KnobString>(publicInterface,
                                                                                       ref->getLabel(), ref->getDimension(), declaredByPlugin);
            if ( isString->isCustomKnob() ) {
                strKnob->setAsCustom();
            }
            if ( isString->isMultiLine() ) {
                strKnob->setAsMultiLine();
            }
            if ( isString->isLabel() ) {
                strKnob->setAsLabel();
            }
            if ( isString->usesRichText() ) {
                strKnob->setUsesRichText(true);
            }
            ret = strKnob;
        } else if ( dynamic_cast<KnobParametric*>( ref.get() ) ) {
            ret = AppManager::createKnob<KnobParametric>(publicInterface, ref->getLabel(), ref->getDimension(), declaredByPlugin);
        } else if ( dynamic_cast<KnobColor*>( ref.get() ) ) {
            ret = AppManager::createKnob<KnobColor>(publicInterface, ref->getLabel(), ref->getDimension(), declaredByPlugin);
        } else if ( dynamic_cast<KnobPath*>( ref.get() ) ) {
            ret = AppManager::createKnob<KnobPath>(publicInterface, ref->getLabel(), ref->getDimension(), declaredByPlugin);
        } else if ( dynamic_cast<KnobFile*>( ref.get() ) ) {
            ret = AppManager::createKnob<KnobFile>(publicInterface, ref->getLabel(), ref->getDimension(), declaredByPlugin);
        } else if ( dynamic_cast<KnobOutputFile*>( ref.get() ) ) {
            ret = AppManager::createKnob<KnobOutputFile>(publicInterface, ref->getLabel(), ref->getDimension(), declaredByPlugin);
        } else if (isButton) {
            boost::shared_ptr<KnobButton> btn = AppManager::createKnob<KnobButton>(publicInterface,
                                                                                   ref->getLabel(), ref->getDimension(), declaredByPlugin);
            ///set the name prior to calling setIconForButton
            btn->setName( ref->getName() );
            publicInterface->setIconForButton( btn.get() );
            ret = btn;
        } else if ( dynamic_cast<KnobPage*>( ref.get() ) ) {
            ret = AppManager::createKnob<KnobPage>(publicInterface, ref->getLabel(), ref->getDimension(), declaredByPlugin);
        } else {
            return;
        }
        assert(ret);
        ret->clone(ref);
        ret->setName( ref->getName() );
        ret->setAnimationEnabled( ref->isAnimationEnabled() );
        ret->setHintToolTip( ref->getHintToolTip() );
        ret->setEvaluateOnChange( ref->getEvaluateOnChange() );
        ret->setIsPersistant(false);
        ret->setAddNewLine(ref->isNewLineActivated());
        bool refSecret = ref->getIsSecret();
        
        if (refSecret) {
            ret->setSecret(true);
        }
    } // createKnob
    
    void addTableRow(const NodePtr & node);
    
    void removeRow(int index);
    
    void getInstanceSpecificKnobs(const Node* node,
                                  std::list<KnobPtr >* knobs) const
    {
        const std::vector<KnobPtr > & instanceKnobs = node->getKnobs();
        
        for (U32 i = 0; i < instanceKnobs.size(); ++i) {
            KnobInt* isInt = dynamic_cast<KnobInt*>( instanceKnobs[i].get() );
            KnobBool* isBool = dynamic_cast<KnobBool*>( instanceKnobs[i].get() );
            KnobDouble* isDouble = dynamic_cast<KnobDouble*>( instanceKnobs[i].get() );
            KnobColor* isColor = dynamic_cast<KnobColor*>( instanceKnobs[i].get() );
            KnobString* isString = dynamic_cast<KnobString*>( instanceKnobs[i].get() );
            
            if ( instanceKnobs[i]->isInstanceSpecific() ) {
                if (!isInt && !isBool && !isDouble && !isColor && !isString) {
                    qDebug() << "Multi-instance panel doesn't support the following type of knob: " << instanceKnobs[i]->typeName().c_str();
                    continue;
                }
                
                knobs->push_back(instanceKnobs[i]);
            }
        }
    }
    
    void getNodesFromSelection(const QModelIndexList & indexes,std::list<std::pair<Node*,bool> >* nodes);
    
    void pushUndoCommand(QUndoCommand* cmd)
    {
        mainInstance.lock()->getSettingPanel()->pushUndoCommand(cmd);
    }
    
    NodePtr getInstanceFromItem(TableItem* item) const;
};

MultiInstancePanel::MultiInstancePanel(const boost::shared_ptr<NodeGui> & node)
: NamedKnobHolder( node->getNode()->getApp() )
, _imp( new MultiInstancePanelPrivate(this,node) )
{
}

MultiInstancePanel::~MultiInstancePanel()
{
}

void
MultiInstancePanel::setRedrawOnSelectionChanged(bool redraw)
{
    assert(QThread::currentThread() == qApp->thread());
    _imp->redrawOnSelectionChanged = redraw;
}

////////////// TableView delegate

class TableItemDelegate
: public QStyledItemDelegate
{
    TableView* _view;
    MultiInstancePanel* _panel;
    
public:
    
    explicit TableItemDelegate(TableView* view,
                               MultiInstancePanel* panel);
    
private:
    
    virtual void paint(QPainter * painter, const QStyleOptionViewItem & option, const QModelIndex & index) const OVERRIDE FINAL;
};

TableItemDelegate::TableItemDelegate(TableView* view,
                                     MultiInstancePanel* panel)
: QStyledItemDelegate(view)
, _view(view)
, _panel(panel)
{
}

void
TableItemDelegate::paint(QPainter * painter,
                         const QStyleOptionViewItem & option,
                         const QModelIndex & index) const
{
    assert(index.isValid());
    if (!index.isValid()) {
        QStyledItemDelegate::paint(painter,option,index);
        return;
    }
    
    TableModel* model = dynamic_cast<TableModel*>( _view->model() );
    assert(model);
    if (!model) {
        // coverity[dead_error_line]
        QStyledItemDelegate::paint(painter,option,index);
        return;
    }
    TableItem* item = model->item(index);
    assert(item);
    if (!item) {
        // coverity[dead_error_line]
        QStyledItemDelegate::paint(painter,option,index);
        return;
    }
    
    // get the proper subrect from the style
    QStyle *style = QApplication::style();
    QRect geom = style->subElementRect(QStyle::SE_ItemViewItemText, &option);
    
    int dim;
    AnimationLevelEnum level = eAnimationLevelNone;
    KnobPtr knob = _panel->getKnobForItem(item, &dim);
    if (knob) {
        level = knob->getAnimationLevel(dim);
    }
    
    bool fillRect = true;
    QBrush brush;
    if (option.state & QStyle::State_Selected) {
        brush = option.palette.highlight();
    } else if (level == eAnimationLevelInterpolatedValue) {
        double r,g,b;
        appPTR->getCurrentSettings()->getInterpolatedColor(&r, &g, &b);
        QColor col;
        col.setRgbF(r, g, b);
        brush = col;
    } else if (level == eAnimationLevelOnKeyframe) {
        double r,g,b;
        appPTR->getCurrentSettings()->getKeyframeColor(&r, &g, &b);
        QColor col;
        col.setRgbF(r, g, b);
        brush = col;
    } else {
        fillRect = false;
    }
    if (fillRect) {
        painter->fillRect( geom, brush);
    }
    
    QPen pen = painter->pen();
    if (!item->flags().testFlag(Qt::ItemIsEditable)) {
        pen.setColor(Qt::black);
    } else {
        double r,g,b;
        appPTR->getCurrentSettings()->getTextColor(&r, &g, &b);
        QColor col;
        col.setRgbF(r, g, b);
        pen.setColor(col);
    }
    painter->setPen(pen);
    
    QRect textRect( geom.x() + 5,geom.y(),geom.width() - 5,geom.height() );
    QRect r;
    QString data;
    QVariant var = item->data(Qt::DisplayRole);
    if (var.canConvert(QVariant::String)) {
        data = var.toString();
    } else if (var.canConvert(QVariant::Double)) {
        double d = var.toDouble();
        data = QString::number(d);
    } else if (var.canConvert(QVariant::Int)) {
        int i = var.toInt();
        data = QString::number(i);
    }
    
    painter->drawText(textRect,Qt::TextSingleLine,data,&r);
    
}

NodePtr MultiInstancePanel::getMainInstance() const
{
    return _imp->getMainInstance();
}

boost::shared_ptr<NodeGui>
MultiInstancePanel::getMainInstanceGui() const
{
    return _imp->mainInstance.lock();
}

Gui*
MultiInstancePanel::getGui() const
{
    return _imp->mainInstance.lock()->getDagGui()->getGui();
}

std::string
MultiInstancePanel::getScriptName_mt_safe() const
{
    return _imp->getMainInstance()->getScriptName_mt_safe();
}

void
MultiInstancePanel::initializeKnobs()
{
    const std::vector<KnobPtr > & mainInstanceKnobs = _imp->getMainInstance()->getKnobs();
    
    for (U32 i = 0; i < mainInstanceKnobs.size(); ++i) {
        _imp->createKnob(mainInstanceKnobs[i]);
    }
    ///copy page children
    const std::vector<KnobPtr > & knobs = getKnobs();
    for (U32 i = 0; i < knobs.size(); ++i) {
        KnobPage* isPage = dynamic_cast<KnobPage*>( knobs[i].get() );
        
        if (isPage) {
            ///find the corresponding knob in the main instance knobs
            KnobPtr other = _imp->getMainInstance()->getKnobByName( isPage->getName() );
            assert(other);
            if (!other) {
                throw std::logic_error("MultiInstancePanel::initializeKnobs");
            }
           KnobPage* otherPage = dynamic_cast<KnobPage*>( other.get() );
            assert(otherPage);
<<<<<<< HEAD
            std::vector<KnobPtr >  otherChildren = otherPage->getChildren();
=======
            if (!otherPage) {
                throw std::logic_error("MultiInstancePanel::initializeKnobs");
            }
            KnobsVec  otherChildren = otherPage->getChildren();
>>>>>>> 404fc28e
            bool isNodePage = otherPage->getName() == "Node";
            for (U32 j = 0; j < otherChildren.size(); ++j) {
                if ( !otherChildren[j]->isInstanceSpecific() ) {
                    KnobPtr thisChild = getKnobByName( otherChildren[j]->getName() );
                    if (thisChild) {
                        isPage->addKnob(thisChild);
                        if ( isNodePage && !thisChild->isDeclaredByPlugin() ) {
                            thisChild->setAllDimensionsEnabled(false);
                        }
                    }
                }
            }
        }
    }
    initializeExtraKnobs();
}

bool
MultiInstancePanel::isGuiCreated() const
{
    return _imp->guiCreated;
}

void
MultiInstancePanel::createMultiInstanceGui(QVBoxLayout* layout)
{
    appendExtraGui(layout);
    layout->addSpacing(20);
    
    std::list<KnobPtr > instanceSpecificKnobs;
    _imp->getInstanceSpecificKnobs(_imp->getMainInstance().get(), &instanceSpecificKnobs);
    
    _imp->view = new TableView( layout->parentWidget() );
    QObject::connect( _imp->view,SIGNAL( deleteKeyPressed() ),this,SLOT( onDeleteKeyPressed() ) );
    QObject::connect( _imp->view,SIGNAL( itemRightClicked(TableItem*) ),this,SLOT( onItemRightClicked(TableItem*) ) );
    TableItemDelegate* delegate = new TableItemDelegate(_imp->view,this);
    _imp->view->setItemDelegate(delegate);
    
    _imp->model = new TableModel(0,0,_imp->view);
    QObject::connect( _imp->model,SIGNAL( s_itemChanged(TableItem*) ),this,SLOT( onItemDataChanged(TableItem*) ) );
    _imp->view->setTableModel(_imp->model);
    
    QItemSelectionModel *selectionModel = _imp->view->selectionModel();
    QObject::connect( selectionModel, SIGNAL( selectionChanged(QItemSelection,QItemSelection) ),this,
                     SLOT( onSelectionChanged(QItemSelection,QItemSelection) ) );
    QStringList dimensionNames;
    for (std::list<KnobPtr >::iterator it = instanceSpecificKnobs.begin(); it != instanceSpecificKnobs.end(); ++it) {
        QString knobDesc( (*it)->getLabel().c_str() );
        int dims = (*it)->getDimension();
        for (int i = 0; i < dims; ++i) {
            QString dimName(knobDesc);
            if (dims > 1) {
                dimName += ' ';
                dimName += (*it)->getDimensionName(i).c_str();
            }
            dimensionNames.push_back(dimName);
        }
    }
    dimensionNames.prepend("Script-name");
    dimensionNames.prepend("Enabled");
    
    _imp->view->setColumnCount( dimensionNames.size() );
    _imp->view->setHorizontalHeaderLabels(dimensionNames);
    
    _imp->view->setAttribute(Qt::WA_MacShowFocusRect,1);
    _imp->view->setUniformRowHeights(true);
    
#if QT_VERSION < 0x050000
    _imp->view->header()->setResizeMode(QHeaderView::ResizeToContents);
#else
    _imp->view->header()->setSectionResizeMode(QHeaderView::ResizeToContents);
#endif
    _imp->view->header()->setStretchLastSection(true);
    
    
    layout->addWidget(_imp->view);
    
    _imp->buttonsContainer = new QWidget( layout->parentWidget() );
    _imp->buttonsLayout = new QHBoxLayout(_imp->buttonsContainer);
    _imp->buttonsLayout->setContentsMargins(0, 0, 0, 0);
    _imp->addButton = new Button(QIcon(),"+",_imp->buttonsContainer);
    _imp->addButton->setFixedSize(NATRON_SMALL_BUTTON_SIZE, NATRON_SMALL_BUTTON_SIZE);
    _imp->addButton->setIconSize(QSize(NATRON_SMALL_BUTTON_ICON_SIZE, NATRON_SMALL_BUTTON_ICON_SIZE));
    _imp->addButton->setToolTip(GuiUtils::convertFromPlainText(tr("Add new."), Qt::WhiteSpaceNormal));
    _imp->buttonsLayout->addWidget(_imp->addButton);
    QObject::connect( _imp->addButton, SIGNAL( clicked(bool) ), this, SLOT( onAddButtonClicked() ) );
    
    _imp->removeButton = new Button(QIcon(),"-",_imp->buttonsContainer);
    _imp->removeButton->setToolTip(GuiUtils::convertFromPlainText(tr("Remove selection."), Qt::WhiteSpaceNormal));
    _imp->removeButton->setFixedSize(NATRON_SMALL_BUTTON_SIZE, NATRON_SMALL_BUTTON_SIZE);
    _imp->removeButton->setIconSize(QSize(NATRON_SMALL_BUTTON_ICON_SIZE, NATRON_SMALL_BUTTON_ICON_SIZE));
    _imp->buttonsLayout->addWidget(_imp->removeButton);
    QObject::connect( _imp->removeButton, SIGNAL( clicked(bool) ), this, SLOT( onRemoveButtonClicked() ) );
    
    QPixmap selectAll;
    appPTR->getIcon(NATRON_PIXMAP_SELECT_ALL, NATRON_SMALL_BUTTON_ICON_SIZE, &selectAll);
    _imp->selectAll = new Button(QIcon(selectAll),"",_imp->buttonsContainer);
    _imp->selectAll->setFixedSize(NATRON_SMALL_BUTTON_SIZE, NATRON_SMALL_BUTTON_SIZE);
    _imp->selectAll->setIconSize(QSize(NATRON_SMALL_BUTTON_ICON_SIZE, NATRON_SMALL_BUTTON_ICON_SIZE));
    _imp->selectAll->setToolTip(GuiUtils::convertFromPlainText(tr("Select all."), Qt::WhiteSpaceNormal));
    _imp->buttonsLayout->addWidget(_imp->selectAll);
    QObject::connect( _imp->selectAll, SIGNAL( clicked(bool) ), this, SLOT( onSelectAllButtonClicked() ) );
    
    _imp->resetTracksButton = new Button("Reset",_imp->buttonsContainer);
    QObject::connect( _imp->resetTracksButton, SIGNAL( clicked(bool) ), this, SLOT( resetSelectedInstances() ) );
    _imp->buttonsLayout->addWidget(_imp->resetTracksButton);
    _imp->resetTracksButton->setToolTip(GuiUtils::convertFromPlainText(tr("Reset selected items."), Qt::WhiteSpaceNormal));
    
    layout->addWidget(_imp->buttonsContainer);
    appendButtons(_imp->buttonsLayout);
    _imp->buttonsLayout->addStretch();
    
    ///Deactivate the main-instance since this is more convenient this way for the user.
    //_imp->getMainInstance()->deactivate(std::list<Node* >(),false,false,false,false);
    _imp->guiCreated = true;
} // createMultiInstanceGui

class AddNodeCommand
: public QUndoCommand
{
    bool _firstRedoCalled;
    NodePtr _node;
    MultiInstancePanel* _panel;
    
public:
    
    AddNodeCommand(MultiInstancePanel* panel,
                   const NodePtr & node,
                   QUndoCommand* parent = 0)
    : QUndoCommand(parent)
    , _firstRedoCalled(false)
    , _node(node)
    , _panel(panel)
    {
    }
    
    virtual ~AddNodeCommand()
    {
    }
    
    virtual void undo() OVERRIDE FINAL
    {
        int index = _panel->getNodeIndex(_node);
        
        assert(index != -1);
        _panel->removeRow(index);
        _node->deactivate();
        _panel->getMainInstance()->getApp()->redrawAllViewers();
        setText( QObject::tr("Add %1").arg( _node->getLabel().c_str() ) );
    }
    
    virtual void redo() OVERRIDE FINAL
    {
        if (_firstRedoCalled) {
            _node->activate();
            _panel->addRow(_node);
            _panel->getMainInstance()->getApp()->redrawAllViewers();
        }
        _firstRedoCalled = true;
        setText( QObject::tr("Add %1").arg( _node->getLabel().c_str() ) );
    }
};

NodePtr MultiInstancePanel::createNewInstance(bool useUndoRedoStack)
{
    return addInstanceInternal(useUndoRedoStack);
}

void
MultiInstancePanel::onAddButtonClicked()
{
    ignore_result(addInstanceInternal(true));
}

NodePtr MultiInstancePanel::addInstanceInternal(bool useUndoRedoStack)
{
    NodePtr mainInstance = _imp->getMainInstance();
    CreateNodeArgs args(mainInstance->getPluginID().c_str(), eCreateNodeReasonInternal, mainInstance->getGroup());
    args.multiInstanceParentName = mainInstance->getScriptName();
    NodePtr newInstance = _imp->getMainInstance()->getApp()->createNode(args);
    
    if (useUndoRedoStack) {
        _imp->pushUndoCommand( new AddNodeCommand(this,newInstance) );
    }

    return newInstance;
}

void
MultiInstancePanel::onChildCreated(const NodePtr& node)
{
    _imp->addTableRow(node);
}

const std::list< std::pair<boost::weak_ptr<Node>,bool> > &
MultiInstancePanel::getInstances() const
{
    assert( QThread::currentThread() == qApp->thread() );
    
    return _imp->instances;
}

void
MultiInstancePanel::addRow(const NodePtr & node)
{
    _imp->addTableRow(node);
}

void
MultiInstancePanelPrivate::addTableRow(const NodePtr & node)
{
    for (Nodes::iterator it = instances.begin(); it != instances.end(); ++it) {
        if (it->first.lock() == node) {
            return;
        }
    }
    
    instances.push_back( std::make_pair(node,false) );
    int newRowIndex = view->rowCount();
    model->insertRow(newRowIndex);
    
    std::list<KnobPtr > instanceSpecificKnobs;
    {
        const std::vector<KnobPtr > & instanceKnobs = node->getKnobs();
        for (U32 i = 0; i < instanceKnobs.size(); ++i) {
            boost::shared_ptr<KnobSignalSlotHandler> slotsHandler =
            instanceKnobs[i]->getSignalSlotHandler();
            if (slotsHandler) {
                QObject::connect( slotsHandler.get(), SIGNAL( valueChanged(int,int) ), publicInterface,SLOT( onInstanceKnobValueChanged(int,int) ) );
            }
            
            if ( instanceKnobs[i]->isInstanceSpecific() ) {
                KnobInt* isInt = dynamic_cast<KnobInt*>( instanceKnobs[i].get() );
                KnobBool* isBool = dynamic_cast<KnobBool*>( instanceKnobs[i].get() );
                KnobDouble* isDouble = dynamic_cast<KnobDouble*>( instanceKnobs[i].get() );
                KnobColor* isColor = dynamic_cast<KnobColor*>( instanceKnobs[i].get() );
                KnobString* isString = dynamic_cast<KnobString*>( instanceKnobs[i].get() );
                if (!isInt && !isBool && !isDouble && !isColor && !isString) {
                    qDebug() << "Multi-instance panel doesn't support the following type of knob: " << instanceKnobs[i]->typeName().c_str();
                    continue;
                }
                
                instanceSpecificKnobs.push_back(instanceKnobs[i]);
            }
        }
    }
    
    
    ///first add the enabled column
    {
        QCheckBox* checkbox = new QCheckBox();
        checkbox->setChecked( !node->isNodeDisabled() );
        QObject::connect( checkbox,SIGNAL( toggled(bool) ),publicInterface,SLOT( onCheckBoxChecked(bool) ) );
        view->setCellWidget(newRowIndex, COL_ENABLED, checkbox);
        TableItem* newItem = new TableItem;
        newItem->setFlags(Qt::ItemIsEnabled | Qt::ItemIsSelectable | Qt::ItemIsEditable | Qt::ItemIsUserCheckable);
        view->setItem(newRowIndex, COL_ENABLED, newItem);
        view->resizeColumnToContents(COL_ENABLED);
    }
    
    ///Script name
    {
        
        TableItem* newItem = new TableItem;
        view->setItem(newRowIndex, COL_SCRIPT_NAME, newItem);
        newItem->setToolTip(QObject::tr("The script-name of the item as exposed to Python scripts"));
        newItem->setText(node->getScriptName().c_str());
        newItem->setFlags(newItem->flags() & ~Qt::ItemIsEditable);
        view->resizeColumnToContents(COL_ENABLED);
    }
    
    int columnIndex = COL_FIRST_KNOB;
    for (std::list<KnobPtr >::iterator it = instanceSpecificKnobs.begin(); it != instanceSpecificKnobs.end(); ++it) {
        KnobInt* isInt = dynamic_cast<KnobInt*>( it->get() );
        KnobBool* isBool = dynamic_cast<KnobBool*>( it->get() );
        KnobDouble* isDouble = dynamic_cast<KnobDouble*>( it->get() );
        KnobColor* isColor = dynamic_cast<KnobColor*>( it->get() );
        KnobString* isString = dynamic_cast<KnobString*>( it->get() );
        
        
        ///Only these types are supported
        if (!isInt && !isBool && !isDouble && !isColor && !isString) {
            continue;
        }
        
        QString help = QString("<b>Script-name: %1 </b><br/>").arg((*it)->getName().c_str());
        help.append((*it)->getHintToolTip().c_str());
        
        
        for (int i = 0; i < (*it)->getDimension(); ++i) {
            TableItem* newItem = new TableItem;
            Qt::ItemFlags flags = Qt::ItemIsEnabled | Qt::ItemIsSelectable | Qt::ItemIsEditable;
            
            if (isBool) {
                bool checked = isBool->getValue(i);
                AnimatedCheckBox* checkbox = new AnimatedCheckBox();
                checkbox->setChecked(checked);
                view->setCellWidget(newRowIndex, columnIndex, checkbox);
                flags |= Qt::ItemIsUserCheckable;
            } else if (isInt) {
                newItem->setData( Qt::DisplayRole, isInt->getValue(i) );
            } else if (isDouble) {
                newItem->setData( Qt::DisplayRole, isDouble->getValue(i) );
            } else if (isString) {
                newItem->setData( Qt::DisplayRole, isString->getValue(i).c_str() );
            }
            newItem->setFlags(flags);
            newItem->setToolTip(help);
            view->setItem(newRowIndex, columnIndex, newItem);
            view->resizeColumnToContents(columnIndex);
            ++columnIndex;
        }
    }
    
    ///clear current selection
    //view->selectionModel()->clear();
    
    ///select the new item
    QModelIndex newIndex = model->index(newRowIndex, COL_ENABLED);
    assert( newIndex.isValid() );
    view->selectionModel()->select(newIndex, QItemSelectionModel::ClearAndSelect | QItemSelectionModel::Rows);
} // addTableRow

void
MultiInstancePanel::selectNode(const NodePtr & node,
                               bool addToSelection)
{
    if (!addToSelection) {
        _imp->view->selectionModel()->clear();
    }
    
    int index = -1;
    int i = 0;
    for (std::list< std::pair<boost::weak_ptr<Node>,bool > >::iterator it = _imp->instances.begin(); it != _imp->instances.end(); ++it, ++i) {
        if (it->first.lock() == node) {
            index = i;
            break;
        }
    }
    assert(index != -1);
    
    QItemSelection newSelection( _imp->model->index(index, 0),_imp->model->index(index,_imp->view->columnCount() - 1) );
    _imp->view->selectionModel()->select(newSelection, QItemSelectionModel::Select);
}

void
MultiInstancePanel::removeNodeFromSelection(const NodePtr & node)
{
    int index = -1;
    int i = 0;
    
    for (std::list< std::pair<boost::weak_ptr<Node>,bool > >::iterator it = _imp->instances.begin(); it != _imp->instances.end(); ++it, ++i) {
        if (it->first.lock() == node) {
            index = i;
            break;
        }
    }
    assert(index != -1);
    QItemSelection newSelection( _imp->model->index(index, 0),_imp->model->index(index,_imp->view->columnCount() - 1) );
    _imp->view->selectionModel()->select(newSelection, QItemSelectionModel::Deselect);
}

void
MultiInstancePanel::clearSelection()
{
    _imp->view->selectionModel()->clear();
}

void
MultiInstancePanel::selectNodes(const std::list<Node*> & nodes,
                                bool addToSelection)
{
    //_imp->view->selectionModel()->blockSignals(true);
    if (!addToSelection) {
        _imp->view->clearSelection();
    }
    //    for (std::list< std::pair<NodePtr,bool > >::iterator it2 = _imp->instances.begin();
    //         it2!=_imp->instances.end(); ++it2) {
    //        it2->second = false;
    //    }
    //    _imp->view->selectionModel()->blockSignals(false);
    if ( nodes.empty() ) {
        return;
    }
    
    
    QItemSelection newSelection;
    for (std::list<Node*>::const_iterator it = nodes.begin(); it != nodes.end(); ++it) {
        int i = 0;
        for (std::list< std::pair<boost::weak_ptr<Node>,bool > >::iterator it2 = _imp->instances.begin();
             it2 != _imp->instances.end(); ++it2, ++i) {
            if (it2->first.lock().get() == *it) {
                QItemSelection sel( _imp->model->index(i, 0),_imp->model->index(i,_imp->view->columnCount() - 1) );
                newSelection.merge(sel, QItemSelectionModel::Select);
                break;
            }
        }
    }
    _imp->view->selectionModel()->select(newSelection, QItemSelectionModel::Select);
}

class RemoveNodeCommand
: public QUndoCommand
{
    MultiInstancePanel* _panel;
    std::list<NodePtr > _nodes;
    
public:
    
    RemoveNodeCommand(MultiInstancePanel* panel,
                      const std::list<NodePtr > & nodes,
                      QUndoCommand* parent = 0)
    : QUndoCommand(parent)
    , _panel(panel)
    , _nodes(nodes)
    {
    }
    
    virtual ~RemoveNodeCommand()
    {
    }
    
    virtual void undo() OVERRIDE FINAL
    {
        _panel->setRedrawOnSelectionChanged(false);
        _panel->addInstances(_nodes);
        _panel->setRedrawOnSelectionChanged(true);
        _panel->getMainInstance()->getApp()->triggerAutoSave();
        _panel->getMainInstance()->getApp()->redrawAllViewers();
        setText( QObject::tr("Remove instance(s)") );
    }
    
    virtual void redo() OVERRIDE FINAL
    {
        _panel->setRedrawOnSelectionChanged(false);
        _panel->removeInstances(_nodes);
        _panel->setRedrawOnSelectionChanged(true);
        _panel->getMainInstance()->getApp()->triggerAutoSave();
        _panel->getMainInstance()->getApp()->redrawAllViewers();
        setText( QObject::tr("Remove instance(s)") );
    }
};

void
MultiInstancePanel::removeInstances(const std::list<NodePtr >& instances)
{
    NodePtr mainInstance = getMainInstance();
    std::list<NodePtr >::const_iterator next = instances.begin();
    if (next != instances.end()) {
        ++next;
    }
    
    for (std::list<NodePtr >::const_iterator it = instances.begin();
         it != instances.end();
         ++it) {
        int index = getNodeIndex(*it);
        assert(index != -1);
        removeRow(index);
        bool isMainInstance = (*it) == mainInstance;
        (*it)->deactivate( std::list<NodePtr >(),false,false,!isMainInstance,next == instances.end() );
        
        // increment for next iteration
        if (next != instances.end()) {
            ++next;
        }
    } // for(it)
    
    
}

void
MultiInstancePanel::addInstances(const std::list<NodePtr >& instances)
{
    std::list<NodePtr >::const_iterator next = instances.begin();
    if (next != instances.end()) {
        ++next;
    }
    for (std::list<NodePtr >::const_iterator it = instances.begin();
         it != instances.end();
         ++it) {
        addRow(*it);
        (*it)->activate( std::list<NodePtr >(),false,next == instances.end() );
        
        // increment for next iteration
        if (next != instances.end()) {
            ++next;
        }
    } // for(it)
}

void
MultiInstancePanel::removeRow(int index)
{
    _imp->removeRow(index);
}

void
MultiInstancePanelPrivate::removeRow(int index)
{
    if ( (index < 0) || ( index >= (int)instances.size() ) ) {
        throw std::invalid_argument("Index out of range");
    }
    model->removeRows(index);
    Nodes::iterator it = instances.begin();
    std::advance(it, index);
    instances.erase(it);
}

int
MultiInstancePanel::getNodeIndex(const NodePtr & node) const
{
    int i = 0;
    Nodes::iterator it = _imp->instances.begin();
    
    for (; it != _imp->instances.end(); ++it, ++i) {
        if (it->first.lock() == node) {
            return i;
        }
    }
    
    return -1;
}

void
MultiInstancePanel::onDeleteKeyPressed()
{
    removeInstancesInternal();
}

void
MultiInstancePanel::onRemoveButtonClicked()
{
    removeInstancesInternal();
}

void
MultiInstancePanel::removeInstancesInternal()
{
    const QItemSelection selection = _imp->view->selectionModel()->selection();
    std::list<NodePtr > instances;
    QModelIndexList indexes = selection.indexes();
    std::set<int> rows;
    
    for (int i = 0; i < indexes.size(); ++i) {
        rows.insert( indexes[i].row() );
    }
    
    for (std::set<int>::iterator it = rows.begin(); it != rows.end(); ++it) {
        assert( *it >= 0 && *it < (int)_imp->instances.size() );
        std::list< std::pair<boost::weak_ptr<Node>,bool > >::iterator it2 = _imp->instances.begin();
        std::advance(it2, *it);
        instances.push_back(it2->first.lock());
    }
    _imp->pushUndoCommand( new RemoveNodeCommand(this,instances) );
}

void
MultiInstancePanel::onSelectAllButtonClicked()
{
    QItemSelectionModel* selectModel = _imp->view->selectionModel();
    QItemSelection sel;
    assert(selectModel);
    int rc = _imp->model->rowCount();
    int cc = _imp->model->columnCount();
    
    for (int i = 0; i < rc; ++i) {
        
        assert( i < (int)_imp->instances.size() );
        Nodes::iterator it = _imp->instances.begin();
        std::advance(it, i);
        
        bool disabled = it->first.lock()->isNodeDisabled();
        if (disabled) {
            continue;
        }
        
        QItemSelectionRange r(_imp->model->index(i , 0), _imp->model->index(i, cc - 1));
        sel.append(r);
    }
    selectModel->select(sel, QItemSelectionModel::ClearAndSelect);
}

bool
MultiInstancePanel::isSettingsPanelVisible() const
{
    NodeSettingsPanel* panel = _imp->mainInstance.lock()->getSettingPanel();
    
    assert(panel);
    
    return !panel->isClosed();
}


void
MultiInstancePanel::onSettingsPanelClosed(bool closed)
{
    std::list<Node*> selection;
    
    getSelectedInstances(&selection);
    
    std::list<Node*>::iterator next = selection.begin();
    if (next != selection.end()) {
        ++next;
    }
    for (std::list<Node*>::iterator it = selection.begin();
         it != selection.end();
         ++it) {
        if (closed) {
            (*it)->hideKeyframesFromTimeline( next == selection.end() );
        } else {
            (*it)->showKeyframesOnTimeline( next == selection.end() );
        }
        
        // increment for next iteration
        if (next != selection.end()) {
            ++next;
        }
    } // for(it)
}

void
MultiInstancePanel::onSelectionChanged(const QItemSelection & newSelection,
                                       const QItemSelection & oldSelection)
{
    std::list<std::pair<Node*,bool> > previouslySelectedInstances;
    QModelIndexList oldIndexes = oldSelection.indexes();
    
    _imp->getNodesFromSelection(oldIndexes, &previouslySelectedInstances);
    
    bool copyOnUnSlave = previouslySelectedInstances.size()  <= 1;
    
    /// new selection
    std::list<std::pair<Node*,bool> > newlySelectedInstances;
    QModelIndexList newIndexes = newSelection.indexes();
    _imp->getNodesFromSelection(newIndexes, &newlySelectedInstances);
    
    ///Don't consider items that are in both previouslySelectedInstances && newlySelectedInstances
    
    QModelIndexList rows = _imp->view->selectionModel()->selectedRows();
    bool setDirty = rows.count() > 1;
    std::list<std::pair<Node*,bool> >::iterator nextPreviouslySelected = previouslySelectedInstances.begin();
    if (nextPreviouslySelected != previouslySelectedInstances.end()) {
        ++nextPreviouslySelected;
    }
    
    
    for (std::list<std::pair<Node*,bool> >::iterator it = previouslySelectedInstances.begin();
         it != previouslySelectedInstances.end(); ++it) {
        ///if the item is in the new selection, don't consider it
        bool skip = false;
        for (std::list<std::pair<Node*,bool> >::iterator it2 = newlySelectedInstances.begin();
             it2 != newlySelectedInstances.end(); ++it2) {
            if (it2->first == it->first) {
                skip = true;
                break;
            }
        } // for(it2)
        ///disconnect all the knobs
        if (!it->second || skip) {
            continue;
        }
        
        it->first->hideKeyframesFromTimeline( nextPreviouslySelected == previouslySelectedInstances.end() );
        
        it->first->getEffectInstance()->beginChanges();
        const std::vector<KnobPtr > & knobs = it->first->getKnobs();
        for (U32 i = 0; i < knobs.size(); ++i) {
            if ( knobs[i]->isDeclaredByPlugin() && !knobs[i]->isInstanceSpecific() && !knobs[i]->getIsSecret() ) {
                for (int j = 0; j < knobs[i]->getDimension(); ++j) {
                    if ( knobs[i]->isSlave(j) ) {
                        knobs[i]->blockValueChanges();
                        knobs[i]->unSlave(j, copyOnUnSlave);
                        knobs[i]->unblockValueChanges();
                    }
                }
            }
        } // for(i)
        it->first->getEffectInstance()->endChanges();
        
        for (Nodes::iterator it2 = _imp->instances.begin(); it2 != _imp->instances.end(); ++it2) {
            if (it2->first.lock().get() == it->first) {
                it2->second = false;
                break;
            }
        } // for(it2)
        
        // increment for next iteration
        if (nextPreviouslySelected != previouslySelectedInstances.end()) {
            ++nextPreviouslySelected;
        }
    } // for(it)
    std::list<SequenceTime> allKeysToAdd;
    std::list<std::pair<Node*,bool> >::iterator nextNewlySelected = newlySelectedInstances.begin();
    if (nextNewlySelected != newlySelectedInstances.end()) {
        ++nextNewlySelected;
    }
    for (std::list<std::pair<Node*,bool> >::iterator it = newlySelectedInstances.begin();
         it != newlySelectedInstances.end(); ++it) {
        ///if the item is in the old selection, don't consider it
        bool skip = false;
        for (std::list<std::pair<Node*,bool> >::iterator it2 = previouslySelectedInstances.begin();
             it2 != previouslySelectedInstances.end(); ++it2) {
            if (it2->first == it->first) {
                skip = true;
                break;
            }
        }
        
        if (it->second || skip) {
            continue;
        }
        
        if ( isSettingsPanelVisible() ) {
            it->first->showKeyframesOnTimeline( nextNewlySelected == newlySelectedInstances.end() );
        }
        
        ///slave all the knobs that are declared by the plug-in (i.e: not the ones from the "Node" page)
        //and which are not instance specific (not the knob displayed in the table)
        const std::vector<KnobPtr > & knobs = it->first->getKnobs();
        for (U32 i = 0; i < knobs.size(); ++i) {
            if ( knobs[i]->isDeclaredByPlugin() && !knobs[i]->isInstanceSpecific() && !knobs[i]->getIsSecret() ) {
                KnobPtr otherKnob = getKnobByName( knobs[i]->getName() );
                assert(otherKnob);
                
                ///Don't slave knobs when several are selected otherwise all the instances would then share the same values
                ///while being selected
                if (!setDirty) {
                    ///do not slave buttons, handle them separatly in onButtonTriggered()
                    KnobButton* isButton = dynamic_cast<KnobButton*>( knobs[i].get() );
                    if (!isButton) {
                        otherKnob->clone(knobs[i]);
                        knobs[i]->beginChanges();
                        for (int j = 0; j < knobs[i]->getDimension(); ++j) {
                            knobs[i]->slaveTo(j, otherKnob, j,true);
                        }
                        knobs[i]->endChanges();
                    }
                }
                
                otherKnob->setAllDimensionsEnabled(true);
                otherKnob->setDirty(setDirty);
            }
        }
        for (Nodes::iterator it2 = _imp->instances.begin(); it2 != _imp->instances.end(); ++it2) {
            if (it2->first.lock().get() == it->first) {
                it2->second = true;
                break;
            }
        }
        
        if (nextNewlySelected != newlySelectedInstances.end()) {
            ++nextNewlySelected;
        }
    }
    
    
    if ( newlySelectedInstances.empty() ) {
        ///disable knobs
        const std::vector<KnobPtr > & knobs = getKnobs();
        for (U32 i = 0; i < knobs.size(); ++i) {
            if ( knobs[i]->isDeclaredByPlugin() && !knobs[i]->isInstanceSpecific() ) {
                knobs[i]->setAllDimensionsEnabled(false);
                knobs[i]->setDirty(false);
            }
        }
    }
    
    if (_imp->redrawOnSelectionChanged) {
        getGui()->redrawAllViewers();
    }
} // onSelectionChanged

void
MultiInstancePanelPrivate::getNodesFromSelection(const QModelIndexList & indexes,
                                                 std::list<std::pair<Node*,bool> >* nodes)
{
    std::set<int> rows;
    
    for (int i = 0; i < indexes.size(); ++i) {
        rows.insert( indexes[i].row() );
    }
    
    for (std::set<int>::iterator it = rows.begin(); it != rows.end(); ++it) {
        assert( *it >= 0 && *it < (int)instances.size() );
        std::list< std::pair<boost::weak_ptr<Node>,bool > >::iterator it2 = instances.begin();
        std::advance(it2, *it);
        NodePtr node = it2->first.lock();
        if ( !node->isNodeDisabled() ) {
            nodes->push_back( std::make_pair(node.get(), it2->second) );
        }
    }
}

NodePtr
MultiInstancePanelPrivate::getInstanceFromItem(TableItem* item) const
{
    assert( item->row() >= 0 && item->row() < (int)instances.size() );
    int i = 0;
    for (std::list< std::pair<boost::weak_ptr<Node>,bool > >::const_iterator it = instances.begin(); it != instances.end(); ++it, ++i) {
        if ( i == item->row() ) {
            return it->first.lock();
        }
    }
    
    return NodePtr();
}

KnobPtr MultiInstancePanel::getKnobForItem(TableItem* item,
                                                            int* dimension) const
{
    QModelIndex modelIndex = _imp->model->index(item);
    
    assert( modelIndex.row() < (int)_imp->instances.size() );
    Nodes::iterator nIt = _imp->instances.begin();
    std::advance( nIt, modelIndex.row() );
    const std::vector<KnobPtr > & knobs = nIt->first.lock()->getKnobs();
    int instanceSpecificIndex = COL_FIRST_KNOB;
    for (U32 i = 0; i < knobs.size(); ++i) {
        if ( knobs[i]->isInstanceSpecific() ) {
            for (int j = 0; j < knobs[i]->getDimension(); ++j) {
                if ( instanceSpecificIndex == modelIndex.column() ) {
                    *dimension = j;
                    
                    return knobs[i];
                }
                ++instanceSpecificIndex;
            }
        }
    }
    *dimension = -1;
    
    return KnobPtr();
}

void
MultiInstancePanel::onItemDataChanged(TableItem* item)
{
    if (_imp->executingKnobValueChanged) {
        return;
    }
    QVariant data = item->data(Qt::DisplayRole);
    QModelIndex modelIndex = _imp->model->index(item);
    
    ///The enabled cell is handled in onCheckBoxChecked
    if (modelIndex.column() == COL_ENABLED) {
        return;
    }
    
    double time = getApp()->getTimeLine()->currentFrame();
    
    assert( modelIndex.row() < (int)_imp->instances.size() );
    Nodes::iterator nIt = _imp->instances.begin();
    std::advance( nIt, modelIndex.row() );
    
    NodePtr node = nIt->first.lock();
    assert(node);
    const std::vector<KnobPtr > & knobs = node->getKnobs();
    
    if (modelIndex.column() == COL_SCRIPT_NAME) {
        node->setLabel(data.toString().toStdString());
    }
    
    int instanceSpecificIndex = COL_FIRST_KNOB;
    for (U32 i = 0; i < knobs.size(); ++i) {
        if ( knobs[i]->isInstanceSpecific() ) {
            for (int j = 0; j < knobs[i]->getDimension(); ++j) {
                if ( instanceSpecificIndex == modelIndex.column() ) {
                    
                    KnobInt* isInt = dynamic_cast<KnobInt*>( knobs[i].get() );
                    KnobBool* isBool = dynamic_cast<KnobBool*>( knobs[i].get() );
                    KnobDouble* isDouble = dynamic_cast<KnobDouble*>( knobs[i].get() );
                    KnobColor* isColor = dynamic_cast<KnobColor*>( knobs[i].get() );
                    KnobString* isString = dynamic_cast<KnobString*>( knobs[i].get() );
                    
                    if (knobs[i]->isAnimationEnabled() && knobs[i]->isAnimated(j)) {
                        if (isInt) {
                            isInt->setValueAtTime(time, data.toInt(), j);
                        } else if (isBool) {
                            isBool->setValueAtTime(time, data.toBool(), j);
                        } else if (isDouble) {
                            isDouble->setValueAtTime(time, data.toDouble(), j);
                        } else if (isColor) {
                            isColor->setValueAtTime(time, data.toDouble(), j);
                        } else if (isString) {
                            isString->setValueAtTime(time, data.toString().toStdString(), j);
                        }
                    } else {
                        if (isInt) {
                            isInt->setValue(data.toInt(), j, true);
                        } else if (isBool) {
                            isBool->setValue(data.toBool(), j, true);
                        } else if (isDouble) {
                            isDouble->setValue(data.toDouble(), j, true);
                        } else if (isColor) {
                            isColor->setValue(data.toDouble(), j, true);
                        } else if (isString) {
                            isString->setValue(data.toString().toStdString(), j, true);
                        }
                    }
                    return;
                }
                ++instanceSpecificIndex;
            }
        }
    }
}

void
MultiInstancePanel::onItemRightClicked(TableItem* item)
{
    NodePtr instance = _imp->getInstanceFromItem(item);
    
    if (instance) {
        showMenuForInstance( instance.get() );
    }
}

///The checkbox interacts directly with the kDisableNodeKnobName knob of the node
///It doesn't call deactivate() on the node so calling isActivated() on a node
///will still return true even if you set the value of kDisableNodeKnobName to false.
void
MultiInstancePanel::onCheckBoxChecked(bool checked)
{
    QCheckBox* checkbox = qobject_cast<QCheckBox*>( sender() );
    
    if (!checkbox) {
        return;
    }
    
    
    ///find the row which owns this checkbox
    int rc = _imp->model->rowCount();
    int cc = _imp->model->columnCount();
    for (int i = 0; i < rc; ++i) {
        //TableItem* item = _imp->view->itemAt(i, COL_ENABLED);
        QWidget* w = _imp->view->cellWidget(i, COL_ENABLED);
        if (w == checkbox) {
            //assert(item);
            assert( i < (int)_imp->instances.size() );
            Nodes::iterator it = _imp->instances.begin();
            std::advance(it, i);
            KnobPtr enabledKnob = it->first.lock()->getKnobByName(kDisableNodeKnobName);
            assert(enabledKnob);
            KnobBool* bKnob = dynamic_cast<KnobBool*>( enabledKnob.get() );
            assert(bKnob);
            bKnob->setValue(!checked, 0);
            QItemSelection sel;
            QItemSelectionRange r(_imp->model->index(i, 0),_imp->model->index(i ,cc - 1 ));
            sel.append(r);
            
            if (!checked) {
                _imp->view->selectionModel()->select(sel, QItemSelectionModel::Clear);
            } else {
                _imp->view->selectionModel()->select(sel, QItemSelectionModel::Select);
            }
            break;
        }
    }
    getApp()->redrawAllViewers();
}

void
MultiInstancePanel::onInstanceKnobValueChanged(int dim,
                                               int reason)
{
    if ( (ValueChangedReasonEnum)reason == eValueChangedReasonSlaveRefresh ) {
        return;
    }
    
    KnobSignalSlotHandler* signalEmitter = qobject_cast<KnobSignalSlotHandler*>( sender() );
    if (!signalEmitter) {
        return;
    }
    KnobPtr knob = signalEmitter->getKnob();
    if ( !knob->isDeclaredByPlugin() ) {
        return;
    }
    KnobHolder* holder = knob->getHolder();
    assert(holder);
    int rowIndex = 0;
    int colIndex = COL_FIRST_KNOB;
    for (Nodes::iterator it = _imp->instances.begin(); it != _imp->instances.end(); ++it, ++rowIndex) {
        NodePtr node = it->first.lock();
        if ( holder == node->getEffectInstance().get() ) {
            const std::vector<KnobPtr > & knobs = node->getKnobs();
            for (U32 i = 0; i < knobs.size(); ++i) {
                if ( knobs[i]->isInstanceSpecific() ) {
                    if (knobs[i] == knob) {
                        for (int k = 0; k < knob->getDimension(); ++k) {
                            if (k == dim || dim == 1) {
                                if (dim != -1) {
                                    colIndex += dim;
                                } else {
                                    ++colIndex;
                                }
                                TableItem* item = _imp->model->item(rowIndex, colIndex);
                                if (!item) {
                                    continue;
                                }
                                QVariant data;
                                KnobInt* isInt = dynamic_cast<KnobInt*>( knobs[i].get() );
                                KnobBool* isBool = dynamic_cast<KnobBool*>( knobs[i].get() );
                                KnobDouble* isDouble = dynamic_cast<KnobDouble*>( knobs[i].get() );
                                KnobColor* isColor = dynamic_cast<KnobColor*>( knobs[i].get() );
                                KnobString* isString = dynamic_cast<KnobString*>( knobs[i].get() );
                                if (isInt) {
                                    data.setValue<int>( isInt->getValue(k) );
                                } else if (isBool) {
                                    data.setValue<bool>( isBool->getValue(k) );
                                } else if (isDouble) {
                                    data.setValue<double>( isDouble->getValue(k) );
                                } else if (isColor) {
                                    data.setValue<double>( isColor->getValue(k) );
                                } else if (isString) {
                                    data.setValue<QString>( isString->getValue(k).c_str() );
                                }
                                _imp->executingKnobValueChanged = true;
                                item->setData(Qt::DisplayRole,data);
                                _imp->executingKnobValueChanged = false;
                            }
                        }
                        return;
                    }
                    colIndex += knobs[i]->getDimension();
                } else if ( (knobs[i] == knob) && !_imp->knobValueRecursion ) {
                    ///If the knob is slaved to a knob used only for GUI, unslave it before updating value and reslave back
                    
                    for (int k = 0; k < knob->getDimension(); ++k) {
                        if (k == dim || dim == 1) {
                            std::pair<int,KnobPtr > master = knob->getMaster(k);
                            if (master.second) {
                                ++_imp->knobValueRecursion;
                                knob->unSlave(k, false);
                                Knob<int>* isInt = dynamic_cast<Knob<int>*>( knob.get() );
                                Knob<bool>* isBool = dynamic_cast<Knob<bool>*>( knob.get() );
                                Knob<double>* isDouble = dynamic_cast<Knob<double>*>( knob.get() );
                                Knob<std::string>* isString = dynamic_cast<Knob<std::string>*>( knob.get() );
                                if (isInt) {
                                    Knob<int>* masterKnob = dynamic_cast<Knob<int>*>( master.second.get() );
                                    assert(masterKnob);
                                    if (masterKnob) {
                                        masterKnob->clone( knob.get() );
                                    }
                                } else if (isBool) {
                                    Knob<bool>* masterKnob = dynamic_cast<Knob<bool>*>( master.second.get() );
                                    assert(masterKnob);
                                    if (masterKnob) {
                                        masterKnob->clone( knob.get() );
                                    }
                                } else if (isDouble) {
                                    Knob<double>* masterKnob = dynamic_cast<Knob<double>*>( master.second.get() );
                                    assert(masterKnob);
                                    if (masterKnob) {
                                        masterKnob->clone( knob.get() );
                                    }
                                } else if (isString) {
                                    Knob<std::string>* masterKnob = dynamic_cast<Knob<std::string>*>( master.second.get() );
                                    assert(masterKnob);
                                    if (masterKnob) {
                                        masterKnob->clone( knob.get() );
                                    }
                                }
                                knob->slaveTo(k, master.second, master.first,true);
                                --_imp->knobValueRecursion;
                            }
                        }
                    }
                }
            }
            
            return;
        }
    }
} // onInstanceKnobValueChanged

void
MultiInstancePanel::getSelectedInstances(std::list<Node*>* instances) const
{
    const QItemSelection selection = _imp->view->selectionModel()->selection();
    QModelIndexList indexes = selection.indexes();
    std::set<int> rows;
    
    for (int i = 0; i < indexes.size(); ++i) {
        rows.insert( indexes[i].row() );
    }
    
    for (std::set<int>::iterator it = rows.begin(); it != rows.end(); ++it) {
        assert( *it >= 0 && *it < (int)_imp->instances.size() );
        std::list< std::pair<boost::weak_ptr<Node>,bool > >::iterator it2 = _imp->instances.begin();
        std::advance(it2, *it);
        instances->push_back( it2->first.lock().get() );
    }
}

void
MultiInstancePanel::resetSelectedInstances()
{
    std::list<Node*> selectedInstances;
    
    getSelectedInstances(&selectedInstances);
    _imp->view->selectionModel()->clear();
    resetInstances(selectedInstances);
}

void
MultiInstancePanel::resetAllInstances()
{
    _imp->view->selectionModel()->clear();
    std::list<Node*> all;
    for (Nodes::iterator it = _imp->instances.begin(); it != _imp->instances.end(); ++it) {
        all.push_back( it->first.lock().get() );
    }
    resetInstances(all);
}

void
MultiInstancePanel::resetInstances(const std::list<Node*> & instances)
{
    if ( instances.empty() ) {
        return;
    }
    
    std::list<Node*>::const_iterator next = instances.begin();
    if (next != instances.end()) {
        ++next;
    }
    for (std::list<Node*>::const_iterator it = instances.begin();
         it != instances.end();
         ++it) {
        //invalidate the cache by incrementing the age
        (*it)->incrementKnobsAge();
        if ( (*it)->areKeyframesVisibleOnTimeline() ) {
            (*it)->hideKeyframesFromTimeline( next == instances.end() );
        }
        const std::vector<KnobPtr > & knobs = (*it)->getKnobs();
        for (U32 i = 0; i < knobs.size(); ++i) {
            KnobButton* isBtn = dynamic_cast<KnobButton*>( knobs[i].get() );
            
            if ( !isBtn && (knobs[i]->getName() != kUserLabelKnobName) && (knobs[i]->getName() != kNatronOfxParamStringSublabelName) ) {
                knobs[i]->beginChanges();
                int dims = knobs[i]->getDimension();
                for (int j = 0; j < dims; ++j) {
                    knobs[i]->resetToDefaultValue(j);
                }
                knobs[i]->endChanges();
            }
        }
        
        // increment for next iteration
        if (next != instances.end()) {
            ++next;
        }
    } // for(it)
    instances.front()->getEffectInstance()->evaluate_public(NULL, true, eValueChangedReasonUserEdited);
    
    ///To update interacts, kinda hack but can't figure out where else put this
    getMainInstance()->getApp()->redrawAllViewers();
}

void
MultiInstancePanel::evaluate(KnobI* /*knob*/,
                             bool /*isSignificant*/,
                             ValueChangedReasonEnum /*reason*/)
{
}

void
MultiInstancePanel::onButtonTriggered(KnobButton* button)
{
    std::list<Node*> selectedInstances;
    
    getSelectedInstances(&selectedInstances);
    
    ///Forward the button click event to all the selected instances
    double time = getApp()->getTimeLine()->currentFrame();
    for (std::list<Node*>::iterator it = selectedInstances.begin(); it != selectedInstances.end(); ++it) {
        KnobPtr k = (*it)->getKnobByName( button->getName() );
        assert( k && dynamic_cast<KnobButton*>( k.get() ) );
        (*it)->getEffectInstance()->onKnobValueChanged_public(k.get(),eValueChangedReasonUserEdited,time, true);
    }
}

void
MultiInstancePanel::onKnobValueChanged(KnobI* k,
                                       ValueChangedReasonEnum reason,
                                       double time,
                                       bool /*originatedFromMainThread*/)
{
    if ( !k->isDeclaredByPlugin() ) {
        if (k->getName() == kDisableNodeKnobName) {
            KnobBool* boolKnob = dynamic_cast<KnobBool*>(k);
            assert(boolKnob);
            if (boolKnob) {
                _imp->mainInstance.lock()->onDisabledKnobToggled( boolKnob->getValue() );
            }
        }
    } else {
        if (reason == eValueChangedReasonUserEdited) {
            KnobButton* isButton = dynamic_cast<KnobButton*>(k);
            if ( isButton && (reason == eValueChangedReasonUserEdited) ) {
                onButtonTriggered(isButton);
            } else {
                
                ///for all selected instances update the same knob because it might not be slaved (see
                ///onSelectionChanged for an explanation why)
                for (Nodes::iterator it = _imp->instances.begin(); it != _imp->instances.end(); ++it) {
                    if (it->second) {
                        KnobPtr sameKnob = it->first.lock()->getKnobByName( k->getName() );
                        assert(sameKnob);
                        Knob<int>* isInt = dynamic_cast<Knob<int>*>( sameKnob.get() );
                        Knob<bool>* isBool = dynamic_cast<Knob<bool>*>( sameKnob.get() );
                        Knob<double>* isDouble = dynamic_cast<Knob<double>*>( sameKnob.get() );
                        Knob<std::string>* isString = dynamic_cast<Knob<std::string>*>( sameKnob.get() );
                        if (isInt) {
                            isInt->clone(k);
                        } else if (isBool) {
                            isBool->clone(k);
                        } else if (isDouble) {
                            isDouble->clone(k);
                        } else if (isString) {
                            isString->clone(k);
                        }
                        
                        sameKnob->getHolder()->onKnobValueChanged_public(sameKnob.get(), eValueChangedReasonPluginEdited,time, true);
                    }
                }
            }
        }
    }
}

namespace  {
    enum ExportTransformTypeEnum
    {
        eExportTransformTypeStabilize,
        eExportTransformTypeMatchMove
    };
}





/////////////// Tracker panel
struct TrackerPanelPrivateV1
{
    TrackerPanelV1* publicInterface;
    Button* averageTracksButton;
    
    mutable QMutex updateViewerMutex;
    bool updateViewerOnTrackingEnabled;
    
    Label* exportLabel;
    QWidget* exportContainer;
    QHBoxLayout* exportLayout;
    ComboBox* exportChoice;
    Button* exportButton;
    boost::shared_ptr<KnobPage> transformPage;
    boost::shared_ptr<KnobInt> referenceFrame;
    
    
    TrackScheduler<TrackArgsV1> scheduler;
    
    
    
    TrackerPanelPrivateV1(TrackerPanelV1* publicInterface)
    : publicInterface(publicInterface)
    , averageTracksButton(0)
    , updateViewerMutex()
    , updateViewerOnTrackingEnabled(true)
    , exportLabel(0)
    , exportContainer(0)
    , exportLayout(0)
    , exportChoice(0)
    , exportButton(0)
    , transformPage()
    , referenceFrame()
    , scheduler(&TrackerContext::trackStepV1)
    {
    }
    
    void createTransformFromSelection(const std::list<Node*> & selection,bool linked,ExportTransformTypeEnum type);
    
    void createCornerPinFromSelection(const std::list<Node*> & selection,bool linked,bool useTransformRefFrame,bool invert);
    
    bool getTrackInstancesForButton(std::vector<KnobButton*>* trackButtons,const std::string& buttonName);
};

TrackerPanelV1::TrackerPanelV1(const boost::shared_ptr<NodeGui> & node)
: MultiInstancePanel(node)
, _imp( new TrackerPanelPrivateV1(this) )
{
    QObject::connect(&_imp->scheduler, SIGNAL(trackingStarted()), this, SLOT(onTrackingStarted()));
    QObject::connect(&_imp->scheduler, SIGNAL(trackingFinished()), this, SLOT(onTrackingFinished()));
    QObject::connect(&_imp->scheduler, SIGNAL(progressUpdate(double)), this, SLOT(onTrackingProgressUpdate(double)));
}

TrackerPanelV1::~TrackerPanelV1()
{
    _imp->scheduler.quitThread();
}

void
TrackerPanelV1::appendExtraGui(QVBoxLayout* layout)
{
    if (!getMainInstance()->isPointTrackerNode()) {
        return;
    }
    
    _imp->exportLabel = new Label( tr("Export data"),layout->parentWidget() );
    layout->addWidget(_imp->exportLabel);
    layout->addSpacing(10);
    _imp->exportContainer = new QWidget( layout->parentWidget() );
    _imp->exportLayout = new QHBoxLayout(_imp->exportContainer);
    _imp->exportLayout->setContentsMargins(0, 0, 0, 0);
    
    _imp->exportChoice = new ComboBox(_imp->exportContainer);
    _imp->exportChoice->setToolTip( "<p><b>" + tr("CornerPin (Use current frame):") + "</p></b>"
                                   "<p>" + tr("Warp the image according to the relative transform using the current frame as reference.") + "</p>"
                                   "<p><b>" + tr("CornerPin (Use transform ref frame):") + "</p></b>"
                                   "<p>" + tr("Warp the image according to the relative transform using the "
                                              "reference frame specified in the transform tab.") + "</p>"
                                   "<p><b>" + tr("CornerPin (Stabilize):") + "</p></b>"
                                   "<p>" + tr("Transform the image so that the tracked points do not move.") + "</p>"
                                   //                                      "<p><b>" + tr("Transform (Stabilize):</p></b>"
                                   //                                      "<p>" + tr("Transform the image so that the tracked points do not move.") + "</p>"
                                   //                                      "<p><b>" + tr("Transform (Match-move):</p></b>"
                                   //                                      "<p>" + tr("Transform another image so that it moves to match the tracked points.") + "</p>"
                                   //                                      "<p>" + tr("The linked versions keep a link between the new node and the track, the others just copy"
                                   //                                      " the values.") + "</p>"
                                   );
    std::vector<std::string> choices;
    std::vector<std::string> helps;
    
    choices.push_back(tr("CornerPin (Use current frame. Linked)").toStdString());
    helps.push_back(tr("Warp the image according to the relative transform using the current frame as reference.").toStdString());
    //
    //    choices.push_back(tr("CornerPinOFX (Use transform ref frame. Linked)").toStdString());
    //    helps.push_back(tr("Warp the image according to the relative transform using the "
    //                       "reference frame specified in the transform tab.").toStdString());
    
    choices.push_back(tr("CornerPin (Stabilize. Linked)").toStdString());
    helps.push_back(tr("Transform the image so that the tracked points do not move.").toStdString());
    
    choices.push_back( tr("CornerPin (Use current frame. Copy)").toStdString() );
    helps.push_back( tr("Same as the linked version except that it copies values instead of "
                        "referencing them via a link to the track").toStdString() );
    
    choices.push_back(tr("CornerPin (Stabilize. Copy)").toStdString());
    helps.push_back(tr("Same as the linked version except that it copies values instead of "
                       "referencing them via a link to the track").toStdString());
    
    choices.push_back( tr("CornerPin (Use transform ref frame. Copy)").toStdString() );
    helps.push_back( tr("Same as the linked version except that it copies values instead of "
                        "referencing them via a link to the track").toStdString() );
    
    
    //    choices.push_back(tr("Transform (Stabilize. Linked)").toStdString());
    //    helps.push_back(tr("Transform the image so that the tracked points do not move.").toStdString());
    //
    //    choices.push_back(tr("Transform (Match-move. Linked)").toStdString());
    //    helps.push_back(tr("Transform another image so that it moves to match the tracked points.").toStdString());
    //
    //    choices.push_back(tr("Transform (Stabilize. Copy)").toStdString());
    //    helps.push_back(tr("Same as the linked version except that it copies values instead of "
    //                       "referencing them via a link to the track").toStdString());
    //
    //    choices.push_back(tr("Transform (Match-move. Copy)").toStdString());
    //    helps.push_back(tr("Same as the linked version except that it copies values instead of "
    //                       "referencing them via a link to the track").toStdString());
    for (U32 i = 0; i < choices.size(); ++i) {
        _imp->exportChoice->addItem( choices[i].c_str(),QIcon(),QKeySequence(),helps[i].c_str() );
    }
    _imp->exportLayout->addWidget(_imp->exportChoice);
    
    _imp->exportButton = new Button(tr("Export"),_imp->exportContainer);
    QObject::connect( _imp->exportButton,SIGNAL( clicked(bool) ),this,SLOT( onExportButtonClicked() ) );
    _imp->exportLayout->addWidget(_imp->exportButton);
    _imp->exportLayout->addStretch();
    layout->addWidget(_imp->exportContainer);
} // appendExtraGui

void
TrackerPanelV1::appendButtons(QHBoxLayout* buttonLayout)
{
    if (!getMainInstance()->isPointTrackerNode()) {
        return;
    }
    _imp->averageTracksButton = new Button( tr("Average tracks"),buttonLayout->parentWidget() );
    _imp->averageTracksButton->setToolTip(GuiUtils::convertFromPlainText(tr("Make a new track which is the average of the selected tracks."), Qt::WhiteSpaceNormal));
    QObject::connect( _imp->averageTracksButton, SIGNAL( clicked(bool) ), this, SLOT( onAverageTracksButtonClicked() ) );
    buttonLayout->addWidget(_imp->averageTracksButton);
}

void
TrackerPanelV1::initializeExtraKnobs()
{
    if (!getMainInstance()->isPointTrackerNode()) {
        return;
    }
    _imp->transformPage = AppManager::createKnob<KnobPage>(this, "Transform",1,false);
    
    _imp->referenceFrame = AppManager::createKnob<KnobInt>(this,"Reference frame",1,false);
    _imp->referenceFrame->setAnimationEnabled(false);
    _imp->referenceFrame->setHintToolTip("This is the frame number at which the transform will be an identity.");
    _imp->transformPage->addKnob(_imp->referenceFrame);
}

void
TrackerPanelV1::setIconForButton(KnobButton* knob)
{
    const std::string name = knob->getName();
    
    if (name == kNatronParamTrackingPrevious) {
        knob->setIconFilePath(NATRON_IMAGES_PATH "back1.png");
    } else if (name == kNatronParamTrackingNext) {
        knob->setIconFilePath(NATRON_IMAGES_PATH "forward1.png");
    } else if (name == kNatronParamTrackingBackward) {
        knob->setIconFilePath(NATRON_IMAGES_PATH "rewind.png");
    } else if (name == kNatronParamTrackingForward) {
        knob->setIconFilePath(NATRON_IMAGES_PATH "play.png");
    }
}

void
TrackerPanelV1::onAverageTracksButtonClicked()
{
    std::list<Node*> selectedInstances;
    
    getSelectedInstances(&selectedInstances);
    if ( selectedInstances.empty() ) {
        Dialogs::warningDialog( tr("Average").toStdString(), tr("No tracks selected").toStdString() );
        
        return;
    }
    
    NodePtr newInstance = addInstanceInternal(true);
    ///give an appropriate name to the new instance
    int avgIndex = 0;
    const std::list< std::pair<boost::weak_ptr<Node>,bool > > & allInstances = getInstances();
    for (std::list< std::pair<boost::weak_ptr<Node>,bool > >::const_iterator it = allInstances.begin();
         it != allInstances.end(); ++it) {
        if ( QString( it->first.lock()->getScriptName().c_str() ).contains("average",Qt::CaseInsensitive) ) {
            ++avgIndex;
        }
    }
    QString newName = QString("Average%1").arg(avgIndex + 1);
    try {
        newInstance->setScriptName(newName.toStdString());
    } catch (...) {
        
    }
    newInstance->updateEffectLabelKnob(newName);
    
    boost::shared_ptr<KnobDouble> newInstanceCenter = getCenterKnobForTracker( newInstance.get() );
    std::list<boost::shared_ptr<KnobDouble> > centers;
    RangeD keyframesRange;
    keyframesRange.min = INT_MAX;
    keyframesRange.max = INT_MIN;
    
    for (std::list<Node*>::iterator it = selectedInstances.begin(); it != selectedInstances.end(); ++it) {
        boost::shared_ptr<KnobDouble> dblKnob = getCenterKnobForTracker(*it);
        centers.push_back(dblKnob);
        double mini,maxi;
        bool hasKey = dblKnob->getFirstKeyFrameTime(0, &mini);
        if (!hasKey) {
            continue;
        }
        if (mini < keyframesRange.min) {
            keyframesRange.min = mini;
        }
        hasKey = dblKnob->getLastKeyFrameTime(0, &maxi);
        
        ///both dimensions must have keyframes
        assert(hasKey);
        if (maxi > keyframesRange.max) {
            keyframesRange.max = maxi;
        }
    }
    if (keyframesRange.min == INT_MIN) {
        keyframesRange.min = 0;
    }
    if (keyframesRange.max == INT_MAX) {
        keyframesRange.max = 0;
    }
    
    newInstanceCenter->beginChanges();
    for (double t = keyframesRange.min; t <= keyframesRange.max; ++t) {
        std::pair<double,double> average;
        average.first = 0;
        average.second = 0;
        const size_t centersNb = centers.size();
        if (centersNb) {
            for (std::list<boost::shared_ptr<KnobDouble> >::iterator it = centers.begin(); it != centers.end(); ++it) {
                double x = (*it)->getValueAtTime(t,0);
                double y = (*it)->getValueAtTime(t,1);
                average.first += x;
                average.second += y;
            }
            average.first /= centersNb;
            average.second /= centersNb;
            newInstanceCenter->setValueAtTime(t, average.first, 0);
            newInstanceCenter->setValueAtTime(t, average.second, 1);
        }
    }
    newInstanceCenter->endChanges();
} // onAverageTracksButtonClicked

void
TrackerPanelV1::onButtonTriggered(KnobButton* button)
{
    std::string name = button->getName();
    
    assert(button);
    
    EffectInstPtr effect = getMainInstance()->getEffectInstance();
    assert(effect);
    std::list<ViewerInstance*> viewers;
    effect->getNode()->hasViewersConnected(&viewers);
    ViewerInstance* viewer = 0;
    if (!viewers.empty()) {
        viewer = viewers.front();
    }
    
    ///hack the trackBackward and trackForward buttons behaviour so they appear to progress simultaneously
    if (name == kNatronParamTrackingBackward) {
        trackBackward(viewer, false);
    } else if (name == kNatronParamTrackingForward) {
        trackForward(viewer, false);
    } else if (name == kNatronParamTrackingPrevious) {
        trackPrevious(viewer, false);
    } else if (name == kNatronParamTrackingNext) {
        trackNext(viewer, false);
    }
}



void
TrackerPanelV1::onTrackingStarted()
{
    ///freeze the tracker node
    setKnobsFrozen(true);
    if (getGui()) {
        getGui()->progressStart(getMainInstance()->getEffectInstance().get(), tr("Tracking...").toStdString(), "");
    }
    
}

void
TrackerPanelV1::onTrackingFinished()
{
    setKnobsFrozen(false);
    Q_EMIT trackingEnded();
    if (getGui()) {
        getGui()->progressEnd(getMainInstance()->getEffectInstance().get());
    }
}

void
TrackerPanelV1::onTrackingProgressUpdate(double progress)
{
    if (getGui()) {
        if (!getGui()->progressUpdate(getMainInstance()->getEffectInstance().get(), progress)) {
            _imp->scheduler.abortTracking();
        }
    }
}

bool
TrackerPanelPrivateV1::getTrackInstancesForButton(std::vector<KnobButton*>* trackButtons,const std::string& buttonName)
{
    std::list<Node*> selectedInstances;
    
    publicInterface->getSelectedInstances(&selectedInstances);
    if ( selectedInstances.empty() ) {
        Dialogs::warningDialog( QObject::tr("Tracker").toStdString(), QObject::tr("You must select something to track first").toStdString() );
        return false;
    }
    
    KnobButton* prevBtn = dynamic_cast<KnobButton*>( publicInterface->getKnobByName(buttonName).get() );
    assert(prevBtn);
    
    for (std::list<Node*>::const_iterator it = selectedInstances.begin(); it != selectedInstances.end(); ++it) {
        if ( !(*it)->getEffectInstance() ) {
            return false;
        }
        if ( (*it)->isNodeDisabled() ) {
            continue;
        }
        KnobPtr k = (*it)->getKnobByName( prevBtn->getName() );
        KnobButton* bKnob = dynamic_cast<KnobButton*>( k.get() );
        assert(bKnob);
        trackButtons->push_back(bKnob);
    }
    return true;
}

bool
TrackerPanelV1::trackBackward(ViewerInstance* viewer, bool centerViewer)
{
    assert(QThread::currentThread() == qApp->thread());
    
    
    std::vector<KnobButton*> instanceButtons;
    if (!_imp->getTrackInstancesForButton(&instanceButtons, kNatronParamTrackingPrevious)) {
        return false;
    }
    
    double leftBound,rightBound;
    getApp()->getFrameRange(&leftBound, &rightBound);
    int end = leftBound - 1;
    int start = getApp()->getTimeLine()->currentFrame();
    
    _imp->scheduler.track(TrackArgsV1(start, end, false, getApp()->getTimeLine(), viewer, instanceButtons,isUpdateViewerOnTrackingEnabled(), centerViewer));
    
    return true;
} // trackBackward

bool
TrackerPanelV1::trackForward(ViewerInstance* viewer, bool centerViewer)
{
    assert(QThread::currentThread() == qApp->thread());
    
    
    std::vector<KnobButton*> instanceButtons;
    if (!_imp->getTrackInstancesForButton(&instanceButtons, kNatronParamTrackingNext)) {
        return false;
    }
    
    double leftBound,rightBound;
    getApp()->getFrameRange(&leftBound, &rightBound);
    boost::shared_ptr<TimeLine> timeline = getApp()->getTimeLine();
    int end = rightBound + 1;
    int start = timeline->currentFrame();
    
    _imp->scheduler.track(TrackArgsV1(start, end, true, getApp()->getTimeLine(),viewer, instanceButtons,isUpdateViewerOnTrackingEnabled(), centerViewer));
    
    return true;
    
} // trackForward

void
TrackerPanelV1::stopTracking()
{
    _imp->scheduler.abortTracking();
}

bool
TrackerPanelV1::trackPrevious(ViewerInstance* viewer, bool centerViewer)
{
    std::list<Node*> selectedInstances;
    
    getSelectedInstances(&selectedInstances);
    if ( selectedInstances.empty() ) {
        Dialogs::warningDialog( tr("Tracker").toStdString(), tr("You must select something to track first").toStdString() );
        
        return false;
    }
    std::vector<KnobButton*> instanceButtons;
    if (!_imp->getTrackInstancesForButton(&instanceButtons, kNatronParamTrackingPrevious)) {
        return false;
    }
    
    boost::shared_ptr<TimeLine> timeline = getApp()->getTimeLine();
    
    int start = timeline->currentFrame();
    int end = start - 1;
    
    _imp->scheduler.track(TrackArgsV1(start, end, false, getApp()->getTimeLine(),viewer, instanceButtons,isUpdateViewerOnTrackingEnabled(), centerViewer));
    
    return true;
}

bool
TrackerPanelV1::trackNext(ViewerInstance* viewer, bool centerViewer)
{
    std::list<Node*> selectedInstances;
    
    getSelectedInstances(&selectedInstances);
    if ( selectedInstances.empty() ) {
        Dialogs::warningDialog( tr("Tracker").toStdString(), tr("You must select something to track first").toStdString() );
        
        return false;
    }
    std::vector<KnobButton*> instanceButtons;
    if (!_imp->getTrackInstancesForButton(&instanceButtons, kNatronParamTrackingNext)) {
        return false;
    }
    
    boost::shared_ptr<TimeLine> timeline = getApp()->getTimeLine();
    
    int start = timeline->currentFrame();
    int end = start + 1;
    
    _imp->scheduler.track(TrackArgsV1(start, end, true, getApp()->getTimeLine(),viewer, instanceButtons,isUpdateViewerOnTrackingEnabled(), centerViewer));
    
    return true;
}

void
TrackerPanelV1::clearAllAnimationForSelection()
{
    std::list<Node*> selectedInstances;
    
    getSelectedInstances(&selectedInstances);
    for (std::list<Node*>::const_iterator it = selectedInstances.begin(); it != selectedInstances.end(); ++it) {
        const std::vector<KnobPtr > & knobs = (*it)->getKnobs();
        for (U32 i = 0; i < knobs.size(); ++i) {
            for (int dim = 0; dim < knobs[i]->getDimension(); ++dim) {
                knobs[i]->removeAnimation(dim);
            }
        }
    }
}

void
TrackerPanelV1::clearBackwardAnimationForSelection()
{
    double time = getApp()->getTimeLine()->currentFrame();
    std::list<Node*> selectedInstances;
    
    getSelectedInstances(&selectedInstances);
    for (std::list<Node*>::const_iterator it = selectedInstances.begin(); it != selectedInstances.end(); ++it) {
        const std::vector<KnobPtr > & knobs = (*it)->getKnobs();
        for (U32 i = 0; i < knobs.size(); ++i) {
            for (int dim = 0; dim < knobs[i]->getDimension(); ++dim) {
                knobs[i]->deleteAnimationBeforeTime(time,dim,eValueChangedReasonPluginEdited);
            }
        }
    }
}

void
TrackerPanelV1::clearForwardAnimationForSelection()
{
    double time = getApp()->getTimeLine()->currentFrame();
    std::list<Node*> selectedInstances;
    
    getSelectedInstances(&selectedInstances);
    for (std::list<Node*>::const_iterator it = selectedInstances.begin(); it != selectedInstances.end(); ++it) {
        const std::vector<KnobPtr > & knobs = (*it)->getKnobs();
        for (U32 i = 0; i < knobs.size(); ++i) {
            for (int dim = 0; dim < knobs[i]->getDimension(); ++dim) {
                knobs[i]->deleteAnimationAfterTime(time,dim,eValueChangedReasonPluginEdited);
            }
        }
    }
}

void
TrackerPanelV1::setUpdateViewerOnTracking(bool update)
{
    QMutexLocker k(&_imp->updateViewerMutex);
    _imp->updateViewerOnTrackingEnabled = update;
}

bool
TrackerPanelV1::isUpdateViewerOnTrackingEnabled() const
{
    QMutexLocker k(&_imp->updateViewerMutex);
    return _imp->updateViewerOnTrackingEnabled;
}

void
TrackerPanelV1::onExportButtonClicked()
{
    int index = _imp->exportChoice->activeIndex();
    std::list<Node*> selection;
    
    getSelectedInstances(&selection);
    ///This is the full list, decomment when everything will be possible to do
    //    switch (index) {
    //        case 0:
    //            _imp->createCornerPinFromSelection(selection, true, false);
    //            break;
    //        case 1:
    //            _imp->createCornerPinFromSelection(selection, true, true);
    //            break;
    //        case 2:
    //            _imp->createCornerPinFromSelection(selection, false, false);
    //            break;
    //        case 3:
    //            _imp->createCornerPinFromSelection(selection, false, true);
    //            break;
    //        case 4:
    //            _imp->createTransformFromSelection(selection, true, eExportTransformTypeStabilize);
    //            break;
    //        case 5:
    //            _imp->createTransformFromSelection(selection, true, eExportTransformTypeMatchMove);
    //            break;
    //        case 6:
    //            _imp->createTransformFromSelection(selection, false, eExportTransformTypeStabilize);
    //            break;
    //        case 7:
    //            _imp->createTransformFromSelection(selection, false, eExportTransformTypeMatchMove);
    //            break;
    //        default:
    //            break;
    //    }
    switch (index) {
        case 0:
            _imp->createCornerPinFromSelection(selection, true, false,false);
            break;
        case 1:
            _imp->createCornerPinFromSelection(selection, true, false,true);
            break;
        case 2:
            _imp->createCornerPinFromSelection(selection, false, false,false);
            break;
        case 3:
            _imp->createCornerPinFromSelection(selection, false, false,true);
            break;
        case 4:
            _imp->createCornerPinFromSelection(selection, false, true,false);
            break;
        default:
            break;
    }
}

void
TrackerPanelPrivateV1::createTransformFromSelection(const std::list<Node*> & /*selection*/,
                                                    bool /*linked*/,
                                                    ExportTransformTypeEnum /*type*/)
{
}

namespace  {
    
    boost::shared_ptr<KnobDouble>
    getCornerPinPoint(Node* node,
                      bool isFrom,
                      int index)
    {
        assert(0 <= index && index < 4);
        QString name = isFrom ? QString("from%1").arg(index + 1) : QString("to%1").arg(index + 1);
        KnobPtr knob = node->getKnobByName( name.toStdString() );
        assert(knob);
        boost::shared_ptr<KnobDouble>  ret = boost::dynamic_pointer_cast<KnobDouble>(knob);
        assert(ret);
        return ret;
    }
}

void
TrackerPanelPrivateV1::createCornerPinFromSelection(const std::list<Node*> & selection,
                                                    bool linked,
                                                    bool useTransformRefFrame,
                                                    bool invert)
{
    if ( (selection.size() > 4) || selection.empty() ) {
        Dialogs::errorDialog( QObject::tr("Export").toStdString(),
                             QObject::tr("Export to corner pin needs between 1 and 4 selected tracks.").toStdString() );
        
        return;
    }
    
    boost::shared_ptr<KnobDouble> centers[4];
    int i = 0;
    for (std::list<Node*>::const_iterator it = selection.begin(); it != selection.end(); ++it, ++i) {
        centers[i] = getCenterKnobForTracker(*it);
        assert(centers[i]);
    }
    GuiAppInstance* app = publicInterface->getGui()->getApp();
    NodePtr cornerPin = app->createNode( CreateNodeArgs(PLUGINID_OFX_CORNERPIN, eCreateNodeReasonInternal, publicInterface->getMainInstance()->getGroup()));
    if (!cornerPin) {
        return;
    }
    
    ///Move the node on the right of the tracker node
    boost::shared_ptr<NodeGuiI> cornerPinGui_i = cornerPin->getNodeGui();
    NodeGui* cornerPinGui = dynamic_cast<NodeGui*>(cornerPinGui_i.get());
    assert(cornerPinGui);
    
    boost::shared_ptr<NodeGui> mainInstanceGui = publicInterface->getMainInstanceGui();
    assert(mainInstanceGui);
    
    QPointF mainInstancePos = mainInstanceGui->scenePos();
    mainInstancePos = cornerPinGui->mapToParent( cornerPinGui->mapFromScene(mainInstancePos) );
    cornerPinGui->refreshPosition( mainInstancePos.x() + mainInstanceGui->getSize().width() * 2, mainInstancePos.y() );
    
    boost::shared_ptr<KnobDouble> toPoints[4];
    boost::shared_ptr<KnobDouble>  fromPoints[4];
    
    double timeForFromPoints = useTransformRefFrame ? referenceFrame->getValue() : app->getTimeLine()->currentFrame();
    
    for (unsigned int i = 0; i < selection.size(); ++i) {
        fromPoints[i] = getCornerPinPoint(cornerPin.get(), true, i);
        assert(fromPoints[i] && centers[i]);
        for (int j = 0; j < fromPoints[i]->getDimension(); ++j) {
            fromPoints[i]->setValue(centers[i]->getValueAtTime(timeForFromPoints,j), j);
        }
        
        toPoints[i] = getCornerPinPoint(cornerPin.get(), false, i);
        assert(toPoints[i]);
        if (!linked) {
            toPoints[i]->cloneAndUpdateGui(centers[i].get());
        } else {
            EffectInstance* effect = dynamic_cast<EffectInstance*>(centers[i]->getHolder());
            assert(effect);
            
            std::stringstream ss;
            ss << "thisGroup." << effect->getNode()->getFullyQualifiedName() << "." << centers[i]->getName() << ".get()[dimension]";
            std::string expr = ss.str();
            dynamic_cast<KnobI*>(toPoints[i].get())->setExpression(0, expr, false);
            dynamic_cast<KnobI*>(toPoints[i].get())->setExpression(1, expr, false);
        }
    }
    
    ///Disable all non used points
    for (unsigned int i = selection.size(); i < 4; ++i) {
        QString enableName = QString("enable%1").arg(i + 1);
        KnobPtr knob = cornerPin->getKnobByName( enableName.toStdString() );
        assert(knob);
        KnobBool* enableKnob = dynamic_cast<KnobBool*>( knob.get() );
        assert(enableKnob);
        enableKnob->setValue(false, 0);
    }
    
    if (invert) {
        KnobPtr invertKnob = cornerPin->getKnobByName(kTrackInvertName);
        assert(invertKnob);
        KnobBool* isBool = dynamic_cast<KnobBool*>(invertKnob.get());
        assert(isBool);
        isBool->setValue(true, 0);
    }
    
} // createCornerPinFromSelection

void

TrackerPanelV1::showMenuForInstance(Node* instance)
{
    if (!getMainInstance()->isPointTrackerNode()) {
        return;
    }
    Menu menu( getGui() );
    
    //menu.setFont( QFont(appFont,appFontSize) );
    
    QAction* copyTrackAnimation = new QAction(tr("Copy track animation"),&menu);
    menu.addAction(copyTrackAnimation);
    
    QAction* ret = menu.exec( QCursor::pos() );
    if (ret == copyTrackAnimation) {
        boost::shared_ptr<KnobDouble> centerKnob = getCenterKnobForTracker(instance);
        assert(centerKnob);
        centerKnob->copyAnimationToClipboard();
    }
}


NATRON_NAMESPACE_EXIT;

NATRON_NAMESPACE_USING;
#include "moc_MultiInstancePanel.cpp"<|MERGE_RESOLUTION|>--- conflicted
+++ resolved
@@ -454,16 +454,13 @@
             if (!other) {
                 throw std::logic_error("MultiInstancePanel::initializeKnobs");
             }
-           KnobPage* otherPage = dynamic_cast<KnobPage*>( other.get() );
+            KnobPage* otherPage = dynamic_cast<KnobPage*>( other.get() );
             assert(otherPage);
-<<<<<<< HEAD
-            std::vector<KnobPtr >  otherChildren = otherPage->getChildren();
-=======
+            
             if (!otherPage) {
-                throw std::logic_error("MultiInstancePanel::initializeKnobs");
+                continue;
             }
             KnobsVec  otherChildren = otherPage->getChildren();
->>>>>>> 404fc28e
             bool isNodePage = otherPage->getName() == "Node";
             for (U32 j = 0; j < otherChildren.size(); ++j) {
                 if ( !otherChildren[j]->isInstanceSpecific() ) {
