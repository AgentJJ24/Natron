--- conflicted
+++ resolved
@@ -553,10 +553,7 @@
         return;
     }
     boost::shared_ptr<Color_Knob> first = _colorPickersEnabled.front();
-<<<<<<< HEAD
-
-=======
->>>>>>> 53622ea0
+
     for(U32 i = 0; i < _colorPickersEnabled.size();++i){
         double r,g,b,a;
         r = color.redF();
