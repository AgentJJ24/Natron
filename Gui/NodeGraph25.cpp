--- conflicted
+++ resolved
@@ -194,50 +194,24 @@
     NodeCreationDialog* dialog = qobject_cast<NodeCreationDialog*>( sender() );
 
     if (dialog) {
-<<<<<<< HEAD
-        QDialog::DialogCode ret = (QDialog::DialogCode)dialog->result();
-        QString presetName;
-        PluginPtr plugin = dialog->getPlugin(&presetName);
-
-        dialog->deleteLater();
-
-        switch (ret) {
-            case QDialog::Accepted: {
-                if (plugin) {
-                    std::string pluginID = plugin->getPluginID();
-                    _imp->_lastPluginCreatedID = QString::fromUtf8(pluginID.c_str());
-
-                    QPointF posHint = mapToScene( mapFromGlobal( QCursor::pos() ) );
-                    CreateNodeArgsPtr args(CreateNodeArgs::create( pluginID, getGroup() ));
-                    args->setProperty<double>(kCreateNodeArgsPropNodeInitialPosition, posHint.x(), 0);
-                    args->setProperty<double>(kCreateNodeArgsPropNodeInitialPosition, posHint.y(), 1);
-                    args->setProperty<int>(kCreateNodeArgsPropPluginVersion, plugin->getMajorVersion(), 0);
-                    args->setProperty<std::string>(kCreateNodeArgsPropPreset, presetName.toStdString());
-                    getGui()->getApp()->createNode(args);
-
-                }
-                break;
-            }
-            case QDialog::Rejected:
-            default:
-            break;
-=======
-        int major;
-        QString res = dialog->getNodeName(&major);
 
         if (accepted) {
-            _imp->_lastNodeCreatedName = res;
-            const PluginsMap & allPlugins = appPTR->getPluginsList();
-            PluginsMap::const_iterator found = allPlugins.find( res.toStdString() );
-            if ( found != allPlugins.end() ) {
+
+            QString presetName;
+            PluginPtr plugin = dialog->getPlugin(&presetName);
+            if (plugin) {
+                std::string pluginID = plugin->getPluginID();
+                _imp->_lastPluginCreatedID = QString::fromUtf8(pluginID.c_str());
+
                 QPointF posHint = mapToScene( mapFromGlobal( QCursor::pos() ) );
-                CreateNodeArgs args( res.toStdString(), getGroup() );
-                args.setProperty<double>(kCreateNodeArgsPropNodeInitialPosition, posHint.x(), 0);
-                args.setProperty<double>(kCreateNodeArgsPropNodeInitialPosition, posHint.y(), 1);
-                args.setProperty<int>(kCreateNodeArgsPropPluginVersion, major, 0);
+                CreateNodeArgsPtr args(CreateNodeArgs::create( pluginID, getGroup() ));
+                args->setProperty<double>(kCreateNodeArgsPropNodeInitialPosition, posHint.x(), 0);
+                args->setProperty<double>(kCreateNodeArgsPropNodeInitialPosition, posHint.y(), 1);
+                args->setProperty<int>(kCreateNodeArgsPropPluginVersion, plugin->getMajorVersion(), 0);
+                args->setProperty<std::string>(kCreateNodeArgsPropPreset, presetName.toStdString());
                 getGui()->getApp()->createNode(args);
-            }
->>>>>>> 36440522
+
+            }
         }
 
         dialog->close();
