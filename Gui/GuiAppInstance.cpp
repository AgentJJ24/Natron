--- conflicted
+++ resolved
@@ -1076,7 +1076,8 @@
 GuiAppInstance::onGroupCreationFinished(const NodePtr& node,
                                         const NodeSerializationPtr& serialization, bool autoConnect)
 {
-    boost::shared_ptr<NodeGuiI> node_gui_i = node->getNodeGui();
+    NodeGuiIPtr node_gui_i = node->getNodeGui();
+    assert(node_gui_i);
     if (autoConnect && !serialization && node_gui_i) {
         NodeGraph* graph = 0;
         NodeCollectionPtr collection = node->getGroup();
@@ -1101,11 +1102,6 @@
                 selectedNode.reset();
             }
         }
-<<<<<<< HEAD
-        NodeGuiIPtr node_gui_i = node->getNodeGui();
-        assert(node_gui_i);
-=======
->>>>>>> e33b748d
         NodeGuiPtr nodeGui = boost::dynamic_pointer_cast<NodeGui>(node_gui_i);
         graph->moveNodesForIdealPosition(nodeGui, selectedNode, true);
     }
