/* ***** BEGIN LICENSE BLOCK *****
 * This file is part of Natron <http://www.natron.fr/>,
 * Copyright (C) 2016 INRIA and Alexandre Gauthier-Foichat
 *
 * Natron is free software: you can redistribute it and/or modify
 * it under the terms of the GNU General Public License as published by
 * the Free Software Foundation; either version 2 of the License, or
 * (at your option) any later version.
 *
 * Natron is distributed in the hope that it will be useful,
 * but WITHOUT ANY WARRANTY; without even the implied warranty of
 * MERCHANTABILITY or FITNESS FOR A PARTICULAR PURPOSE.  See the
 * GNU General Public License for more details.
 *
 * You should have received a copy of the GNU General Public License
 * along with Natron.  If not, see <http://www.gnu.org/licenses/gpl-2.0.html>
 * ***** END LICENSE BLOCK ***** */

// ***** BEGIN PYTHON BLOCK *****
// from <https://docs.python.org/3/c-api/intro.html#include-files>:
// "Since Python may define some pre-processor definitions which affect the standard headers on some systems, you must include Python.h before any standard headers are included."
#include <Python.h>
// ***** END PYTHON BLOCK *****

#include "NodeGraphPrivate.h"
#include "NodeGraph.h"

#include <stdexcept>

#include <QDebug>

#include "Engine/CreateNodeArgs.h"
#include "Engine/KnobTypes.h"
#include "Engine/Node.h"
#include "Engine/NodeGroup.h"
#include "Engine/Project.h"
#include "Engine/RotoLayer.h"

#include "Gui/DotGui.h"
#include "Gui/Edge.h"
#include "Gui/Gui.h"
#include "Gui/GuiAppInstance.h"
#include "Gui/GuiApplicationManager.h" // appPTR
#include "Gui/NodeGui.h"


#include "Serialization/NodeClipBoard.h"
#include "Serialization/NodeSerialization.h"

NATRON_NAMESPACE_ENTER;


void
NodeGraphPrivate::pasteNodesInternal(const SERIALIZATION_NAMESPACE::NodeClipBoard & clipboard,
                                     const QPointF& scenePos,
                                     bool useUndoCommand,
                                     std::list<std::pair<std::string, NodeGuiPtr > > *newNodes)
{
    if ( !clipboard.nodes.empty() ) {
        double xmax = INT_MIN;
        double xmin = INT_MAX;
        double ymin = INT_MAX;
        double ymax = INT_MIN;

        for (SERIALIZATION_NAMESPACE::NodeSerializationList::const_iterator it = clipboard.nodes.begin();
             it != clipboard.nodes.end(); ++it) {

            if ( ((*it)->_nodePositionCoords[0] + (*it)->_nodeSize[0]) > xmax ) {
                xmax = (*it)->_nodePositionCoords[0];
            }
            if ((*it)->_nodePositionCoords[0] < xmin) {
                xmin = (*it)->_nodePositionCoords[0];
            }
            if ( ((*it)->_nodePositionCoords[1] + (*it)->_nodeSize[1]) > ymax ) {
                ymax = (*it)->_nodePositionCoords[1];
            }
            if ((*it)->_nodePositionCoords[1] < ymin) {
                ymin = (*it)->_nodePositionCoords[1];
            }
        }


        QPointF offset((xmin + xmax) / 2., (ymin + ymax) / 2.);

        NodesGuiList newNodesList;
        std::list<std::pair<SERIALIZATION_NAMESPACE::NodeSerializationPtr, NodePtr > > newNodesMap;

        ///The script-name of the copy node is different than the one of the original one
        ///We store the mapping so we can restore node links correctly
        std::map<std::string, std::string> oldNewScriptNamesMap;
        {
            CreatingNodeTreeFlag_RAII createNodeTree( _publicInterface->getGui()->getApp() );
            const SERIALIZATION_NAMESPACE::NodeSerializationList& internalNodesClipBoard = clipboard.nodes;
            for (SERIALIZATION_NAMESPACE::NodeSerializationList::const_iterator it = clipboard.nodes.begin();
                 it != clipboard.nodes.end(); ++it) {
                const std::string& oldScriptName = (*it)->_nodeScriptName;
                NodeGuiPtr node = NodeGraphPrivate::pasteNode(*it, offset, scenePos, group.lock(), std::string(), NodePtr(), &oldNewScriptNamesMap);

                if (!node) {
                    continue;
                }
                newNodes->push_back( std::make_pair(oldScriptName, node) );
                newNodesList.push_back(node);
                newNodesMap.push_back( std::make_pair( *it, node->getNode() ) );

                const std::string& newScriptName = node->getNode()->getScriptName();
                oldNewScriptNamesMap[oldScriptName] = newScriptName;
            }
            assert( internalNodesClipBoard.size() == newNodes->size() );

            ///Now that all nodes have been duplicated, try to restore nodes connections
            NodeGraphPrivate::restoreConnections(internalNodesClipBoard, *newNodes, oldNewScriptNamesMap);

            NodesList allNodes;
            _publicInterface->getGui()->getApp()->getProject()->getActiveNodes(&allNodes);


            //Restore links once all children are created for alias knobs/expressions
            for (std::list<std::pair<SERIALIZATION_NAMESPACE::NodeSerializationPtr, NodePtr > > ::iterator it = newNodesMap.begin(); it != newNodesMap.end(); ++it) {
                it->second->restoreKnobsLinks(*(it->first), allNodes, oldNewScriptNamesMap);
            }
        }


        if (newNodesList.size() > 1) {
            ///Only compute datas if we're pasting more than 1 node
            _publicInterface->getGui()->getApp()->getProject()->forceComputeInputDependentDataOnAllTrees();
        } else if (newNodesList.size() == 1) {
            newNodesList.front()->getNode()->getEffectInstance()->refreshMetaDatas_public(true);
        }

        if (useUndoCommand) {
            _publicInterface->pushUndoCommand( new AddMultipleNodesCommand(_publicInterface, newNodesList) );
        }
    }
} // pasteNodesInternal

NodeGuiPtr
NodeGraphPrivate::pasteNode(const SERIALIZATION_NAMESPACE::NodeSerializationPtr & internalSerialization,
                            const QPointF& averageNodesPosition,
                            const QPointF& position,
                            const NodeCollectionPtr& groupContainer,
                            const std::string& parentName,
                            const NodePtr& cloneMaster,
                            std::map<std::string, std::string>* oldNewScriptNameMapping)
{
    assert(groupContainer && internalSerialization);

    // Create the duplicate node
    NodePtr duplicateNode;
    {
        CreateNodeArgs args(internalSerialization->_pluginID, groupContainer);
        args.setProperty<SERIALIZATION_NAMESPACE::NodeSerializationPtr >(kCreateNodeArgsPropNodeSerialization, internalSerialization);
        if (!parentName.empty()) {
            args.setProperty<std::string>(kCreateNodeArgsPropMultiInstanceParentName, parentName);
        }
        args.setProperty<int>(kCreateNodeArgsPropPluginVersion, internalSerialization->_pluginMajorVersion, 0);
        args.setProperty<int>(kCreateNodeArgsPropPluginVersion, internalSerialization->_pluginMinorVersion, 1);
        args.setProperty<bool>(kCreateNodeArgsPropAutoConnect, false);
        args.setProperty<bool>(kCreateNodeArgsPropAddUndoRedoCommand, false);
        args.setProperty<bool>(kCreateNodeArgsPropSettingsOpened, false);

        duplicateNode = groupContainer->getApplication()->createNode(args);

        if (!duplicateNode) {
            return NodeGuiPtr();
        }
    }

    // This is the node gui of the duplicate node
    NodeGuiPtr duplicateNodeUI = boost::dynamic_pointer_cast<NodeGui>(duplicateNode->getNodeGui());
    assert(duplicateNodeUI);

    // Check if the node originates from the same group or not
    NodeGroupPtr isContainerGroup = toNodeGroup(groupContainer);
    std::string targetGroupFullScriptName;
    if (isContainerGroup) {
        targetGroupFullScriptName = isContainerGroup->getNode()->getFullyQualifiedName();
    }

    const std::string& originalGroupFullScriptName = internalSerialization->_groupFullyQualifiedScriptName;

    // Set the new label of the node
    // If we paste the node in a different graph, it can keep its scriptname/label
    std::string name;
    if (targetGroupFullScriptName == originalGroupFullScriptName) {
        // We pasted the node in the same group, give it another label
        int no = 1;
        std::string label = internalSerialization->_nodeLabel;
        do {
            if (no > 1) {
                std::stringstream ss;
                ss << internalSerialization->_nodeLabel;
                ss << '_';
                ss << no;
                label = ss.str();
            }
            ++no;
        } while ( groupContainer->checkIfNodeLabelExists( label, duplicateNode ) );

        duplicateNode->setLabel(label);
    }

    // If the node was a clone, make it a clone too
    const std::string & masterNodeFullScriptName = internalSerialization->_masterNodeFullyQualifiedScriptName;
    if ( !masterNodeFullScriptName.empty() ) {
        NodePtr masterNode = groupContainer->getApplication()->getProject()->getNodeByName(masterNodeFullScriptName);

        // The node could not exist any longer if the user deleted it in the meantime
        if ( masterNode && masterNode->isActivated() ) {
            duplicateNode->getEffectInstance()->slaveAllKnobs( masterNode->getEffectInstance(), true );
        }
    }

    // All nodes that are reachable via expressions
    NodesList allNodes;
    groupContainer->getActiveNodes(&allNodes);

    // Add the node group itself
    if (isContainerGroup) {
        allNodes.push_back( isContainerGroup->getNode() );
    }

    // Position the node to the indicated position with the same offset of the selection center than the original node
    QPointF duplicatedNodeInitialPos = duplicateNodeUI->scenePos();
    QPointF offset = duplicatedNodeInitialPos - averageNodesPosition;
    QPointF newPos = position + offset;
    newPos = duplicateNodeUI->mapToParent(duplicateNodeUI->mapFromScene(newPos));
    duplicateNodeUI->setPosition( newPos.x(), newPos.y() );
    duplicateNodeUI->forceComputePreview( groupContainer->getApplication()->getProject()->currentFrame() );

    if (cloneMaster) {
        DotGui* isDot = dynamic_cast<DotGui*>( duplicateNodeUI.get() );
        // Dots cannot be cloned, just copy them
        if (!isDot) {
            duplicateNode->getEffectInstance()->slaveAllKnobs( cloneMaster->getEffectInstance(), false );
        }
    }

    // Recurse if this is a group or multi-instance
    NodeGroupPtr isGrp = toNodeGroup( duplicateNode->getEffectInstance()->shared_from_this() );

    const SERIALIZATION_NAMESPACE::NodeSerializationList& nodes = internalSerialization->_children;


    // If the script-name of the duplicate node has changed, register it into the oldNewScriptNameMapping
    // map so that connections and links can be restored.
    if ( internalSerialization->_nodeScriptName != duplicateNode->getScriptName() ) {
        (*oldNewScriptNameMapping)[internalSerialization->_nodeScriptName] = duplicateNode->getScriptName();
    }

    // For PyPlugs, don't recurse otherwise we would recreate all nodes on top of the ones created by the python script
    if ( !nodes.empty() && duplicateNode->getPluginPythonModule().empty()) {
        std::string parentName;
        NodeCollectionPtr collection;
        if (isGrp) {
            collection = isGrp;
        } else {
            assert( duplicateNode->isMultiInstance() );
            collection = duplicateNode->getGroup();
            parentName = duplicateNode->getScriptName_mt_safe();
        }
        std::list<std::pair<boost::shared_ptr<NodeSerialization>, NodePtr > > newNodesMap;
        std::list<std::pair<std::string, NodeGuiPtr > > newNodes;
        for (SERIALIZATION_NAMESPACE::NodeSerializationList::const_iterator it = nodes.begin(); it != nodes.end(); ++it) {
            NodeGuiPtr newChild = pasteNode(*it, QPointF(0, 0), QPointF(INT_MIN, INT_MIN), collection, parentName, NodePtr(), oldNewScriptNameMapping);
            if (newChild) {
                newNodes.push_back( std::make_pair( (*it)->_nodeScriptName, newChild ) );
                if ( (*it)->_nodeScriptName != newChild->getNode()->getScriptName() ) {
                    (*oldNewScriptNameMapping)[(*it)->_nodeScriptName] = newChild->getNode()->getScriptName();
                }
                allNodes.push_back( newChild->getNode() );
                newNodesMap.push_back(std::make_pair(*it,newChild->getNode()));
            }
        }
        NodeGraphPrivate::restoreConnections(nodes, newNodes, *oldNewScriptNameMapping);

<<<<<<< HEAD

        // Restore links once all children are created for alias knobs/expressions
        duplicateNode->restoreKnobsLinks(*internalSerialization, allNodes, *oldNewScriptNameMapping);
=======
        //Restore links once all children are created for alias knobs/expressions
        for (std::list<std::pair<boost::shared_ptr<NodeSerialization>, NodePtr > > ::iterator it = newNodesMap.begin(); it != newNodesMap.end(); ++it) {
            it->second->restoreKnobsLinks(*(it->first), allNodes, *oldNewScriptNameMapping);
        }

>>>>>>> 728821cf

    }


    return duplicateNodeUI;
} // NodeGraphPrivate::pasteNode

void
NodeGraphPrivate::restoreConnections(const SERIALIZATION_NAMESPACE::NodeSerializationList & serializations,
                                     const std::list<std::pair<std::string, NodeGuiPtr > > & newNodes,
                                     const std::map<std::string, std::string> &oldNewScriptNamesMap)
{
    ///For all nodes restore its connections
    SERIALIZATION_NAMESPACE::NodeSerializationList::const_iterator itSer = serializations.begin();

    assert( serializations.size() == newNodes.size() );
    for (std::list<std::pair<std::string, NodeGuiPtr > >::const_iterator it = newNodes.begin();
         it != newNodes.end(); ++it, ++itSer) {
        const std::map<std::string, std::string> & inputNames = (*itSer)->_inputs;
        ///Restore each input
        for (std::map<std::string, std::string>::const_iterator it2 = inputNames.begin(); it2 != inputNames.end(); ++it2) {
            std::string inputScriptName = it2->second;
            std::map<std::string, std::string>::const_iterator foundMapping = oldNewScriptNamesMap.find(it2->second);
            if ( foundMapping != oldNewScriptNamesMap.end() ) {
                inputScriptName = foundMapping->second;
            }

            if ( inputScriptName.empty() ) {
                continue;
            }

            int index = it->second->getNode()->getInputNumberFromLabel(it2->first);
            if (index == -1) {
                qDebug() << "Could not find an input named " << it2->first.c_str();
                continue;
            }


            ///find a node  containing the same name. It should not match exactly because there's already
            /// the "-copy" that was added to its name
            for (std::list<std::pair<std::string, NodeGuiPtr > >::const_iterator it3 = newNodes.begin();
                 it3 != newNodes.end(); ++it3) {
                if (it3->second->getNode()->getScriptName() == inputScriptName) {
                    NodeCollection::connectNodes( index, it3->second->getNode(), it->second->getNode() );
                    break;
                }
            }
        }
    }
}

void
NodeGraphPrivate::toggleSelectedNodesEnabled()
{
    NodesGuiList toProcess;

    for (NodesGuiList::iterator it = _selection.begin(); it != _selection.end(); ++it) {
        KnobBoolPtr k = (*it)->getNode()->getDisabledKnob();
        if (!k) {
            continue;
        }
        if ( k->getValue() ) {
            toProcess.push_back(*it);
        }
    }
    ///if some nodes are disabled , enable them before

    if ( toProcess.size() == _selection.size() ) {
        _publicInterface->pushUndoCommand( new EnableNodesCommand(_selection) );
    } else if (toProcess.size() > 0) {
        _publicInterface->pushUndoCommand( new EnableNodesCommand(toProcess) );
    } else {
        _publicInterface->pushUndoCommand( new DisableNodesCommand(_selection) );
    }
}

NATRON_NAMESPACE_EXIT;<|MERGE_RESOLUTION|>--- conflicted
+++ resolved
@@ -260,7 +260,7 @@
             collection = duplicateNode->getGroup();
             parentName = duplicateNode->getScriptName_mt_safe();
         }
-        std::list<std::pair<boost::shared_ptr<NodeSerialization>, NodePtr > > newNodesMap;
+        std::list<std::pair<boost::shared_ptr<SERIALIZATION_NAMESPACE::NodeSerialization>, NodePtr > > newNodesMap;
         std::list<std::pair<std::string, NodeGuiPtr > > newNodes;
         for (SERIALIZATION_NAMESPACE::NodeSerializationList::const_iterator it = nodes.begin(); it != nodes.end(); ++it) {
             NodeGuiPtr newChild = pasteNode(*it, QPointF(0, 0), QPointF(INT_MIN, INT_MIN), collection, parentName, NodePtr(), oldNewScriptNameMapping);
@@ -275,17 +275,11 @@
         }
         NodeGraphPrivate::restoreConnections(nodes, newNodes, *oldNewScriptNameMapping);
 
-<<<<<<< HEAD
-
-        // Restore links once all children are created for alias knobs/expressions
-        duplicateNode->restoreKnobsLinks(*internalSerialization, allNodes, *oldNewScriptNameMapping);
-=======
         //Restore links once all children are created for alias knobs/expressions
-        for (std::list<std::pair<boost::shared_ptr<NodeSerialization>, NodePtr > > ::iterator it = newNodesMap.begin(); it != newNodesMap.end(); ++it) {
+        for (std::list<std::pair<boost::shared_ptr<SERIALIZATION_NAMESPACE::NodeSerialization>, NodePtr > > ::iterator it = newNodesMap.begin(); it != newNodesMap.end(); ++it) {
             it->second->restoreKnobsLinks(*(it->first), allNodes, *oldNewScriptNameMapping);
         }
 
->>>>>>> 728821cf
 
     }
 
