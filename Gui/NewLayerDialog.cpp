/* ***** BEGIN LICENSE BLOCK *****
 * This file is part of Natron <http://www.natron.fr/>,
 * Copyright (C) 2016 INRIA and Alexandre Gauthier-Foichat
 *
 * Natron is free software: you can redistribute it and/or modify
 * it under the terms of the GNU General Public License as published by
 * the Free Software Foundation; either version 2 of the License, or
 * (at your option) any later version.
 *
 * Natron is distributed in the hope that it will be useful,
 * but WITHOUT ANY WARRANTY; without even the implied warranty of
 * MERCHANTABILITY or FITNESS FOR A PARTICULAR PURPOSE.  See the
 * GNU General Public License for more details.
 *
 * You should have received a copy of the GNU General Public License
 * along with Natron.  If not, see <http://www.gnu.org/licenses/gpl-2.0.html>
 * ***** END LICENSE BLOCK ***** */

// ***** BEGIN PYTHON BLOCK *****
// from <https://docs.python.org/3/c-api/intro.html#include-files>:
// "Since Python may define some pre-processor definitions which affect the standard headers on some systems, you must include Python.h before any standard headers are included."
#include <Python.h>
// ***** END PYTHON BLOCK *****

#include "NewLayerDialog.h"

#include <cfloat>
#include <algorithm> // min, max
#include <stdexcept>

CLANG_DIAG_OFF(deprecated)
CLANG_DIAG_OFF(uninitialized)
#include <QGridLayout>
#include <QHBoxLayout>
#include <QStyle>
#include <QColorDialog>
#include <QToolTip>
#include <QTreeWidget>
#include <QTreeWidgetItem>
#include <QHeaderView>
#include <QApplication>
#include <QScrollArea>
GCC_DIAG_UNUSED_PRIVATE_FIELD_OFF
// /opt/local/include/QtGui/qmime.h:119:10: warning: private field 'type' is not used [-Wunused-private-field]
#include <QKeyEvent>
GCC_DIAG_UNUSED_PRIVATE_FIELD_ON
#include <QDebug>
#include <QFontComboBox>
#include <QDialogButtonBox>
CLANG_DIAG_ON(deprecated)
CLANG_DIAG_ON(uninitialized)

#include "Engine/Image.h"
#include "Engine/KnobTypes.h"
#include "Engine/Lut.h"
#include "Engine/Node.h"
#include "Engine/Project.h"
#include "Engine/Settings.h"
#include "Engine/TimeLine.h"

#include "Gui/Button.h"
#include "Gui/ClickableLabel.h"
#include "Gui/ComboBox.h"
#include "Gui/CurveGui.h"
#include "Gui/DockablePanel.h"
#include "Gui/GroupBoxLabel.h"
#include "Gui/Gui.h"
#include "Gui/GuiApplicationManager.h"
#include "Gui/GuiMacros.h"
#include "Gui/KnobUndoCommand.h"
#include "Gui/Label.h"
#include "Gui/ProjectGui.h"
#include "Gui/ScaleSliderQWidget.h"
#include "Gui/SpinBox.h"
#include "Gui/TabGroup.h"
#include "Gui/Utils.h"

#include "ofxNatron.h"


NATRON_NAMESPACE_ENTER;

using std::make_pair;

struct NewLayerDialogPrivate
{
    QGridLayout* mainLayout;
    Label* layerLabel;
    LineEdit* layerEdit;
    Label* numCompsLabel;
    SpinBox* numCompsBox;
    Label* rLabel;
    LineEdit* rEdit;
    Label* gLabel;
    LineEdit* gEdit;
    Label* bLabel;
    LineEdit* bEdit;
    Label* aLabel;
    LineEdit* aEdit;
    
    Button* setRgbaButton;
    QDialogButtonBox* buttons;
    
    NewLayerDialogPrivate()
    : mainLayout(0)
    , layerLabel(0)
    , layerEdit(0)
    , numCompsLabel(0)
    , numCompsBox(0)
    , rLabel(0)
    , rEdit(0)
    , gLabel(0)
    , gEdit(0)
    , bLabel(0)
    , bEdit(0)
    , aLabel(0)
    , aEdit(0)
    , setRgbaButton(0)
    , buttons(0)
    {
        
    }
};

NewLayerDialog::NewLayerDialog(const ImageComponents& original, QWidget* parent)
: QDialog(parent)
, _imp(new NewLayerDialogPrivate())
{
    
    _imp->mainLayout = new QGridLayout(this);
    _imp->layerLabel = new Label(tr("Layer Name"),this);
    _imp->layerEdit = new LineEdit(this);
    
    _imp->numCompsLabel = new Label(tr("No. Channels"),this);
    _imp->numCompsBox = new SpinBox(this,SpinBox::eSpinBoxTypeInt);
    QObject::connect(_imp->numCompsBox, SIGNAL(valueChanged(double)), this, SLOT(onNumCompsChanged(double)));
    _imp->numCompsBox->setMinimum(1);
    _imp->numCompsBox->setMaximum(4);
    _imp->numCompsBox->setValue(4);
    
    _imp->rLabel = new Label(tr("1st Channel"),this);
    _imp->rEdit = new LineEdit(this);
    _imp->gLabel = new Label(tr("2nd Channel"),this);
    _imp->gEdit = new LineEdit(this);
    _imp->bLabel = new Label(tr("3rd Channel"),this);
    _imp->bEdit = new LineEdit(this);
    _imp->aLabel = new Label(tr("4th Channel"),this);
    _imp->aEdit = new LineEdit(this);
    
    _imp->setRgbaButton = new Button(this);
    _imp->setRgbaButton->setText(tr("Set RGBA"));
    QObject::connect(_imp->setRgbaButton, SIGNAL(clicked(bool)), this, SLOT(onRGBAButtonClicked()));
    
    _imp->buttons = new QDialogButtonBox(QDialogButtonBox::Ok | QDialogButtonBox::Cancel,Qt::Horizontal,this);
    QObject::connect(_imp->buttons, SIGNAL(accepted()), this, SLOT(accept()));
    QObject::connect(_imp->buttons, SIGNAL(rejected()), this, SLOT(reject()));
    
    _imp->mainLayout->addWidget(_imp->layerLabel, 0, 0, 1, 1);
    _imp->mainLayout->addWidget(_imp->layerEdit, 0, 1, 1, 1);
    
    _imp->mainLayout->addWidget(_imp->numCompsLabel, 1, 0, 1, 1);
    _imp->mainLayout->addWidget(_imp->numCompsBox, 1, 1, 1, 1);
    
    _imp->mainLayout->addWidget(_imp->rLabel, 2, 0, 1, 1);
    _imp->mainLayout->addWidget(_imp->rEdit, 2, 1, 1, 1);
    
    _imp->mainLayout->addWidget(_imp->gLabel, 3, 0, 1, 1);
    _imp->mainLayout->addWidget(_imp->gEdit, 3, 1, 1, 1);

    
    _imp->mainLayout->addWidget(_imp->bLabel, 4, 0, 1, 1);
    _imp->mainLayout->addWidget(_imp->bEdit, 4, 1, 1, 1);

    
    _imp->mainLayout->addWidget(_imp->aLabel, 5, 0, 1, 1);
    _imp->mainLayout->addWidget(_imp->aEdit, 5, 1, 1, 1);
    
    _imp->mainLayout->addWidget(_imp->setRgbaButton, 6, 0, 1, 2);
    
    _imp->mainLayout->addWidget(_imp->buttons, 7, 0, 1, 2);

    if (original.getNumComponents() != 0) {
        _imp->layerEdit->setText(QString::fromUtf8(original.getLayerName().c_str()));
        
        LineEdit* edits[4] = {_imp->rEdit, _imp->gEdit, _imp->bEdit, _imp->aEdit};
        Label* labels[4] = {_imp->rLabel, _imp->gLabel, _imp->bLabel, _imp->aLabel};
        const std::vector<std::string>& channels = original.getComponentsNames();
        for (int i = 0; i < 4; ++i) {
            if (i >= (int)channels.size() ) {
                edits[i]->setVisible(false);
                labels[i]->setVisible(false);
            } else {
                edits[i]->setText(QString::fromUtf8(channels[i].c_str()));
            }
        }
        _imp->numCompsBox->setValue((double)channels.size());
    }
    
}

NewLayerDialog::~NewLayerDialog()
{
    
}

void
NewLayerDialog::onNumCompsChanged(double value)
{
    if (value == 1) {
        _imp->rLabel->setVisible(false);
        _imp->rEdit->setVisible(false);
        _imp->gLabel->setVisible(false);
        _imp->gEdit->setVisible(false);
        _imp->bLabel->setVisible(false);
        _imp->bEdit->setVisible(false);
        _imp->aLabel->setVisible(true);
        _imp->aEdit->setVisible(true);
    } else if (value == 2) {
        _imp->rLabel->setVisible(true);
        _imp->rEdit->setVisible(true);
        _imp->gLabel->setVisible(true);
        _imp->gEdit->setVisible(true);
        _imp->bLabel->setVisible(false);
        _imp->bEdit->setVisible(false);
        _imp->aLabel->setVisible(false);
        _imp->aEdit->setVisible(false);
    } else if (value == 3) {
        _imp->rLabel->setVisible(true);
        _imp->rEdit->setVisible(true);
        _imp->gLabel->setVisible(true);
        _imp->gEdit->setVisible(true);
        _imp->bLabel->setVisible(true);
        _imp->bEdit->setVisible(true);
        _imp->aLabel->setVisible(false);
        _imp->aEdit->setVisible(false);
    } else if (value == 3) {
        _imp->rLabel->setVisible(true);
        _imp->rEdit->setVisible(true);
        _imp->gLabel->setVisible(true);
        _imp->gEdit->setVisible(true);
        _imp->bLabel->setVisible(true);
        _imp->bEdit->setVisible(true);
        _imp->aLabel->setVisible(true);
        _imp->aEdit->setVisible(true);
    }
}

ImageComponents
NewLayerDialog::getComponents() const
{
    QString layer = _imp->layerEdit->text();
    int nComps = (int)_imp->numCompsBox->value();
    QString r = _imp->rEdit->text();
    QString g = _imp->gEdit->text();
    QString b = _imp->bEdit->text();
    QString a = _imp->aEdit->text();
<<<<<<< HEAD
    std::string layerFixed = NATRON_PYTHON_NAMESPACE::makeNameScriptFriendly(layer.toStdString());
=======
    std::string layerFixed = Python::makeNameScriptFriendlyWithDots(layer.toStdString());
    
    std::string rFixed = Python::makeNameScriptFriendlyWithDots(r.toStdString());
    std::string gFixed = Python::makeNameScriptFriendlyWithDots(g.toStdString());
    std::string bFixed = Python::makeNameScriptFriendlyWithDots(b.toStdString());
    std::string aFixed = Python::makeNameScriptFriendlyWithDots(a.toStdString());
    
>>>>>>> 114b32e8
    if (layerFixed.empty()) {
        return ImageComponents::getNoneComponents();
    }
    
    if (nComps == 1) {
        if (a.isEmpty()) {
            return ImageComponents::getNoneComponents();
        }
        std::vector<std::string> comps;
        std::string compsGlobal;
        comps.push_back(aFixed);
        compsGlobal.append(aFixed);
        return ImageComponents(layerFixed,compsGlobal,comps);
    } else if (nComps == 2) {
        if (rFixed.empty() || gFixed.empty()) {
            return ImageComponents::getNoneComponents();
        }
        std::vector<std::string> comps;
        std::string compsGlobal;
        comps.push_back(rFixed);
        compsGlobal.append(rFixed);
        comps.push_back(gFixed);
        compsGlobal.append(gFixed);
        return ImageComponents(layerFixed,compsGlobal,comps);
    } else if (nComps == 3) {
        if (rFixed.empty() || gFixed.empty() || bFixed.empty()) {
            return ImageComponents::getNoneComponents();
        }
        std::vector<std::string> comps;
        std::string compsGlobal;
        comps.push_back(rFixed);
        compsGlobal.append(rFixed);
        comps.push_back(gFixed);
        compsGlobal.append(gFixed);
        comps.push_back(bFixed);
        compsGlobal.append(bFixed);
        return ImageComponents(layerFixed,compsGlobal,comps);
    } else if (nComps == 4) {
        if (rFixed.empty() || gFixed.empty() || bFixed.empty() || aFixed.empty())  {
            return ImageComponents::getNoneComponents();
        }
        std::vector<std::string> comps;
        std::string compsGlobal;
        comps.push_back(rFixed);
        compsGlobal.append(rFixed);
        comps.push_back(gFixed);
        compsGlobal.append(gFixed);
        comps.push_back(bFixed);
        compsGlobal.append(bFixed);
        comps.push_back(aFixed);
        compsGlobal.append(aFixed);
        return ImageComponents(layerFixed,compsGlobal,comps);
    }
    return ImageComponents::getNoneComponents();
}

void
NewLayerDialog::onRGBAButtonClicked()
{
    _imp->rEdit->setText(QString::fromUtf8("R"));
    _imp->gEdit->setText(QString::fromUtf8("G"));
    _imp->bEdit->setText(QString::fromUtf8("B"));
    _imp->aEdit->setText(QString::fromUtf8("A"));
    
    _imp->rLabel->setVisible(true);
    _imp->rEdit->setVisible(true);
    _imp->gLabel->setVisible(true);
    _imp->gEdit->setVisible(true);
    _imp->bLabel->setVisible(true);
    _imp->bEdit->setVisible(true);
    _imp->aLabel->setVisible(true);
    _imp->aEdit->setVisible(true);

}

NATRON_NAMESPACE_EXIT;

NATRON_NAMESPACE_USING;
#include "moc_NewLayerDialog.cpp"<|MERGE_RESOLUTION|>--- conflicted
+++ resolved
@@ -254,17 +254,14 @@
     QString g = _imp->gEdit->text();
     QString b = _imp->bEdit->text();
     QString a = _imp->aEdit->text();
-<<<<<<< HEAD
-    std::string layerFixed = NATRON_PYTHON_NAMESPACE::makeNameScriptFriendly(layer.toStdString());
-=======
-    std::string layerFixed = Python::makeNameScriptFriendlyWithDots(layer.toStdString());
-    
-    std::string rFixed = Python::makeNameScriptFriendlyWithDots(r.toStdString());
-    std::string gFixed = Python::makeNameScriptFriendlyWithDots(g.toStdString());
-    std::string bFixed = Python::makeNameScriptFriendlyWithDots(b.toStdString());
-    std::string aFixed = Python::makeNameScriptFriendlyWithDots(a.toStdString());
-    
->>>>>>> 114b32e8
+
+    std::string layerFixed = NATRON_PYTHON_NAMESPACE::makeNameScriptFriendlyWithDots(layer.toStdString());
+    
+    std::string rFixed = NATRON_PYTHON_NAMESPACE::makeNameScriptFriendlyWithDots(r.toStdString());
+    std::string gFixed = NATRON_PYTHON_NAMESPACE::makeNameScriptFriendlyWithDots(g.toStdString());
+    std::string bFixed = NATRON_PYTHON_NAMESPACE::makeNameScriptFriendlyWithDots(b.toStdString());
+    std::string aFixed = NATRON_PYTHON_NAMESPACE::makeNameScriptFriendlyWithDots(a.toStdString());
+    
     if (layerFixed.empty()) {
         return ImageComponents::getNoneComponents();
     }
