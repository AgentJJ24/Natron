--- conflicted
+++ resolved
@@ -252,15 +252,11 @@
 KnobGuiChoice::onEntryAppended(const QString& entry,
                                const QString& help)
 {
-<<<<<<< HEAD
     KnobChoicePtr knob = _knob.lock();
-=======
-    boost::shared_ptr<KnobChoice> knob = _knob.lock();
     if (!knob) {
         return;
     }
     std::string activeEntry = knob->getActiveEntryText_mt_safe();
->>>>>>> 80222bb9
 
     if ( knob->getHostCanAddOptions() &&
          ( ( knob->getName() == kNatronOfxParamOutputChannels) || ( knob->getName() == kOutputChannelsKnobName) ) ) {
@@ -272,7 +268,7 @@
     if (activeIndex >= 0) {
         _comboBox->setCurrentIndex_no_emit(activeIndex);
     } else {
-        _comboBox->setCurrentText( QString::fromUtf8( knob->getActiveEntryText_mt_safe().c_str() ) );
+        _comboBox->setCurrentText( QString::fromUtf8( activeEntry.c_str() ) );
     }
     if ( !activeEntry.empty() ) {
         bool activeIndexPresent = knob->isActiveEntryPresentInEntries();
