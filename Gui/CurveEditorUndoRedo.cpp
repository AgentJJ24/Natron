--- conflicted
+++ resolved
@@ -400,16 +400,12 @@
             isBezierCurve->getBezier()->moveKeyframe( oldTime, k.key->key.getTime() );
         }
     } else if (isKnobCurve) {
-<<<<<<< HEAD
+
         KnobIPtr knob = isKnobCurve->getInternalKnob();
-        KnobParametricPtr isParametric = toKnobParametric(knob);
-=======
-        KnobPtr knob = isKnobCurve->getInternalKnob();
         if (!knob) {
             return;
         }
-        KnobParametric* isParametric = dynamic_cast<KnobParametric*>( knob.get() );
->>>>>>> 40e2855a
+        KnobParametricPtr isParametric = toKnobParametric(knob);
 
         if (!isParametric) {
             std::vector<KeyFrame> keysToChange( vect.size() );
