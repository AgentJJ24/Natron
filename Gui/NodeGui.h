--- conflicted
+++ resolved
@@ -50,32 +50,8 @@
 #include "Engine/NodeGuiI.h"
 #include "Engine/EngineFwd.h"
 
-<<<<<<< HEAD
 #include "Gui/GuiFwd.h"
-=======
-class QMenu;
-class QUndoStack;
-class QGraphicsSimpleTextItem;
-class QPainterPath;
-class QScrollArea;
-class QVBoxLayout;
-class QLinearGradient;
-class QAction;
-class QUndoStack;
-
-
-class Edge;
-class HostOverlay;
-class NodeSettingsPanel;
-class NodeGuiSerialization;
-class KnobGui;
-class Gui;
-class LinkArrow;
-class MultiInstancePanel;
-class NodeGraphPixmapItem;
-class NodeGraphTextItem;
-class NodeGraph;
->>>>>>> 3ad652a3
+
 
 struct NodeGuiIndicatorPrivate;
 class NodeGuiIndicator
