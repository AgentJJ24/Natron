//  Natron
/* This Source Code Form is subject to the terms of the Mozilla Public
 * License, v. 2.0. If a copy of the MPL was not distributed with this
 * file, You can obtain one at http://mozilla.org/MPL/2.0/. */
/*
 *Created by Alexandre GAUTHIER-FOICHAT on 6/1/2012.
 *contact: immarespond at gmail dot com
 *
 */

#include "SpinBox.h"

#include <cfloat>

#include <QtGui/QWheelEvent>
#include <QtGui/QDoubleValidator>
#include <QtGui/QIntValidator>
#include <QStyle> // in QtGui on Qt4, in QtWidgets on Qt5

#include "Global/Macros.h"

SpinBox::SpinBox(QWidget* parent,SPINBOX_TYPE type):
LineEdit(parent)
,_type(type)
,_decimals(2)
,_increment(1.0)
,_mini()
,_maxi()
,_doubleValidator(0)
,_intValidator(0)
,animation(0)
,_valueWhenEnteringFocus(0)
,_currentDelta(0)
{
    switch (_type) {
        case DOUBLE_SPINBOX:
            _mini.setValue<double>(-DBL_MAX);
            _maxi.setValue<double>(DBL_MAX);
            _doubleValidator = new QDoubleValidator;
            _doubleValidator->setTop(DBL_MAX);
            _doubleValidator->setBottom(-DBL_MAX);
            break;
        case INT_SPINBOX:
            _intValidator = new QIntValidator;
            _mini.setValue<int>(INT_MIN);
            _maxi.setValue<int>(INT_MAX);
            _intValidator->setTop(INT_MAX);
            _intValidator->setBottom(INT_MIN);
            break;
    }
    QObject::connect(this, SIGNAL(returnPressed()), this, SLOT(interpretReturn()));
    setValue(0);
    setMaximumWidth(50);
    setMinimumWidth(35);
    decimals(_decimals);
}
SpinBox::~SpinBox(){
    switch (_type) {
        case DOUBLE_SPINBOX:
            delete _doubleValidator;
            break;
        case INT_SPINBOX:
            delete _intValidator;
            break;
    }
}
void SpinBox::setValue(double d){
    clear();
    QString str;
    switch (_type) {
        case DOUBLE_SPINBOX:
            str.setNum(d,'f',_decimals);
            break;
        case INT_SPINBOX:
            str.setNum((int)d);
            break;
    }
    insert(str);
    home(false);
}
void SpinBox::interpretReturn(){
    emit valueChanged(text().toDouble());
}

void SpinBox::mousePressEvent(QMouseEvent* e){
    LineEdit::mousePressEvent(e);
}

QString SpinBox::setNum(double cur)
{
    switch (_type) {
        case INT_SPINBOX:
            return QString().setNum((int)cur);
<<<<<<< HEAD
        default:
            return "";
=======
        case DOUBLE_SPINBOX:
        default:
            return QString().setNum(cur,'f',_decimals);
>>>>>>> fc84d55d
    }
}

void SpinBox::wheelEvent(QWheelEvent *e) {
    if (e->orientation() != Qt::Vertical) {
        return;
    }
    if(isEnabled() && !isReadOnly()){
        bool ok;
        double cur = text().toDouble(&ok);
        clear();
        double maxiD,miniD;
        _currentDelta += e->delta();
        double inc = _currentDelta * _increment / 120.;
        switch (_type) {
            case DOUBLE_SPINBOX:
                maxiD = _maxi.toDouble();
                miniD = _mini.toDouble();
                cur += inc;
                _currentDelta = 0;
                break;
            case INT_SPINBOX:
                maxiD = _maxi.toInt();
                miniD = _mini.toInt();
                cur += (int)inc;
                _currentDelta -= ((int)inc) * 120. / _increment;
                assert(std::abs(_currentDelta) < 120);
                break;
        }
        cur = std::max(miniD, std::min(cur,maxiD));
        insert(setNum(cur));
        emit valueChanged(cur);
    }
}

void SpinBox::focusInEvent(QFocusEvent* /*event*/){
    _valueWhenEnteringFocus = text().toDouble();
}

void SpinBox::focusOutEvent(QFocusEvent * /*event*/){
    double newValue = text().toDouble();
    if(newValue != _valueWhenEnteringFocus){
        emit valueChanged(text().toDouble());
    }
}

void SpinBox::keyPressEvent(QKeyEvent *e){
    if(isEnabled() && !isReadOnly()){
        bool ok;
        double cur= text().toDouble(&ok);
        double maxiD,miniD;
        switch (_type) {
            case INT_SPINBOX:
                maxiD = _maxi.toInt();
                miniD = _mini.toInt();
                break;
            case DOUBLE_SPINBOX:
            default:
                maxiD = _maxi.toDouble();
                miniD = _mini.toDouble();
                break;
        }
        if(e->key() == Qt::Key_Up){
            clear();

            if(cur+_increment <= maxiD)
                cur+=_increment;
            if(cur < miniD || cur > maxiD)
                return;
            insert(setNum(cur));
            emit valueChanged(cur);
        }else if(e->key() == Qt::Key_Down){
            clear();
            if(cur-_increment >= miniD)
                cur-=_increment;
            if(cur < miniD || cur > maxiD)
                return;
            insert(setNum(cur));
            emit valueChanged(cur);
        }else{
            double oldValue = value();
            QLineEdit::keyPressEvent(e);
            switch (_type) {
                case DOUBLE_SPINBOX: {
                    QString txt = text();
                    int tmp;
                    QValidator::State st = _doubleValidator->validate(txt,tmp);
                    if(st == QValidator::Invalid || txt.toDouble() < miniD || txt.toDouble() > maxiD){
                        setValue(oldValue);
                    }
                } break;
                case INT_SPINBOX: {
                    QString txt = text();
                    int tmp;
                    QValidator::State st = _intValidator->validate(txt,tmp);
                    if(st == QValidator::Invalid || txt.toDouble() < miniD || txt.toDouble() > maxiD){
                        setValue(oldValue);
                    }
                } break;
            }
            
        }
    }
}

void SpinBox::decimals(int d){
    _decimals=d;
    setMaxLength(_decimals+3);
    if(_type == DOUBLE_SPINBOX){
        _doubleValidator->setDecimals(d);
    }
}

void SpinBox::setMaximum(double t) {
    switch (_type) {
        case DOUBLE_SPINBOX:
            _maxi.setValue<double>(t);
            _doubleValidator->setTop(t);
            break;
        case INT_SPINBOX:
            _maxi.setValue<int>((int)t);
            _intValidator->setTop(t);
            break;
    }
}

void SpinBox::setMinimum(double b){
    switch (_type) {
        case DOUBLE_SPINBOX:
            _mini.setValue<double>(b);
            _doubleValidator->setBottom(b);
            break;
        case INT_SPINBOX:
            _mini.setValue<int>(b);
            _intValidator->setBottom(b);
            break;
    }
}

void SpinBox::setAnimation(int i){
    animation = i;
    style()->unpolish(this);
    style()->polish(this);
    repaint();
}

QMenu* SpinBox::getRightClickMenu() {
    return createStandardContextMenu();
}<|MERGE_RESOLUTION|>--- conflicted
+++ resolved
@@ -91,14 +91,9 @@
     switch (_type) {
         case INT_SPINBOX:
             return QString().setNum((int)cur);
-<<<<<<< HEAD
-        default:
-            return "";
-=======
         case DOUBLE_SPINBOX:
         default:
             return QString().setNum(cur,'f',_decimals);
->>>>>>> fc84d55d
     }
 }
 
