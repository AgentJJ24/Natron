/* ***** BEGIN LICENSE BLOCK *****
 * This file is part of Natron <http://www.natron.fr/>,
 * Copyright (C) 2013-2017 INRIA and Alexandre Gauthier-Foichat
 *
 * Natron is free software: you can redistribute it and/or modify
 * it under the terms of the GNU General Public License as published by
 * the Free Software Foundation; either version 2 of the License, or
 * (at your option) any later version.
 *
 * Natron is distributed in the hope that it will be useful,
 * but WITHOUT ANY WARRANTY; without even the implied warranty of
 * MERCHANTABILITY or FITNESS FOR A PARTICULAR PURPOSE.  See the
 * GNU General Public License for more details.
 *
 * You should have received a copy of the GNU General Public License
 * along with Natron.  If not, see <http://www.gnu.org/licenses/gpl-2.0.html>
 * ***** END LICENSE BLOCK ***** */

// ***** BEGIN PYTHON BLOCK *****
// from <https://docs.python.org/3/c-api/intro.html#include-files>:
// "Since Python may define some pre-processor definitions which affect the standard headers on some systems, you must include Python.h before any standard headers are included."
#include <Python.h>
// ***** END PYTHON BLOCK *****

#include "DocumentationManager.h"

#include <QtCore/QFile>
#include <QtCore/QFileInfo>
#include <QtCore/QVector>

#include <iostream>
#include <exception>
#include <cstddef>

#include "qhttpserver.h"
#include "qhttprequest.h"
#include "qhttpresponse.h"

#include "Gui/GuiApplicationManager.h" // appPTR
#include "Engine/AppInstance.h"
#include "Engine/CreateNodeArgs.h"
#include "Engine/Node.h"
#include "Engine/Project.h"
#include "Engine/ReadNode.h"
#include "Engine/Settings.h"
#include "Engine/WriteNode.h"

#include "Serialization/NodeSerialization.h"



NATRON_NAMESPACE_ENTER;
DocumentationManager::DocumentationManager(QObject *parent)
    : QObject(parent)
    , server(NULL)
{
    // list of translatable group names
    (void)QT_TR_NOOP(PLUGIN_GROUP_IMAGE);
    (void)QT_TR_NOOP(PLUGIN_GROUP_IMAGE_READERS);
    (void)QT_TR_NOOP(PLUGIN_GROUP_IMAGE_WRITERS);
    (void)QT_TR_NOOP(PLUGIN_GROUP_COLOR);
    (void)QT_TR_NOOP(PLUGIN_GROUP_COLOR "/Math");
    (void)QT_TR_NOOP(PLUGIN_GROUP_COLOR "/OCIO");
    (void)QT_TR_NOOP(PLUGIN_GROUP_COLOR "/Transform");
    (void)QT_TR_NOOP(PLUGIN_GROUP_FILTER);
    (void)QT_TR_NOOP(PLUGIN_GROUP_FILTER "/Merges");
    (void)QT_TR_NOOP(PLUGIN_GROUP_TRANSFORM);
    (void)QT_TR_NOOP(PLUGIN_GROUP_TIME);
    (void)QT_TR_NOOP(PLUGIN_GROUP_PAINT);
    (void)QT_TR_NOOP(PLUGIN_GROUP_KEYER);
    (void)QT_TR_NOOP(PLUGIN_GROUP_CHANNEL);
    (void)QT_TR_NOOP(PLUGIN_GROUP_MERGE);
    (void)QT_TR_NOOP(PLUGIN_GROUP_MULTIVIEW);
    (void)QT_TR_NOOP(PLUGIN_GROUP_MULTIVIEW "/Stereo");
    (void)QT_TR_NOOP(PLUGIN_GROUP_DEEP);
    (void)QT_TR_NOOP(PLUGIN_GROUP_TOOLSETS);
    (void)QT_TR_NOOP(PLUGIN_GROUP_3D);
    (void)QT_TR_NOOP(PLUGIN_GROUP_OTHER);
    (void)QT_TR_NOOP(PLUGIN_GROUP_DEFAULT);
    (void)QT_TR_NOOP(PLUGIN_GROUP_OFX);
    // openfx-arena
    (void)QT_TR_NOOP("Extra");
    (void)QT_TR_NOOP("Extra/"PLUGIN_GROUP_COLOR);
    (void)QT_TR_NOOP("Extra/Distort");
    (void)QT_TR_NOOP("Extra/"PLUGIN_GROUP_PAINT);
    (void)QT_TR_NOOP("Extra/"PLUGIN_GROUP_FILTER);
    (void)QT_TR_NOOP("Extra/"PLUGIN_GROUP_DEFAULT);
    (void)QT_TR_NOOP("Extra/"PLUGIN_GROUP_TRANSFORM);
}

DocumentationManager::~DocumentationManager()
{
}

void
DocumentationManager::startServer()
{
    server = new QHttpServer(this);
    connect( server, SIGNAL(newRequest(QHttpRequest*,QHttpResponse*)), this, SLOT(handler(QHttpRequest*,QHttpResponse*)) );
    server->listen( QHostAddress::LocalHost, appPTR->getCurrentSettings()->getServerPort() );
}

void
DocumentationManager::stopServer()
{
    server->close();
}

void
DocumentationManager::handler(QHttpRequest *req,
                              QHttpResponse *resp)
{
    Q_UNUSED(req)

    QString docDir = appPTR->getApplicationBinaryPath() + QString::fromUtf8("/../Resources/docs/html/");
    QString page = req->url().toString();
    QByteArray body;

#ifdef DEBUG
    qDebug() << "www client requested" << page;
#endif

    // override static docs
    if ( page.contains( QString::fromUtf8("/plugins/") ) ) {
        page.replace( QString::fromUtf8(".html"), QString::fromUtf8("") ).replace( QString::fromUtf8("/plugins/"), QString::fromUtf8("/_plugin.html?id=") );
    }
    if ( page.startsWith( QString::fromUtf8("/_group") ) && !page.contains( QString::fromUtf8("_group.html") ) ) {
        page.replace( QString::fromUtf8(".html"), QString::fromUtf8("") ).replace( QString::fromUtf8("_group"), QString::fromUtf8("_group.html?id=") );
    }

    // get options
    QStringList options;
    if ( page.contains( QString::fromUtf8("?") ) ) {
        QStringList split = page.split(QString::fromUtf8("?"), QString::SkipEmptyParts);
        page = split.takeFirst();
        if (split.length() > 0) {
            QString rawOptions = split.takeLast();
            options = rawOptions.split(QString::fromUtf8("&"), QString::SkipEmptyParts);
        }
    }

    // default page
    if ( ( page == QString::fromUtf8("/") ) || page.isEmpty() ) {
        page = QString::fromUtf8("index.html");
    }

    // remove slashes
    if ( page.startsWith( QString::fromUtf8("/") ) ) {
        page.remove(0, 1);
    }
    if ( page.endsWith( QString::fromUtf8("/") ) ) {
        page = page.left(page.length() - 1);
    }

    // add custom content
    if ( page == QString::fromUtf8("_plugin.html") ) {
        for (int i = 0; i < options.size(); ++i) {
            if ( options.at(i).contains( QString::fromUtf8("id=") ) ) {
                QStringList split = options.at(i).split( QString::fromUtf8("=") );
                if (split.length() > 0) {
                    QString pluginID = split.takeLast();
                    if ( !pluginID.isEmpty() ) {
                        PluginPtr plugin;
                        try {
                            plugin = appPTR->getPluginBinary(pluginID, -1, -1, false);
                        } catch (const std::exception& e) {
                            std::cerr << e.what() << std::endl;
                        }

                        if (plugin) {
        
                            CreateNodeArgsPtr args(CreateNodeArgs::create( pluginID.toStdString(), appPTR->getTopLevelInstance()->getProject() ));
                            args->setProperty<bool>(kCreateNodeArgsPropVolatile, true);
                            args->setProperty<bool>(kCreateNodeArgsPropNoNodeGUI, true);

                            NodePtr node = appPTR->getTopLevelInstance()->createNode(args);
                            if (node) {
                                // IMPORTANT: this code is *very* similar to AppInstance::exportDocs
                                if ( pluginID != QString::fromUtf8(PLUGINID_NATRON_READ) && pluginID != QString::fromUtf8(PLUGINID_NATRON_WRITE) ) {
                                    EffectInstancePtr effectInstance = node->getEffectInstance();

                                    if ( effectInstance->isReader() ) {
                                        ReadNode* isReadNode = dynamic_cast<ReadNode*>( effectInstance.get() );

                                        if (isReadNode) {
                                            node = isReadNode->getEmbeddedReader();
                                        }                                    }

                                    if ( effectInstance->isWriter() ) {
                                        WriteNode* isWriteNode = dynamic_cast<WriteNode*>( effectInstance.get() );
                                        
                                        if (isWriteNode) {
                                            node = isWriteNode->getEmbeddedWriter();
                                        }
                                    }
                                }

                                QString html = node->makeDocumentation(true);
                                html = parser(html, docDir);
                                body = html.toUtf8();
                            }
                        }
                    }
                }
            }
        }
        if ( body.isEmpty() ) {
            QString notFound = QString::fromUtf8("<!DOCTYPE HTML PUBLIC \"-//W3C//DTD HTML 4.01 Transitional//EN\" \"http://www.w3.org/TR/html4/loose.dtd\">"
                                                 "<html>"
                                                 "<head>"
                                                 "<title>Plugin not found</title>"
                                                 "<link rel=\"stylesheet\" href=\"/_static/default.css\" type=\"text/css\" />"
                                                 "<link rel=\"stylesheet\" href=\"/_static/pygments.css\" type=\"text/css\" />"
                                                 "<link rel=\"stylesheet\" href=\"/_static/style.css\" type=\"text/css\" />"
                                                 "<script type=\"text/javascript\" src=\"/_static/jquery.js\"></script>"
                                                 "<script type=\"text/javascript\" src=\"/_static/dropdown.js\"></script>"
                                                 "</head>"
                                                 "<body>"
                                                 "<div class=\"document\">"
                                                 "<div class=\"documentwrapper\">"
                                                 "<div class=\"body\">"
                                                 "<h1>Plugin not found</h1>"
                                                 "</div>"
                                                 "</div>"
                                                 "</div>"
                                                 "</body>"
                                                 "</html>");
            body = parser(notFound, docDir).toUtf8();
        }
    } else if ( page == QString::fromUtf8("_prefs.html") ) {
        SettingsPtr settings = appPTR->getCurrentSettings();
        QString html = settings->makeHTMLDocumentation(true);
        html = parser(html, docDir);
        body = html.toUtf8();
    } else if ( page == QString::fromUtf8("_group.html") ) {
        QString html;
        QString group;
        QString groupHeader = QString::fromUtf8("<!DOCTYPE HTML PUBLIC \"-//W3C//DTD HTML 4.01 Transitional//EN\" \"http://www.w3.org/TR/html4/loose.dtd\">"
                                                "<html>"
                                                "<head>"
                                                "<title>__REPLACE_TITLE__ - %1</title>"
                                                "<link rel=\"stylesheet\" href=\"_static/default.css\" type=\"text/css\" />"
                                                "<link rel=\"stylesheet\" href=\"_static/pygments.css\" type=\"text/css\" />"
                                                "<link rel=\"stylesheet\" href=\"_static/style.css\" type=\"text/css\" />"
                                                "</head>"
                                                "<body>")
                              .arg( tr("%1 %2 documentation")
                                    .arg( QString::fromUtf8(NATRON_APPLICATION_NAME) )
                                    .arg( QString::fromUtf8(NATRON_VERSION_STRING) ) );
        QString groupBodyEnd = QString::fromUtf8("</ul>"
                                                 "</div>"
                                                 "</div>"
                                                 "</div>"
                                                 "</div>");
        QString groupFooter = QString::fromUtf8("</body>"
                                                "</html>");
        QString navHeader = QString::fromUtf8("<div class=\"related\">"
                                              "<h3>%1</h3>"
                                              "<ul>"
                                              "<li><a href=\"/index.html\">NATRON_DOCUMENTATION</a> &raquo;</li>")
                            .arg( tr("Navigation") );
        QString navFooter = QString::fromUtf8("</ul>"
                                              "</div>");
        for (int i = 0; i < options.size(); ++i) {
            if ( options.at(i).contains( QString::fromUtf8("id=") ) ) {
                QStringList split = options.at(i).split(QString::fromUtf8("="), QString::SkipEmptyParts);
                if (split.length() > 0) {
                    QString groupID = split.takeLast();
                    group = groupID;
                }
            }
        }
        if ( !group.isEmpty() ) {
            // IMPORTANT: this code is *very* similar to AppInstance::exportDocs

<<<<<<< HEAD
            QMap<std::string, QString> pluginsOrderedByLabel; // use a map so that it gets sorted by label

=======
            QMap<QString, QString> pluginsOrderedByLabel; // use a map so that it gets sorted by label
>>>>>>> cea7d1df
            std::list<std::string> pluginIDs = appPTR->getPluginIDs();
            for (std::list<std::string>::iterator it = pluginIDs.begin(); it != pluginIDs.end(); ++it) {
                PluginPtr plugin;
                QString pluginID = QString::fromUtf8( it->c_str() );
                try {
                    plugin = appPTR->getPluginBinary(pluginID, -1, -1, false);
                } catch (const std::exception& e) {
                    std::cerr << e.what() << std::endl;
                }

                if (plugin) {
                    std::vector<std::string> groupList = plugin->getPropertyN<std::string>(kNatronPluginPropGrouping);
                    if (groupList.at(0) == group.toStdString()) {
                        pluginsOrderedByLabel[Plugin::makeLabelWithoutSuffix( plugin->getProperty<std::string>(kNatronPluginPropLabel) )] = pluginID;

                    }
                }
            }
            if ( !pluginsOrderedByLabel.isEmpty() ) {
                QString groupBodyStart = QString::fromUtf8("<div class=\"document\">"
                                                           "<div class=\"documentwrapper\">"
                                                           "<div class=\"body\">"
                                                           "<h1>%1</h1>"
                                                           "<p>%2</p>"
                                                           "<div class=\"toctree-wrapper compound\">"
                                                           "<ul>")
<<<<<<< HEAD
                                         .arg( tr( group.toUtf8().constData() ) )
=======
                                         .arg( tr("%1 nodes").arg( tr( group.toUtf8().constData() ) ) )
>>>>>>> cea7d1df
                                         .arg( tr("The following sections contain documentation about every node in the  %1 group.").arg( tr( group.toUtf8().constData() ) ) + QLatin1Char(' ') + tr("Node groups are available by clicking on buttons in the left toolbar, or by right-clicking the mouse in the Node Graph area.") + QLatin1Char(' ') + tr("Please note that documentation is also generated automatically for third-party OpenFX plugins.")
 
                                               );
                html.append(groupHeader);
                html.replace(QString::fromUtf8("__REPLACE_TITLE__"), tr("%1 nodes").arg( tr( group.toUtf8().constData() ) ) );
                html.append(navHeader);
                html.append( QString::fromUtf8("<li><a href=\"/_group.html\">%1</a> &raquo;</li>")
                             .arg( tr("Reference Guide") ) );
                html.append(navFooter);
                html.append(groupBodyStart);

<<<<<<< HEAD
                for (QMap<std::string, QString>::const_iterator i = pluginsOrderedByLabel.constBegin();
=======
                for (QMap<QString, QString>::const_iterator i = pluginsOrderedByLabel.constBegin();
>>>>>>> cea7d1df
                     i != pluginsOrderedByLabel.constEnd();
                     ++i) {
                    const QString& plugID = i.value();
                    const std::string& plugName = i.key();
                    if ( !plugID.isEmpty() && !plugName.empty() ) {

                        html.append( QString::fromUtf8("<li class=\"toctree-l1\"><a href='/_plugin.html?id=%1'>%2</a></li>")
                                     .arg(plugID)
                                     .arg( QString::fromUtf8( plugName.c_str() ) ) );
                    }
                }
                html.append(groupBodyEnd);
                html.append(groupFooter);
            }
        } else {
            QString groupBodyStart = QString::fromUtf8("<div class=\"document\">"
                                                       "<div class=\"documentwrapper\">"
                                                       "<div class=\"body\">"
                                                       "<h1>%1</h1>"
                                                       "<p>%2</p>"
                                                       "<div class=\"toctree-wrapper compound\">"
                                                       "<ul>")
                                     .arg( tr("Reference Guide") )
            .arg ( tr("The first section in this manual describes the various options available from the %1 preference settings. It is followed by one section for each node group in %1.")
                  .arg( QString::fromUtf8(NATRON_APPLICATION_NAME) ) + QLatin1Char(' ') + tr("Node groups are available by clicking on buttons in the left toolbar, or by right-clicking the mouse in the Node Graph area.") + QLatin1Char(' ') + tr("Please note that documentation is also generated automatically for third-party OpenFX plugins.") );
            html.append(groupHeader);
            html.replace( QString::fromUtf8("__REPLACE_TITLE__"), tr("Reference Guide") );
            html.append(navHeader);
            html.append(navFooter);
            html.append(groupBodyStart);
            html.append( QString::fromUtf8("<li class=\"toctree-l1\"><a href=\"/_prefs.html\">%1</a></li>").arg( tr("%1 preferences").arg( QString::fromUtf8(NATRON_APPLICATION_NAME) ) ) );

            QStringList groups;
            groups << QString::fromUtf8(PLUGIN_GROUP_IMAGE);
            groups << QString::fromUtf8(PLUGIN_GROUP_COLOR);
            groups << QString::fromUtf8(PLUGIN_GROUP_CHANNEL);
            groups << QString::fromUtf8(PLUGIN_GROUP_MERGE);
            groups << QString::fromUtf8(PLUGIN_GROUP_FILTER);
            groups << QString::fromUtf8(PLUGIN_GROUP_TRANSFORM);
            groups << QString::fromUtf8(PLUGIN_GROUP_TIME);
            groups << QString::fromUtf8(PLUGIN_GROUP_PAINT);
            groups << QString::fromUtf8(PLUGIN_GROUP_KEYER);
            groups << QString::fromUtf8(PLUGIN_GROUP_MULTIVIEW);
            groups << QString::fromUtf8(PLUGIN_GROUP_OTHER);
            groups << QString::fromUtf8("Extra"); // openfx-arena

            std::list<std::string> pluginIDs = appPTR->getPluginIDs();
            for (std::list<std::string>::iterator it = pluginIDs.begin(); it != pluginIDs.end(); ++it) {
                PluginPtr plugin;
                QString pluginID = QString::fromUtf8( it->c_str() );
                try {
                    plugin = appPTR->getPluginBinary(pluginID, -1, -1, false);
                }catch (const std::exception& e) {
                    std::cerr << e.what() << std::endl;
                }

                if (plugin) {
                    std::vector<std::string> groupList = plugin->getPropertyN<std::string>(kNatronPluginPropGrouping);
                    groups.push_back(QString::fromUtf8(groupList[0].c_str()));
                }
            }
            groups.removeDuplicates();
            for (int i = 0; i < groups.size(); ++i) {
                html.append( QString::fromUtf8("<li class='toctree-l1'><a href='/_group.html?id=%1'>%2</a></li>")
                             .arg( groups.at(i) )
                             .arg( tr("%1 nodes").arg( tr( groups.at(i).toUtf8().constData() ) ) )
                             );
            }
            html.append(groupBodyEnd);
            html.append(groupFooter);
        }
        html = parser(html, docDir);
        body = html.toUtf8();
    }

    // get static file
    QFileInfo staticFileInfo;
    if ( page.endsWith( QString::fromUtf8(".html") ) || page.endsWith( QString::fromUtf8(".css") ) || page.endsWith( QString::fromUtf8(".js") ) || page.endsWith( QString::fromUtf8(".txt") ) || page.endsWith( QString::fromUtf8(".png") ) || page.endsWith( QString::fromUtf8(".jpg") ) ) {
        if ( page.startsWith( QString::fromUtf8("LOCAL_FILE/") ) ) {
            staticFileInfo = page.replace( QString::fromUtf8("LOCAL_FILE/"), QString::fromUtf8("") ).replace( QString::fromUtf8("%2520"), QString::fromUtf8(" ") ).replace( QString::fromUtf8("%20"), QString::fromUtf8(" ") );
        } else {
            staticFileInfo = docDir + page;
        }
    }
    if ( staticFileInfo.exists() && body.isEmpty() ) {
        QFile staticFile( staticFileInfo.absoluteFilePath() );
        if ( staticFile.open(QIODevice::ReadOnly) ) {
            if ( page.endsWith( QString::fromUtf8(".html") ) || page.endsWith( QString::fromUtf8(".htm") ) ) {
                QString input = QString::fromUtf8( staticFile.readAll() );
                body = parser(input, docDir).toUtf8();
            } else {
                body = staticFile.readAll();
            }
            staticFile.close();
        }
    }

    // page not found
    if ( body.isEmpty() ) {
        QString notFound = QString::fromUtf8("<!DOCTYPE HTML PUBLIC \"-//W3C//DTD HTML 4.01 Transitional//EN\" \"http://www.w3.org/TR/html4/loose.dtd\">"
                                             "<html>"
                                             "<head>"
                                             "<title>%1</title>"
                                             "<link rel=\"stylesheet\" href=\"/_static/default.css\" type=\"text/css\" />"
                                             "<link rel=\"stylesheet\" href=\"/_static/pygments.css\" type=\"text/css\" />"
                                             "<link rel=\"stylesheet\" href=\"/_static/style.css\" type=\"text/css\" />"
                                             "<script type=\"text/javascript\" src=\"/_static/jquery.js\"></script>"
                                             "<script type=\"text/javascript\" src=\"/_static/dropdown.js\"></script>"
                                             "</head><body><div class=\"document\">"
                                             "<div class=\"documentwrapper\">"
                                             "<div class=\"body\">"
                                             "<h1>%1</h1>"
                                             "</div>"
                                             "</div>"
                                             "</div>"
                                             "</body>"
                                             "</html>")
                           .arg( tr("Page not found") );
        body = parser(notFound, docDir).toUtf8();
    }

    // set header(s)
    resp->setHeader( QString::fromUtf8("Content-Length"), QString::number( body.size() ) );
    if ( page.endsWith( QString::fromUtf8(".png") ) ) {
        resp->setHeader( QString::fromUtf8("Content-Type"), QString::fromUtf8("image/png") );
    } else if ( page.endsWith( QString::fromUtf8(".jpg") ) ) {
        resp->setHeader( QString::fromUtf8("Content-Type"), QString::fromUtf8("image/jpeg") );
    } else if ( page.endsWith( QString::fromUtf8(".html") ) || page.endsWith( QString::fromUtf8(".htm") ) ) {
        resp->setHeader( QString::fromUtf8("Content-Type"), QString::fromUtf8("text/html; charset=utf-8") );
    } else if ( page.endsWith( QString::fromUtf8(".css") ) ) {
        resp->setHeader( QString::fromUtf8("Content-Type"), QString::fromUtf8("text/css; charset=utf-8") );
    } else if ( page.endsWith( QString::fromUtf8(".js") ) ) {
        resp->setHeader( QString::fromUtf8("Content-Type"), QString::fromUtf8("application/javascript; charset=utf-8") );
    } else if ( page.endsWith( QString::fromUtf8(".txt") ) ) {
        resp->setHeader( QString::fromUtf8("Content-Type"), QString::fromUtf8("text/plain; charset=utf-8") );
    }

    // return result
    resp->writeHead(200);
    resp->end(body);
}                                             // DocumentationManager::handler

QString
DocumentationManager::parser(QString html,
                             QString path) const
{
    QString result = html;


    // sphinx compat
    bool plainBody = false;

    if ( result.contains( QString::fromUtf8("<body>") ) ) {             // 1.3 and lower
        plainBody = true;
    } else if ( result.contains( QString::fromUtf8("<body role=\"document\">") ) ) {             // 1.4+
        plainBody = false;
    }

    // get static menu from index.html and make a header+menu
    QFile indexFile( path + QString::fromUtf8("/index.html") );
    QString menuHTML;

    // fix sphinx compat
    if (plainBody) {
        menuHTML.append( QString::fromUtf8("<body>") );
    } else {
        menuHTML.append( QString::fromUtf8("<body role=\"document\">") );
    }
    menuHTML.append( QString::fromUtf8("<div id=\"header\">"
                                       "<a href=\"/\"><div id=\"logo\"></div></a>") );
    menuHTML.append( QString::fromUtf8("<div id=\"search\">"
                                       "<form id=\"rtd-search-form\" class=\"wy-form\" action=\"/search.html\" method=\"get\">"
                                       "<input type=\"text\" name=\"q\" placeholder=\"%1\" />"
                                       "<input type=\"hidden\" name=\"check_keywords\" value=\"yes\" />"
                                       "<input type=\"hidden\" name=\"area\" value=\"default\" />"
                                       "</form>"
                                       "</div>")
                     .arg( tr("Search docs") ) );
    menuHTML.append( QString::fromUtf8("<div id=\"mainMenu\">"
                                       "<ul>") );
    if ( indexFile.exists() ) {
        if ( indexFile.open(QIODevice::ReadOnly | QIODevice::Text) ) {
            QStringList menuResult;
            bool getMenu = false;
            while ( !indexFile.atEnd() ) {
                QString line = QString::fromUtf8( indexFile.readLine() );
                if ( line == QString::fromUtf8("<div class=\"toctree-wrapper compound\">\n") ) {
                    getMenu = true;
                }
                if (getMenu) {
                    menuResult << line;
                }
                if ( line == QString::fromUtf8("</div>\n") ) {
                    getMenu = false;
                }
            }
            if ( !menuResult.isEmpty() ) {
                int menuEnd = menuResult.size() - 2;
                for (int i = 0; i < menuEnd; ++i) {
                    QString tmp = menuResult.at(i);
                    tmp.replace( QString::fromUtf8("href=\""), QString::fromUtf8("href=\"/") );
                    menuHTML.append(tmp);
                }
            }
            indexFile.close();
            menuHTML.append( QString::fromUtf8("</div>"
                                               "</div>"
                                               "</div>") );
        }
    } else {
        menuHTML.append( QString::fromUtf8("</ul>"
                                           "</div>"
                                           "</div>") );
    }


    // fix sphinx compat
    if (plainBody) {
        result.replace(QString::fromUtf8("<body>"), menuHTML);
    } else {
        result.replace(QString::fromUtf8("<body role=\"document\">"), menuHTML);
    }

    // replace "NATRON_DOCUMENTATION" with current version
    result.replace( QString::fromUtf8("NATRON_DOCUMENTATION"), tr("%1 %2 documentation").arg( QString::fromUtf8(NATRON_APPLICATION_NAME) ).arg( QString::fromUtf8(NATRON_VERSION_STRING) ) );

    return result;
}             // DocumentationManager::parser

int
DocumentationManager::serverPort()
{
    return server->serverPort();
}

NATRON_NAMESPACE_EXIT;

NATRON_NAMESPACE_USING;
#include "moc_DocumentationManager.cpp"<|MERGE_RESOLUTION|>--- conflicted
+++ resolved
@@ -273,12 +273,7 @@
         if ( !group.isEmpty() ) {
             // IMPORTANT: this code is *very* similar to AppInstance::exportDocs
 
-<<<<<<< HEAD
             QMap<std::string, QString> pluginsOrderedByLabel; // use a map so that it gets sorted by label
-
-=======
-            QMap<QString, QString> pluginsOrderedByLabel; // use a map so that it gets sorted by label
->>>>>>> cea7d1df
             std::list<std::string> pluginIDs = appPTR->getPluginIDs();
             for (std::list<std::string>::iterator it = pluginIDs.begin(); it != pluginIDs.end(); ++it) {
                 PluginPtr plugin;
@@ -305,11 +300,7 @@
                                                            "<p>%2</p>"
                                                            "<div class=\"toctree-wrapper compound\">"
                                                            "<ul>")
-<<<<<<< HEAD
-                                         .arg( tr( group.toUtf8().constData() ) )
-=======
                                          .arg( tr("%1 nodes").arg( tr( group.toUtf8().constData() ) ) )
->>>>>>> cea7d1df
                                          .arg( tr("The following sections contain documentation about every node in the  %1 group.").arg( tr( group.toUtf8().constData() ) ) + QLatin1Char(' ') + tr("Node groups are available by clicking on buttons in the left toolbar, or by right-clicking the mouse in the Node Graph area.") + QLatin1Char(' ') + tr("Please note that documentation is also generated automatically for third-party OpenFX plugins.")
  
                                                );
@@ -321,11 +312,7 @@
                 html.append(navFooter);
                 html.append(groupBodyStart);
 
-<<<<<<< HEAD
                 for (QMap<std::string, QString>::const_iterator i = pluginsOrderedByLabel.constBegin();
-=======
-                for (QMap<QString, QString>::const_iterator i = pluginsOrderedByLabel.constBegin();
->>>>>>> cea7d1df
                      i != pluginsOrderedByLabel.constEnd();
                      ++i) {
                     const QString& plugID = i.value();
