--- conflicted
+++ resolved
@@ -97,33 +97,6 @@
 {
     boost::shared_ptr<KnobButton> knob = _knob.lock();
     QString label = QString::fromUtf8( knob->getLabel().c_str() );
-<<<<<<< HEAD
-    QString onIconFilePath = QString::fromUtf8( knob->getIconLabel(false).c_str() );
-    QString offIconFilePath = QString::fromUtf8( knob->getIconLabel(true).c_str() );
-
-
-    if ( !onIconFilePath.isEmpty() && !QFile::exists(onIconFilePath) ) {
-        ///Search all natron paths for a file
-
-        QStringList paths = appPTR->getAllNonOFXPluginsPaths();
-        for (int i = 0; i < paths.size(); ++i) {
-            QString tmp = paths[i] + QLatin1Char('/') + onIconFilePath;
-            if ( QFile::exists(tmp) ) {
-                onIconFilePath = tmp;
-                break;
-            }
-        }
-    }
-    if ( !offIconFilePath.isEmpty() && !QFile::exists(offIconFilePath) ) {
-        ///Search all natron paths for a file
-
-        QStringList paths = appPTR->getAllNonOFXPluginsPaths();
-        for (int i = 0; i < paths.size(); ++i) {
-            QString tmp = paths[i] + QLatin1Char('/') + offIconFilePath;
-            if ( QFile::exists(tmp) ) {
-                offIconFilePath = tmp;
-                break;
-=======
     QString onIconFilePath = QString::fromUtf8( knob->getIconLabel(true).c_str() );
     QString offIconFilePath = QString::fromUtf8( knob->getIconLabel(false).c_str() );
 
@@ -136,7 +109,6 @@
             QString resourcesPath = QString::fromUtf8(isEffect->getNode()->getPluginResourcesPath().c_str());
             if (!resourcesPath.endsWith(QLatin1Char('/'))) {
                 resourcesPath += QLatin1Char('/');
->>>>>>> f47de4b4
             }
             onIconFilePath.prepend(resourcesPath);
         }
@@ -153,7 +125,8 @@
             offIconFilePath.prepend(resourcesPath);
         }
 
-<<<<<<< HEAD
+    }
+
     bool checkable = knob->getIsCheckable();
     QIcon icon;
     QPixmap pixChecked, pixUnchecked;
@@ -168,24 +141,6 @@
         }
     }
 
-=======
-    }
-
-    bool checkable = knob->getIsCheckable();
-    QIcon icon;
-    QPixmap pixChecked, pixUnchecked;
-    if ( !offIconFilePath.isEmpty() ) {
-        if ( pixUnchecked.load(offIconFilePath) ) {
-            icon.addPixmap(pixUnchecked, QIcon::Normal, QIcon::Off);
-        }
-    }
-    if ( !onIconFilePath.isEmpty() ) {
-        if ( pixChecked.load(onIconFilePath) ) {
-            icon.addPixmap(pixChecked, QIcon::Normal, QIcon::On);
-        }
-    }
-
->>>>>>> f47de4b4
     if ( !icon.isNull() ) {
         _button = new Button( icon, QString(), layout->parentWidget() );
         _button->setFixedSize(NATRON_MEDIUM_BUTTON_SIZE, NATRON_MEDIUM_BUTTON_SIZE);
