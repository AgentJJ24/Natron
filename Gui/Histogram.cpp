//  Natron
/* This Source Code Form is subject to the terms of the Mozilla Public
 * License, v. 2.0. If a copy of the MPL was not distributed with this
 * file, You can obtain one at http://mozilla.org/MPL/2.0/. */

// from <https://docs.python.org/3/c-api/intro.html#include-files>:
// "Since Python may define some pre-processor definitions which affect the standard headers on some systems, you must include Python.h before any standard headers are included."
#include <Python.h>

#include "Histogram.h"

#include <QHBoxLayout>
#include <QVBoxLayout>
#include <QCheckBox>
#include <QLabel>
#include <QSplitter>
#include <QDesktopWidget>
#include <QGLShaderProgram>
CLANG_DIAG_OFF(unused-private-field)
// /opt/local/include/QtGui/qmime.h:119:10: warning: private field 'type' is not used [-Wunused-private-field]
#include <QMouseEvent>
CLANG_DIAG_ON(unused-private-field)
#include <QDebug>
#include <QApplication>
#include <QMenu>
#include <QToolButton>
#include <QActionGroup>

#include "Engine/Image.h"
#include "Engine/ViewerInstance.h"
#include "Engine/HistogramCPU.h"
#include "Engine/Node.h"

#include "Gui/ticks.h"
#include "Gui/Shaders.h"
#include "Gui/Gui.h"
#include "Gui/ComboBox.h"
#include "Gui/ClickableLabel.h"
#include "Gui/ViewerTab.h"
#include "Gui/Texture.h"
#include "Gui/ViewerGL.h"
#include "Gui/TextRenderer.h"
#include "Gui/ZoomContext.h"
#include "Gui/GuiMacros.h"
#include "Gui/NodeGraph.h"
#include "Gui/CurveWidget.h"
#include "Gui/GuiApplicationManager.h"
// warning: 'gluErrorString' is deprecated: first deprecated in OS X 10.9 [-Wdeprecated-declarations]
CLANG_DIAG_OFF(deprecated-declarations)
GCC_DIAG_OFF(deprecated-declarations)

namespace { // protext local classes in anonymous namespace
enum EventStateEnum
{
    eEventStateDraggingView = 0,
    eEventStateZoomingView,
    eEventStateNone
};
}

struct HistogramPrivate
{
    HistogramPrivate(Gui* parent,
                     Histogram* widget)
        : gui(parent)
          , mainLayout(NULL)
          , rightClickMenu(NULL)
          , histogramSelectionMenu(NULL)
          , histogramSelectionGroup(NULL)
          , viewerCurrentInputMenu(NULL)
          , viewerCurrentInputGroup(NULL)
          , modeActions(0)
          , modeMenu(NULL)
          , fullImage(NULL)
          , filterActions(0)
          , filterMenu(NULL)
          , widget(widget)
          , mode(Histogram::eDisplayModeRGB)
          , oldClick()
          , zoomCtx()
          , supportsGLSL(true)
          , hasOpenGLVAOSupport(true)
          , state(eEventStateNone)
          , hasBeenModifiedSinceResize(false)
          , _baseAxisColor(118,215,90,255)
          , _scaleColor(67,123,52,255)
          , _font(appFont,appFontSize)
          , textRenderer()
          , drawCoordinates(false)
          , xCoordinateStr()
          , rValueStr()
          , gValueStr()
          , bValueStr()
          , filterSize(0)
#ifdef NATRON_HISTOGRAM_USING_OPENGL
          , histogramComputingShader()
          , histogramMaximumShader()
          , histogramRenderingShader()
#else
          , histogramThread()
          , histogram1()
          , histogram2()
          , histogram3()
          , pixelsCount(0)
          , vmin(0)
          , vmax(0)
          , binsCount(0)
          , mipMapLevel(0)
          , hasImage(false)
#endif
         , sizeH()
    {
    }

    boost::shared_ptr<Natron::Image> getHistogramImage(RectI* imagePortion) const;


    void showMenu(const QPoint & globalPos);

    void drawScale();

    void drawPicker();
    
    void drawWarnings();
    
    void drawMissingImage();

    void updatePicker(double x);

#ifdef NATRON_HISTOGRAM_USING_OPENGL

    void resizeComputingVBO(int w,int h);


    ///For all these functions, mode refers to either R,G,B,A or Y
    void computeHistogram(Histogram::DisplayModeEnum mode);
    void renderHistogram(Histogram::DisplayModeEnum mode);
    void activateHistogramComputingShader(Histogram::DisplayModeEnum mode);
    void activateHistogramRenderingShader(Histogram::DisplayModeEnum mode);

#else
    void drawHistogramCPU();
#endif

    //////////////////////////////////
    // data members

    Gui* gui; //< ptr to the gui
    QVBoxLayout* mainLayout;

    ///////// OPTIONS
    QMenu* rightClickMenu;
    QMenu* histogramSelectionMenu;
    QActionGroup* histogramSelectionGroup;
    QMenu* viewerCurrentInputMenu;
    QActionGroup* viewerCurrentInputGroup;
    QActionGroup* modeActions;
    QMenu* modeMenu;
    QAction* fullImage;
    QActionGroup* filterActions;
    QMenu* filterMenu;
    Histogram* widget;
    Histogram::DisplayModeEnum mode;
    QPoint oldClick; /// the last click pressed, in widget coordinates [ (0,0) == top left corner ]
    ZoomContext zoomCtx;
    bool supportsGLSL;
    bool hasOpenGLVAOSupport;
    EventStateEnum state;
    bool hasBeenModifiedSinceResize; //< true if the user panned or zoomed since the last resize
    QColor _baseAxisColor;
    QColor _scaleColor;
    QFont _font;
    Natron::TextRenderer textRenderer;
    bool drawCoordinates;
    QString xCoordinateStr;
    QString rValueStr,gValueStr,bValueStr;
    int filterSize;

#ifdef NATRON_HISTOGRAM_USING_OPENGL
    /*texture ID of the input images*/
    boost::shared_ptr<Texture> leftImageTexture,rightImageTexture;


    /*The shader that computes the histogram:
       Takes in input the image, and writes to the 256x1 texture*/
    boost::shared_ptr<QGLShaderProgram> histogramComputingShader;

    /*The shader that computes the maximum of the histogram.
       Takes in input the reduction I and writes to the reduction I+1
       the local maximas of the reduction I. Each pixel of the texture I+1
       holds the maximum of 4 pixels in the texture I.*/
    boost::shared_ptr<QGLShaderProgram> histogramMaximumShader;

    /*The shader that renders the histogram. Takes in input the
       image and the histogram texture and produces the 256x256 image
       of the histogram.*/
    boost::shared_ptr<QGLShaderProgram> histogramRenderingShader;

    /*vbo ID, This vbo holds the texture coordinates to fetch
       to compute the histogram. It changes when the
       input image changes*/
    GLuint vboID;

    /*the vao encapsulating the vbo*/
    GLuint vaoID;

    /*The vbo used to render the histogram, it never changes*/
    GLuint vboHistogramRendering;

    /*The texture holding the histogram (256x1)
     */
    GLuint histogramTexture[3];

    /*The textures holding the histogram reductions.
       They're used to compute the maximum of the histogram (64x1)(16x1)(4x1);*/
    GLuint histogramReductionsTexture[3];

    /*The texture holding the maximum (1x1)*/
    GLuint histogramMaximumTexture[3];

    /*Texture holding the image of the histogram, the result (256x256)
     */
    GLuint histogramRenderTexture[3];

    /*The FBO's associated to the reductions textures.
       1 per texture as they all have a different size*/
    GLuint fboReductions[3];

    /*The FBO holding the maximum texture*/
    GLuint fboMaximum;

    /*The fbo holding the final rendered texture*/
    GLuint fboRendering;

    /*The fbo holding the histogram (256x1)*/
    GLuint fbohistogram;
#else // !NATRON_HISTOGRAM_USING_OPENGL
    HistogramCPU histogramThread;

    ///up to 3 histograms (in the RGB) case. FOr all other cases just histogram1 is used.
    std::vector<float> histogram1;
    std::vector<float> histogram2;
    std::vector<float> histogram3;
    unsigned int pixelsCount;
    double vmin,vmax; //< the x range of the histogram
    unsigned int binsCount;
    unsigned int mipMapLevel;
    bool hasImage;
#endif // !NATRON_HISTOGRAM_USING_OPENGL
    
    QSize sizeH;
};

Histogram::Histogram(Gui* gui,
                     const QGLWidget* shareWidget)
    : QGLWidget(gui,shareWidget)
      , _imp( new HistogramPrivate(gui,this) )
{
    // always running in the main thread
    assert( qApp && qApp->thread() == QThread::currentThread() );

    setSizePolicy(QSizePolicy::Preferred,QSizePolicy::Expanding);
    setMouseTracking(true);
#ifndef NATRON_HISTOGRAM_USING_OPENGL
    QObject::connect( &_imp->histogramThread, SIGNAL( histogramProduced() ), this, SLOT( onCPUHistogramComputed() ) );
#endif

//    QDesktopWidget* desktop = QApplication::desktop();
//    _imp->sizeH = desktop->screenGeometry().size();
    _imp->sizeH = QSize(10000,10000);
    
    _imp->rightClickMenu = new QMenu(this);
    _imp->rightClickMenu->setFont( QFont(appFont,appFontSize) );

    _imp->histogramSelectionMenu = new QMenu(tr("Viewer target"),_imp->rightClickMenu);
    _imp->histogramSelectionMenu->setFont( QFont(appFont,appFontSize) );
    _imp->rightClickMenu->addAction( _imp->histogramSelectionMenu->menuAction() );

    _imp->histogramSelectionGroup = new QActionGroup(_imp->histogramSelectionMenu);

    _imp->viewerCurrentInputMenu = new QMenu(tr("Viewer input"),_imp->rightClickMenu);
    _imp->viewerCurrentInputMenu->setFont( QFont(appFont,appFontSize) );
    _imp->rightClickMenu->addAction( _imp->viewerCurrentInputMenu->menuAction() );

    _imp->viewerCurrentInputGroup = new QActionGroup(_imp->viewerCurrentInputMenu);

    QAction* inputAAction = new QAction(_imp->viewerCurrentInputMenu);
    inputAAction->setText( tr("Input A") );
    inputAAction->setData(0);
    inputAAction->setCheckable(true);
    inputAAction->setChecked(true);
    QObject::connect( inputAAction, SIGNAL( triggered() ), this, SLOT( computeHistogramAndRefresh() ) );
    _imp->viewerCurrentInputGroup->addAction(inputAAction);
    _imp->viewerCurrentInputMenu->addAction(inputAAction);

    QAction* inputBAction = new QAction(_imp->viewerCurrentInputMenu);
    inputBAction->setText( tr("Input B") );
    inputBAction->setData(1);
    inputBAction->setCheckable(true);
    inputBAction->setChecked(false);
    QObject::connect( inputBAction, SIGNAL( triggered() ), this, SLOT( computeHistogramAndRefresh() ) );
    _imp->viewerCurrentInputGroup->addAction(inputBAction);
    _imp->viewerCurrentInputMenu->addAction(inputBAction);

    _imp->modeMenu = new QMenu(tr("Display mode"),_imp->rightClickMenu);
    _imp->modeMenu->setFont( QFont(appFont,appFontSize) );
    _imp->rightClickMenu->addAction( _imp->modeMenu->menuAction() );

    _imp->fullImage = new QAction(_imp->rightClickMenu);
    _imp->fullImage->setText("Full image");
    _imp->fullImage->setCheckable(true);
    _imp->fullImage->setChecked(false);
    QObject::connect( _imp->fullImage, SIGNAL( triggered() ), this, SLOT( computeHistogramAndRefresh() ) );
    _imp->rightClickMenu->addAction(_imp->fullImage);

    _imp->filterMenu = new QMenu(tr("Smoothing"),_imp->rightClickMenu);
    _imp->filterMenu->setFont( QFont(appFont,appFontSize) );
    _imp->rightClickMenu->addAction( _imp->filterMenu->menuAction() );

    _imp->modeActions = new QActionGroup(_imp->modeMenu);
    QAction* rgbAction = new QAction(_imp->modeMenu);
    rgbAction->setText( QString("RGB") );
    rgbAction->setData(0);
    _imp->modeActions->addAction(rgbAction);

    QAction* aAction = new QAction(_imp->modeMenu);
    aAction->setText( QString("A") );
    aAction->setData(1);
    _imp->modeActions->addAction(aAction);

    QAction* yAction = new QAction(_imp->modeMenu);
    yAction->setText( QString("Y") );
    yAction->setData(2);
    _imp->modeActions->addAction(yAction);

    QAction* rAction = new QAction(_imp->modeMenu);
    rAction->setText( QString("R") );
    rAction->setData(3);
    _imp->modeActions->addAction(rAction);

    QAction* gAction = new QAction(_imp->modeMenu);
    gAction->setText( QString("G") );
    gAction->setData(4);
    _imp->modeActions->addAction(gAction);

    QAction* bAction = new QAction(_imp->modeMenu);
    bAction->setText( QString("B") );
    bAction->setData(5);
    _imp->modeActions->addAction(bAction);
    QList<QAction*> actions = _imp->modeActions->actions();
    for (int i = 0; i < actions.size(); ++i) {
        _imp->modeMenu->addAction( actions.at(i) );
    }

    QObject::connect( _imp->modeActions,SIGNAL( triggered(QAction*) ),this,SLOT( onDisplayModeChanged(QAction*) ) );


    _imp->filterActions = new QActionGroup(_imp->filterMenu);
    QAction* noSmoothAction = new QAction(_imp->filterActions);
    noSmoothAction->setText( tr("Small") );
    noSmoothAction->setData(1);
    noSmoothAction->setCheckable(true);
    noSmoothAction->setChecked(true);
    _imp->filterActions->addAction(noSmoothAction);

    QAction* size3Action = new QAction(_imp->filterActions);
    size3Action->setText( tr("Medium") );
    size3Action->setData(3);
    size3Action->setCheckable(true);
    size3Action->setChecked(false);
    _imp->filterActions->addAction(size3Action);

    QAction* size5Action = new QAction(_imp->filterActions);
    size5Action->setText( tr("High") );
    size5Action->setData(5);
    size5Action->setCheckable(true);
    size5Action->setChecked(false);
    _imp->filterActions->addAction(size5Action);

    actions = _imp->filterActions->actions();
    for (int i = 0; i < actions.size(); ++i) {
        _imp->filterMenu->addAction( actions.at(i) );
    }

    QObject::connect( _imp->filterActions, SIGNAL( triggered(QAction*) ), this, SLOT( onFilterChanged(QAction*) ) );
    QObject::connect( _imp->gui, SIGNAL( viewersChanged() ), this, SLOT( populateViewersChoices() ) );
    populateViewersChoices();
}

Histogram::~Histogram()
{
    // always running in the main thread
    assert( qApp && qApp->thread() == QThread::currentThread() );
    makeCurrent();

#ifdef NATRON_HISTOGRAM_USING_OPENGL
    glDeleteTextures(3,&_imp->histogramTexture[0]);
    glDeleteTextures(3,&_imp->histogramReductionsTexture[0]);
    glDeleteTextures(3,&_imp->histogramRenderTexture[0]);
    glDeleteTextures(3,&_imp->histogramMaximumTexture[0]);

    glDeleteFramebuffers(3,&_imp->fboReductions[0]);
    glDeleteFramebuffers(1,&_imp->fboMaximum);
    glDeleteFramebuffers(1,&_imp->fbohistogram);
    glDeleteFramebuffers(1,&_imp->fboRendering);

    glDeleteVertexArrays(1,&_imp->vaoID);
    glDeleteBuffers(1,&_imp->vboID);
    glDeleteBuffers(1,&_imp->vboHistogramRendering);

#endif
}

boost::shared_ptr<Natron::Image> HistogramPrivate::getHistogramImage(RectI* imagePortion) const
{
    // always running in the main thread
    assert( qApp && qApp->thread() == QThread::currentThread() );

    bool useImageRoD = fullImage->isChecked();
    int index = 0;
    std::string viewerName;
    QAction* selectedHistAction = histogramSelectionGroup->checkedAction();
    if (selectedHistAction) {
        index = selectedHistAction->data().toInt();
        viewerName = selectedHistAction->text().toStdString();
    }

    int textureIndex = 0;
    QAction* selectedInputAction = viewerCurrentInputGroup->checkedAction();
    if (selectedInputAction) {
        textureIndex = selectedInputAction->data().toInt();
    } 
    if (index == 0) {
        //no viewer selected
        imagePortion->clear();

        return boost::shared_ptr<Natron::Image>();
    } else if (index == 1) {
        //current viewer
        ViewerTab* lastSelectedViewer = gui->getLastSelectedViewer();
        boost::shared_ptr<Natron::Image> ret;
        if (lastSelectedViewer) {
            ret = lastSelectedViewer->getViewer()->getLastRenderedImageByMipMapLevel(textureIndex,lastSelectedViewer->getInternalNode()->getMipMapLevelFromZoomFactor());
        }
        if (ret) {
            if (!useImageRoD) {
                if (lastSelectedViewer) {
                    *imagePortion = lastSelectedViewer->getViewer()->getImageRectangleDisplayed(ret->getBounds(), ret->getPixelAspectRatio(), ret->getMipMapLevel());
                }
            } else {
                *imagePortion = ret->getBounds();
            }
        }

        return ret;
    } else {
        boost::shared_ptr<Natron::Image> ret;
        const std::list<ViewerTab*> & viewerTabs = gui->getViewersList();
        for (std::list<ViewerTab*>::const_iterator it = viewerTabs.begin(); it != viewerTabs.end(); ++it) {
            if ( (*it)->getInternalNode()->getScriptName_mt_safe() == viewerName ) {
                ret = (*it)->getViewer()->getLastRenderedImage(textureIndex);
                if (ret) {
                    if (!useImageRoD) {
                        *imagePortion = (*it)->getViewer()->getImageRectangleDisplayed(ret->getBounds(), ret->getPixelAspectRatio(), ret->getMipMapLevel());
                    } else {
                        *imagePortion = ret->getBounds();
                    }
                }

                return ret;
            }
        }

        return ret;
    }
} // getHistogramImage

void
HistogramPrivate::showMenu(const QPoint & globalPos)
{
    // always running in the main thread
    assert( qApp && qApp->thread() == QThread::currentThread() );

    rightClickMenu->exec(globalPos);
}

void
Histogram::populateViewersChoices()
{
    // always running in the main thread
    assert( qApp && qApp->thread() == QThread::currentThread() );

    QString currentSelection;
    assert(_imp->histogramSelectionGroup);
    QAction* checkedAction = _imp->histogramSelectionGroup->checkedAction();
    if (checkedAction) {
        currentSelection = checkedAction->text();
    }
    delete _imp->histogramSelectionGroup;
    _imp->histogramSelectionGroup = new QActionGroup(_imp->histogramSelectionMenu);

    _imp->histogramSelectionMenu->clear();

    QAction* noneAction = new QAction(_imp->histogramSelectionGroup);
    noneAction->setText("-");
    noneAction->setData(0);
    noneAction->setCheckable(true);
    noneAction->setChecked(false);
    _imp->histogramSelectionGroup->addAction(noneAction);
    _imp->histogramSelectionMenu->addAction(noneAction);

    QAction* currentAction = new QAction(_imp->histogramSelectionGroup);
    currentAction->setText( tr("Current Viewer") );
    currentAction->setData(1);
    currentAction->setCheckable(true);
    currentAction->setChecked(false);
    _imp->histogramSelectionGroup->addAction(currentAction);
    _imp->histogramSelectionMenu->addAction(currentAction);


    const std::list<ViewerTab*> & viewerTabs = _imp->gui->getViewersList();
    int c = 2;
    for (std::list<ViewerTab*>::const_iterator it = viewerTabs.begin(); it != viewerTabs.end(); ++it) {
        if ( (*it)->getInternalNode()->getNode()->isActivated() ) {
            QAction* ac = new QAction(_imp->histogramSelectionGroup);
            ac->setText( (*it)->getInternalNode()->getScriptName_mt_safe().c_str() );
            ac->setCheckable(true);
            ac->setChecked(false);
            ac->setData(c);
            _imp->histogramSelectionGroup->addAction(ac);
            _imp->histogramSelectionMenu->addAction(ac);
            ++c;
        }
    }

    _imp->histogramSelectionGroup->blockSignals(true);
    if ( !currentSelection.isEmpty() ) {
        QList<QAction*> actions = _imp->histogramSelectionGroup->actions();
        for (int i = 0; i < actions.size(); ++i) {
            if (actions.at(i)->text() == currentSelection) {
                actions.at(i)->setChecked(true);
            }
        }
    } else {
        currentAction->setChecked(true);
    }
    _imp->histogramSelectionGroup->blockSignals(false);

    QObject::connect( _imp->histogramSelectionGroup,SIGNAL( triggered(QAction*) ),this,SLOT( onCurrentViewerChanged(QAction*) ) );
} // populateViewersChoices

void
Histogram::onCurrentViewerChanged(QAction*)
{
    // always running in the main thread
    assert( qApp && qApp->thread() == QThread::currentThread() );

    computeHistogramAndRefresh();
}

void
Histogram::onViewerImageChanged(ViewerGL* viewer,
                                int texIndex,
                                bool hasImageBackend)
{
    // always running in the main thread
    assert( qApp && qApp->thread() == QThread::currentThread() );

<<<<<<< HEAD
    if (viewer) {
=======
    if (viewer && hasImageBackend) {
>>>>>>> e2668acb
        QString viewerName = viewer->getInternalNode()->getScriptName_mt_safe().c_str();
        ViewerTab* lastSelectedViewer = _imp->gui->getLastSelectedViewer();
        QString currentViewerName;
        if (lastSelectedViewer) {
            currentViewerName = lastSelectedViewer->getInternalNode()->getScriptName_mt_safe().c_str();
        }

        QAction* selectedHistAction = _imp->histogramSelectionGroup->checkedAction();
        if (selectedHistAction) {
            int actionIndex = selectedHistAction->data().toInt();

            if ( ( (actionIndex == 1) && ( lastSelectedViewer == viewer->getViewerTab() ) )
                 || ( ( actionIndex > 1) && ( selectedHistAction->text() == viewerName) ) ) {
                QAction* currentInput = _imp->viewerCurrentInputGroup->checkedAction();
                if ( currentInput && (currentInput->data().toInt() == texIndex) ) {
                    computeHistogramAndRefresh();
                    return;
                }
            }
        }
    }
    
    _imp->hasImage =false;
    update();
    
}

QSize
Histogram::sizeHint() const
{
    // always running in the main thread
    assert( qApp && qApp->thread() == QThread::currentThread() );

    return _imp->sizeH;
}

void
Histogram::onFilterChanged(QAction* action)
{
    // always running in the main thread
    assert( qApp && qApp->thread() == QThread::currentThread() );

    _imp->filterSize = action->data().toInt();
    computeHistogramAndRefresh();
}

void
Histogram::onDisplayModeChanged(QAction* action)
{
    // always running in the main thread
    assert( qApp && qApp->thread() == QThread::currentThread() );

    _imp->mode = (Histogram::DisplayModeEnum)action->data().toInt();
    computeHistogramAndRefresh();
}

void
Histogram::initializeGL()
{
    // always running in the main thread
    assert( qApp && qApp->thread() == QThread::currentThread() );
    assert( QGLContext::currentContext() == context() );

    GLenum err = glewInit();
    if (GLEW_OK != err) {
        /* Problem: glewInit failed, something is seriously wrong. */
        Natron::errorDialog( tr("OpenGL/GLEW error").toStdString(),
                             (const char*)glewGetErrorString(err) );
    }

    if ( !QGLShaderProgram::hasOpenGLShaderPrograms( context() ) ) {
        _imp->supportsGLSL = false;
    } else {
#ifdef NATRON_HISTOGRAM_USING_OPENGL
        _imp->histogramComputingShader.reset( new QGLShaderProgram( context() ) );
        if ( !_imp->histogramComputingShader->addShaderFromSourceCode(QGLShader::Vertex,histogramComputationVertex_vert) ) {
            qDebug() << _imp->histogramComputingShader->log();
        }
        if ( !_imp->histogramComputingShader->addShaderFromSourceCode(QGLShader::Fragment,histogramComputation_frag) ) {
            qDebug() << _imp->histogramComputingShader->log();
        }
        if ( !_imp->histogramComputingShader->link() ) {
            qDebug() << _imp->histogramComputingShader->log();
        }

        _imp->histogramMaximumShader.reset( new QGLShaderProgram( context() ) );
        if ( !_imp->histogramMaximumShader->addShaderFromSourceCode(QGLShader::Fragment,histogramMaximum_frag) ) {
            qDebug() << _imp->histogramMaximumShader->log();
        }
        if ( !_imp->histogramMaximumShader->link() ) {
            qDebug() << _imp->histogramMaximumShader->log();
        }

        _imp->histogramRenderingShader.reset( new QGLShaderProgram( context() ) );
        if ( !_imp->histogramRenderingShader->addShaderFromSourceCode(QGLShader::Vertex,histogramRenderingVertex_vert) ) {
            qDebug() << _imp->histogramRenderingShader->log();
        }
        if ( !_imp->histogramRenderingShader->addShaderFromSourceCode(QGLShader::Fragment,histogramRendering_frag) ) {
            qDebug() << _imp->histogramRenderingShader->log();
        }
        if ( !_imp->histogramRenderingShader->link() ) {
            qDebug() << _imp->histogramRenderingShader->log();
        }
#endif
    }

    if ( !glewIsSupported("GL_ARB_vertex_array_object "  // BindVertexArray, DeleteVertexArrays, GenVertexArrays, IsVertexArray (VAO), core since 3.0
                          ) ) {
        _imp->hasOpenGLVAOSupport = false;
    }

#ifdef NATRON_HISTOGRAM_USING_OPENGL

    // enable globally : no glPushAttrib()
    glEnable(GL_TEXTURE_RECTANGLE_ARB);


    glGenTextures(3,&_imp->histogramTexture[0]);
    glGenTextures(3,&_imp->histogramReductionsTexture[0]);
    glGenTextures(3,&_imp->histogramRenderTexture[0]);
    glGenTextures(3,&_imp->histogramMaximumTexture[0]);

    _imp->leftImageTexture.reset( new Texture(GL_TEXTURE_RECTANGLE_ARB,GL_NEAREST,GL_NEAREST) );
    _imp->rightImageTexture.reset( new Texture(GL_TEXTURE_RECTANGLE_ARB,GL_NEAREST,GL_NEAREST) );

    glGenFramebuffers(3,&_imp->fboReductions[0]);
    glGenFramebuffers(1,&_imp->fboMaximum);
    glGenFramebuffers(1,&_imp->fbohistogram);
    glGenFramebuffers(1,&_imp->fboRendering);

    glGenVertexArrays(1,&_imp->vaoID);
    glGenBuffers(1,&_imp->vboID);
    glGenBuffers(1,&_imp->vboHistogramRendering);

    /*initializing histogram fbo and attaching the 3 textures */
    glBindFramebuffer(GL_FRAMEBUFFER,_imp->fbohistogram);
    GLenum attachments[3] = {
        GL_COLOR_ATTACHMENT0,GL_COLOR_ATTACHMENT1,GL_COLOR_ATTACHMENT2
    };
    for (unsigned int i = 0; i < 3; ++i) {
        glBindTexture(GL_TEXTURE_RECTANGLE_ARB,_imp->histogramTexture[i]);
        glTexImage2D(GL_TEXTURE_RECTANGLE_ARB,0,GL_R32F,256,1,0,GL_RED,GL_FLOAT,0);
        glTexParameteri (GL_TEXTURE_RECTANGLE_ARB, GL_TEXTURE_MIN_FILTER, GL_NEAREST);
        glTexParameteri (GL_TEXTURE_RECTANGLE_ARB, GL_TEXTURE_MAG_FILTER, GL_NEAREST);
        glFramebufferTexture2D(GL_FRAMEBUFFER,attachments[i],GL_TEXTURE_RECTANGLE_ARB,_imp->histogramTexture[i],0);
    }
    glBindFramebuffer(GL_FRAMEBUFFER,0);
    glBindTexture(GL_TEXTURE_RECTANGLE_ARB,0);

    /*initializing fbo for parallel reductions and textures*/
    for (unsigned int i = 0; i < 3; ++i) {
        glBindTexture(GL_TEXTURE_RECTANGLE_ARB,_imp->histogramReductionsTexture[i]);
        glTexImage2D(GL_TEXTURE_RECTANGLE_ARB,0,GL_R32F,256.f / pow( 4.f,(float)(i + 1) ),1,0,GL_RED,GL_FLOAT,0);
        glTexParameteri (GL_TEXTURE_RECTANGLE_ARB, GL_TEXTURE_MIN_FILTER, GL_NEAREST);
        glTexParameteri (GL_TEXTURE_RECTANGLE_ARB, GL_TEXTURE_MAG_FILTER, GL_NEAREST);
        glBindFramebuffer(GL_FRAMEBUFFER,_imp->fboReductions[i]);
        glFramebufferTexture2D(GL_FRAMEBUFFER,GL_COLOR_ATTACHMENT0,GL_TEXTURE_RECTANGLE_ARB,_imp->histogramReductionsTexture[i],0);
        glBindFramebuffer(GL_FRAMEBUFFER,0);
        glBindTexture(GL_TEXTURE_RECTANGLE_ARB,0);
    }

    /*initializing fbo holding maximums and textures*/
    glBindFramebuffer(GL_FRAMEBUFFER,_imp->fboMaximum);
    for (unsigned int i = 0; i < 3; ++i) {
        glBindTexture(GL_TEXTURE_RECTANGLE_ARB,_imp->histogramMaximumTexture[i]);
        glTexImage2D(GL_TEXTURE_RECTANGLE_ARB,0,GL_R32F,1,1,0,GL_RED,GL_FLOAT,0);
        glTexParameteri (GL_TEXTURE_RECTANGLE_ARB, GL_TEXTURE_MIN_FILTER, GL_NEAREST);
        glTexParameteri (GL_TEXTURE_RECTANGLE_ARB, GL_TEXTURE_MAG_FILTER, GL_NEAREST);
        glFramebufferTexture2D(GL_FRAMEBUFFER,attachments[i],GL_TEXTURE_RECTANGLE_ARB,_imp->histogramMaximumTexture[i],0);
    }
    glBindFramebuffer(GL_FRAMEBUFFER,0);
    glBindTexture(GL_TEXTURE_RECTANGLE_ARB,0);

    /*initializing fbo holding rendering textures for the histogram*/
    glBindFramebuffer(GL_FRAMEBUFFER,_imp->fboRendering);
    for (unsigned int i = 0; i < 3; ++i) {
        glBindTexture(GL_TEXTURE_RECTANGLE_ARB,_imp->histogramRenderTexture[i]);
        glTexImage2D(GL_TEXTURE_RECTANGLE_ARB,0,GL_RGBA8,256,256,0,GL_RGBA,GL_UNSIGNED_BYTE,0);
        glTexParameteri (GL_TEXTURE_RECTANGLE_ARB, GL_TEXTURE_MIN_FILTER, GL_NEAREST);
        glTexParameteri (GL_TEXTURE_RECTANGLE_ARB, GL_TEXTURE_MAG_FILTER, GL_NEAREST);
        glFramebufferTexture2D(GL_FRAMEBUFFER,attachments[i],GL_TEXTURE_RECTANGLE_ARB,_imp->histogramRenderTexture[i],0);
    }
    glBindFramebuffer(GL_FRAMEBUFFER,0);
    glBindTexture(GL_TEXTURE_RECTANGLE_ARB,0);


    /*initializing the vbo used to render the histogram*/
    glBindBuffer(GL_ARRAY_BUFFER,_imp->vboHistogramRendering);
    int vertexCount = 512; // we draw the bins as lines (2 vertex) hence 512 vertices
    glBufferData(GL_ARRAY_BUFFER,vertexCount * 3 * sizeof(float),NULL,GL_DYNAMIC_DRAW);
    float *gpuVertexBuffer = reinterpret_cast<float*>( glMapBuffer(GL_ARRAY_BUFFER,GL_WRITE_ONLY) );
    int j = 0;
    int x = 0;
    while (j < vertexCount * 3) {
        gpuVertexBuffer[j] = x;
        gpuVertexBuffer[j + 1] = 0.f;
        gpuVertexBuffer[j + 2] = 0.f;
        gpuVertexBuffer[j + 3] = x;
        gpuVertexBuffer[j + 4] = 0.f;
        gpuVertexBuffer[j + 5] = 1.f;
        x++;
        j += 6;
    }
    glUnmapBuffer(GL_ARRAY_BUFFER);
    glBindBuffer(GL_ARRAY_BUFFER,0);

#endif // ifdef NATRON_HISTOGRAM_USING_OPENGL
} // initializeGL

#ifdef NATRON_HISTOGRAM_USING_OPENGL
void
HistogramPrivate::resizeComputingVBO(int w,
                                     int h)
{
    // always running in the main thread
    assert( qApp && qApp->thread() == QThread::currentThread() );
    assert( QGLContext::currentContext() == context() );

    glBindBuffer(GL_ARRAY_BUFFER,vboID);
    int vertexCount = w * h;
    glBufferData(GL_ARRAY_BUFFER,vertexCount * 2 * sizeof(float),NULL,GL_DYNAMIC_DRAW);
    float* gpuVertexBuffer = reinterpret_cast<float*>( glMapBuffer(GL_ARRAY_BUFFER,GL_WRITE_ONLY) );
    int i = 0;
    float x = 0;
    float y = 0;
    while ( i < (vertexCount * 2) ) {
        if ( (x != 0) && ( (int)x % w == 0 ) ) {
            x = 0;
            ++y;
        }
        gpuVertexBuffer[i] = x;
        gpuVertexBuffer[i + 1] = y;
        ++x;
        i += 2;
    }
    glUnmapBuffer(GL_ARRAY_BUFFER);
    glBindBuffer(GL_ARRAY_BUFFER,0);
}

static void
textureMap_Polygon(int fromX,
                   int fromY,
                   int fromW,
                   int fromH,
                   int x,
                   int y,
                   int w,
                   int h)
{
    glBegin(GL_POLYGON);
    glTexCoord2i (fromX, fromH); glVertex2i (x,h);
    glTexCoord2i (fromW, fromH); glVertex2i (w,h);
    glTexCoord2i (fromW, fromY); glVertex2i (w,y);
    glTexCoord2i (fromX, fromY); glVertex2i (x,y);
    glEnd ();
}

static void
startRenderingTo(GLuint fboId,
                 GLenum attachment,
                 int w,
                 int h)
{
    glBindFramebuffer(GL_FRAMEBUFFER,fboId);
    glDrawBuffer(attachment);
    glViewport(0,0,w,h);
    glMatrixMode(GL_PROJECTION);
    glCheckProjectionStack();
    glPushMatrix();
    glLoadIdentity();
    glOrtho(0, w, 0, h, 1, -1);
    glMatrixMode(GL_MODELVIEW);
    glCheckModelviewStack();
    glPushMatrix();
    glLoadIdentity();
}

static void
stopRenderingTo()
{
    glMatrixMode(GL_PROJECTION);
    glPopMatrix();
    glMatrixMode(GL_MODELVIEW);
    glPopMatrix();
    glBindFramebuffer(GL_FRAMEBUFFER,0);
}

static int
shaderChannelFromDisplayMode(Histogram::DisplayModeEnum channel)
{
    switch (channel) {
    case Histogram::eDisplayModeR:

        return 1;
        break;
    case Histogram::eDisplayModeG:

        return 2;
        break;
    case Histogram::eDisplayModeB:

        return 3;
        break;
    case Histogram::eDisplayModeA:

        return 4;
        break;
    case Histogram::eDisplayModeY:

        return 0;
        break;
    case Histogram::eDisplayModeRGB:
    default:
        assert(false);
        break;
    }
}

void
HistogramPrivate::activateHistogramComputingShader(Histogram::DisplayModeEnum channel)
{
    // always running in the main thread
    assert( qApp && qApp->thread() == QThread::currentThread() );

    histogramComputingShader->bind();
    histogramComputingShader->setUniformValue("Tex",0);
    glCheckError();
    histogramComputingShader->setUniformValue( "channel",shaderChannelFromDisplayMode(channel) );
    glBindAttribLocation(histogramComputingShader->programId(),0,"TexCoord");
}

void
HistogramPrivate::activateHistogramRenderingShader(Histogram::DisplayModeEnum channel)
{
    // always running in the main thread
    assert( qApp && qApp->thread() == QThread::currentThread() );
    assert( QGLContext::currentContext() == context() );

    histogramRenderingShader->bind();
    glActiveTexture(GL_TEXTURE0);
    glBindTexture(GL_TEXTURE_RECTANGLE_ARB,histogramTexture[channel]);
    histogramRenderingShader->setUniformValue("HistogramTex",0);
    glActiveTexture(GL_TEXTURE1);
    glBindTexture(GL_TEXTURE_RECTANGLE_ARB,histogramMaximumTexture[0]);
    histogramRenderingShader->setUniformValue("MaximumRedTex",1);
    glActiveTexture(GL_TEXTURE2);
    glBindTexture(GL_TEXTURE_RECTANGLE_ARB,histogramMaximumTexture[1]);
    histogramRenderingShader->setUniformValue("MaximumGreenTex",2);
    glActiveTexture(GL_TEXTURE3);
    glBindTexture(GL_TEXTURE_RECTANGLE_ARB,histogramMaximumTexture[2]);
    histogramRenderingShader->setUniformValue("MaximumBlueTex",3);
    histogramRenderingShader->setUniformValue( "channel",shaderChannelFromDisplayMode(channel) );
    glBindAttribLocation(histogramRenderingShader->programId(),0,"TexCoord");
}

static GLenum
colorAttachmentFromDisplayMode(Histogram::DisplayModeEnum channel)
{
    switch (channel) {
    case Histogram::eDisplayModeR:

        return GL_COLOR_ATTACHMENT0;
        break;
    case Histogram::eDisplayModeG:

        return GL_COLOR_ATTACHMENT1;
        break;
    case Histogram::eDisplayModeB:

        return GL_COLOR_ATTACHMENT2;
        break;
    case Histogram::eDisplayModeA:

        return GL_COLOR_ATTACHMENT0;
        break;
    case Histogram::eDisplayModeY:

        return GL_COLOR_ATTACHMENT0;
        break;
    case Histogram::eDisplayModeRGB:
    default:
        ///isn't meant for other components than the one handled here
        assert(false);
        break;
    }
}

void
HistogramPrivate::computeHistogram(Histogram::DisplayModeEnum channel)
{
    // always running in the main thread
    assert( qApp && qApp->thread() == QThread::currentThread() );
    assert( QGLContext::currentContext() == context() );

    GLenum attachment = colorAttachmentFromDisplayMode(channel);

#pragma message WARN("TODO: ave currently bound VA, Buffer, and bound texture")
    /*binding the VAO holding managing the VBO*/
    glBindVertexArray(vaoID);
    /*binding the VBO sending vertices to the vertex shader*/
    glBindBuffer(GL_ARRAY_BUFFER,vboID);
    /*each attribute will be a vec2f*/
    glVertexAttribPointer(0,2,GL_FLOAT,GL_FALSE,0,0);
    /*enabling the VBO 0 of the VAO*/
    glEnableVertexAttribArray(0);

    GLuint savedTexture;
    glGetIntegerv(GL_TEXTURE_BINDING_RECTANGLE_ARB, (GLint*)&savedTexture);
    {
        GLProtectAttrib a(GL_COLOR_BUFFER_BIT | GL_CURRENT_BIT | GL_ENABLE_BIT | GL_TRANSFORM_BIT | GL_VIEWPORT_BIT);

        /*start rendering to the histogram texture held by the _fboHistogram*/
        startRenderingTo(fbohistogram,attachment,256,1); // modifies GL_TRANSFORM & GL_VIEWPORT

        /*clearing out the texture from previous computations*/
        glClearColor(0.f,0.f,0.f,0.f);
        glClear(GL_COLOR_BUFFER_BIT);
        /*enabling blending to add up the colors in texels :
         this results in pixels suming up */
        glEnable(GL_BLEND);
        glBlendEquationSeparate(GL_FUNC_ADD,GL_FUNC_ADD);
        glBlendFuncSeparate(GL_ONE,GL_ONE,GL_ONE,GL_ONE);
        /*binding the input image*/
        glActiveTexture(GL_TEXTURE0);

        glBindTexture(GL_TEXTURE_RECTANGLE_ARB, leftImageTexture->getTexID());
        /*making current the shader computing the histogram*/
        activateHistogramComputingShader(channel);
        /*the number of vertices in the VBO*/
        int vertexCount = leftImageTexture->w() * leftImageTexture->h();
        /*sending vertices to the GPU, they're handled by the vertex shader*/
        glDrawArrays(GL_POINTS,0,vertexCount);
        /*stop computing*/
        histogramComputingShader->release();
        /*reset our context state*/
        glDisable(GL_BLEND);
        glBindVertexArray(0);
        stopRenderingTo();

        /*At this point we have the Histogram filled. From now on we can compute the maximum
         of the histogram with parallel reductions. 4 passes are needed : 256 -> 64 ,
         64 -> 16 , 16 -> 4, 4 -> 1
         The last pass is done after the loop as it is done in a separate FBO.
         ---------------------------------------------------------------------
         ** One pass does the following :
         - binds the fbo holding the I'th reduction.`
         - activates the shader with in input the I-1'th texture, the one resulting
         from the previous reduction.
         - does the rendering to the I'th reduced texture.*/
        GLuint inputTex = histogramTexture[channel];
        for (unsigned int i = 0; i < 3; i++) {
            int wTarget = (int)( 256.f / pow( 4.f,(float)(i + 1) ) );
            startRenderingTo(fboReductions[i],GL_COLOR_ATTACHMENT0,wTarget,1);
            histogramMaximumShader->bind();
            glActiveTexture(GL_TEXTURE0);
            glBindTexture(GL_TEXTURE_RECTANGLE_ARB,inputTex);
            histogramMaximumShader->setUniformValue("Tex",0);
            textureMap_Polygon(0,0,wTarget,1,0,0,wTarget,1);
            histogramMaximumShader->release();
            stopRenderingTo();
            inputTex = histogramReductionsTexture[i];
        }
        /*This part is similar to the loop above, but it is a special case since
         we do not render in a fboReductions but in the fboMaximum.
         The color attachment might change if we need to compute 3 histograms
         In this case only the red histogram is computed.*/
        glBindTexture(GL_TEXTURE_RECTANGLE_ARB, histogramReductionsTexture[2]);
        histogramMaximumShader->bind();
        histogramMaximumShader->setUniformValue("Tex",0);
        startRenderingTo(fboMaximum,attachment,1,1);
        textureMap_Polygon(0,0,1,1,0,0,1,1);
        histogramMaximumShader->release();
        stopRenderingTo(); // modifies GL_TRANSFORM
        glCheckError();
    } // GLProtectAttrib a(GL_COLOR_BUFFER_BIT | GL_CURRENT_BIT | GL_ENABLE_BIT);
    glBindTexture(GL_TEXTURE_RECTANGLE_ARB, savedTexture);
    glCheckError();
} // computeHistogram

void
HistogramPrivate::renderHistogram(Histogram::DisplayModeEnum channel)
{
    // always running in the main thread
    assert( qApp && qApp->thread() == QThread::currentThread() );
    assert( QGLContext::currentContext() == context() );

    GLenum attachment = colorAttachmentFromDisplayMode(channel);


    /*start rendering the histogram(256x1) to the rendering texture(256x256) that is attached
       to the rendering fbo.*/
    startRenderingTo(fboRendering,attachment,256,256);
    /*clearing out the texture from previous rendering*/
    /*binding the VAO holding the VBO*/
    glBindVertexArray(vaoID);
    /*binding the VBO holding the vertices that will be send to
       the GPU*/
    glBindBuffer(GL_ARRAY_BUFFER,vboHistogramRendering);
    /*each attribute in the VBO is a vec3f*/
    glVertexAttribPointer(0,3,GL_FLOAT,GL_FALSE,0,0);
    /*enabling the VBO 0 of the VAO*/
    glEnableVertexAttribArray(0);
    /*activating the rendering shader*/
    activateHistogramRenderingShader(channel);
    glClearColor(0.0,0.0,0.0,0.0);
    glClear(GL_COLOR_BUFFER_BIT);
    /*sending vertices to the GPU so the vertex
       shader start computing. Note that there're 512
       vertices because we render lines: 1 vertex for the
       bottom, another for the top of the bin.*/
    glDrawArrays(GL_LINES,0,512);
    histogramRenderingShader->release();
    /*reseting opengl context*/
    glActiveTexture(GL_TEXTURE3);
    glBindTexture(GL_TEXTURE_RECTANGLE_ARB,0);
    glActiveTexture(GL_TEXTURE2);
    glBindTexture(GL_TEXTURE_RECTANGLE_ARB,0);
    glActiveTexture(GL_TEXTURE1);
    glBindTexture(GL_TEXTURE_RECTANGLE_ARB,0);
    glActiveTexture(GL_TEXTURE0);
    glBindTexture(GL_TEXTURE_RECTANGLE_ARB,0);
    glBindVertexArray(0);
    stopRenderingTo();
    glCheckError();
}

#endif // ifdef NATRON_HISTOGRAM_USING_OPENGL

void
Histogram::paintGL()
{
    // always running in the main thread
    assert( qApp && qApp->thread() == QThread::currentThread() );
    assert( QGLContext::currentContext() == context() );

    glCheckError();
    double w = (double)width();
    double h = (double)height();

    ///don't bother painting an invisible widget, this may be caused to a splitter collapsed.
    if ( (w <= 1) || (h <= 1) ) {
        return;
    }

    assert(_imp->zoomCtx.factor() > 0.);

    double zoomLeft = _imp->zoomCtx.left();
    double zoomRight = _imp->zoomCtx.right();
    double zoomBottom = _imp->zoomCtx.bottom();
    double zoomTop = _imp->zoomCtx.top();
    if ( (zoomLeft == zoomRight) || (zoomTop == zoomBottom) ) {
        glClearColor(0,0,0,1);
        glClear(GL_COLOR_BUFFER_BIT);

        return;
    }

    {
        GLProtectAttrib a(GL_TRANSFORM_BIT | GL_COLOR_BUFFER_BIT);
        GLProtectMatrix p(GL_PROJECTION);
        glLoadIdentity();
        glOrtho(zoomLeft, zoomRight, zoomBottom, zoomTop, 1, -1);
        GLProtectMatrix m(GL_MODELVIEW);
        glLoadIdentity();
        glCheckError();
        
        glClearColor(0,0,0,1);
        glClear(GL_COLOR_BUFFER_BIT);
        glCheckErrorIgnoreOSXBug();
        
        _imp->drawScale();
        
        if (_imp->hasImage) {
#ifndef NATRON_HISTOGRAM_USING_OPENGL
            _imp->drawHistogramCPU();
#endif
            if (_imp->drawCoordinates) {
                _imp->drawPicker();
            }
            
            _imp->drawWarnings();
            
        } else {
            _imp->drawMissingImage();
        }
        
        glCheckError();
    } // GLProtectAttrib a(GL_TRANSFORM_BIT | GL_COLOR_BUFFER_BIT);
} // paintGL

void
Histogram::resizeGL(int width,
                    int height)
{
    // always running in the main thread
    assert( qApp && qApp->thread() == QThread::currentThread() );
    assert( QGLContext::currentContext() == context() );

    if (height == 0) { // prevent division by 0
        height = 1;
    }
    glViewport (0, 0, width, height);
    _imp->zoomCtx.setScreenSize(width, height);
    if (!_imp->hasBeenModifiedSinceResize) {
        _imp->zoomCtx.fill(0., 1., 0., 10.);
        computeHistogramAndRefresh();
    }
}

void
Histogram::mousePressEvent(QMouseEvent* e)
{
    // always running in the main thread
    assert( qApp && qApp->thread() == QThread::currentThread() );

    ////
    // middle button: scroll view
    if ( buttonDownIsMiddle(e) ) {
        _imp->state = eEventStateDraggingView;
        _imp->oldClick = e->pos();
    } else if ( buttonDownIsRight(e) ) {
        _imp->showMenu( e->globalPos() );
    } else if ((e->buttons() & Qt::MiddleButton) && (buttonControlAlt(e) == Qt::AltModifier || (e->buttons() & Qt::LeftButton)) ) {
        // Alt + middle = zoom or left + middle = zoom
        _imp->state = eEventStateZoomingView;
        _imp->oldClick = e->pos();
        return;
    }

}

void
Histogram::mouseMoveEvent(QMouseEvent* e)
{
    // always running in the main thread
    assert( qApp && qApp->thread() == QThread::currentThread() );

    QPointF newClick_opengl = _imp->zoomCtx.toZoomCoordinates( e->x(),e->y() );
    QPointF oldClick_opengl = _imp->zoomCtx.toZoomCoordinates( _imp->oldClick.x(),_imp->oldClick.y() );


    _imp->oldClick = e->pos();
    _imp->drawCoordinates = true;

    double dx = ( oldClick_opengl.x() - newClick_opengl.x() );
    double dy = ( oldClick_opengl.y() - newClick_opengl.y() );

    switch (_imp->state) {
    case eEventStateDraggingView:
        _imp->zoomCtx.translate(dx, dy);
        _imp->hasBeenModifiedSinceResize = true;
            computeHistogramAndRefresh();
            break;
        case eEventStateZoomingView: {
            
            int delta = 2*((e->x() - _imp->oldClick.x()) - (e->y() - _imp->oldClick.y()));
            
            const double zoomFactor_min = 0.000001;
            const double zoomFactor_max = 1000000.;
            double zoomFactor;
            double scaleFactor = std::pow( NATRON_WHEEL_ZOOM_PER_DELTA, delta);
            QPointF zoomCenter = _imp->zoomCtx.toZoomCoordinates( e->x(), e->y() );
            
            
            
            // Wheel: zoom values and time, keep point under mouse
            zoomFactor = _imp->zoomCtx.factor() * scaleFactor;
            if (zoomFactor <= zoomFactor_min) {
                zoomFactor = zoomFactor_min;
                scaleFactor = zoomFactor / _imp->zoomCtx.factor();
            } else if (zoomFactor > zoomFactor_max) {
                zoomFactor = zoomFactor_max;
                scaleFactor = zoomFactor / _imp->zoomCtx.factor();
            }
            _imp->zoomCtx.zoom(zoomCenter.x(), zoomCenter.y(), scaleFactor);
            
            _imp->hasBeenModifiedSinceResize = true;
            
            computeHistogramAndRefresh();
    } break;
    case eEventStateNone:
        _imp->updatePicker( newClick_opengl.x() );
        update();
        break;
    }
    QGLWidget::mouseMoveEvent(e);
}

void
HistogramPrivate::updatePicker(double x)
{
    // always running in the main thread
    assert( qApp && qApp->thread() == QThread::currentThread() );

    xCoordinateStr = QString("x=") + QString::number(x,'f',6);
    double binSize = (vmax - vmin) / binsCount;
    int index = (int)( (x - vmin) / binSize );
    rValueStr.clear();
    gValueStr.clear();
    bValueStr.clear();
    if (mode == Histogram::eDisplayModeRGB) {
        float r = histogram1.empty() ? 0 :  histogram1[index];
        float g = histogram2.empty() ? 0 :  histogram2[index];
        float b = histogram3.empty() ? 0 :  histogram3[index];
        rValueStr = QString("r=") + QString::number(r);
        gValueStr = QString("g=") + QString::number(g);
        bValueStr = QString("b=") + QString::number(b);
    } else if (mode == Histogram::eDisplayModeY) {
        float y = histogram1[index];
        rValueStr = QString("y=") + QString::number(y);
    } else if (mode == Histogram::eDisplayModeA) {
        float a = histogram1[index];
        rValueStr = QString("a=") + QString::number(a);
    } else if (mode == Histogram::eDisplayModeR) {
        float r = histogram1[index];
        rValueStr = QString("r=") + QString::number(r);
    } else if (mode == Histogram::eDisplayModeG) {
        float g = histogram1[index];
        gValueStr = QString("g=") + QString::number(g);
    } else if (mode == Histogram::eDisplayModeB) {
        float b = histogram1[index];
        bValueStr = QString("b=") + QString::number(b);
    } else {
        assert(false);
    }
}

void
Histogram::mouseReleaseEvent(QMouseEvent* /*e*/)
{
    // always running in the main thread
    assert( qApp && qApp->thread() == QThread::currentThread() );

    _imp->state = eEventStateNone;
}

void
Histogram::wheelEvent(QWheelEvent* e)
{
    // always running in the main thread
    assert( qApp && qApp->thread() == QThread::currentThread() );

    // don't handle horizontal wheel (e.g. on trackpad or Might Mouse)
    if (e->orientation() != Qt::Vertical) {
        return;
    }
    const double zoomFactor_min = 0.000001;
    const double zoomFactor_max = 1000000.;
    const double par_min = 0.000001;
    const double par_max = 1000000.;
    double zoomFactor;
    double par;
    double scaleFactor = std::pow( NATRON_WHEEL_ZOOM_PER_DELTA, e->delta() );
    QPointF zoomCenter = _imp->zoomCtx.toZoomCoordinates( e->x(), e->y() );

    if ( modCASIsControlShift(e) ) {
        // Alt + Shift + Wheel: zoom values only, keep point under mouse
        zoomFactor = _imp->zoomCtx.factor() * scaleFactor;
        if (zoomFactor <= zoomFactor_min) {
            zoomFactor = zoomFactor_min;
            scaleFactor = zoomFactor / _imp->zoomCtx.factor();
        } else if (zoomFactor > zoomFactor_max) {
            zoomFactor = zoomFactor_max;
            scaleFactor = zoomFactor / _imp->zoomCtx.factor();
        }
        par = _imp->zoomCtx.aspectRatio() / scaleFactor;
        if (par <= par_min) {
            par = par_min;
            scaleFactor = par / _imp->zoomCtx.aspectRatio();
        } else if (par > par_max) {
            par = par_max;
            scaleFactor = par / _imp->zoomCtx.factor();
        }
        _imp->zoomCtx.zoomy(zoomCenter.x(), zoomCenter.y(), scaleFactor);
    } else if ( modCASIsControl(e) ) {
        // Alt + Wheel: zoom time only, keep point under mouse
        par = _imp->zoomCtx.aspectRatio() * scaleFactor;
        if (par <= par_min) {
            par = par_min;
            scaleFactor = par / _imp->zoomCtx.aspectRatio();
        } else if (par > par_max) {
            par = par_max;
            scaleFactor = par / _imp->zoomCtx.factor();
        }
        _imp->zoomCtx.zoomx(zoomCenter.x(), zoomCenter.y(), scaleFactor);
    } else {
        // Wheel: zoom values and time, keep point under mouse
        zoomFactor = _imp->zoomCtx.factor() * scaleFactor;
        if (zoomFactor <= zoomFactor_min) {
            zoomFactor = zoomFactor_min;
            scaleFactor = zoomFactor / _imp->zoomCtx.factor();
        } else if (zoomFactor > zoomFactor_max) {
            zoomFactor = zoomFactor_max;
            scaleFactor = zoomFactor / _imp->zoomCtx.factor();
        }
        _imp->zoomCtx.zoom(zoomCenter.x(), zoomCenter.y(), scaleFactor);
    }

    _imp->hasBeenModifiedSinceResize = true;

    computeHistogramAndRefresh();
} // wheelEvent

void
Histogram::keyPressEvent(QKeyEvent* e)
{
    // always running in the main thread
    assert( qApp && qApp->thread() == QThread::currentThread() );

    if (e->key() == Qt::Key_Space) {
        QKeyEvent* ev = new QKeyEvent(QEvent::KeyPress, Qt::Key_Space, Qt::NoModifier);
        QCoreApplication::postEvent(parentWidget(),ev);
    } else if (e->key() == Qt::Key_F) {
        _imp->hasBeenModifiedSinceResize = false;
        _imp->zoomCtx.fill(0., 1., 0., 10.);
        computeHistogramAndRefresh();
    } else {
        QGLWidget::keyPressEvent(e);
    }
}

void
Histogram::enterEvent(QEvent* e) {
    QWidget* currentFocus = qApp->focusWidget();
    
    bool canSetFocus = !currentFocus ||
    dynamic_cast<ViewerGL*>(currentFocus) ||
    dynamic_cast<CurveWidget*>(currentFocus) ||
    dynamic_cast<Histogram*>(currentFocus) ||
    dynamic_cast<NodeGraph*>(currentFocus) ||
    dynamic_cast<QToolButton*>(currentFocus) ||
    currentFocus->objectName() == "Properties" ||
    currentFocus->objectName() == "SettingsPanel" ||
    currentFocus->objectName() == "qt_tabwidget_tabbar";
    
    if (canSetFocus) {
        setFocus();
    }
    QGLWidget::enterEvent(e);
}

void
Histogram::leaveEvent(QEvent* e)
{
    // always running in the main thread
    assert( qApp && qApp->thread() == QThread::currentThread() );

    _imp->drawCoordinates = false;
    QGLWidget::leaveEvent(e);
}

void
Histogram::showEvent(QShowEvent* e)
{
    // always running in the main thread
    assert( qApp && qApp->thread() == QThread::currentThread() );

    QGLWidget::showEvent(e);
    if ( (width() != 0) && (height() != 0) ) {
        computeHistogramAndRefresh(true);
    }
}

void
Histogram::computeHistogramAndRefresh(bool forceEvenIfNotVisible)
{
    // always running in the main thread
    assert( qApp && qApp->thread() == QThread::currentThread() );

    if (!isVisible() && !forceEvenIfNotVisible) {
        return;
    }

    QPointF btmLeft = _imp->zoomCtx.toZoomCoordinates(0,height() - 1);
    QPointF topRight = _imp->zoomCtx.toZoomCoordinates(width() - 1, 0);
    double vmin = btmLeft.x();
    double vmax = topRight.x();

#ifndef NATRON_HISTOGRAM_USING_OPENGL

    RectI rect;
    boost::shared_ptr<Natron::Image> image = _imp->getHistogramImage(&rect);
    if (image) {
        _imp->histogramThread.computeHistogram(_imp->mode, image, rect, width(),vmin,vmax,_imp->filterSize);
    } else {
        _imp->hasImage = false;
    }

#endif

    QPointF oldClick_opengl = _imp->zoomCtx.toZoomCoordinates( _imp->oldClick.x(),_imp->oldClick.y() );
    _imp->updatePicker( oldClick_opengl.x() );

    update();
}

#ifndef NATRON_HISTOGRAM_USING_OPENGL

void
Histogram::onCPUHistogramComputed()
{
    // always running in the main thread
    assert( qApp && qApp->thread() == QThread::currentThread() );

    int mode;
    bool success = _imp->histogramThread.getMostRecentlyProducedHistogram(&_imp->histogram1, &_imp->histogram2, &_imp->histogram3, &_imp->binsCount, &_imp->pixelsCount, &mode,&_imp->vmin,&_imp->vmax,&_imp->mipMapLevel);
    assert(success);
    if (success) {
        _imp->hasImage = true;
        update();
    }
}

#endif

void
HistogramPrivate::drawScale()
{
    // always running in the main thread
    assert( qApp && qApp->thread() == QThread::currentThread() );
    assert( QGLContext::currentContext() == widget->context() );

    {
        GLenum _glerror_ = glGetError();
        if (_glerror_ != GL_NO_ERROR) {
            std::cout << "GL_ERROR :" << __FILE__ << " " << __LINE__ << " " << gluErrorString(_glerror_) << std::endl;
        }
    }

    glCheckError();
    QPointF btmLeft = zoomCtx.toZoomCoordinates(0,widget->height() - 1);
    QPointF topRight = zoomCtx.toZoomCoordinates(widget->width() - 1, 0);

    ///don't attempt to draw a scale on a widget with an invalid height
    if (widget->height() <= 1) {
        return;
    }

    QFontMetrics fontM(_font);
    const double smallestTickSizePixel = 5.; // tick size (in pixels) for alpha = 0.
    const double largestTickSizePixel = 1000.; // tick size (in pixels) for alpha = 1.
    std::vector<double> acceptedDistances;
    acceptedDistances.push_back(1.);
    acceptedDistances.push_back(5.);
    acceptedDistances.push_back(10.);
    acceptedDistances.push_back(50.);

    {
        GLProtectAttrib a(GL_COLOR_BUFFER_BIT | GL_CURRENT_BIT | GL_ENABLE_BIT);

        glEnable(GL_BLEND);
        glBlendFunc(GL_SRC_ALPHA, GL_ONE_MINUS_SRC_ALPHA);

        for (int axis = 0; axis < 2; ++axis) {
            const double rangePixel = (axis == 0) ? widget->width() : widget->height(); // AXIS-SPECIFIC
            const double range_min = (axis == 0) ? btmLeft.x() : btmLeft.y(); // AXIS-SPECIFIC
            const double range_max = (axis == 0) ? topRight.x() : topRight.y(); // AXIS-SPECIFIC
            const double range = range_max - range_min;
            double smallTickSize;
            bool half_tick;
            ticks_size(range_min, range_max, rangePixel, smallestTickSizePixel, &smallTickSize, &half_tick);
            int m1, m2;
            const int ticks_max = 1000;
            double offset;
            ticks_bounds(range_min, range_max, smallTickSize, half_tick, ticks_max, &offset, &m1, &m2);
            std::vector<int> ticks;
            ticks_fill(half_tick, ticks_max, m1, m2, &ticks);
            const double smallestTickSize = range * smallestTickSizePixel / rangePixel;
            const double largestTickSize = range * largestTickSizePixel / rangePixel;
            const double minTickSizeTextPixel = (axis == 0) ? fontM.width( QString("00") ) : fontM.height(); // AXIS-SPECIFIC
            const double minTickSizeText = range * minTickSizeTextPixel / rangePixel;
            for (int i = m1; i <= m2; ++i) {
                double value = i * smallTickSize + offset;
                const double tickSize = ticks[i - m1] * smallTickSize;
                const double alpha = ticks_alpha(smallestTickSize, largestTickSize, tickSize);

                glColor4f(_baseAxisColor.redF(), _baseAxisColor.greenF(), _baseAxisColor.blueF(), alpha);

                glBegin(GL_LINES);
                if (axis == 0) {
                    glVertex2f( value, btmLeft.y() ); // AXIS-SPECIFIC
                    glVertex2f( value, topRight.y() ); // AXIS-SPECIFIC
                } else {
                    glVertex2f(btmLeft.x(), value); // AXIS-SPECIFIC
                    glVertex2f(topRight.x(), value); // AXIS-SPECIFIC
                }
                glEnd();
                glCheckErrorIgnoreOSXBug();

                if (tickSize > minTickSizeText) {
                    const int tickSizePixel = rangePixel * tickSize / range;
                    const QString s = QString::number(value);
                    const int sSizePixel = (axis == 0) ? fontM.width(s) : fontM.height(); // AXIS-SPECIFIC
                    if (tickSizePixel > sSizePixel) {
                        const int sSizeFullPixel = sSizePixel + minTickSizeTextPixel;
                        double alphaText = 1.0; //alpha;
                        if (tickSizePixel < sSizeFullPixel) {
                            // when the text size is between sSizePixel and sSizeFullPixel,
                            // draw it with a lower alpha
                            alphaText *= (tickSizePixel - sSizePixel) / (double)minTickSizeTextPixel;
                        }
                        QColor c = _scaleColor;
                        c.setAlpha(255 * alphaText);
                        glCheckError();
                        if (axis == 0) {
                            widget->renderText(value, btmLeft.y(), s, c, _font); // AXIS-SPECIFIC
                        } else {
                            widget->renderText(btmLeft.x(), value, s, c, _font); // AXIS-SPECIFIC
                        }
                    }
                }
            }
        }
    } // GLProtectAttrib a(GL_COLOR_BUFFER_BIT | GL_CURRENT_BIT | GL_ENABLE_BIT);
    glCheckError();
} // drawScale

void
HistogramPrivate::drawWarnings()
{
    // always running in the main thread
    assert( qApp && qApp->thread() == QThread::currentThread() );
    assert( QGLContext::currentContext() == widget->context() );
    if (mipMapLevel > 0) {
        QFontMetrics m(_font);
        QString str(QObject::tr("Image downscaled"));
        int strWidth = m.width(str);
        QPointF pos = zoomCtx.toZoomCoordinates(widget->width() - strWidth - 10,5 * m.height() + 30);
        glCheckError();
        widget->renderText(pos.x(), pos.y(), str,QColor(220,220,0), _font);
        glCheckError();
    }

}

void
HistogramPrivate::drawMissingImage()
{
    QPointF topLeft = zoomCtx.toZoomCoordinates(0, 0);
    QPointF btmRight = zoomCtx.toZoomCoordinates(widget->width(), widget->height());
    QPointF topRight(btmRight.x(),topLeft.y());
    QPointF btmLeft(topLeft.x(),btmRight.y());
    {
        GLProtectAttrib a(GL_COLOR_BUFFER_BIT | GL_CURRENT_BIT | GL_ENABLE_BIT);
        
        glColor4f(0.9,0.9,0,1);
        glLineWidth(1.5);
        glBegin(GL_LINES);
        glVertex2f(topLeft.x(),topLeft.y());
        glVertex2f(btmRight.x(),btmRight.y());
        glVertex2f(btmLeft.x(),btmLeft.y());
        glVertex2f(topRight.x(),topRight.y());
        glEnd();
        glLineWidth(1.);
    }
    
    QString txt(QObject::tr("Missing image"));
    QFontMetrics m(_font);
    int strWidth = m.width(txt);
    QPointF pos = zoomCtx.toZoomCoordinates(widget->width() / 2. - strWidth / 2., m.height() + 10);
    glCheckError();
    widget->renderText(pos.x(), pos.y(), txt,QColor(220,0,0), _font);
    glCheckError();
}

void
HistogramPrivate::drawPicker()
{
    // always running in the main thread
    assert( qApp && qApp->thread() == QThread::currentThread() );
    assert( QGLContext::currentContext() == widget->context() );

    glCheckError();
    QFontMetrics m(_font);
    int strWidth = std::max( std::max( std::max( m.width(rValueStr),m.width(gValueStr) ),m.width(bValueStr) ),m.width(xCoordinateStr) );
    QPointF xPos = zoomCtx.toZoomCoordinates(widget->width() - strWidth - 10,m.height() + 10);
    QPointF rPos = zoomCtx.toZoomCoordinates(widget->width() - strWidth - 10,2 * m.height() + 15);
    QPointF gPos = zoomCtx.toZoomCoordinates(widget->width() - strWidth - 10,3 * m.height() + 20);
    QPointF bPos = zoomCtx.toZoomCoordinates(widget->width() - strWidth - 10,4 * m.height() + 25);
    QColor xColor, rColor,gColor,bColor;

    // Text-aware Magic colors (see recipe below):
    // - they all have the same luminance
    // - red, green and blue are complementary, but they sum up to more than 1
    xColor.setRgbF(0.398979,0.398979,0.398979);
    switch (mode) {
    case Histogram::eDisplayModeRGB:
        rColor.setRgbF(0.851643,0.196936,0.196936);
        break;
    case Histogram::eDisplayModeY:
    case Histogram::eDisplayModeA:
    case Histogram::eDisplayModeR:
    case Histogram::eDisplayModeG:
    case Histogram::eDisplayModeB:
    default:
        rColor = xColor;
        break;
    }

    gColor.setRgbF(0,0.654707,0);

    bColor.setRgbF(0.345293,0.345293,1);

    glCheckError();
    widget->renderText(xPos.x(), xPos.y(), xCoordinateStr,xColor, _font);
    widget->renderText(rPos.x(), rPos.y(), rValueStr, rColor, _font);
    widget->renderText(gPos.x(), gPos.y(), gValueStr, gColor, _font);
    widget->renderText(bPos.x(), bPos.y(), bValueStr, bColor, _font);
    glCheckError();
}

#if 0
/*
   // compute magic colors, by F. Devernay
   // - they are red, green and blue
   // - they all have the same luminance
   // - their sum is white
   // OpenGL luminance formula:
   // L = r*.3086 + g*.6094 + b*0.0820
 */
/* Maple code:
 # compute magic colors:
 # - they are red, green and blue
 # - they all have the same luminance
 # - their sum is white
 #
 # magic red, magic green, and magic blue are:
 # R = [R_r, R_gb, R_gb]
 # G = [G_rb, G_g, G_rb]
 # B = [B_rg, B_rg, B_b]
 #
 # columns of M are coefficients of [R_r, R_gb, G_g, B_b, B_gb]
 # G_rb is supposed to be zero (or there is an infinity of solutions)
 # The lines mean:
 # - the sum of all red components is 1
 # - the sum of all green components is 1
 # - the sum of all blue components is 1
 # - the luminance of magic red is 1/3
 # - the luminance of magic green is 1/3
 # - the luminance of magic blue is 1/3

 # OpenGL luminance coefficients
   r:=0.3086;g:=0.6094;b:=0.0820;

   with(LinearAlgebra):
   M := Matrix([[1, 0, 0, 0, 1], [0, 1, 1, 0, 1], [0, 1, 0, 1, 0], [3*r, 3*(g+b), 0, 0, 0], [0, 0, 3*g, 0, 0], [0, 0, 0, 3*b, 3*(r+g)]]):
   b := Vector([1,1,1,1,1,1]):
   LinearSolve(M, b);
 */
#include <stdio.h>

int
tochar(double d)
{
    return (int)(d * 255 + 0.5);
}

int
main(int argc,
     char**argv)
{
    const double Rr = 0.711519527404004;
    const double Rgb = 0.164533420851110;
    const double Gg = 0.546986106552894;
    const double Grb = 0.;
    const double Bb = 0.835466579148890;
    const double Brg = 0.288480472595996;
    const double R[3] = {
        Rr, Rgb, Rgb
    };
    const double G[3] = {
        Grb, Gg, Grb
    };
    const double B[3] = {
        Brg, Brg, Bb
    };
    const double maxval = Bb;

    printf("OpenGL colors, luminance = 1/3:\n");
    printf( "red=(%g,%g,%g) green=(%g,%g,%g) blue=(%g,%g,%g)\n",
            (R[0]), (R[1]), (R[2]),
            (G[0]), (G[1]), (G[2]),
            (B[0]), (B[1]), (B[2]) );
    printf("OpenGL colors luminance=%g:\n", (1. / 3.) / maxval);
    printf( "red=(%g,%g,%g) green=(%g,%g,%g) blue=(%g,%g,%g)\n",
            (R[0] / maxval), (R[1] / maxval), (R[2] / maxval),
            (G[0] / maxval), (G[1] / maxval), (G[2] / maxval),
            (B[0] / maxval), (B[1] / maxval), (B[2] / maxval) );
    printf("HTML colors, luminance=1/3:\n");
    printf( "red=#%02x%02x%02x green=#%02x%02x%02x blue=#%02x%02x%02x\n",
            tochar(R[0]), tochar(R[1]), tochar(R[2]),
            tochar(G[0]), tochar(G[1]), tochar(G[2]),
            tochar(B[0]), tochar(B[1]), tochar(B[2]) );
    printf("HTML colors, luminance=%g:\n", (1. / 3.) / maxval);
    printf( "red=#%02x%02x%02x green=#%02x%02x%02x blue=#%02x%02x%02x\n",
            tochar(R[0] / maxval), tochar(R[1] / maxval), tochar(R[2] / maxval),
            tochar(G[0] / maxval), tochar(G[1] / maxval), tochar(G[2] / maxval),
            tochar(B[0] / maxval), tochar(B[1] / maxval), tochar(B[2] / maxval) );
}

#endif // if 0

#ifndef NATRON_HISTOGRAM_USING_OPENGL
void
HistogramPrivate::drawHistogramCPU()
{
    // always running in the main thread
    assert( qApp && qApp->thread() == QThread::currentThread() );
    assert( QGLContext::currentContext() == widget->context() );

    glCheckError();
    {
        GLProtectAttrib a(GL_COLOR_BUFFER_BIT | GL_LINE_BIT | GL_CURRENT_BIT | GL_ENABLE_BIT);

        glEnable(GL_BLEND);
        glBlendEquationSeparate(GL_FUNC_ADD, GL_FUNC_ADD);
        glBlendFuncSeparate(GL_ONE, GL_ONE, GL_ONE, GL_ONE);

        // see the code above to compute the magic colors

        double binSize = (vmax - vmin) / binsCount;

        glBegin(GL_LINES);
        for (unsigned int i = 0; i < binsCount; ++i) {
            double binMinX = vmin + i * binSize;
            if (mode == Histogram::eDisplayModeRGB) {
                if ( histogram1.empty() || histogram2.empty() || histogram3.empty() ) {
                    break;
                }
                double rTotNormalized = ( (double)histogram1[i] / (double)pixelsCount ) / binSize;
                double gTotNormalized = ( (double)histogram2[i] / (double)pixelsCount ) / binSize;
                double bTotNormalized = ( (double)histogram3[i] / (double)pixelsCount ) / binSize;

                // use three colors with equal luminance (0.33), so that the blue is visible and their sum is white
                //glColor3d(1, 0, 0);
                glColor3f(0.711519527404004, 0.164533420851110, 0.164533420851110);
                glVertex2d(binMinX, 0);
                glVertex2d(binMinX,  rTotNormalized);

                //glColor3d(0, 1, 0);
                glColor3f(0., 0.546986106552894, 0.);
                glVertex2d(binMinX, 0);
                glVertex2d(binMinX,  gTotNormalized);

                //glColor3d(0, 0, 1);
                glColor3f(0.288480472595996, 0.288480472595996, 0.835466579148890);
                glVertex2d(binMinX, 0);
                glVertex2d(binMinX,  bTotNormalized);
            } else {
                if ( histogram1.empty() ) {
                    break;
                }

                double vTotNormalized = (double)histogram1[i] / (double)pixelsCount / binSize;

                // all the following colors have the same luminance (~0.4)
                switch (mode) {
                    case Histogram::eDisplayModeR:
                        //glColor3f(1, 0, 0);
                        glColor3f(0.851643,0.196936,0.196936);
                        break;
                    case Histogram::eDisplayModeG:
                        //glColor3f(0, 1, 0);
                        glColor3f(0,0.654707,0);
                        break;
                    case Histogram::eDisplayModeB:
                        //glColor3f(0, 0, 1);
                        glColor3f(0.345293,0.345293,1);
                        break;
                    case Histogram::eDisplayModeA:
                        //glColor3f(1, 1, 1);
                        glColor3f(0.398979,0.398979,0.398979);
                        break;
                    case Histogram::eDisplayModeY:
                        //glColor3f(0.7, 0.7, 0.7);
                        glColor3f(0.398979,0.398979,0.398979);
                        break;
                    default:
                        assert(false);
                        break;
                }
                glVertex2f(binMinX, 0);
                glVertex2f(binMinX,  vTotNormalized);
            }
        }
        glEnd(); // GL_LINES
        glCheckErrorIgnoreOSXBug();
    } // GLProtectAttrib a(GL_COLOR_BUFFER_BIT | GL_LINE_BIT | GL_CURRENT_BIT | GL_ENABLE_BIT);
    glCheckError();
} // drawHistogramCPU

#endif // ifndef NATRON_HISTOGRAM_USING_OPENGL

void
Histogram::renderText(double x,
                      double y,
                      const QString & text,
                      const QColor & color,
                      const QFont & font) const
{
    // always running in the main thread
    assert( qApp && qApp->thread() == QThread::currentThread() );
    assert( QGLContext::currentContext() == context() );

    if ( text.isEmpty() ) {
        return;
    }

    double w = (double)width();
    double h = (double)height();
    double bottom = _imp->zoomCtx.bottom();
    double left = _imp->zoomCtx.left();
    double top =  _imp->zoomCtx.top();
    double right = _imp->zoomCtx.right();
    if (w <= 0 || h <= 0 || right <= left || top <= bottom) {
        return;
    }
    double scalex = (right-left) / w;
    double scaley = (top-bottom) / h;
    _imp->textRenderer.renderText(x, y, scalex, scaley, text, color, font);
    glCheckError();
}
<|MERGE_RESOLUTION|>--- conflicted
+++ resolved
@@ -566,11 +566,7 @@
     // always running in the main thread
     assert( qApp && qApp->thread() == QThread::currentThread() );
 
-<<<<<<< HEAD
-    if (viewer) {
-=======
     if (viewer && hasImageBackend) {
->>>>>>> e2668acb
         QString viewerName = viewer->getInternalNode()->getScriptName_mt_safe().c_str();
         ViewerTab* lastSelectedViewer = _imp->gui->getLastSelectedViewer();
         QString currentViewerName;
