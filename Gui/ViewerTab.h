//  Natron
//
/* This Source Code Form is subject to the terms of the Mozilla Public
 * License, v. 2.0. If a copy of the MPL was not distributed with this
 * file, You can obtain one at http://mozilla.org/MPL/2.0/. */
/*
 * Created by Alexandre GAUTHIER-FOICHAT on 6/1/2012.
 * contact: immarespond at gmail dot com
 *
 */

#ifndef NATRON_GUI_VIEWERTAB_H_
#define NATRON_GUI_VIEWERTAB_H_

// from <https://docs.python.org/3/c-api/intro.html#include-files>:
// "Since Python may define some pre-processor definitions which affect the standard headers on some systems, you must include Python.h before any standard headers are included."
#include <Python.h>

#include "Global/Macros.h"
CLANG_DIAG_OFF(deprecated)
CLANG_DIAG_OFF(uninitialized)
#include <QWidget>
CLANG_DIAG_ON(deprecated)
CLANG_DIAG_ON(uninitialized)
#if !defined(Q_MOC_RUN) && !defined(SBK_RUN)
#include <boost/scoped_ptr.hpp>
#include <boost/shared_ptr.hpp>
#endif
#include "Global/GlobalDefines.h"
#include "Engine/ScriptObject.h"
#include "Gui/FromQtEnums.h"


namespace Natron
{
    class Node;
    class ImageComponents;
}
class ViewerGL;
class ViewerInstance;
class Gui;
class RectD;
class Format;
class QMouseEvent;
class RotoGui;
class NodeGui;
class TimeLine;
class TrackerGui;
struct RotoGuiSharedData;
struct ViewerTabPrivate;
class ViewerTab
    : public QWidget
    , public ScriptObject
{
    Q_OBJECT

public:
    explicit ViewerTab(const std::list<NodeGui*> & existingRotoNodes,
                       NodeGui* currentRoto,
                       const std::list<NodeGui*> & existingTrackerNodes,
                       NodeGui* currentTracker,
                       Gui* gui,
                       ViewerInstance* node,
                       QWidget* parent = 0);

    virtual ~ViewerTab() OVERRIDE;


    ViewerInstance* getInternalNode() const;
    void discardInternalNodePointer();
    
    Gui* getGui() const;
    ViewerGL* getViewer() const;

    void setCurrentView(int view);

    int getCurrentView() const;

    void seek(SequenceTime time);

    void notifyAppClosing();

    /**
     *@brief Tells all the nodes in the grpah to draw their overlays
     **/
    /*All the overlay methods are forwarding calls to the default node instance*/
    void drawOverlays(double scaleX,double scaleY) const;

    bool notifyOverlaysPenDown(double scaleX, double scaleY, const QPointF & viewportPos, const QPointF & pos, QMouseEvent* e);

    bool notifyOverlaysPenDoubleClick(double scaleX, double scaleY, const QPointF & viewportPos, const QPointF & pos, QMouseEvent* e);

    bool notifyOverlaysPenMotion(double scaleX, double scaleY, const QPointF & viewportPos, const QPointF & pos, QMouseEvent* e);

    bool notifyOverlaysPenUp(double scaleX, double scaleY, const QPointF & viewportPos, const QPointF & pos, QMouseEvent* e);

    bool notifyOverlaysKeyDown(double scaleX,double scaleY,QKeyEvent* e);

    bool notifyOverlaysKeyUp(double scaleX,double scaleY,QKeyEvent* e);

    bool notifyOverlaysKeyRepeat(double scaleX,double scaleY,QKeyEvent* e);

    bool notifyOverlaysFocusGained(double scaleX,double scaleY);

    bool notifyOverlaysFocusLost(double scaleX,double scaleY);
    
private:
    
    bool notifyOverlaysPenDown_internal(const boost::shared_ptr<Natron::Node>& node, double scaleX, double scaleY, const QPointF & viewportPos, const QPointF & pos, QMouseEvent* e);
    
    bool notifyOverlaysPenMotion_internal(const boost::shared_ptr<Natron::Node>& node,double scaleX, double scaleY, const QPointF & viewportPos, const QPointF & pos, QMouseEvent* e);
    bool notifyOverlaysKeyDown_internal(const boost::shared_ptr<Natron::Node>& node,double scaleX,double scaleY,QKeyEvent* e,Natron::Key k,
                                        Natron::KeyboardModifiers km);
    bool notifyOverlaysKeyRepeat_internal(const boost::shared_ptr<Natron::Node>& node,double scaleX,double scaleY,QKeyEvent* e,Natron::Key k,
                                          Natron::KeyboardModifiers km);
public:
    


    ////////
    /////////////The following functions are used when serializing/deserializing the project gui
    ///////////// so the viewer can restore the exact same settings to the user.
    bool isClippedToProject() const;

    std::string getColorSpace() const;

    void setUserRoIEnabled(bool b);

    void setUserRoI(const RectD & r);

    void setClipToProject(bool b);

    void setColorSpace(const std::string & colorSpaceName);

    void setGain(double d);

    double getGain() const;
    
    static std::string getChannelsString(Natron::DisplayChannelsEnum c);

    std::string getChannelsString() const;
    
    Natron::DisplayChannelsEnum getChannels() const;

    void setChannels(const std::string & channelsStr);

    bool isAutoContrastEnabled() const;

    void setAutoContrastEnabled(bool b);

    void setMipMapLevel(int level);

    int getMipMapLevel() const;

    void setRenderScaleActivated(bool act);

    bool getRenderScaleActivated() const;

    void setZoomOrPannedSinceLastFit(bool enabled);

    bool getZoomOrPannedSinceLastFit() const;

    void setInfoBarResolution(const Format & f);

    void createRotoInterface(NodeGui* n);

    /**
     * @brief Set the current roto interface
     **/
    void setRotoInterface(NodeGui* n);

    void removeRotoInterface(NodeGui* n, bool permanently, bool removeAndDontSetAnother);

    void getRotoContext(std::map<NodeGui*,RotoGui*>* rotoNodes, std::pair<NodeGui*,RotoGui*>* currentRoto) const;

    void updateRotoSelectedTool(int tool,RotoGui* sender);

    boost::shared_ptr<RotoGuiSharedData> getRotoGuiSharedData(NodeGui* node) const;

    void onRotoEvaluatedForThisViewer();


    void createTrackerInterface(NodeGui* n);

    void setTrackerInterface(NodeGui* n);

    void removeTrackerInterface(NodeGui* n, bool permanently, bool removeAndDontSetAnother);

    void getTrackerContext(std::map<NodeGui*,TrackerGui*>* trackerNodes, std::pair<NodeGui*,TrackerGui*>* currentTracker) const;


    Natron::ViewerCompositingOperatorEnum getCompositingOperator() const;

    void setCompositingOperator(Natron::ViewerCompositingOperatorEnum op);
    
    bool isFPSLocked() const;

    void connectToViewerCache();

    void disconnectFromViewerCache();

    void clearTimelineCacheLine();

    bool isInfobarVisible() const;
    bool isTopToolbarVisible() const;
    bool isPlayerVisible() const;
    bool isTimelineVisible() const;
    bool isLeftToolbarVisible() const;
    bool isRightToolbarVisible() const;
    
    ///Not MT-safe
    void setAsFileDialogViewer();
    bool isFileDialogViewer() const;
    
    void setCustomTimeline(const boost::shared_ptr<TimeLine>& timeline);
    boost::shared_ptr<TimeLine> getTimeLine() const;
    
    bool isCheckerboardEnabled() const;
    void setCheckerboardEnabled(bool enabled);
    
    double getDesiredFps() const;
    void setDesiredFps(double fps);

    ///Called by ViewerGL when the image changes to refresh the info bar
    void setImageFormat(int textureIndex,const Natron::ImageComponents& components,Natron::ImageBitDepthEnum depth);
    
	void redrawGLWidgets();

    void getTimelineBounds(int* left,int* right) const;
    
    void setTimelineBounds(int left,int right);
    
    ///Calls setTimelineBounds + set the frame range line edit
    void setFrameRange(int left,int right);
    
    void setFrameRangeEdited(bool edited);
    
    void setPlaybackMode(Natron::PlaybackModeEnum mode);
    
    Natron::PlaybackModeEnum getPlaybackMode() const;
    
<<<<<<< HEAD
    void refreshLayerAndAlphaChannelComboBox();
=======
    void setProjection(double zoomLeft, double zoomBottom, double zoomFactor, double zoomAspectRatio);
>>>>>>> 5a5113ae
    
public Q_SLOTS:

    void startPause(bool);
    void abortRendering();
    void startBackward(bool);
    void previousFrame();
    void nextFrame();
    void previousIncrement();
    void nextIncrement();
    void firstFrame();
    void lastFrame();
    void centerViewer();
    void togglePlaybackMode();
    void onViewerChannelsChanged(int);
    void onClipToProjectButtonToggle(bool);
    void onTimeLineTimeChanged(SequenceTime time,int);
    void onCurrentTimeSpinBoxChanged(double);
    /*Updates the comboBox according to the real zoomFactor. Value is in % */
    void updateZoomComboBox(int value);

    void onRenderScaleComboIndexChanged(int index);

    /*makes the viewer black*/
    void disconnectViewer();

    void refresh();

    void updateViewsMenu(int count);

    void showView(int view);

    void onEnableViewerRoIButtonToggle(bool);

    void onAutoContrastChanged(bool b);

    void onRenderScaleButtonClicked(bool checked);

    void onRotoRoleChanged(int previousRole,int newRole);

    void onRotoNodeGuiSettingsPanelClosed(bool closed);

    void onTrackerNodeGuiSettingsPanelClosed(bool closed);

    void onGainSliderChanged(double v);

    void onColorSpaceComboBoxChanged(int v);

    void onCompositingOperatorIndexChanged(int index);

    void onFirstInputNameChanged(const QString & text);

    void onSecondInputNameChanged(const QString & text);
    
    void setInputA(int index);
    
    void setInputB(int index);

    void onActiveInputsChanged();

    void onInputNameChanged(int inputNb,const QString & name);

    void onInputChanged(int inputNb);

    void onFrameRangeEditingFinished();
    
    void onCanSetFPSClicked(bool toggled);
    void onCanSetFPSLabelClicked(bool toggled);
    void setFPSLocked(bool fpsLocked);

    void onTimelineBoundariesChanged(SequenceTime,SequenceTime);
    
    void setLeftToolbarVisible(bool visible);
    void setRightToolbarVisible(bool visible);
    void setTopToolbarVisible(bool visible);
    void setPlayerVisible(bool visible);
    void setTimelineVisible(bool visible);
    void setInfobarVisible(bool visible);

    
    void toggleInfobarVisbility();
    void togglePlayerVisibility();
    void toggleTimelineVisibility();
    void toggleLeftToolbarVisiblity();
    void toggleRightToolbarVisibility();
    void toggleTopToolbarVisibility();

    void showAllToolbars();    
    void hideAllToolbars();
    
    void onVideoEngineStopped();
    
    void onCheckerboardButtonClicked();
    
    void onSpinboxFpsChanged(double fps);
    
    void onEngineStopped();
    
    void onViewerRenderingStarted();
    
    void onViewerRenderingStopped();
    
    void setTurboButtonDown(bool down);
    
    void onClipPreferencesChanged();
    
    void onInternalNodeLabelChanged(const QString& name);
    void onInternalNodeScriptNameChanged(const QString& name);
    
    void onAlphaChannelComboChanged(int index);
    void onLayerComboChanged(int index);
    
private:
    
    void onCompositingOperatorChangedInternal(Natron::ViewerCompositingOperatorEnum oldOp,Natron::ViewerCompositingOperatorEnum newOp);

    
    void manageTimelineSlot(bool disconnectPrevious,const boost::shared_ptr<TimeLine>& timeline);

    void manageSlotsForInfoWidget(int textureIndex,bool connect);

    virtual bool eventFilter(QObject *target, QEvent* e) OVERRIDE FINAL;
    virtual void keyPressEvent(QKeyEvent* e) OVERRIDE FINAL;
    virtual QSize minimumSizeHint() const OVERRIDE FINAL;
    virtual QSize sizeHint() const OVERRIDE FINAL;
    boost::scoped_ptr<ViewerTabPrivate> _imp;
};

#endif // NATRON_GUI_VIEWERTAB_H_<|MERGE_RESOLUTION|>--- conflicted
+++ resolved
@@ -239,11 +239,11 @@
     
     Natron::PlaybackModeEnum getPlaybackMode() const;
     
-<<<<<<< HEAD
+
     void refreshLayerAndAlphaChannelComboBox();
-=======
+
     void setProjection(double zoomLeft, double zoomBottom, double zoomFactor, double zoomAspectRatio);
->>>>>>> 5a5113ae
+
     
 public Q_SLOTS:
 
