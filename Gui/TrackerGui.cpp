//  Natron
/* This Source Code Form is subject to the terms of the Mozilla Public
 * License, v. 2.0. If a copy of the MPL was not distributed with this
 * file, You can obtain one at http://mozilla.org/MPL/2.0/. */

// from <https://docs.python.org/3/c-api/intro.html#include-files>:
// "Since Python may define some pre-processor definitions which affect the standard headers on some systems, you must include Python.h before any standard headers are included."
#include <Python.h>

#include "TrackerGui.h"

CLANG_DIAG_OFF(deprecated)
CLANG_DIAG_OFF(uninitialized)
#include <QHBoxLayout>
#include <QTextEdit>
#include <QKeyEvent>
#include <QPixmap>
#include <QIcon>
CLANG_DIAG_ON(deprecated)
CLANG_DIAG_ON(uninitialized)

#include "Engine/EffectInstance.h"
#include "Engine/KnobTypes.h"
#include "Engine/Node.h"

#include "Gui/GuiApplicationManager.h"
#include "Gui/Button.h"
#include "Gui/FromQtEnums.h"
#include "Gui/MultiInstancePanel.h"
#include "Gui/ViewerTab.h"
#include "Gui/ViewerGL.h"
#include "Gui/GuiMacros.h"
#include "Gui/ActionShortcuts.h"

#define POINT_SIZE 5
#define CROSS_SIZE 6
#define ADDTRACK_SIZE 5

using namespace Natron;

struct TrackerGuiPrivate
{
    boost::shared_ptr<TrackerPanel> panel;
    ViewerTab* viewer;
    QWidget* buttonsBar;
    QHBoxLayout* buttonsLayout;
    Button* addTrackButton;
    Button* trackBwButton;
    Button* trackPrevButton;
    Button* stopTrackingButton;
    Button* trackNextButton;
    Button* trackFwButton;
    Button* clearAllAnimationButton;
    Button* clearBwAnimationButton;
    Button* clearFwAnimationButton;
    Button* updateViewerButton;
    Button* centerViewerButton;
    bool clickToAddTrackEnabled;
    QPointF lastMousePos;
    QRectF selectionRectangle;
    int controlDown;

    TrackerGuiPrivate(const boost::shared_ptr<TrackerPanel> & panel,
                      ViewerTab* parent)
        : panel(panel)
          , viewer(parent)
          , buttonsBar(NULL)
          , buttonsLayout(NULL)
          , addTrackButton(NULL)
          , trackBwButton(NULL)
          , trackPrevButton(NULL)
          , stopTrackingButton(NULL)
          , trackNextButton(NULL)
          , trackFwButton(NULL)
          , clearAllAnimationButton(NULL)
          , clearBwAnimationButton(NULL)
          , clearFwAnimationButton(NULL)
          , updateViewerButton(NULL)
          , centerViewerButton(NULL)
          , clickToAddTrackEnabled(false)
          , lastMousePos()
          , selectionRectangle()
          , controlDown(0)
    {
    }
};

TrackerGui::TrackerGui(const boost::shared_ptr<TrackerPanel> & panel,
                       ViewerTab* parent)
    : QObject()
      , _imp( new TrackerGuiPrivate(panel,parent) )
{
    assert(parent);

    QObject::connect( parent->getViewer(),SIGNAL( selectionRectangleChanged(bool) ),this,SLOT( updateSelectionFromSelectionRectangle(bool) ) );
    QObject::connect( parent->getViewer(), SIGNAL( selectionCleared() ), this, SLOT( onSelectionCleared() ) );

    QObject::connect( panel.get(), SIGNAL(trackingEnded()), this, SLOT(onTrackingEnded()));
    _imp->buttonsBar = new QWidget(parent);
    _imp->buttonsLayout = new QHBoxLayout(_imp->buttonsBar);
    _imp->buttonsLayout->setContentsMargins(3, 2, 0, 0);

    QPixmap pixAdd;
    appPTR->getIcon(Natron::NATRON_PIXMAP_ADD_TRACK,&pixAdd);
    
    _imp->addTrackButton = new Button(QIcon(pixAdd),"",_imp->buttonsBar);
    _imp->addTrackButton->setCheckable(true);
    _imp->addTrackButton->setChecked(false);
    _imp->addTrackButton->setFixedSize(NATRON_MEDIUM_BUTTON_SIZE, NATRON_MEDIUM_BUTTON_SIZE);
    _imp->addTrackButton->setToolTip( tr( Qt::convertFromPlainText("When enabled you can add new tracks by clicking on the Viewer. "
                                                                   "Holding the Control + Alt keys is the same as pressing this button."
                                                                   ,Qt::WhiteSpaceNormal).toStdString().c_str() ) );
    _imp->buttonsLayout->addWidget(_imp->addTrackButton);
    QObject::connect( _imp->addTrackButton, SIGNAL( clicked(bool) ), this, SLOT( onAddTrackClicked(bool) ) );
    QPixmap pixPrev,pixNext,pixClearAll,pixClearBw,pixClearFw,pixUpdateViewerEnabled,pixUpdateViewerDisabled,pixStop;
    QPixmap bwEnabled,bwDisabled,fwEnabled,fwDisabled;
    appPTR->getIcon(Natron::NATRON_PIXMAP_PLAYER_REWIND_DISABLED, &bwDisabled);
    appPTR->getIcon(Natron::NATRON_PIXMAP_PLAYER_REWIND_ENABLED, &bwEnabled);
    appPTR->getIcon(Natron::NATRON_PIXMAP_PLAYER_PREVIOUS, &pixPrev);
    appPTR->getIcon(Natron::NATRON_PIXMAP_PLAYER_NEXT, &pixNext);
    appPTR->getIcon(Natron::NATRON_PIXMAP_PLAYER_PLAY_DISABLED, &fwDisabled);
    appPTR->getIcon(Natron::NATRON_PIXMAP_PLAYER_PLAY_ENABLED, &fwEnabled);
    appPTR->getIcon(Natron::NATRON_PIXMAP_CLEAR_ALL_ANIMATION, &pixClearAll);
    appPTR->getIcon(Natron::NATRON_PIXMAP_CLEAR_BACKWARD_ANIMATION, &pixClearBw);
    appPTR->getIcon(Natron::NATRON_PIXMAP_CLEAR_FORWARD_ANIMATION, &pixClearFw);
    appPTR->getIcon(Natron::NATRON_PIXMAP_VIEWER_REFRESH_ACTIVE, &pixUpdateViewerEnabled);
    appPTR->getIcon(Natron::NATRON_PIXMAP_VIEWER_REFRESH, &pixUpdateViewerDisabled);
    appPTR->getIcon(Natron::NATRON_PIXMAP_PLAYER_STOP, &pixStop);

    QIcon bwIcon;
    bwIcon.addPixmap(bwEnabled,QIcon::Normal,QIcon::On);
    bwIcon.addPixmap(bwDisabled,QIcon::Normal,QIcon::Off);
    _imp->trackBwButton = new Button(bwIcon,"",_imp->buttonsBar);
    _imp->trackBwButton->setFixedSize(NATRON_MEDIUM_BUTTON_SIZE, NATRON_MEDIUM_BUTTON_SIZE);
    _imp->trackBwButton->setToolTip(tr("Track selected tracks backward until left bound of the timeline.") +
                                    "<p><b>" + tr("Keyboard shortcut") + ": Z</b></p>");
    _imp->trackBwButton->setCheckable(true);
    _imp->trackBwButton->setChecked(false);
    QObject::connect( _imp->trackBwButton,SIGNAL( clicked(bool) ),this,SLOT( onTrackBwClicked() ) );
    _imp->buttonsLayout->addWidget(_imp->trackBwButton);

    _imp->trackPrevButton = new Button(QIcon(pixPrev),"",_imp->buttonsBar);
    _imp->trackPrevButton->setFixedSize(NATRON_MEDIUM_BUTTON_SIZE, NATRON_MEDIUM_BUTTON_SIZE);
    _imp->trackPrevButton->setToolTip(tr("Track selected tracks on the previous frame.") +
                                      "<p><b>" + tr("Keyboard shortcut") + ": X</b></p>");
    QObject::connect( _imp->trackPrevButton,SIGNAL( clicked(bool) ),this,SLOT( onTrackPrevClicked() ) );
    _imp->buttonsLayout->addWidget(_imp->trackPrevButton);

    _imp->stopTrackingButton = new Button(QIcon(pixStop),"",_imp->buttonsBar);
    _imp->stopTrackingButton->setFixedSize(NATRON_MEDIUM_BUTTON_SIZE,NATRON_MEDIUM_BUTTON_SIZE);
    _imp->stopTrackingButton->setToolTip(tr("Stop the ongoing tracking if any")  +
                                         "<p><b>" + tr("Keyboard shortcut") + ": Escape</b></p>");
    QObject::connect( _imp->stopTrackingButton,SIGNAL( clicked(bool) ),this,SLOT( onStopButtonClicked() ) );
    _imp->buttonsLayout->addWidget(_imp->stopTrackingButton);

    _imp->trackNextButton = new Button(QIcon(pixNext),"",_imp->buttonsBar);
    _imp->trackNextButton->setFixedSize(NATRON_MEDIUM_BUTTON_SIZE, NATRON_MEDIUM_BUTTON_SIZE);
    _imp->trackNextButton->setToolTip(tr("Track selected tracks on the next frame.") +
                                      "<p><b>" + tr("Keyboard shortcut") + ": C</b></p>");
    QObject::connect( _imp->trackNextButton,SIGNAL( clicked(bool) ),this,SLOT( onTrackNextClicked() ) );
    _imp->buttonsLayout->addWidget(_imp->trackNextButton);

    QIcon fwIcon;
    fwIcon.addPixmap(fwEnabled,QIcon::Normal,QIcon::On);
    fwIcon.addPixmap(fwDisabled,QIcon::Normal,QIcon::Off);
    _imp->trackFwButton = new Button(fwIcon,"",_imp->buttonsBar);
    _imp->trackFwButton->setFixedSize(NATRON_MEDIUM_BUTTON_SIZE, NATRON_MEDIUM_BUTTON_SIZE);
    _imp->trackFwButton->setToolTip(tr("Track selected tracks forward until right bound of the timeline.") +
                                    "<p><b>" + tr("Keyboard shortcut") + ": V</b></p>");
    _imp->trackFwButton->setCheckable(true);
    _imp->trackFwButton->setChecked(false);
    QObject::connect( _imp->trackFwButton,SIGNAL( clicked(bool) ),this,SLOT( onTrackFwClicked() ) );
    _imp->buttonsLayout->addWidget(_imp->trackFwButton);


    _imp->clearAllAnimationButton = new Button(QIcon(pixClearAll),"",_imp->buttonsBar);
    _imp->clearAllAnimationButton->setFixedSize(NATRON_MEDIUM_BUTTON_SIZE, NATRON_MEDIUM_BUTTON_SIZE);
    _imp->clearAllAnimationButton->setToolTip( tr( Qt::convertFromPlainText("Clear all animation for selected tracks.",
                                                                            Qt::WhiteSpaceNormal).toStdString().c_str() ) );
    QObject::connect( _imp->clearAllAnimationButton,SIGNAL( clicked(bool) ),this,SLOT( onClearAllAnimationClicked() ) );
    _imp->buttonsLayout->addWidget(_imp->clearAllAnimationButton);

    _imp->clearBwAnimationButton = new Button(QIcon(pixClearBw),"",_imp->buttonsBar);
    _imp->clearBwAnimationButton->setFixedSize(NATRON_MEDIUM_BUTTON_SIZE, NATRON_MEDIUM_BUTTON_SIZE);
    _imp->clearBwAnimationButton->setToolTip( tr( Qt::convertFromPlainText("Clear animation backward from the current frame.",
                                                                           Qt::WhiteSpaceNormal).toStdString().c_str() ) );
    QObject::connect( _imp->clearBwAnimationButton,SIGNAL( clicked(bool) ),this,SLOT( onClearBwAnimationClicked() ) );
    _imp->buttonsLayout->addWidget(_imp->clearBwAnimationButton);

    _imp->clearFwAnimationButton = new Button(QIcon(pixClearFw),"",_imp->buttonsBar);
    _imp->clearFwAnimationButton->setFixedSize(NATRON_MEDIUM_BUTTON_SIZE, NATRON_MEDIUM_BUTTON_SIZE);
    _imp->clearFwAnimationButton->setToolTip( tr( Qt::convertFromPlainText("Clear animation forward from the current frame.",
                                                                           Qt::WhiteSpaceNormal).toStdString().c_str() ) );
    QObject::connect( _imp->clearFwAnimationButton,SIGNAL( clicked(bool) ),this,SLOT( onClearFwAnimationClicked() ) );
    _imp->buttonsLayout->addWidget(_imp->clearFwAnimationButton);

    QIcon updateViewerIC;
    updateViewerIC.addPixmap(pixUpdateViewerEnabled,QIcon::Normal,QIcon::On);
    updateViewerIC.addPixmap(pixUpdateViewerDisabled,QIcon::Normal,QIcon::Off);
    _imp->updateViewerButton = new Button(updateViewerIC,"",_imp->buttonsBar);
    _imp->updateViewerButton->setFixedSize(NATRON_MEDIUM_BUTTON_SIZE, NATRON_MEDIUM_BUTTON_SIZE);
    _imp->updateViewerButton->setCheckable(true);
    _imp->updateViewerButton->setChecked(true);
    _imp->updateViewerButton->setDown(true);
    _imp->updateViewerButton->setToolTip( tr( Qt::convertFromPlainText("Update viewer during tracking for each frame instead of just the tracks."
                                                                       , Qt::WhiteSpaceNormal).toStdString().c_str() ) );
    QObject::connect( _imp->updateViewerButton,SIGNAL( clicked(bool) ),this,SLOT( onUpdateViewerClicked(bool) ) );
    _imp->buttonsLayout->addWidget(_imp->updateViewerButton);


    _imp->buttonsLayout->addStretch();
}

TrackerGui::~TrackerGui()
{
}

QWidget*
TrackerGui::getButtonsBar() const
{
    return _imp->buttonsBar;
}

void
TrackerGui::onAddTrackClicked(bool clicked)
{
    _imp->clickToAddTrackEnabled = !_imp->clickToAddTrackEnabled;
    _imp->addTrackButton->setDown(clicked);
    _imp->addTrackButton->setChecked(clicked);
    _imp->viewer->getViewer()->redraw();
}

void
TrackerGui::drawOverlays(double scaleX,
                         double scaleY) const
{
    double pixelScaleX, pixelScaleY;

    _imp->viewer->getViewer()->getPixelScale(pixelScaleX, pixelScaleY);

    {
        GLProtectAttrib a(GL_CURRENT_BIT | GL_COLOR_BUFFER_BIT | GL_LINE_BIT | GL_POINT_BIT | GL_ENABLE_BIT | GL_HINT_BIT | GL_TRANSFORM_BIT);

        ///For each instance: <pointer,selected ? >
        const std::list<std::pair<boost::weak_ptr<Natron::Node>,bool> > & instances = _imp->panel->getInstances();
        for (std::list<std::pair<boost::weak_ptr<Natron::Node>,bool> >::const_iterator it = instances.begin(); it != instances.end(); ++it) {
            
            boost::shared_ptr<Natron::Node> instance = it->first.lock();
            
            if (instance->isNodeDisabled()) {
                continue;
            }
            if (it->second) {
                ///The track is selected, use the plug-ins interact
                Natron::EffectInstance* effect = instance->getLiveInstance();
                assert(effect);
                effect->setCurrentViewportForOverlays( _imp->viewer->getViewer() );
                effect->drawOverlay_public(scaleX,scaleY);
            } else {
                ///Draw a custom interact, indicating the track isn't selected
                boost::shared_ptr<KnobI> newInstanceKnob = instance->getKnobByName("center");
                assert(newInstanceKnob); //< if it crashes here that means the parameter's name changed in the OpenFX plug-in.
                Double_Knob* dblKnob = dynamic_cast<Double_Knob*>( newInstanceKnob.get() );
                assert(dblKnob);

                for (int i = 0; i < 2; ++i) {
                    if (i == 0) {
                        // Draw a shadow for the cross hair
                        // shift by (1,1) pixel
                        glMatrixMode(GL_PROJECTION);
                        glPushMatrix();
                        glTranslated(pixelScaleX, -pixelScaleY, 0);
                        glColor4d(0., 0., 0., 1.);
                    } else {
                        glColor4f(1., 1., 1., 1.);
                    }

                    double x = dblKnob->getValue(0);
                    double y = dblKnob->getValue(1);
                    glPointSize(POINT_SIZE);
                    glBegin(GL_POINTS);
                    glVertex2d(x,y);
                    glEnd();

                    glBegin(GL_LINES);
                    glVertex2d(x - CROSS_SIZE * pixelScaleX, y);
                    glVertex2d(x + CROSS_SIZE * pixelScaleX, y);

                    glVertex2d(x, y - CROSS_SIZE * pixelScaleY);
                    glVertex2d(x, y + CROSS_SIZE * pixelScaleY);
                    glEnd();

                    if (i == 0) {
                        glMatrixMode(GL_PROJECTION);
                        glPopMatrix();
                    }
                }
                glPointSize(1.);
            }
        }

        if (_imp->clickToAddTrackEnabled) {
            ///draw a square of 20px around the mouse cursor
            glEnable(GL_BLEND);
            glBlendFunc(GL_SRC_ALPHA, GL_ONE_MINUS_SRC_ALPHA);
            glEnable(GL_LINE_SMOOTH);
            glHint(GL_LINE_SMOOTH_HINT, GL_DONT_CARE);
            glLineWidth(1.5);
            glMatrixMode(GL_PROJECTION);
            for (int i = 0; i < 2; ++i) {
                if (i == 0) {
                    // Draw a shadow for the cross hair
                    // shift by (1,1) pixel
                    glMatrixMode(GL_PROJECTION);
                    glPushMatrix();
                    glTranslated(pixelScaleX, -pixelScaleY, 0);
                    glColor4d(0., 0., 0., 0.8);
                } else {
                    glColor4d(0., 1., 0.,0.8);
                }

                glBegin(GL_LINE_LOOP);
                glVertex2d(_imp->lastMousePos.x() - ADDTRACK_SIZE * 2 * pixelScaleX, _imp->lastMousePos.y() - ADDTRACK_SIZE * 2 * pixelScaleY);
                glVertex2d(_imp->lastMousePos.x() - ADDTRACK_SIZE * 2 * pixelScaleX, _imp->lastMousePos.y() + ADDTRACK_SIZE * 2 * pixelScaleY);
                glVertex2d(_imp->lastMousePos.x() + ADDTRACK_SIZE * 2 * pixelScaleX, _imp->lastMousePos.y() + ADDTRACK_SIZE * 2 * pixelScaleY);
                glVertex2d(_imp->lastMousePos.x() + ADDTRACK_SIZE * 2 * pixelScaleX, _imp->lastMousePos.y() - ADDTRACK_SIZE * 2 * pixelScaleY);
                glEnd();

                ///draw a cross at the cursor position
                glBegin(GL_LINES);
                glVertex2d( _imp->lastMousePos.x() - ADDTRACK_SIZE * pixelScaleX, _imp->lastMousePos.y() );
                glVertex2d( _imp->lastMousePos.x() + ADDTRACK_SIZE * pixelScaleX, _imp->lastMousePos.y() );
                glVertex2d(_imp->lastMousePos.x(), _imp->lastMousePos.y() - ADDTRACK_SIZE * pixelScaleY);
                glVertex2d(_imp->lastMousePos.x(), _imp->lastMousePos.y() + ADDTRACK_SIZE * pixelScaleY);
                glEnd();

                if (i == 0) {
                    glMatrixMode(GL_PROJECTION);
                    glPopMatrix();
                }
            }
        }
    } // GLProtectAttrib a(GL_CURRENT_BIT | GL_COLOR_BUFFER_BIT | GL_LINE_BIT | GL_ENABLE_BIT | GL_HINT_BIT);
} // drawOverlays

bool
TrackerGui::penDown(double scaleX,
                    double scaleY,
                    const QPointF & viewportPos,
                    const QPointF & pos,
                    QMouseEvent* e)
{
    std::pair<double,double> pixelScale;

    _imp->viewer->getViewer()->getPixelScale(pixelScale.first, pixelScale.second);
    bool didSomething = false;
    const std::list<std::pair<boost::weak_ptr<Natron::Node>,bool> > & instances = _imp->panel->getInstances();
    for (std::list<std::pair<boost::weak_ptr<Natron::Node>,bool> >::const_iterator it = instances.begin(); it != instances.end(); ++it) {
        
        boost::shared_ptr<Node> instance = it->first.lock();
        if ( it->second && !instance->isNodeDisabled() ) {
            Natron::EffectInstance* effect = instance->getLiveInstance();
            assert(effect);
            effect->setCurrentViewportForOverlays( _imp->viewer->getViewer() );
            didSomething = effect->onOverlayPenDown_public(scaleX,scaleY,viewportPos, pos);
        }
    }

    double selectionTol = pixelScale.first * 10.;
    for (std::list<std::pair<boost::weak_ptr<Natron::Node>,bool> >::const_iterator it = instances.begin(); it != instances.end(); ++it) {
        
        boost::shared_ptr<Node> instance = it->first.lock();
        boost::shared_ptr<KnobI> newInstanceKnob = instance->getKnobByName("center");
        assert(newInstanceKnob); //< if it crashes here that means the parameter's name changed in the OpenFX plug-in.
        Double_Knob* dblKnob = dynamic_cast<Double_Knob*>( newInstanceKnob.get() );
        assert(dblKnob);
        double x,y;
        x = dblKnob->getValue(0);
        y = dblKnob->getValue(1);

        if ( ( pos.x() >= (x - selectionTol) ) && ( pos.x() <= (x + selectionTol) ) &&
             ( pos.y() >= (y - selectionTol) ) && ( pos.y() <= (y + selectionTol) ) ) {
            if (!it->second) {
<<<<<<< HEAD
                _imp->panel->selectNode( instance, modCASIsControl(e) );
=======
                _imp->panel->selectNode( it->first, modCASIsShift(e) );
>>>>>>> 6a40adc1
            }
            didSomething = true;
        }
    }

    if (_imp->clickToAddTrackEnabled && !didSomething) {
        boost::shared_ptr<Node> newInstance = _imp->panel->createNewInstance(true);
        boost::shared_ptr<KnobI> newInstanceKnob = newInstance->getKnobByName("center");
        assert(newInstanceKnob); //< if it crashes here that means the parameter's name changed in the OpenFX plug-in.
        Double_Knob* dblKnob = dynamic_cast<Double_Knob*>( newInstanceKnob.get() );
        assert(dblKnob);
        dblKnob->blockEvaluation();
        dblKnob->setValue(pos.x(), 0);
        dblKnob->unblockEvaluation();
        dblKnob->setValue(pos.y(), 1);
        didSomething = true;
    }

    if ( !didSomething && !modCASIsShift(e) ) {
        _imp->panel->clearSelection();
    }

    _imp->lastMousePos = pos;

    return didSomething;
} // penDown

bool
TrackerGui::penDoubleClicked(double /*scaleX*/,
                             double /*scaleY*/,
                             const QPointF & /*viewportPos*/,
                             const QPointF & /*pos*/,
                             QMouseEvent* /*e*/)
{
    bool didSomething = false;

    return didSomething;
}

bool
TrackerGui::penMotion(double scaleX,
                      double scaleY,
                      const QPointF & viewportPos,
                      const QPointF & pos,
                      QMouseEvent* /*e*/)
{
    bool didSomething = false;
    const std::list<std::pair<boost::weak_ptr<Natron::Node>,bool> > & instances = _imp->panel->getInstances();

    for (std::list<std::pair<boost::weak_ptr<Natron::Node>,bool> >::const_iterator it = instances.begin(); it != instances.end(); ++it) {
        
        boost::shared_ptr<Node> instance = it->first.lock();
        if ( it->second && !instance->isNodeDisabled() ) {
            Natron::EffectInstance* effect = instance->getLiveInstance();
            assert(effect);
            effect->setCurrentViewportForOverlays( _imp->viewer->getViewer() );
            if ( effect->onOverlayPenMotion_public(scaleX,scaleY,viewportPos, pos) ) {
                didSomething = true;
            }
        }
    }

    if (_imp->clickToAddTrackEnabled) {
        ///Refresh the overlay
        didSomething = true;
    }
    _imp->lastMousePos = pos;

    return didSomething;
}

bool
TrackerGui::penUp(double scaleX,
                  double scaleY,
                  const QPointF & viewportPos,
                  const QPointF & pos,
                  QMouseEvent* /*e*/)
{
    bool didSomething = false;
    const std::list<std::pair<boost::weak_ptr<Natron::Node>,bool> > & instances = _imp->panel->getInstances();

    for (std::list<std::pair<boost::weak_ptr<Natron::Node>,bool> >::const_iterator it = instances.begin(); it != instances.end(); ++it) {
        
        boost::shared_ptr<Node> instance = it->first.lock();
        if ( it->second && !instance->isNodeDisabled() ) {
            Natron::EffectInstance* effect = instance->getLiveInstance();
            assert(effect);
            effect->setCurrentViewportForOverlays( _imp->viewer->getViewer() );
            didSomething = effect->onOverlayPenUp_public(scaleX,scaleY,viewportPos, pos);
            if (didSomething) {
                return true;
            }
        }
    }

    return didSomething;
}

bool
TrackerGui::keyDown(double scaleX,
                    double scaleY,
                    QKeyEvent* e)
{
    bool didSomething = false;
    Qt::KeyboardModifiers modifiers = e->modifiers();
    Qt::Key key = (Qt::Key)e->key();


    if (e->key() == Qt::Key_Control) {
        ++_imp->controlDown;
    }

    Natron::Key natronKey = QtEnumConvert::fromQtKey( (Qt::Key)e->key() );
    Natron::KeyboardModifiers natronMod = QtEnumConvert::fromQtModifiers( e->modifiers() );
    const std::list<std::pair<boost::weak_ptr<Natron::Node>,bool> > & instances = _imp->panel->getInstances();
    for (std::list<std::pair<boost::weak_ptr<Natron::Node>,bool> >::const_iterator it = instances.begin(); it != instances.end(); ++it) {
        
        boost::shared_ptr<Node> instance = it->first.lock();
        if ( it->second && !instance->isNodeDisabled() ) {
            Natron::EffectInstance* effect = instance->getLiveInstance();
            assert(effect);
            effect->setCurrentViewportForOverlays( _imp->viewer->getViewer() );
            didSomething = effect->onOverlayKeyDown_public(scaleX, scaleY, natronKey, natronMod);
            if (didSomething) {
                return true;
            }
        }
    }

    if ( modCASIsControlAlt(e) && ( (e->key() == Qt::Key_Control) || (e->key() == Qt::Key_Alt) ) ) {
        _imp->clickToAddTrackEnabled = true;
        _imp->addTrackButton->setDown(true);
        _imp->addTrackButton->setChecked(true);
        didSomething = true;
    } else if ( isKeybind(kShortcutGroupTracking, kShortcutIDActionTrackingSelectAll, modifiers, key) ) {
        _imp->panel->onSelectAllButtonClicked();
        std::list<Natron::Node*> selectedInstances;
        _imp->panel->getSelectedInstances(&selectedInstances);
        didSomething = !selectedInstances.empty();
    } else if ( isKeybind(kShortcutGroupTracking, kShortcutIDActionTrackingDelete, modifiers, key) ) {
        _imp->panel->onDeleteKeyPressed();
        std::list<Natron::Node*> selectedInstances;
        _imp->panel->getSelectedInstances(&selectedInstances);
        didSomething = !selectedInstances.empty();
    } else if ( isKeybind(kShortcutGroupTracking, kShortcutIDActionTrackingBackward, modifiers, key) ) {
        _imp->trackBwButton->setDown(true);
        _imp->trackBwButton->setChecked(true);
        didSomething = _imp->panel->trackBackward();
        if (!didSomething) {
            _imp->panel->stopTracking();
            _imp->trackBwButton->setDown(false);
            _imp->trackBwButton->setChecked(false);
        }
    } else if ( isKeybind(kShortcutGroupTracking, kShortcutIDActionTrackingPrevious, modifiers, key) ) {
        didSomething = _imp->panel->trackPrevious();
    } else if ( isKeybind(kShortcutGroupTracking, kShortcutIDActionTrackingNext, modifiers, key) ) {
        didSomething = _imp->panel->trackNext();
    } else if ( isKeybind(kShortcutGroupTracking, kShortcutIDActionTrackingForward, modifiers, key) ) {
        _imp->trackFwButton->setDown(true);
        _imp->trackFwButton->setChecked(true);
        didSomething = _imp->panel->trackForward();
        if (!didSomething) {
            _imp->panel->stopTracking();
            _imp->trackFwButton->setDown(false);
            _imp->trackFwButton->setChecked(false);
        }
    } else if ( isKeybind(kShortcutGroupTracking, kShortcutIDActionTrackingStop, modifiers, key) ) {
        _imp->panel->stopTracking();
    }

    return didSomething;
} // keyDown

bool
TrackerGui::keyUp(double scaleX,
                  double scaleY,
                  QKeyEvent* e)
{
    bool didSomething = false;

    if (e->key() == Qt::Key_Control) {
        if (_imp->controlDown > 0) {
            --_imp->controlDown;
        }
    }

    Natron::Key natronKey = QtEnumConvert::fromQtKey( (Qt::Key)e->key() );
    Natron::KeyboardModifiers natronMod = QtEnumConvert::fromQtModifiers( e->modifiers() );
    const std::list<std::pair<boost::weak_ptr<Natron::Node>,bool> > & instances = _imp->panel->getInstances();
    for (std::list<std::pair<boost::weak_ptr<Natron::Node>,bool> >::const_iterator it = instances.begin(); it != instances.end(); ++it) {
        
        boost::shared_ptr<Node> instance = it->first.lock();
        if ( it->second && !instance->isNodeDisabled() ) {
            Natron::EffectInstance* effect = instance->getLiveInstance();
            assert(effect);
            effect->setCurrentViewportForOverlays( _imp->viewer->getViewer() );
            didSomething = effect->onOverlayKeyUp_public(scaleX, scaleY, natronKey, natronMod);
            if (didSomething) {
                return true;
            }
        }
    }

    if ( _imp->clickToAddTrackEnabled && ( (e->key() == Qt::Key_Control) || (e->key() == Qt::Key_Alt) ) ) {
        _imp->clickToAddTrackEnabled = false;
        _imp->addTrackButton->setDown(false);
        _imp->addTrackButton->setChecked(false);
        didSomething = true;
    }

    return didSomething;
}

bool
TrackerGui::loseFocus(double scaleX,
                      double scaleY)
{
    bool didSomething = false;

    _imp->controlDown = 0;

    const std::list<std::pair<boost::weak_ptr<Natron::Node>,bool> > & instances = _imp->panel->getInstances();
    for (std::list<std::pair<boost::weak_ptr<Natron::Node>,bool> >::const_iterator it = instances.begin(); it != instances.end(); ++it) {
        
        boost::shared_ptr<Node> instance = it->first.lock();
        if ( it->second && !instance->isNodeDisabled() ) {
            Natron::EffectInstance* effect = instance->getLiveInstance();
            assert(effect);
            effect->setCurrentViewportForOverlays( _imp->viewer->getViewer() );
            didSomething |= effect->onOverlayFocusLost_public(scaleX, scaleY);
        }
    }

    return didSomething;
}

void
TrackerGui::updateSelectionFromSelectionRectangle(bool onRelease)
{
    if (!onRelease) {
        return;
    }
    double l,r,b,t;
    _imp->viewer->getViewer()->getSelectionRectangle(l, r, b, t);

    std::list<Natron::Node*> currentSelection;
    const std::list<std::pair<boost::weak_ptr<Natron::Node>,bool> > & instances = _imp->panel->getInstances();
    for (std::list<std::pair<boost::weak_ptr<Natron::Node>,bool> >::const_iterator it = instances.begin(); it != instances.end(); ++it) {
        
        boost::shared_ptr<Node> instance = it->first.lock();
        boost::shared_ptr<KnobI> newInstanceKnob = instance->getKnobByName("center");
        assert(newInstanceKnob); //< if it crashes here that means the parameter's name changed in the OpenFX plug-in.
        Double_Knob* dblKnob = dynamic_cast<Double_Knob*>( newInstanceKnob.get() );
        assert(dblKnob);
        double x,y;
        x = dblKnob->getValue(0);
        y = dblKnob->getValue(1);
        if ( (x >= l) && (x <= r) && (y >= b) && (y <= t) ) {
            ///assert that the node is really not part of the selection
            assert( std::find( currentSelection.begin(),currentSelection.end(),instance.get() ) == currentSelection.end() );
            currentSelection.push_back( instance.get() );
        }
    }
    _imp->panel->selectNodes( currentSelection, (_imp->controlDown > 0) );
}

void
TrackerGui::onSelectionCleared()
{
    _imp->panel->clearSelection();
}

void
TrackerGui::onTrackBwClicked()
{
    _imp->trackBwButton->setDown(true);
    if (!_imp->panel->trackBackward()) {
        _imp->panel->stopTracking();
        _imp->trackBwButton->setDown(false);
        _imp->trackBwButton->setChecked(false);
    }
}

void
TrackerGui::onTrackPrevClicked()
{
    _imp->panel->trackPrevious();
}

void
TrackerGui::onStopButtonClicked()
{
    _imp->trackBwButton->setDown(false);
    _imp->trackFwButton->setDown(false);
    _imp->panel->stopTracking();
}

void
TrackerGui::onTrackNextClicked()
{
    _imp->panel->trackNext();
}

void
TrackerGui::onTrackFwClicked()
{
    _imp->trackFwButton->setDown(true);
    if (!_imp->panel->trackForward()) {
        _imp->panel->stopTracking();
        _imp->trackFwButton->setDown(false);
        _imp->trackFwButton->setChecked(false);
    }
}

void
TrackerGui::onUpdateViewerClicked(bool clicked)
{
    _imp->panel->setUpdateViewerOnTracking(clicked);
    _imp->updateViewerButton->setDown(clicked);
    _imp->updateViewerButton->setChecked(clicked);
}

void
TrackerGui::onTrackingEnded()
{
    _imp->trackBwButton->setChecked(false);
    _imp->trackFwButton->setChecked(false);
    _imp->trackBwButton->setDown(false);
    _imp->trackFwButton->setDown(false);
}

void
TrackerGui::onClearAllAnimationClicked()
{
    _imp->panel->clearAllAnimationForSelection();
}

void
TrackerGui::onClearBwAnimationClicked()
{
    _imp->panel->clearBackwardAnimationForSelection();
}

void
TrackerGui::onClearFwAnimationClicked()
{
    _imp->panel->clearForwardAnimationForSelection();
}
<|MERGE_RESOLUTION|>--- conflicted
+++ resolved
@@ -381,11 +381,8 @@
         if ( ( pos.x() >= (x - selectionTol) ) && ( pos.x() <= (x + selectionTol) ) &&
              ( pos.y() >= (y - selectionTol) ) && ( pos.y() <= (y + selectionTol) ) ) {
             if (!it->second) {
-<<<<<<< HEAD
-                _imp->panel->selectNode( instance, modCASIsControl(e) );
-=======
-                _imp->panel->selectNode( it->first, modCASIsShift(e) );
->>>>>>> 6a40adc1
+                _imp->panel->selectNode( instance, modCASIsShift(e) );
+
             }
             didSomething = true;
         }
