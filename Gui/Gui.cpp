--- conflicted
+++ resolved
@@ -634,7 +634,7 @@
 
     // Help menu
     _imp->actionHelpDocumentation = new QAction(this);
-    _imp->actionHelpDocumentation->setText( QObject::tr("Documentation") );
+    _imp->actionHelpDocumentation->setText( tr("Documentation") );
     _imp->menuHelp->addAction(_imp->actionHelpDocumentation);
     QObject::connect( _imp->actionHelpDocumentation, SIGNAL(triggered()), this, SLOT(openHelpDocumentation()) );
 
@@ -653,19 +653,6 @@
     _imp->menuHelp->addAction(_imp->actionHelpIssues);
     QObject::connect( _imp->actionHelpIssues, SIGNAL(triggered()), this, SLOT(openHelpIssues()) );
 
-<<<<<<< HEAD
-=======
-    _imp->actionHelpWiki = new QAction(this);
-    _imp->actionHelpWiki->setText( tr("Wiki") );
-    _imp->menuHelp->addAction(_imp->actionHelpWiki);
-    QObject::connect( _imp->actionHelpWiki, SIGNAL(triggered()), this, SLOT(openHelpWiki()) );
-
-    _imp->actionHelpPython = new QAction(this);
-    _imp->actionHelpPython->setText( tr("Python API") );
-    _imp->menuHelp->addAction(_imp->actionHelpPython);
-    QObject::connect( _imp->actionHelpPython, SIGNAL(triggered()), this, SLOT(openHelpPython()) );
-
->>>>>>> 9334673c
 #ifndef __APPLE__
     _imp->menuHelp->addSeparator();
     _imp->menuHelp->addAction(_imp->actionShowAboutWindow);
@@ -712,7 +699,7 @@
         QDesktopServices::openUrl( QUrl(remoteUrl) );
         break;
     case 2:
-        Dialogs::informationDialog(tr("Missing documentation").toStdString(), QObject::tr("Missing documentation, please go to settings and select local or online documentation source.").toStdString(), true);
+        Dialogs::informationDialog(tr("Missing documentation").toStdString(), tr("Missing documentation, please go to settings and select local or online documentation source.").toStdString(), true);
         break;
     }
 }
