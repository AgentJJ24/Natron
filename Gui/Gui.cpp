--- conflicted
+++ resolved
@@ -3910,18 +3910,13 @@
 Gui::onNodeNameChanged(const QString & /*name*/)
 {
     NodeGui* node = qobject_cast<NodeGui*>( sender() );
-<<<<<<< HEAD
-
-    if ( node && (node->getNode()->getPluginID() == "Viewer") ) {
-        Q_EMIT viewersChanged();
-=======
+
     if (!node) {
         return;
     }
     ViewerInstance* isViewer = dynamic_cast<ViewerInstance*>(node->getNode()->getLiveInstance());
     if (isViewer) {
-        emit viewersChanged();
->>>>>>> ec20392c
+        Q_EMIT viewersChanged();
     }
 }
 
