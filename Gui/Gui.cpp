//  Powiter
/* This Source Code Form is subject to the terms of the Mozilla Public
 * License, v. 2.0. If a copy of the MPL was not distributed with this
 * file, You can obtain one at http://mozilla.org/MPL/2.0/. */
/*
 *Created by Alexandre GAUTHIER-FOICHAT on 6/1/2012.
 *contact: immarespond at gmail dot com
 *
 */







#include "Gui/Gui.h"

#include <cassert>
#include <QApplication>
#include <QMenu>
#include <QLayout>
#include <QDesktopWidget>
#include <QSplitter>
#include <QMenuBar>
#include <QToolBar>
#include <QFileDialog>
#include <QMessageBox>
 

#include "Gui/Texture.h"
#include "Global/Controler.h"
#include "Gui/ViewerGL.h"
#include "Engine/Model.h"
#include "Engine/VideoEngine.h"
#include "Engine/Settings.h"
#include "Gui/TabWidget.h"
#include "Gui/FeedbackSpinBox.h"
#include "Gui/Timeline.h"
#include "Gui/NodeGraph.h"
#include "Engine/ViewerNode.h"
#include "Gui/ViewerTab.h"
#include "Gui/SequenceFileDialog.h"

#define PLUGIN_GROUP_DEFAULT "Other"

using namespace std;
using namespace Powiter;

// Helper function: Get the icon with the given name from the icon theme.
// If unavailable, fall back to the built-in icon. Icon names conform to this specification:
// http://standards.freedesktop.org/icon-naming-spec/icon-naming-spec-latest.html
static QIcon get_icon(const QString &name)
{
    return QIcon::fromTheme(name, QIcon(QString(":icons/") + name));
}

Gui::Gui(QWidget* parent):QMainWindow(parent),
actionNew_project(0),
actionOpen_project(0),
actionSave_project(0),
actionSaveAs_project(0),
actionPreferences(0),
actionExit(0),
actionProject_settings(0),
actionFullScreen(0),
actionSplitViewersTab(0),
actionClearDiskCache(0),
actionClearPlayBackCache(0),
actionClearNodeCache(0),
_centralWidget(0),
_mainLayout(0),
_viewersPane(0),
_nextViewerTabPlace(0),
_workshopPane(0),
_viewerWorkshopSplitter(0),
_propertiesPane(0),
_middleRightSplitter(0),
_leftRightSplitter(0),
_nodeGraphTab(0),
_toolBox(0),
_propertiesScrollArea(0),
_propertiesContainer(0),
_layoutPropertiesBin(0),
menubar(0),
menuFile(0),
menuEdit(0),
menuDisplay(0),
menuOptions(0),
viewersMenu(0),
cacheMenu(0)

{
}
Gui::~Gui(){
    
    
}
bool Gui::exit(){
    int ret = saveWarning();
    if(ret == 0){
        saveProject();
    }else if(ret == 2){
        return false;
    }
    ctrlPTR->getModel()->getVideoEngine()->abort();
	ctrlPTR->Destroy();
    delete this;
    qApp->exit(0);
    return true;
    
}

void Gui::toggleFullScreen()
{
    if (isFullScreen()) {
        showNormal();
    } else {
        showFullScreen();
    }
}

void Gui::closeEvent(QCloseEvent *e){
    if(!exit()){
        e->ignore();
        return;
    }
    e->accept();
}


void Gui::createNodeGUI( Node* node){
    _nodeGraphTab->_nodeGraphArea->createNodeGUI(_layoutPropertiesBin,node);
}


void Gui::createGui(){
    
    
    setupUi();
    
    QObject::connect(QCoreApplication::instance(), SIGNAL(aboutToQuit()), this, SLOT(exit()));
    
}



bool Gui::eventFilter(QObject *target, QEvent *event){
    
    if (event->type() == QEvent::KeyPress) {
        QKeyEvent *keyEvent = static_cast<QKeyEvent *>(event);
        if (keyEvent->key() == Qt::Key_Right) {
            ctrlPTR->getModel()->getVideoEngine()->nextFrame();
            focusNextChild();
            return true;
        }else if(keyEvent->key() == Qt::Key_Left){
            ctrlPTR->getModel()->getVideoEngine()->previousFrame();
            focusNextChild();
            return true;
        }
    }
    return QMainWindow::eventFilter(target, event);;
}
void Gui::retranslateUi(QMainWindow *MainWindow)
{
    Q_UNUSED(MainWindow);
	setWindowTitle(QApplication::translate("Powiter", "Powiter"));
	actionNew_project->setText(QApplication::translate("Powiter", "New Project"));
	actionOpen_project->setText(QApplication::translate("Powiter", "Open Project..."));
	actionSave_project->setText(QApplication::translate("Powiter", "Save Project"));
    actionSaveAs_project->setText(QApplication::translate("Powiter", "Save Project As..."));
	actionPreferences->setText(QApplication::translate("Powiter", "Preferences..."));
    actionExit->setText(QApplication::translate("Powiter", "Exit"));
	actionProject_settings->setText(QApplication::translate("Powiter", "Project Settings..."));
	actionFullScreen->setText(QApplication::translate("Powiter","Toggle Full Screen"));
	actionSplitViewersTab->setText(QApplication::translate("Powiter","Toggle Multi-View Area"));
	actionClearDiskCache->setText(QApplication::translate("Powiter","Clear Disk Cache"));
	actionClearPlayBackCache->setText(QApplication::translate("Powiter","Clear Playback Cache"));
	actionClearNodeCache ->setText(QApplication::translate("Powiter","Clear Per-Node Cache"));
    
    
	//WorkShop->setTabText(WorkShop->indexOf(CurveEditor), QApplication::translate("Powiter", "Motion Editor"));
    
	//WorkShop->setTabText(WorkShop->indexOf(GraphEditor), QApplication::translate("Powiter", "Graph Editor"));
	menuFile->setTitle(QApplication::translate("Powiter", "File"));
	menuEdit->setTitle(QApplication::translate("Powiter", "Edit"));
	menuDisplay->setTitle(QApplication::translate("Powiter", "Display"));
	menuOptions->setTitle(QApplication::translate("Powiter", "Options"));
	viewersMenu->setTitle(QApplication::translate("Powiter", "Viewer(s)"));
	cacheMenu->setTitle(QApplication::translate("Powiter", "Cache"));
    
}
void Gui::setupUi()
{
	
	QDesktopWidget* desktop=QApplication::desktop();
	QRect screen=desktop->screenGeometry(-1);
	resize(screen.width(),screen.height());
	setDockNestingEnabled(false);
    
    loadStyleSheet();
    
    /*TOOL BAR menus*/
	//======================
	menubar = new QMenuBar(this);
	menubar->setGeometry(QRect(0, 0, 1159, 21));
	menuFile = new QMenu(menubar);
	menuEdit = new QMenu(menubar);
	menuDisplay = new QMenu(menubar);
	menuOptions = new QMenu(menubar);
	viewersMenu= new QMenu(menuDisplay);
	cacheMenu= new QMenu(menubar);
    
	setMenuBar(menubar);
	
	actionNew_project = new QAction(this);
	actionNew_project->setObjectName(QString::fromUtf8("actionNew_project"));
    actionNew_project->setShortcut(QKeySequence::New);
    actionNew_project->setIcon(get_icon("document-new"));
    QObject::connect(actionNew_project, SIGNAL(triggered()), this, SLOT(newProject()));
	actionOpen_project = new QAction(this);
	actionOpen_project->setObjectName(QString::fromUtf8("actionOpen_project"));
    actionOpen_project->setShortcut(QKeySequence::Open);
    actionOpen_project->setIcon(get_icon("document-open"));
    QObject::connect(actionOpen_project, SIGNAL(triggered()), this, SLOT(openProject()));
	actionSave_project = new QAction(this);
	actionSave_project->setObjectName(QString::fromUtf8("actionSave_project"));
    actionSave_project->setShortcut(QKeySequence::Save);
    actionSave_project->setIcon(get_icon("document-save"));
    QObject::connect(actionSave_project, SIGNAL(triggered()), this, SLOT(saveProject()));
    actionSaveAs_project = new QAction(this);
	actionSaveAs_project->setObjectName(QString::fromUtf8("actionSaveAs_project"));
    actionSaveAs_project->setShortcut(QKeySequence::SaveAs);
    actionSaveAs_project->setIcon(get_icon("document-save-as"));
    QObject::connect(actionSaveAs_project, SIGNAL(triggered()), this, SLOT(saveProjectAs()));
	actionPreferences = new QAction(this);
	actionPreferences->setObjectName(QString::fromUtf8("actionPreferences"));
	actionPreferences->setMenuRole(QAction::PreferencesRole);
	actionExit = new QAction(this);
	actionExit->setObjectName(QString::fromUtf8("actionExit"));
	actionExit->setMenuRole(QAction::QuitRole);
    actionExit->setIcon(get_icon("application-exit"));
	actionProject_settings = new QAction(this);
	actionProject_settings->setObjectName(QString::fromUtf8("actionProject_settings"));
    actionProject_settings->setIcon(get_icon("document-properties"));
	actionFullScreen = new QAction(this);
	actionFullScreen->setObjectName(QString::fromUtf8("actionFullScreen"));
	actionFullScreen->setShortcut(QKeySequence(Qt::CTRL+Qt::META+Qt::Key_F));
    actionFullScreen->setIcon(get_icon("view-fullscreen"));
	actionSplitViewersTab=new QAction(this);
	actionSplitViewersTab->setObjectName(QString::fromUtf8("actionSplitViewersTab"));
	actionClearDiskCache = new QAction(this);
	actionClearDiskCache->setObjectName(QString::fromUtf8("actionClearDiskCache"));
	actionClearDiskCache->setCheckable(false);
	actionClearDiskCache->setShortcut(QKeySequence(Qt::CTRL+Qt::SHIFT+Qt::Key_K));
	actionClearPlayBackCache = new QAction(this);
	actionClearPlayBackCache->setObjectName(QString::fromUtf8("actionClearPlayBackCache"));
	actionClearPlayBackCache->setCheckable(false);
	actionClearPlayBackCache->setShortcut(QKeySequence(Qt::CTRL+Qt::SHIFT+Qt::Key_P));
	actionClearNodeCache = new QAction(this);
	actionClearNodeCache->setObjectName(QString::fromUtf8("actionClearNodeCache"));
	actionClearNodeCache->setCheckable(false);
	actionClearNodeCache->setShortcut(QKeySequence(Qt::CTRL+Qt::SHIFT+Qt::Key_B));
	
    
	/*CENTRAL AREA*/
	//======================
	_centralWidget = new QWidget(this);
    setCentralWidget(_centralWidget);
	_mainLayout = new QHBoxLayout(_centralWidget);
    _mainLayout->setContentsMargins(0, 0, 0, 0);
	_centralWidget->setLayout(_mainLayout);
    
    _leftRightSplitter = new QSplitter(_centralWidget);
    _leftRightSplitter->setChildrenCollapsible(false);
    _leftRightSplitter->setOrientation(Qt::Horizontal);
    _leftRightSplitter->setContentsMargins(0, 0, 0, 0);
    
    
    _toolBox = new QToolBar(_leftRightSplitter);
    _toolBox->setOrientation(Qt::Vertical);
    _toolBox->setMaximumWidth(40);
    
    _leftRightSplitter->addWidget(_toolBox);
    
	_viewerWorkshopSplitter = new QSplitter(_centralWidget);
    _viewerWorkshopSplitter->setContentsMargins(0, 0, 0, 0);
	_viewerWorkshopSplitter->setOrientation(Qt::Vertical);
    _viewerWorkshopSplitter->setChildrenCollapsible(false);
    QSize viewerWorkshopSplitterSize = _viewerWorkshopSplitter->sizeHint();
    QList<int> sizesViewerSplitter; sizesViewerSplitter <<  viewerWorkshopSplitterSize.height()/2;
    sizesViewerSplitter  << viewerWorkshopSplitterSize.height()/2;
    
    /*VIEWERS related*/
    
	_viewersPane = new TabWidget(TabWidget::NOT_CLOSABLE,_viewerWorkshopSplitter);
    _panes.push_back(_viewersPane);
    _viewersPane->resize(_viewersPane->width(), screen.height()/5);
	_viewerWorkshopSplitter->addWidget(_viewersPane);
    //  _viewerWorkshopSplitter->setSizes(sizesViewerSplitter);
    
    
	/*WORKSHOP PANE*/
	//======================
	_workshopPane = new TabWidget(TabWidget::NOT_CLOSABLE,_viewerWorkshopSplitter);
    _panes.push_back(_workshopPane);
    /*creating DAG gui*/
    addNodeGraph();
    
	_viewerWorkshopSplitter->addWidget(_workshopPane);
    
	
    _middleRightSplitter = new QSplitter(_centralWidget);
    _middleRightSplitter->setChildrenCollapsible(false);
    _middleRightSplitter->setContentsMargins(0, 0, 0, 0);
	_middleRightSplitter->setOrientation(Qt::Horizontal);
    _middleRightSplitter->addWidget(_viewerWorkshopSplitter);
    
	/*PROPERTIES DOCK*/
	//======================
	_propertiesPane = new TabWidget(TabWidget::NOT_CLOSABLE,this);
    _panes.push_back(_propertiesPane);
	_propertiesScrollArea = new QScrollArea(_propertiesPane);
    _nodeGraphTab->_nodeGraphArea->setPropertyBinPtr(_propertiesScrollArea);
    _propertiesScrollArea->setObjectName("Properties_GUI");
	_propertiesContainer=new QWidget(_propertiesScrollArea);
    _propertiesContainer->setObjectName("_propertiesContainer");
	_layoutPropertiesBin=new QVBoxLayout(_propertiesContainer);
	_layoutPropertiesBin->setSpacing(0);
    _layoutPropertiesBin->setContentsMargins(0, 0, 0, 0);
	_propertiesContainer->setSizePolicy(QSizePolicy::Expanding,QSizePolicy::Fixed);
	_propertiesContainer->setLayout(_layoutPropertiesBin);
    
	_propertiesScrollArea->setWidget(_propertiesContainer);
	_propertiesScrollArea->setWidgetResizable(true);
	_propertiesPane->appendTab("Properties",_propertiesScrollArea);
    
    _middleRightSplitter->addWidget(_propertiesPane);
    QSize horizontalSplitterSize = _middleRightSplitter->sizeHint();
    QList<int> sizes; sizes <<   240;
    sizes  <<horizontalSplitterSize.width()- 240;
    _middleRightSplitter->setSizes(sizes);
	
    
    _leftRightSplitter->addWidget(_middleRightSplitter);
    
    
    
    
    _mainLayout->addWidget(_leftRightSplitter);
    
    
    
    
    
	
    
	menubar->addAction(menuFile->menuAction());
	menubar->addAction(menuEdit->menuAction());
	menubar->addAction(menuDisplay->menuAction());
	menubar->addAction(menuOptions->menuAction());
	menubar->addAction(cacheMenu->menuAction());
	menuFile->addAction(actionNew_project);
	menuFile->addAction(actionOpen_project);
	menuFile->addAction(actionSave_project);
    menuFile->addAction(actionSaveAs_project);
	menuFile->addSeparator();
	menuFile->addAction(actionPreferences);
	menuFile->addSeparator();
	menuFile->addAction(actionExit);
	
	menuOptions->addAction(actionProject_settings);
	menuDisplay->addAction(viewersMenu->menuAction());
    menuDisplay->addSeparator();
	menuDisplay->addAction(actionFullScreen);
	viewersMenu->addAction(actionSplitViewersTab);
	cacheMenu->addAction(actionClearDiskCache);
	cacheMenu->addAction(actionClearPlayBackCache);
	cacheMenu->addAction(actionClearNodeCache);
	retranslateUi(this);
    
    
    
    Model* model = ctrlPTR->getModel();
    QObject::connect(actionFullScreen, SIGNAL(triggered()),this,SLOT(toggleFullScreen()));
    QObject::connect(actionClearDiskCache, SIGNAL(triggered()),model,SLOT(clearDiskCache()));
    QObject::connect(actionClearPlayBackCache, SIGNAL(triggered()),model,SLOT(clearPlaybackCache()));
    QObject::connect(actionClearNodeCache, SIGNAL(triggered()),model,SLOT(clearNodeCache()));
    QObject::connect(actionExit,SIGNAL(triggered()),this,SLOT(exit()));
    
	QMetaObject::connectSlotsByName(this);
    
} // setupUi

void Gui::loadStyleSheet(){
    QFile qss(":/Resources/Stylesheets/mainstyle.qss");
    if(qss.open(QIODevice::ReadOnly
                | QIODevice::Text))
    {
        QTextStream in(&qss);
        QString content(in.readAll());
        // cout << content.toStdString() << endl;
        setStyleSheet(content
                      .arg("rgb(243,149,0)")
                      .arg("rgb(50,50,50)")
                      .arg("rgb(71,71,71)")
                      .arg("rgb(38,38,38)")
                      .arg("rgb(200,200,200)"));
    }
}

void Gui::maximize(TabWidget* what){
    for (U32 i =0; i < _panes.size(); ++i) {
        if (_panes[i] != what) {
            _panes[i]->hide();
        }
    }
}

void Gui::minimize(){
    for (U32 i =0; i < _panes.size(); ++i) {
        _panes[i]->show();
    }
}


ViewerTab* Gui::addNewViewerTab(ViewerNode* node,TabWidget* where){
    ViewerTab* tab = new ViewerTab(node,_viewersPane);
    _viewerTabs.push_back(tab);
    where->appendTab(node->getName().c_str(),tab);
    return tab;
}
void Gui::addViewerTab(ViewerTab* tab,TabWidget* where){
    bool found = false;
    for (U32 i = 0; i < _viewerTabs.size(); ++i) {
        if (_viewerTabs[i] == tab) {
            found = true;
            break;
        }
    }
    if(!found)
        _viewerTabs.push_back(tab);
    where->appendTab(tab->getInternalNode()->getName().c_str(), tab);
    
}

void Gui::removeViewerTab(ViewerTab* tab,bool initiatedFromNode,bool deleteData){
    assert(tab);
    for (U32 i = 0; i < _viewerTabs.size(); ++i) {
        if (_viewerTabs[i] == tab) {
            _viewerTabs.erase(_viewerTabs.begin()+i);
            break;
        }
    }
    
    if(deleteData){
        if (!initiatedFromNode) {
            assert(_nodeGraphTab);
            assert(_nodeGraphTab->_nodeGraphArea);
            _nodeGraphTab->_nodeGraphArea->removeNode(tab->getInternalNode()->getNodeUi());
            ctrlPTR->getModel()->removeNode(tab->getInternalNode());
        } else {
            
            TabWidget* container = dynamic_cast<TabWidget*>(tab->parentWidget());
<<<<<<< HEAD
            assert(container);
            container->removeTab(tab);
=======
            if(container)
                container->removeTab(tab);
>>>>>>> f7a62fea
            delete tab;
        }
    } else {
        TabWidget* container = dynamic_cast<TabWidget*>(tab->parentWidget());
<<<<<<< HEAD
        assert(container);
        container->removeTab(tab);
=======
        if(container)
            container->removeTab(tab);
>>>>>>> f7a62fea
    }
    
}
void Gui::addNodeGraph(){
    NodeGraphTab* tab = new NodeGraphTab(_workshopPane);
    _nodeGraphTab = tab;
    assert(_workshopPane);
    _workshopPane->appendTab("Node graph",tab->_nodeGraphArea);
}

void Gui::moveTab(QWidget* what,TabWidget *where){
    TabWidget* from = dynamic_cast<TabWidget*>(what->parentWidget());
    
    if(!from) return;
    QString name;
    if(from == where){
        /*We check that even if it is the same TabWidget, it really exists.*/
        bool found = false;
        for (int i =0; i < from->count(); ++i) {
            if (what == from->tabAt(i)) {
                found = true;
                break;
            }
        }
        if (found) {
            return;
        }else{
            /*if it is not found we have to recover the name*/
            if(what == _nodeGraphTab->_nodeGraphArea)
                name = "Node Graph";
            else if(what == _propertiesScrollArea)
                name = "Properties";
            else return;
        }
    }else{
        name = from->getTabName(what);
        
    }
    
    
    from->removeTab(what);
    where->appendTab(name, what);
}



NodeGraphTab::NodeGraphTab(QWidget* parent){
    _graphScene=new QGraphicsScene(parent);
	_graphScene->setItemIndexMethod(QGraphicsScene::NoIndex);
    _nodeGraphArea = new NodeGraph(_graphScene,parent);
    _nodeGraphArea->grabKeyboard();
    _nodeGraphArea->releaseKeyboard();
    _nodeGraphArea->setFocus();
    
}

void Gui::splitPaneHorizontally(TabWidget* what){
    QSplitter* container = dynamic_cast<QSplitter*>(what->parentWidget());
    if(!container) return;
    
    /*We need to know the position in the container layout of the old tab widget*/
    int oldIndex = container->indexOf(what);
    
    QSplitter* newSplitter = new QSplitter(container);
    newSplitter->setContentsMargins(0, 0, 0, 0);
    newSplitter->setOrientation(Qt::Horizontal);
    what->setVisible(false);
    what->setParent(newSplitter);
    newSplitter->addWidget(what);
    what->setVisible(true);
    
    
    /*Adding now a new tab*/
    TabWidget* newTab = new TabWidget(TabWidget::CLOSABLE,newSplitter);
    _panes.push_back(newTab);
    newSplitter->addWidget(newTab);
    
    QSize splitterSize = newSplitter->sizeHint();
    QList<int> sizes; sizes <<   splitterSize.width()/2;
    sizes  << splitterSize.width()/2;
    newSplitter->setSizes(sizes);
    
    /*Inserting back the new splitter at the original index*/
    container->insertWidget(oldIndex,newSplitter);
    
}

void Gui::splitPaneVertically(TabWidget* what){
    QSplitter* container = dynamic_cast<QSplitter*>(what->parentWidget());
    if(!container) return;
    
    /*We need to know the position in the container layout of the old tab widget*/
    int oldIndex = container->indexOf(what);
    
    QSplitter* newSplitter = new QSplitter(container);
    newSplitter->setContentsMargins(0, 0, 0, 0);
    newSplitter->setOrientation(Qt::Vertical);
    what->setVisible(false);
    what->setParent(newSplitter);
    newSplitter->addWidget(what);
    what->setVisible(true);
    
    /*Adding now a new tab*/
    TabWidget* newTab = new TabWidget(TabWidget::CLOSABLE,newSplitter);
    _panes.push_back(newTab);
    newSplitter->addWidget(newTab);
    
    QSize splitterSize = newSplitter->sizeHint();
    QList<int> sizes; sizes <<   splitterSize.height()/2;
    sizes  << splitterSize.height()/2;
    newSplitter->setSizes(sizes);
    /*Inserting back the new splitter at the original index*/
    container->insertWidget(oldIndex,newSplitter);
}
void Gui::floatWidget(QWidget* what){
    
    FloatingWidget* floatingW = new FloatingWidget(this);
    const QSize& size = what->size();
    what->setVisible(false);
    what->setParent(0);
    floatingW->setWidget(size,what);
    
}

void Gui::closePane(TabWidget* what){
    QSplitter* container = dynamic_cast<QSplitter*>(what->parentWidget());
    if(!container) return;
    
    /*Removing it from the _panes vector*/
    for (U32 i = 0; i < _panes.size(); ++i) {
        if (_panes[i] == what) {
            _panes.erase(_panes.begin()+i);
            break;
        }
    }
    
    /*If it is floating we do not need to re-arrange the splitters containing the tab*/
    if (what->isFloating()) {
        what->destroyTabs();
        delete what;
        return;
    }
    
    
    /*Only sub-panes are closable. That means the splitter owning them must also
     have a splitter as parent*/
    QSplitter* mainContainer = dynamic_cast<QSplitter*>(container->parentWidget());
    if(!mainContainer) return;
    
    /*identifying the other tab*/
    TabWidget* other = 0;
    for (int i = 0; i < container->count(); ++i) {
        TabWidget* tab = dynamic_cast<TabWidget*>(container->widget(i));
        if (tab) {
            other = tab;
            break;
        }
    }
    
    /*Removing "what" from the container and delete it*/
    what->setVisible(false);
    what->destroyTabs();
    // delete what;
    
    /*Removing the container from the mainContainer*/
    int subSplitterIndex = 0;
    for (int i = 0; i < mainContainer->count(); ++i) {
        QSplitter* subSplitter = dynamic_cast<QSplitter*>(mainContainer->widget(i));
        if (subSplitter && subSplitter == container) {
            subSplitterIndex = i;
            container->setVisible(false);
            container->setParent(0);
            break;
        }
    }
    /*moving the other to the mainContainer*/
    if(other){
        other->setVisible(true);
        other->setParent(mainContainer);
    }
    mainContainer->insertWidget(subSplitterIndex, other);
    
    /*deleting the subSplitter*/
    delete container;
    
}

FloatingWidget::FloatingWidget(QWidget* parent) : QWidget(parent), _embeddedWidget(0){
    
    setWindowFlags(Qt::WindowStaysOnTopHint | Qt::Window);
    _layout = new QVBoxLayout(this);
    _layout->setContentsMargins(0, 0, 0, 0);
    setLayout(_layout);
    
}
void FloatingWidget::setWidget(const QSize& widgetSize,QWidget* w){
    if (_embeddedWidget) {
        return;
    }
    w->setParent(this);
    _layout->addWidget(w);
    w->setVisible(true);
    resize(widgetSize);
    show();
}

void Gui::registerTab(const std::string& name, QWidget* tab){
    _registeredTabs.insert(make_pair(name,tab));
}

QWidget* Gui::findExistingTab(const std::string& name) const{
    std::map<std::string,QWidget*>::const_iterator it = _registeredTabs.find(name);
    if (it != _registeredTabs.end()) {
        return it->second;
    }else{
        return NULL;
    }
}

void Gui::addPluginToolButton(const std::string& actionName,
                              const std::vector<std::string>& groups,
                              const std::string& pluginName,
                              const std::string& pluginIconPath,
                              const std::string& groupIconPath){
    
    QIcon pluginIcon,groupIcon;
    if(!pluginIconPath.empty() && QFile::exists(pluginIconPath.c_str())){
        pluginIcon.addFile(pluginIconPath.c_str());
    }
    if(!groupIconPath.empty() && QFile::exists(groupIconPath.c_str())){
        groupIcon.addFile(groupIconPath.c_str());
    }
    std::string mainGroup = groups.size() >= 1 ? groups[0] : PLUGIN_GROUP_DEFAULT;
    std::map<std::string,ToolButton*>::iterator found =  _toolGroups.find(mainGroup);
    if(found != _toolGroups.end()){
        found->second->addTool(actionName,groups,pluginName,pluginIcon);
    }else{
        ToolButton* tb = new ToolButton(actionName,groups,pluginName,pluginIcon,groupIcon,_toolBox);
        _toolBox->addWidget(tb);
        tb->setToolTip(mainGroup.c_str());
        _toolGroups.insert(make_pair(mainGroup,tb));
    }
    
}
ToolButton::ToolButton(const std::string& actionName,
                       const std::vector<std::string>& firstElement,
                       const std::string& pluginName,
                       QIcon pluginIcon , QIcon groupIcon ,
                       QWidget* parent)
:QToolButton(parent){
    setPopupMode(QToolButton::InstantPopup);
    _menu = new QMenu(this);
    if(!groupIcon.isNull())
        setIcon(groupIcon);
    setMenu(_menu);
    setMaximumSize(35,35);
    
    QMenu* _lastMenu = _menu;
    for (U32 i = 1; i < firstElement.size(); ++i) {
        _lastMenu = _lastMenu->addMenu(firstElement[i].c_str());
        _subMenus.push_back(_lastMenu);
    }
    QAction* action = 0;
    if(pluginIcon.isNull()){
        action = _lastMenu->addAction(pluginName.c_str());
    }else{
        action = _lastMenu->addAction(pluginIcon, pluginName.c_str());
    }
    ActionRef* actionRef = new ActionRef(action,actionName);
    _actions.push_back(actionRef);
    
}
ToolButton::~ToolButton(){
    for(U32 i = 0; i < _actions.size() ; ++i) {
        delete _actions[i];
    }
}

void ToolButton::addTool(const std::string& actionName,const std::vector<std::string>& grouping,const std::string& pluginName,QIcon pluginIcon){
    std::vector<std::string> subMenuToAdd;
    int index = 1;
    QMenu* _lastMenu = _menu;
    while(index < (int)grouping.size()){
        bool found = false;
        for (U32 i =  0; i < _subMenus.size(); ++i) {
            if (_subMenus[i]->title() == QString(grouping[index].c_str())) {
                _lastMenu = _subMenus[i];
                found = true;
                break;
            }
        }
        if(!found)
            break;
        ++index;
    }
    for(int i = index; i < (int)grouping.size() ; ++i) {
        QMenu* menu = _lastMenu->addMenu(grouping[index].c_str());
        _subMenus.push_back(menu);
        _lastMenu = menu;
    }
    QAction* action = 0;
    if(pluginIcon.isNull()){
        action = _lastMenu->addAction(pluginName.c_str());
    }else{
        action = _lastMenu->addAction(pluginIcon, pluginName.c_str());
    }
    ActionRef* actionRef = new ActionRef(action,actionName);
    _actions.push_back(actionRef);
}
void ActionRef::onTriggered(){
    ctrlPTR->createNode(_nodeName.c_str());
}
void Gui::addUndoRedoActions(QAction* undoAction,QAction* redoAction){
    menuEdit->addAction(undoAction);
	menuEdit->addAction(redoAction);
}
void Gui::newProject(){
    int ret = saveWarning();
    if(ret == 0){
        saveProject();
    }else if(ret == 2){
        return;
    }
    currentViewer->getUiContext()->viewer->disconnectViewer();
    _nodeGraphTab->_nodeGraphArea->clear();
    ctrlPTR->clearInternalNodes();
    ctrlPTR->resetCurrentProject();
    ctrlPTR->createNode("Viewer");
}
void Gui::openProject(){
    std::vector<std::string> filters;
    filters.push_back("rs");
    SequenceFileDialog dialog(this,filters,false,
                              SequenceFileDialog::OPEN_DIALOG);
    if(dialog.exec()){
        QStringList selectedFiles = dialog.selectedFiles();
        if (selectedFiles.size() > 0) {
            //clearing current graph
            _nodeGraphTab->_nodeGraphArea->clear();
            ctrlPTR->clearInternalNodes();
            QString file = selectedFiles.at(0);
            QString name = SequenceFileDialog::removePath(file);
            QString path = file.left(file.indexOf(name));
            ctrlPTR->loadProject(path,name);
        }
    }
}
void Gui::saveProject(){
    if(ctrlPTR->hasProjectBeenSavedByUser()){
        ctrlPTR->saveProject(ctrlPTR->getCurrentProjectPath(),ctrlPTR->getCurrentProjectName(),false);
    }else{
        saveProjectAs();
    }
}
void Gui::saveProjectAs(){
    vector<string> filter;
    filter.push_back("rs");
    SequenceFileDialog dialog(this,filter,false,SequenceFileDialog::SAVE_DIALOG);
    QString outFile;
    if(dialog.exec()){
        outFile = dialog.filesToSave();
    }
    if (outFile.size() > 0) {
        if (outFile.indexOf(".rs") == -1) {
            outFile.append(".rs");
        }
        QString file = SequenceFileDialog::removePath(outFile);
        QString path = outFile.left(outFile.indexOf(file));
        ctrlPTR->saveProject(path,file,false);
    }
}

void Gui::autoSave(){
    ctrlPTR->autoSave();
}

bool Gui::isGraphWorthless() const{
    return _nodeGraphTab->_nodeGraphArea->isGraphWorthLess();
}

int Gui::saveWarning(){
    
    if(!isGraphWorthless() && !ctrlPTR->isSaveUpToDate()){
        QMessageBox::StandardButton ret =  QMessageBox::question(this, "",
                                     QString("Save changes to " + ctrlPTR->getCurrentProjectName() + " ?"),
                                     QMessageBox::Save | QMessageBox::Discard | QMessageBox::Cancel,QMessageBox::Save);
        if(ret == QMessageBox::Escape || ret == QMessageBox::Cancel){
            return 2;
        }else if(ret == QMessageBox::Discard){
            return 1;
        }else{
            return 0;
        }
    }
    return -1;

}

void Gui::errorDialog(const QString& title,const QString& text){
    QMessageBox::critical(this, title, text);
}<|MERGE_RESOLUTION|>--- conflicted
+++ resolved
@@ -1,883 +1,873 @@
-//  Powiter
-/* This Source Code Form is subject to the terms of the Mozilla Public
- * License, v. 2.0. If a copy of the MPL was not distributed with this
- * file, You can obtain one at http://mozilla.org/MPL/2.0/. */
-/*
- *Created by Alexandre GAUTHIER-FOICHAT on 6/1/2012.
- *contact: immarespond at gmail dot com
- *
- */
-
-
-
-
-
-
-
-#include "Gui/Gui.h"
-
-#include <cassert>
-#include <QApplication>
-#include <QMenu>
-#include <QLayout>
-#include <QDesktopWidget>
-#include <QSplitter>
-#include <QMenuBar>
-#include <QToolBar>
-#include <QFileDialog>
-#include <QMessageBox>
- 
-
-#include "Gui/Texture.h"
-#include "Global/Controler.h"
-#include "Gui/ViewerGL.h"
-#include "Engine/Model.h"
-#include "Engine/VideoEngine.h"
-#include "Engine/Settings.h"
-#include "Gui/TabWidget.h"
-#include "Gui/FeedbackSpinBox.h"
-#include "Gui/Timeline.h"
-#include "Gui/NodeGraph.h"
-#include "Engine/ViewerNode.h"
-#include "Gui/ViewerTab.h"
-#include "Gui/SequenceFileDialog.h"
-
-#define PLUGIN_GROUP_DEFAULT "Other"
-
-using namespace std;
-using namespace Powiter;
-
-// Helper function: Get the icon with the given name from the icon theme.
-// If unavailable, fall back to the built-in icon. Icon names conform to this specification:
-// http://standards.freedesktop.org/icon-naming-spec/icon-naming-spec-latest.html
-static QIcon get_icon(const QString &name)
-{
-    return QIcon::fromTheme(name, QIcon(QString(":icons/") + name));
-}
-
-Gui::Gui(QWidget* parent):QMainWindow(parent),
-actionNew_project(0),
-actionOpen_project(0),
-actionSave_project(0),
-actionSaveAs_project(0),
-actionPreferences(0),
-actionExit(0),
-actionProject_settings(0),
-actionFullScreen(0),
-actionSplitViewersTab(0),
-actionClearDiskCache(0),
-actionClearPlayBackCache(0),
-actionClearNodeCache(0),
-_centralWidget(0),
-_mainLayout(0),
-_viewersPane(0),
-_nextViewerTabPlace(0),
-_workshopPane(0),
-_viewerWorkshopSplitter(0),
-_propertiesPane(0),
-_middleRightSplitter(0),
-_leftRightSplitter(0),
-_nodeGraphTab(0),
-_toolBox(0),
-_propertiesScrollArea(0),
-_propertiesContainer(0),
-_layoutPropertiesBin(0),
-menubar(0),
-menuFile(0),
-menuEdit(0),
-menuDisplay(0),
-menuOptions(0),
-viewersMenu(0),
-cacheMenu(0)
-
-{
-}
-Gui::~Gui(){
-    
-    
-}
-bool Gui::exit(){
-    int ret = saveWarning();
-    if(ret == 0){
-        saveProject();
-    }else if(ret == 2){
-        return false;
-    }
-    ctrlPTR->getModel()->getVideoEngine()->abort();
-	ctrlPTR->Destroy();
-    delete this;
-    qApp->exit(0);
-    return true;
-    
-}
-
-void Gui::toggleFullScreen()
-{
-    if (isFullScreen()) {
-        showNormal();
-    } else {
-        showFullScreen();
-    }
-}
-
-void Gui::closeEvent(QCloseEvent *e){
-    if(!exit()){
-        e->ignore();
-        return;
-    }
-    e->accept();
-}
-
-
-void Gui::createNodeGUI( Node* node){
-    _nodeGraphTab->_nodeGraphArea->createNodeGUI(_layoutPropertiesBin,node);
-}
-
-
-void Gui::createGui(){
-    
-    
-    setupUi();
-    
-    QObject::connect(QCoreApplication::instance(), SIGNAL(aboutToQuit()), this, SLOT(exit()));
-    
-}
-
-
-
-bool Gui::eventFilter(QObject *target, QEvent *event){
-    
-    if (event->type() == QEvent::KeyPress) {
-        QKeyEvent *keyEvent = static_cast<QKeyEvent *>(event);
-        if (keyEvent->key() == Qt::Key_Right) {
-            ctrlPTR->getModel()->getVideoEngine()->nextFrame();
-            focusNextChild();
-            return true;
-        }else if(keyEvent->key() == Qt::Key_Left){
-            ctrlPTR->getModel()->getVideoEngine()->previousFrame();
-            focusNextChild();
-            return true;
-        }
-    }
-    return QMainWindow::eventFilter(target, event);;
-}
-void Gui::retranslateUi(QMainWindow *MainWindow)
-{
-    Q_UNUSED(MainWindow);
-	setWindowTitle(QApplication::translate("Powiter", "Powiter"));
-	actionNew_project->setText(QApplication::translate("Powiter", "New Project"));
-	actionOpen_project->setText(QApplication::translate("Powiter", "Open Project..."));
-	actionSave_project->setText(QApplication::translate("Powiter", "Save Project"));
-    actionSaveAs_project->setText(QApplication::translate("Powiter", "Save Project As..."));
-	actionPreferences->setText(QApplication::translate("Powiter", "Preferences..."));
-    actionExit->setText(QApplication::translate("Powiter", "Exit"));
-	actionProject_settings->setText(QApplication::translate("Powiter", "Project Settings..."));
-	actionFullScreen->setText(QApplication::translate("Powiter","Toggle Full Screen"));
-	actionSplitViewersTab->setText(QApplication::translate("Powiter","Toggle Multi-View Area"));
-	actionClearDiskCache->setText(QApplication::translate("Powiter","Clear Disk Cache"));
-	actionClearPlayBackCache->setText(QApplication::translate("Powiter","Clear Playback Cache"));
-	actionClearNodeCache ->setText(QApplication::translate("Powiter","Clear Per-Node Cache"));
-    
-    
-	//WorkShop->setTabText(WorkShop->indexOf(CurveEditor), QApplication::translate("Powiter", "Motion Editor"));
-    
-	//WorkShop->setTabText(WorkShop->indexOf(GraphEditor), QApplication::translate("Powiter", "Graph Editor"));
-	menuFile->setTitle(QApplication::translate("Powiter", "File"));
-	menuEdit->setTitle(QApplication::translate("Powiter", "Edit"));
-	menuDisplay->setTitle(QApplication::translate("Powiter", "Display"));
-	menuOptions->setTitle(QApplication::translate("Powiter", "Options"));
-	viewersMenu->setTitle(QApplication::translate("Powiter", "Viewer(s)"));
-	cacheMenu->setTitle(QApplication::translate("Powiter", "Cache"));
-    
-}
-void Gui::setupUi()
-{
-	
-	QDesktopWidget* desktop=QApplication::desktop();
-	QRect screen=desktop->screenGeometry(-1);
-	resize(screen.width(),screen.height());
-	setDockNestingEnabled(false);
-    
-    loadStyleSheet();
-    
-    /*TOOL BAR menus*/
-	//======================
-	menubar = new QMenuBar(this);
-	menubar->setGeometry(QRect(0, 0, 1159, 21));
-	menuFile = new QMenu(menubar);
-	menuEdit = new QMenu(menubar);
-	menuDisplay = new QMenu(menubar);
-	menuOptions = new QMenu(menubar);
-	viewersMenu= new QMenu(menuDisplay);
-	cacheMenu= new QMenu(menubar);
-    
-	setMenuBar(menubar);
-	
-	actionNew_project = new QAction(this);
-	actionNew_project->setObjectName(QString::fromUtf8("actionNew_project"));
-    actionNew_project->setShortcut(QKeySequence::New);
-    actionNew_project->setIcon(get_icon("document-new"));
-    QObject::connect(actionNew_project, SIGNAL(triggered()), this, SLOT(newProject()));
-	actionOpen_project = new QAction(this);
-	actionOpen_project->setObjectName(QString::fromUtf8("actionOpen_project"));
-    actionOpen_project->setShortcut(QKeySequence::Open);
-    actionOpen_project->setIcon(get_icon("document-open"));
-    QObject::connect(actionOpen_project, SIGNAL(triggered()), this, SLOT(openProject()));
-	actionSave_project = new QAction(this);
-	actionSave_project->setObjectName(QString::fromUtf8("actionSave_project"));
-    actionSave_project->setShortcut(QKeySequence::Save);
-    actionSave_project->setIcon(get_icon("document-save"));
-    QObject::connect(actionSave_project, SIGNAL(triggered()), this, SLOT(saveProject()));
-    actionSaveAs_project = new QAction(this);
-	actionSaveAs_project->setObjectName(QString::fromUtf8("actionSaveAs_project"));
-    actionSaveAs_project->setShortcut(QKeySequence::SaveAs);
-    actionSaveAs_project->setIcon(get_icon("document-save-as"));
-    QObject::connect(actionSaveAs_project, SIGNAL(triggered()), this, SLOT(saveProjectAs()));
-	actionPreferences = new QAction(this);
-	actionPreferences->setObjectName(QString::fromUtf8("actionPreferences"));
-	actionPreferences->setMenuRole(QAction::PreferencesRole);
-	actionExit = new QAction(this);
-	actionExit->setObjectName(QString::fromUtf8("actionExit"));
-	actionExit->setMenuRole(QAction::QuitRole);
-    actionExit->setIcon(get_icon("application-exit"));
-	actionProject_settings = new QAction(this);
-	actionProject_settings->setObjectName(QString::fromUtf8("actionProject_settings"));
-    actionProject_settings->setIcon(get_icon("document-properties"));
-	actionFullScreen = new QAction(this);
-	actionFullScreen->setObjectName(QString::fromUtf8("actionFullScreen"));
-	actionFullScreen->setShortcut(QKeySequence(Qt::CTRL+Qt::META+Qt::Key_F));
-    actionFullScreen->setIcon(get_icon("view-fullscreen"));
-	actionSplitViewersTab=new QAction(this);
-	actionSplitViewersTab->setObjectName(QString::fromUtf8("actionSplitViewersTab"));
-	actionClearDiskCache = new QAction(this);
-	actionClearDiskCache->setObjectName(QString::fromUtf8("actionClearDiskCache"));
-	actionClearDiskCache->setCheckable(false);
-	actionClearDiskCache->setShortcut(QKeySequence(Qt::CTRL+Qt::SHIFT+Qt::Key_K));
-	actionClearPlayBackCache = new QAction(this);
-	actionClearPlayBackCache->setObjectName(QString::fromUtf8("actionClearPlayBackCache"));
-	actionClearPlayBackCache->setCheckable(false);
-	actionClearPlayBackCache->setShortcut(QKeySequence(Qt::CTRL+Qt::SHIFT+Qt::Key_P));
-	actionClearNodeCache = new QAction(this);
-	actionClearNodeCache->setObjectName(QString::fromUtf8("actionClearNodeCache"));
-	actionClearNodeCache->setCheckable(false);
-	actionClearNodeCache->setShortcut(QKeySequence(Qt::CTRL+Qt::SHIFT+Qt::Key_B));
-	
-    
-	/*CENTRAL AREA*/
-	//======================
-	_centralWidget = new QWidget(this);
-    setCentralWidget(_centralWidget);
-	_mainLayout = new QHBoxLayout(_centralWidget);
-    _mainLayout->setContentsMargins(0, 0, 0, 0);
-	_centralWidget->setLayout(_mainLayout);
-    
-    _leftRightSplitter = new QSplitter(_centralWidget);
-    _leftRightSplitter->setChildrenCollapsible(false);
-    _leftRightSplitter->setOrientation(Qt::Horizontal);
-    _leftRightSplitter->setContentsMargins(0, 0, 0, 0);
-    
-    
-    _toolBox = new QToolBar(_leftRightSplitter);
-    _toolBox->setOrientation(Qt::Vertical);
-    _toolBox->setMaximumWidth(40);
-    
-    _leftRightSplitter->addWidget(_toolBox);
-    
-	_viewerWorkshopSplitter = new QSplitter(_centralWidget);
-    _viewerWorkshopSplitter->setContentsMargins(0, 0, 0, 0);
-	_viewerWorkshopSplitter->setOrientation(Qt::Vertical);
-    _viewerWorkshopSplitter->setChildrenCollapsible(false);
-    QSize viewerWorkshopSplitterSize = _viewerWorkshopSplitter->sizeHint();
-    QList<int> sizesViewerSplitter; sizesViewerSplitter <<  viewerWorkshopSplitterSize.height()/2;
-    sizesViewerSplitter  << viewerWorkshopSplitterSize.height()/2;
-    
-    /*VIEWERS related*/
-    
-	_viewersPane = new TabWidget(TabWidget::NOT_CLOSABLE,_viewerWorkshopSplitter);
-    _panes.push_back(_viewersPane);
-    _viewersPane->resize(_viewersPane->width(), screen.height()/5);
-	_viewerWorkshopSplitter->addWidget(_viewersPane);
-    //  _viewerWorkshopSplitter->setSizes(sizesViewerSplitter);
-    
-    
-	/*WORKSHOP PANE*/
-	//======================
-	_workshopPane = new TabWidget(TabWidget::NOT_CLOSABLE,_viewerWorkshopSplitter);
-    _panes.push_back(_workshopPane);
-    /*creating DAG gui*/
-    addNodeGraph();
-    
-	_viewerWorkshopSplitter->addWidget(_workshopPane);
-    
-	
-    _middleRightSplitter = new QSplitter(_centralWidget);
-    _middleRightSplitter->setChildrenCollapsible(false);
-    _middleRightSplitter->setContentsMargins(0, 0, 0, 0);
-	_middleRightSplitter->setOrientation(Qt::Horizontal);
-    _middleRightSplitter->addWidget(_viewerWorkshopSplitter);
-    
-	/*PROPERTIES DOCK*/
-	//======================
-	_propertiesPane = new TabWidget(TabWidget::NOT_CLOSABLE,this);
-    _panes.push_back(_propertiesPane);
-	_propertiesScrollArea = new QScrollArea(_propertiesPane);
-    _nodeGraphTab->_nodeGraphArea->setPropertyBinPtr(_propertiesScrollArea);
-    _propertiesScrollArea->setObjectName("Properties_GUI");
-	_propertiesContainer=new QWidget(_propertiesScrollArea);
-    _propertiesContainer->setObjectName("_propertiesContainer");
-	_layoutPropertiesBin=new QVBoxLayout(_propertiesContainer);
-	_layoutPropertiesBin->setSpacing(0);
-    _layoutPropertiesBin->setContentsMargins(0, 0, 0, 0);
-	_propertiesContainer->setSizePolicy(QSizePolicy::Expanding,QSizePolicy::Fixed);
-	_propertiesContainer->setLayout(_layoutPropertiesBin);
-    
-	_propertiesScrollArea->setWidget(_propertiesContainer);
-	_propertiesScrollArea->setWidgetResizable(true);
-	_propertiesPane->appendTab("Properties",_propertiesScrollArea);
-    
-    _middleRightSplitter->addWidget(_propertiesPane);
-    QSize horizontalSplitterSize = _middleRightSplitter->sizeHint();
-    QList<int> sizes; sizes <<   240;
-    sizes  <<horizontalSplitterSize.width()- 240;
-    _middleRightSplitter->setSizes(sizes);
-	
-    
-    _leftRightSplitter->addWidget(_middleRightSplitter);
-    
-    
-    
-    
-    _mainLayout->addWidget(_leftRightSplitter);
-    
-    
-    
-    
-    
-	
-    
-	menubar->addAction(menuFile->menuAction());
-	menubar->addAction(menuEdit->menuAction());
-	menubar->addAction(menuDisplay->menuAction());
-	menubar->addAction(menuOptions->menuAction());
-	menubar->addAction(cacheMenu->menuAction());
-	menuFile->addAction(actionNew_project);
-	menuFile->addAction(actionOpen_project);
-	menuFile->addAction(actionSave_project);
-    menuFile->addAction(actionSaveAs_project);
-	menuFile->addSeparator();
-	menuFile->addAction(actionPreferences);
-	menuFile->addSeparator();
-	menuFile->addAction(actionExit);
-	
-	menuOptions->addAction(actionProject_settings);
-	menuDisplay->addAction(viewersMenu->menuAction());
-    menuDisplay->addSeparator();
-	menuDisplay->addAction(actionFullScreen);
-	viewersMenu->addAction(actionSplitViewersTab);
-	cacheMenu->addAction(actionClearDiskCache);
-	cacheMenu->addAction(actionClearPlayBackCache);
-	cacheMenu->addAction(actionClearNodeCache);
-	retranslateUi(this);
-    
-    
-    
-    Model* model = ctrlPTR->getModel();
-    QObject::connect(actionFullScreen, SIGNAL(triggered()),this,SLOT(toggleFullScreen()));
-    QObject::connect(actionClearDiskCache, SIGNAL(triggered()),model,SLOT(clearDiskCache()));
-    QObject::connect(actionClearPlayBackCache, SIGNAL(triggered()),model,SLOT(clearPlaybackCache()));
-    QObject::connect(actionClearNodeCache, SIGNAL(triggered()),model,SLOT(clearNodeCache()));
-    QObject::connect(actionExit,SIGNAL(triggered()),this,SLOT(exit()));
-    
-	QMetaObject::connectSlotsByName(this);
-    
-} // setupUi
-
-void Gui::loadStyleSheet(){
-    QFile qss(":/Resources/Stylesheets/mainstyle.qss");
-    if(qss.open(QIODevice::ReadOnly
-                | QIODevice::Text))
-    {
-        QTextStream in(&qss);
-        QString content(in.readAll());
-        // cout << content.toStdString() << endl;
-        setStyleSheet(content
-                      .arg("rgb(243,149,0)")
-                      .arg("rgb(50,50,50)")
-                      .arg("rgb(71,71,71)")
-                      .arg("rgb(38,38,38)")
-                      .arg("rgb(200,200,200)"));
-    }
-}
-
-void Gui::maximize(TabWidget* what){
-    for (U32 i =0; i < _panes.size(); ++i) {
-        if (_panes[i] != what) {
-            _panes[i]->hide();
-        }
-    }
-}
-
-void Gui::minimize(){
-    for (U32 i =0; i < _panes.size(); ++i) {
-        _panes[i]->show();
-    }
-}
-
-
-ViewerTab* Gui::addNewViewerTab(ViewerNode* node,TabWidget* where){
-    ViewerTab* tab = new ViewerTab(node,_viewersPane);
-    _viewerTabs.push_back(tab);
-    where->appendTab(node->getName().c_str(),tab);
-    return tab;
-}
-void Gui::addViewerTab(ViewerTab* tab,TabWidget* where){
-    bool found = false;
-    for (U32 i = 0; i < _viewerTabs.size(); ++i) {
-        if (_viewerTabs[i] == tab) {
-            found = true;
-            break;
-        }
-    }
-    if(!found)
-        _viewerTabs.push_back(tab);
-    where->appendTab(tab->getInternalNode()->getName().c_str(), tab);
-    
-}
-
-void Gui::removeViewerTab(ViewerTab* tab,bool initiatedFromNode,bool deleteData){
-    assert(tab);
-    for (U32 i = 0; i < _viewerTabs.size(); ++i) {
-        if (_viewerTabs[i] == tab) {
-            _viewerTabs.erase(_viewerTabs.begin()+i);
-            break;
-        }
-    }
-    
-    if(deleteData){
-        if (!initiatedFromNode) {
-            assert(_nodeGraphTab);
-            assert(_nodeGraphTab->_nodeGraphArea);
-            _nodeGraphTab->_nodeGraphArea->removeNode(tab->getInternalNode()->getNodeUi());
-            ctrlPTR->getModel()->removeNode(tab->getInternalNode());
-        } else {
-            
-            TabWidget* container = dynamic_cast<TabWidget*>(tab->parentWidget());
-<<<<<<< HEAD
-            assert(container);
-            container->removeTab(tab);
-=======
-            if(container)
-                container->removeTab(tab);
->>>>>>> f7a62fea
-            delete tab;
-        }
-    } else {
-        TabWidget* container = dynamic_cast<TabWidget*>(tab->parentWidget());
-<<<<<<< HEAD
-        assert(container);
-        container->removeTab(tab);
-=======
-        if(container)
-            container->removeTab(tab);
->>>>>>> f7a62fea
-    }
-    
-}
-void Gui::addNodeGraph(){
-    NodeGraphTab* tab = new NodeGraphTab(_workshopPane);
-    _nodeGraphTab = tab;
-    assert(_workshopPane);
-    _workshopPane->appendTab("Node graph",tab->_nodeGraphArea);
-}
-
-void Gui::moveTab(QWidget* what,TabWidget *where){
-    TabWidget* from = dynamic_cast<TabWidget*>(what->parentWidget());
-    
-    if(!from) return;
-    QString name;
-    if(from == where){
-        /*We check that even if it is the same TabWidget, it really exists.*/
-        bool found = false;
-        for (int i =0; i < from->count(); ++i) {
-            if (what == from->tabAt(i)) {
-                found = true;
-                break;
-            }
-        }
-        if (found) {
-            return;
-        }else{
-            /*if it is not found we have to recover the name*/
-            if(what == _nodeGraphTab->_nodeGraphArea)
-                name = "Node Graph";
-            else if(what == _propertiesScrollArea)
-                name = "Properties";
-            else return;
-        }
-    }else{
-        name = from->getTabName(what);
-        
-    }
-    
-    
-    from->removeTab(what);
-    where->appendTab(name, what);
-}
-
-
-
-NodeGraphTab::NodeGraphTab(QWidget* parent){
-    _graphScene=new QGraphicsScene(parent);
-	_graphScene->setItemIndexMethod(QGraphicsScene::NoIndex);
-    _nodeGraphArea = new NodeGraph(_graphScene,parent);
-    _nodeGraphArea->grabKeyboard();
-    _nodeGraphArea->releaseKeyboard();
-    _nodeGraphArea->setFocus();
-    
-}
-
-void Gui::splitPaneHorizontally(TabWidget* what){
-    QSplitter* container = dynamic_cast<QSplitter*>(what->parentWidget());
-    if(!container) return;
-    
-    /*We need to know the position in the container layout of the old tab widget*/
-    int oldIndex = container->indexOf(what);
-    
-    QSplitter* newSplitter = new QSplitter(container);
-    newSplitter->setContentsMargins(0, 0, 0, 0);
-    newSplitter->setOrientation(Qt::Horizontal);
-    what->setVisible(false);
-    what->setParent(newSplitter);
-    newSplitter->addWidget(what);
-    what->setVisible(true);
-    
-    
-    /*Adding now a new tab*/
-    TabWidget* newTab = new TabWidget(TabWidget::CLOSABLE,newSplitter);
-    _panes.push_back(newTab);
-    newSplitter->addWidget(newTab);
-    
-    QSize splitterSize = newSplitter->sizeHint();
-    QList<int> sizes; sizes <<   splitterSize.width()/2;
-    sizes  << splitterSize.width()/2;
-    newSplitter->setSizes(sizes);
-    
-    /*Inserting back the new splitter at the original index*/
-    container->insertWidget(oldIndex,newSplitter);
-    
-}
-
-void Gui::splitPaneVertically(TabWidget* what){
-    QSplitter* container = dynamic_cast<QSplitter*>(what->parentWidget());
-    if(!container) return;
-    
-    /*We need to know the position in the container layout of the old tab widget*/
-    int oldIndex = container->indexOf(what);
-    
-    QSplitter* newSplitter = new QSplitter(container);
-    newSplitter->setContentsMargins(0, 0, 0, 0);
-    newSplitter->setOrientation(Qt::Vertical);
-    what->setVisible(false);
-    what->setParent(newSplitter);
-    newSplitter->addWidget(what);
-    what->setVisible(true);
-    
-    /*Adding now a new tab*/
-    TabWidget* newTab = new TabWidget(TabWidget::CLOSABLE,newSplitter);
-    _panes.push_back(newTab);
-    newSplitter->addWidget(newTab);
-    
-    QSize splitterSize = newSplitter->sizeHint();
-    QList<int> sizes; sizes <<   splitterSize.height()/2;
-    sizes  << splitterSize.height()/2;
-    newSplitter->setSizes(sizes);
-    /*Inserting back the new splitter at the original index*/
-    container->insertWidget(oldIndex,newSplitter);
-}
-void Gui::floatWidget(QWidget* what){
-    
-    FloatingWidget* floatingW = new FloatingWidget(this);
-    const QSize& size = what->size();
-    what->setVisible(false);
-    what->setParent(0);
-    floatingW->setWidget(size,what);
-    
-}
-
-void Gui::closePane(TabWidget* what){
-    QSplitter* container = dynamic_cast<QSplitter*>(what->parentWidget());
-    if(!container) return;
-    
-    /*Removing it from the _panes vector*/
-    for (U32 i = 0; i < _panes.size(); ++i) {
-        if (_panes[i] == what) {
-            _panes.erase(_panes.begin()+i);
-            break;
-        }
-    }
-    
-    /*If it is floating we do not need to re-arrange the splitters containing the tab*/
-    if (what->isFloating()) {
-        what->destroyTabs();
-        delete what;
-        return;
-    }
-    
-    
-    /*Only sub-panes are closable. That means the splitter owning them must also
-     have a splitter as parent*/
-    QSplitter* mainContainer = dynamic_cast<QSplitter*>(container->parentWidget());
-    if(!mainContainer) return;
-    
-    /*identifying the other tab*/
-    TabWidget* other = 0;
-    for (int i = 0; i < container->count(); ++i) {
-        TabWidget* tab = dynamic_cast<TabWidget*>(container->widget(i));
-        if (tab) {
-            other = tab;
-            break;
-        }
-    }
-    
-    /*Removing "what" from the container and delete it*/
-    what->setVisible(false);
-    what->destroyTabs();
-    // delete what;
-    
-    /*Removing the container from the mainContainer*/
-    int subSplitterIndex = 0;
-    for (int i = 0; i < mainContainer->count(); ++i) {
-        QSplitter* subSplitter = dynamic_cast<QSplitter*>(mainContainer->widget(i));
-        if (subSplitter && subSplitter == container) {
-            subSplitterIndex = i;
-            container->setVisible(false);
-            container->setParent(0);
-            break;
-        }
-    }
-    /*moving the other to the mainContainer*/
-    if(other){
-        other->setVisible(true);
-        other->setParent(mainContainer);
-    }
-    mainContainer->insertWidget(subSplitterIndex, other);
-    
-    /*deleting the subSplitter*/
-    delete container;
-    
-}
-
-FloatingWidget::FloatingWidget(QWidget* parent) : QWidget(parent), _embeddedWidget(0){
-    
-    setWindowFlags(Qt::WindowStaysOnTopHint | Qt::Window);
-    _layout = new QVBoxLayout(this);
-    _layout->setContentsMargins(0, 0, 0, 0);
-    setLayout(_layout);
-    
-}
-void FloatingWidget::setWidget(const QSize& widgetSize,QWidget* w){
-    if (_embeddedWidget) {
-        return;
-    }
-    w->setParent(this);
-    _layout->addWidget(w);
-    w->setVisible(true);
-    resize(widgetSize);
-    show();
-}
-
-void Gui::registerTab(const std::string& name, QWidget* tab){
-    _registeredTabs.insert(make_pair(name,tab));
-}
-
-QWidget* Gui::findExistingTab(const std::string& name) const{
-    std::map<std::string,QWidget*>::const_iterator it = _registeredTabs.find(name);
-    if (it != _registeredTabs.end()) {
-        return it->second;
-    }else{
-        return NULL;
-    }
-}
-
-void Gui::addPluginToolButton(const std::string& actionName,
-                              const std::vector<std::string>& groups,
-                              const std::string& pluginName,
-                              const std::string& pluginIconPath,
-                              const std::string& groupIconPath){
-    
-    QIcon pluginIcon,groupIcon;
-    if(!pluginIconPath.empty() && QFile::exists(pluginIconPath.c_str())){
-        pluginIcon.addFile(pluginIconPath.c_str());
-    }
-    if(!groupIconPath.empty() && QFile::exists(groupIconPath.c_str())){
-        groupIcon.addFile(groupIconPath.c_str());
-    }
-    std::string mainGroup = groups.size() >= 1 ? groups[0] : PLUGIN_GROUP_DEFAULT;
-    std::map<std::string,ToolButton*>::iterator found =  _toolGroups.find(mainGroup);
-    if(found != _toolGroups.end()){
-        found->second->addTool(actionName,groups,pluginName,pluginIcon);
-    }else{
-        ToolButton* tb = new ToolButton(actionName,groups,pluginName,pluginIcon,groupIcon,_toolBox);
-        _toolBox->addWidget(tb);
-        tb->setToolTip(mainGroup.c_str());
-        _toolGroups.insert(make_pair(mainGroup,tb));
-    }
-    
-}
-ToolButton::ToolButton(const std::string& actionName,
-                       const std::vector<std::string>& firstElement,
-                       const std::string& pluginName,
-                       QIcon pluginIcon , QIcon groupIcon ,
-                       QWidget* parent)
-:QToolButton(parent){
-    setPopupMode(QToolButton::InstantPopup);
-    _menu = new QMenu(this);
-    if(!groupIcon.isNull())
-        setIcon(groupIcon);
-    setMenu(_menu);
-    setMaximumSize(35,35);
-    
-    QMenu* _lastMenu = _menu;
-    for (U32 i = 1; i < firstElement.size(); ++i) {
-        _lastMenu = _lastMenu->addMenu(firstElement[i].c_str());
-        _subMenus.push_back(_lastMenu);
-    }
-    QAction* action = 0;
-    if(pluginIcon.isNull()){
-        action = _lastMenu->addAction(pluginName.c_str());
-    }else{
-        action = _lastMenu->addAction(pluginIcon, pluginName.c_str());
-    }
-    ActionRef* actionRef = new ActionRef(action,actionName);
-    _actions.push_back(actionRef);
-    
-}
-ToolButton::~ToolButton(){
-    for(U32 i = 0; i < _actions.size() ; ++i) {
-        delete _actions[i];
-    }
-}
-
-void ToolButton::addTool(const std::string& actionName,const std::vector<std::string>& grouping,const std::string& pluginName,QIcon pluginIcon){
-    std::vector<std::string> subMenuToAdd;
-    int index = 1;
-    QMenu* _lastMenu = _menu;
-    while(index < (int)grouping.size()){
-        bool found = false;
-        for (U32 i =  0; i < _subMenus.size(); ++i) {
-            if (_subMenus[i]->title() == QString(grouping[index].c_str())) {
-                _lastMenu = _subMenus[i];
-                found = true;
-                break;
-            }
-        }
-        if(!found)
-            break;
-        ++index;
-    }
-    for(int i = index; i < (int)grouping.size() ; ++i) {
-        QMenu* menu = _lastMenu->addMenu(grouping[index].c_str());
-        _subMenus.push_back(menu);
-        _lastMenu = menu;
-    }
-    QAction* action = 0;
-    if(pluginIcon.isNull()){
-        action = _lastMenu->addAction(pluginName.c_str());
-    }else{
-        action = _lastMenu->addAction(pluginIcon, pluginName.c_str());
-    }
-    ActionRef* actionRef = new ActionRef(action,actionName);
-    _actions.push_back(actionRef);
-}
-void ActionRef::onTriggered(){
-    ctrlPTR->createNode(_nodeName.c_str());
-}
-void Gui::addUndoRedoActions(QAction* undoAction,QAction* redoAction){
-    menuEdit->addAction(undoAction);
-	menuEdit->addAction(redoAction);
-}
-void Gui::newProject(){
-    int ret = saveWarning();
-    if(ret == 0){
-        saveProject();
-    }else if(ret == 2){
-        return;
-    }
-    currentViewer->getUiContext()->viewer->disconnectViewer();
-    _nodeGraphTab->_nodeGraphArea->clear();
-    ctrlPTR->clearInternalNodes();
-    ctrlPTR->resetCurrentProject();
-    ctrlPTR->createNode("Viewer");
-}
-void Gui::openProject(){
-    std::vector<std::string> filters;
-    filters.push_back("rs");
-    SequenceFileDialog dialog(this,filters,false,
-                              SequenceFileDialog::OPEN_DIALOG);
-    if(dialog.exec()){
-        QStringList selectedFiles = dialog.selectedFiles();
-        if (selectedFiles.size() > 0) {
-            //clearing current graph
-            _nodeGraphTab->_nodeGraphArea->clear();
-            ctrlPTR->clearInternalNodes();
-            QString file = selectedFiles.at(0);
-            QString name = SequenceFileDialog::removePath(file);
-            QString path = file.left(file.indexOf(name));
-            ctrlPTR->loadProject(path,name);
-        }
-    }
-}
-void Gui::saveProject(){
-    if(ctrlPTR->hasProjectBeenSavedByUser()){
-        ctrlPTR->saveProject(ctrlPTR->getCurrentProjectPath(),ctrlPTR->getCurrentProjectName(),false);
-    }else{
-        saveProjectAs();
-    }
-}
-void Gui::saveProjectAs(){
-    vector<string> filter;
-    filter.push_back("rs");
-    SequenceFileDialog dialog(this,filter,false,SequenceFileDialog::SAVE_DIALOG);
-    QString outFile;
-    if(dialog.exec()){
-        outFile = dialog.filesToSave();
-    }
-    if (outFile.size() > 0) {
-        if (outFile.indexOf(".rs") == -1) {
-            outFile.append(".rs");
-        }
-        QString file = SequenceFileDialog::removePath(outFile);
-        QString path = outFile.left(outFile.indexOf(file));
-        ctrlPTR->saveProject(path,file,false);
-    }
-}
-
-void Gui::autoSave(){
-    ctrlPTR->autoSave();
-}
-
-bool Gui::isGraphWorthless() const{
-    return _nodeGraphTab->_nodeGraphArea->isGraphWorthLess();
-}
-
-int Gui::saveWarning(){
-    
-    if(!isGraphWorthless() && !ctrlPTR->isSaveUpToDate()){
-        QMessageBox::StandardButton ret =  QMessageBox::question(this, "",
-                                     QString("Save changes to " + ctrlPTR->getCurrentProjectName() + " ?"),
-                                     QMessageBox::Save | QMessageBox::Discard | QMessageBox::Cancel,QMessageBox::Save);
-        if(ret == QMessageBox::Escape || ret == QMessageBox::Cancel){
-            return 2;
-        }else if(ret == QMessageBox::Discard){
-            return 1;
-        }else{
-            return 0;
-        }
-    }
-    return -1;
-
-}
-
-void Gui::errorDialog(const QString& title,const QString& text){
-    QMessageBox::critical(this, title, text);
+//  Powiter
+/* This Source Code Form is subject to the terms of the Mozilla Public
+ * License, v. 2.0. If a copy of the MPL was not distributed with this
+ * file, You can obtain one at http://mozilla.org/MPL/2.0/. */
+/*
+ *Created by Alexandre GAUTHIER-FOICHAT on 6/1/2012.
+ *contact: immarespond at gmail dot com
+ *
+ */
+
+
+
+
+
+
+
+#include "Gui/Gui.h"
+
+#include <cassert>
+#include <QApplication>
+#include <QMenu>
+#include <QLayout>
+#include <QDesktopWidget>
+#include <QSplitter>
+#include <QMenuBar>
+#include <QToolBar>
+#include <QFileDialog>
+#include <QMessageBox>
+ 
+
+#include "Gui/Texture.h"
+#include "Global/Controler.h"
+#include "Gui/ViewerGL.h"
+#include "Engine/Model.h"
+#include "Engine/VideoEngine.h"
+#include "Engine/Settings.h"
+#include "Gui/TabWidget.h"
+#include "Gui/FeedbackSpinBox.h"
+#include "Gui/Timeline.h"
+#include "Gui/NodeGraph.h"
+#include "Engine/ViewerNode.h"
+#include "Gui/ViewerTab.h"
+#include "Gui/SequenceFileDialog.h"
+
+#define PLUGIN_GROUP_DEFAULT "Other"
+
+using namespace std;
+using namespace Powiter;
+
+// Helper function: Get the icon with the given name from the icon theme.
+// If unavailable, fall back to the built-in icon. Icon names conform to this specification:
+// http://standards.freedesktop.org/icon-naming-spec/icon-naming-spec-latest.html
+static QIcon get_icon(const QString &name)
+{
+    return QIcon::fromTheme(name, QIcon(QString(":icons/") + name));
+}
+
+Gui::Gui(QWidget* parent):QMainWindow(parent),
+actionNew_project(0),
+actionOpen_project(0),
+actionSave_project(0),
+actionSaveAs_project(0),
+actionPreferences(0),
+actionExit(0),
+actionProject_settings(0),
+actionFullScreen(0),
+actionSplitViewersTab(0),
+actionClearDiskCache(0),
+actionClearPlayBackCache(0),
+actionClearNodeCache(0),
+_centralWidget(0),
+_mainLayout(0),
+_viewersPane(0),
+_nextViewerTabPlace(0),
+_workshopPane(0),
+_viewerWorkshopSplitter(0),
+_propertiesPane(0),
+_middleRightSplitter(0),
+_leftRightSplitter(0),
+_nodeGraphTab(0),
+_toolBox(0),
+_propertiesScrollArea(0),
+_propertiesContainer(0),
+_layoutPropertiesBin(0),
+menubar(0),
+menuFile(0),
+menuEdit(0),
+menuDisplay(0),
+menuOptions(0),
+viewersMenu(0),
+cacheMenu(0)
+
+{
+}
+Gui::~Gui(){
+    
+    
+}
+bool Gui::exit(){
+    int ret = saveWarning();
+    if(ret == 0){
+        saveProject();
+    }else if(ret == 2){
+        return false;
+    }
+    ctrlPTR->getModel()->getVideoEngine()->abort();
+	ctrlPTR->Destroy();
+    delete this;
+    qApp->exit(0);
+    return true;
+    
+}
+
+void Gui::toggleFullScreen()
+{
+    if (isFullScreen()) {
+        showNormal();
+    } else {
+        showFullScreen();
+    }
+}
+
+void Gui::closeEvent(QCloseEvent *e){
+    if(!exit()){
+        e->ignore();
+        return;
+    }
+    e->accept();
+}
+
+
+void Gui::createNodeGUI( Node* node){
+    _nodeGraphTab->_nodeGraphArea->createNodeGUI(_layoutPropertiesBin,node);
+}
+
+
+void Gui::createGui(){
+    
+    
+    setupUi();
+    
+    QObject::connect(QCoreApplication::instance(), SIGNAL(aboutToQuit()), this, SLOT(exit()));
+    
+}
+
+
+
+bool Gui::eventFilter(QObject *target, QEvent *event){
+    
+    if (event->type() == QEvent::KeyPress) {
+        QKeyEvent *keyEvent = static_cast<QKeyEvent *>(event);
+        if (keyEvent->key() == Qt::Key_Right) {
+            ctrlPTR->getModel()->getVideoEngine()->nextFrame();
+            focusNextChild();
+            return true;
+        }else if(keyEvent->key() == Qt::Key_Left){
+            ctrlPTR->getModel()->getVideoEngine()->previousFrame();
+            focusNextChild();
+            return true;
+        }
+    }
+    return QMainWindow::eventFilter(target, event);;
+}
+void Gui::retranslateUi(QMainWindow *MainWindow)
+{
+    Q_UNUSED(MainWindow);
+	setWindowTitle(QApplication::translate("Powiter", "Powiter"));
+	actionNew_project->setText(QApplication::translate("Powiter", "New Project"));
+	actionOpen_project->setText(QApplication::translate("Powiter", "Open Project..."));
+	actionSave_project->setText(QApplication::translate("Powiter", "Save Project"));
+    actionSaveAs_project->setText(QApplication::translate("Powiter", "Save Project As..."));
+	actionPreferences->setText(QApplication::translate("Powiter", "Preferences..."));
+    actionExit->setText(QApplication::translate("Powiter", "Exit"));
+	actionProject_settings->setText(QApplication::translate("Powiter", "Project Settings..."));
+	actionFullScreen->setText(QApplication::translate("Powiter","Toggle Full Screen"));
+	actionSplitViewersTab->setText(QApplication::translate("Powiter","Toggle Multi-View Area"));
+	actionClearDiskCache->setText(QApplication::translate("Powiter","Clear Disk Cache"));
+	actionClearPlayBackCache->setText(QApplication::translate("Powiter","Clear Playback Cache"));
+	actionClearNodeCache ->setText(QApplication::translate("Powiter","Clear Per-Node Cache"));
+    
+    
+	//WorkShop->setTabText(WorkShop->indexOf(CurveEditor), QApplication::translate("Powiter", "Motion Editor"));
+    
+	//WorkShop->setTabText(WorkShop->indexOf(GraphEditor), QApplication::translate("Powiter", "Graph Editor"));
+	menuFile->setTitle(QApplication::translate("Powiter", "File"));
+	menuEdit->setTitle(QApplication::translate("Powiter", "Edit"));
+	menuDisplay->setTitle(QApplication::translate("Powiter", "Display"));
+	menuOptions->setTitle(QApplication::translate("Powiter", "Options"));
+	viewersMenu->setTitle(QApplication::translate("Powiter", "Viewer(s)"));
+	cacheMenu->setTitle(QApplication::translate("Powiter", "Cache"));
+    
+}
+void Gui::setupUi()
+{
+	
+	QDesktopWidget* desktop=QApplication::desktop();
+	QRect screen=desktop->screenGeometry(-1);
+	resize(screen.width(),screen.height());
+	setDockNestingEnabled(false);
+    
+    loadStyleSheet();
+    
+    /*TOOL BAR menus*/
+	//======================
+	menubar = new QMenuBar(this);
+	menubar->setGeometry(QRect(0, 0, 1159, 21));
+	menuFile = new QMenu(menubar);
+	menuEdit = new QMenu(menubar);
+	menuDisplay = new QMenu(menubar);
+	menuOptions = new QMenu(menubar);
+	viewersMenu= new QMenu(menuDisplay);
+	cacheMenu= new QMenu(menubar);
+    
+	setMenuBar(menubar);
+	
+	actionNew_project = new QAction(this);
+	actionNew_project->setObjectName(QString::fromUtf8("actionNew_project"));
+    actionNew_project->setShortcut(QKeySequence::New);
+    actionNew_project->setIcon(get_icon("document-new"));
+    QObject::connect(actionNew_project, SIGNAL(triggered()), this, SLOT(newProject()));
+	actionOpen_project = new QAction(this);
+	actionOpen_project->setObjectName(QString::fromUtf8("actionOpen_project"));
+    actionOpen_project->setShortcut(QKeySequence::Open);
+    actionOpen_project->setIcon(get_icon("document-open"));
+    QObject::connect(actionOpen_project, SIGNAL(triggered()), this, SLOT(openProject()));
+	actionSave_project = new QAction(this);
+	actionSave_project->setObjectName(QString::fromUtf8("actionSave_project"));
+    actionSave_project->setShortcut(QKeySequence::Save);
+    actionSave_project->setIcon(get_icon("document-save"));
+    QObject::connect(actionSave_project, SIGNAL(triggered()), this, SLOT(saveProject()));
+    actionSaveAs_project = new QAction(this);
+	actionSaveAs_project->setObjectName(QString::fromUtf8("actionSaveAs_project"));
+    actionSaveAs_project->setShortcut(QKeySequence::SaveAs);
+    actionSaveAs_project->setIcon(get_icon("document-save-as"));
+    QObject::connect(actionSaveAs_project, SIGNAL(triggered()), this, SLOT(saveProjectAs()));
+	actionPreferences = new QAction(this);
+	actionPreferences->setObjectName(QString::fromUtf8("actionPreferences"));
+	actionPreferences->setMenuRole(QAction::PreferencesRole);
+	actionExit = new QAction(this);
+	actionExit->setObjectName(QString::fromUtf8("actionExit"));
+	actionExit->setMenuRole(QAction::QuitRole);
+    actionExit->setIcon(get_icon("application-exit"));
+	actionProject_settings = new QAction(this);
+	actionProject_settings->setObjectName(QString::fromUtf8("actionProject_settings"));
+    actionProject_settings->setIcon(get_icon("document-properties"));
+	actionFullScreen = new QAction(this);
+	actionFullScreen->setObjectName(QString::fromUtf8("actionFullScreen"));
+	actionFullScreen->setShortcut(QKeySequence(Qt::CTRL+Qt::META+Qt::Key_F));
+    actionFullScreen->setIcon(get_icon("view-fullscreen"));
+	actionSplitViewersTab=new QAction(this);
+	actionSplitViewersTab->setObjectName(QString::fromUtf8("actionSplitViewersTab"));
+	actionClearDiskCache = new QAction(this);
+	actionClearDiskCache->setObjectName(QString::fromUtf8("actionClearDiskCache"));
+	actionClearDiskCache->setCheckable(false);
+	actionClearDiskCache->setShortcut(QKeySequence(Qt::CTRL+Qt::SHIFT+Qt::Key_K));
+	actionClearPlayBackCache = new QAction(this);
+	actionClearPlayBackCache->setObjectName(QString::fromUtf8("actionClearPlayBackCache"));
+	actionClearPlayBackCache->setCheckable(false);
+	actionClearPlayBackCache->setShortcut(QKeySequence(Qt::CTRL+Qt::SHIFT+Qt::Key_P));
+	actionClearNodeCache = new QAction(this);
+	actionClearNodeCache->setObjectName(QString::fromUtf8("actionClearNodeCache"));
+	actionClearNodeCache->setCheckable(false);
+	actionClearNodeCache->setShortcut(QKeySequence(Qt::CTRL+Qt::SHIFT+Qt::Key_B));
+	
+    
+	/*CENTRAL AREA*/
+	//======================
+	_centralWidget = new QWidget(this);
+    setCentralWidget(_centralWidget);
+	_mainLayout = new QHBoxLayout(_centralWidget);
+    _mainLayout->setContentsMargins(0, 0, 0, 0);
+	_centralWidget->setLayout(_mainLayout);
+    
+    _leftRightSplitter = new QSplitter(_centralWidget);
+    _leftRightSplitter->setChildrenCollapsible(false);
+    _leftRightSplitter->setOrientation(Qt::Horizontal);
+    _leftRightSplitter->setContentsMargins(0, 0, 0, 0);
+    
+    
+    _toolBox = new QToolBar(_leftRightSplitter);
+    _toolBox->setOrientation(Qt::Vertical);
+    _toolBox->setMaximumWidth(40);
+    
+    _leftRightSplitter->addWidget(_toolBox);
+    
+	_viewerWorkshopSplitter = new QSplitter(_centralWidget);
+    _viewerWorkshopSplitter->setContentsMargins(0, 0, 0, 0);
+	_viewerWorkshopSplitter->setOrientation(Qt::Vertical);
+    _viewerWorkshopSplitter->setChildrenCollapsible(false);
+    QSize viewerWorkshopSplitterSize = _viewerWorkshopSplitter->sizeHint();
+    QList<int> sizesViewerSplitter; sizesViewerSplitter <<  viewerWorkshopSplitterSize.height()/2;
+    sizesViewerSplitter  << viewerWorkshopSplitterSize.height()/2;
+    
+    /*VIEWERS related*/
+    
+	_viewersPane = new TabWidget(TabWidget::NOT_CLOSABLE,_viewerWorkshopSplitter);
+    _panes.push_back(_viewersPane);
+    _viewersPane->resize(_viewersPane->width(), screen.height()/5);
+	_viewerWorkshopSplitter->addWidget(_viewersPane);
+    //  _viewerWorkshopSplitter->setSizes(sizesViewerSplitter);
+    
+    
+	/*WORKSHOP PANE*/
+	//======================
+	_workshopPane = new TabWidget(TabWidget::NOT_CLOSABLE,_viewerWorkshopSplitter);
+    _panes.push_back(_workshopPane);
+    /*creating DAG gui*/
+    addNodeGraph();
+    
+	_viewerWorkshopSplitter->addWidget(_workshopPane);
+    
+	
+    _middleRightSplitter = new QSplitter(_centralWidget);
+    _middleRightSplitter->setChildrenCollapsible(false);
+    _middleRightSplitter->setContentsMargins(0, 0, 0, 0);
+	_middleRightSplitter->setOrientation(Qt::Horizontal);
+    _middleRightSplitter->addWidget(_viewerWorkshopSplitter);
+    
+	/*PROPERTIES DOCK*/
+	//======================
+	_propertiesPane = new TabWidget(TabWidget::NOT_CLOSABLE,this);
+    _panes.push_back(_propertiesPane);
+	_propertiesScrollArea = new QScrollArea(_propertiesPane);
+    _nodeGraphTab->_nodeGraphArea->setPropertyBinPtr(_propertiesScrollArea);
+    _propertiesScrollArea->setObjectName("Properties_GUI");
+	_propertiesContainer=new QWidget(_propertiesScrollArea);
+    _propertiesContainer->setObjectName("_propertiesContainer");
+	_layoutPropertiesBin=new QVBoxLayout(_propertiesContainer);
+	_layoutPropertiesBin->setSpacing(0);
+    _layoutPropertiesBin->setContentsMargins(0, 0, 0, 0);
+	_propertiesContainer->setSizePolicy(QSizePolicy::Expanding,QSizePolicy::Fixed);
+	_propertiesContainer->setLayout(_layoutPropertiesBin);
+    
+	_propertiesScrollArea->setWidget(_propertiesContainer);
+	_propertiesScrollArea->setWidgetResizable(true);
+	_propertiesPane->appendTab("Properties",_propertiesScrollArea);
+    
+    _middleRightSplitter->addWidget(_propertiesPane);
+    QSize horizontalSplitterSize = _middleRightSplitter->sizeHint();
+    QList<int> sizes; sizes <<   240;
+    sizes  <<horizontalSplitterSize.width()- 240;
+    _middleRightSplitter->setSizes(sizes);
+	
+    
+    _leftRightSplitter->addWidget(_middleRightSplitter);
+    
+    
+    
+    
+    _mainLayout->addWidget(_leftRightSplitter);
+    
+    
+    
+    
+    
+	
+    
+	menubar->addAction(menuFile->menuAction());
+	menubar->addAction(menuEdit->menuAction());
+	menubar->addAction(menuDisplay->menuAction());
+	menubar->addAction(menuOptions->menuAction());
+	menubar->addAction(cacheMenu->menuAction());
+	menuFile->addAction(actionNew_project);
+	menuFile->addAction(actionOpen_project);
+	menuFile->addAction(actionSave_project);
+    menuFile->addAction(actionSaveAs_project);
+	menuFile->addSeparator();
+	menuFile->addAction(actionPreferences);
+	menuFile->addSeparator();
+	menuFile->addAction(actionExit);
+	
+	menuOptions->addAction(actionProject_settings);
+	menuDisplay->addAction(viewersMenu->menuAction());
+    menuDisplay->addSeparator();
+	menuDisplay->addAction(actionFullScreen);
+	viewersMenu->addAction(actionSplitViewersTab);
+	cacheMenu->addAction(actionClearDiskCache);
+	cacheMenu->addAction(actionClearPlayBackCache);
+	cacheMenu->addAction(actionClearNodeCache);
+	retranslateUi(this);
+    
+    
+    
+    Model* model = ctrlPTR->getModel();
+    QObject::connect(actionFullScreen, SIGNAL(triggered()),this,SLOT(toggleFullScreen()));
+    QObject::connect(actionClearDiskCache, SIGNAL(triggered()),model,SLOT(clearDiskCache()));
+    QObject::connect(actionClearPlayBackCache, SIGNAL(triggered()),model,SLOT(clearPlaybackCache()));
+    QObject::connect(actionClearNodeCache, SIGNAL(triggered()),model,SLOT(clearNodeCache()));
+    QObject::connect(actionExit,SIGNAL(triggered()),this,SLOT(exit()));
+    
+	QMetaObject::connectSlotsByName(this);
+    
+} // setupUi
+
+void Gui::loadStyleSheet(){
+    QFile qss(":/Resources/Stylesheets/mainstyle.qss");
+    if(qss.open(QIODevice::ReadOnly
+                | QIODevice::Text))
+    {
+        QTextStream in(&qss);
+        QString content(in.readAll());
+        // cout << content.toStdString() << endl;
+        setStyleSheet(content
+                      .arg("rgb(243,149,0)")
+                      .arg("rgb(50,50,50)")
+                      .arg("rgb(71,71,71)")
+                      .arg("rgb(38,38,38)")
+                      .arg("rgb(200,200,200)"));
+    }
+}
+
+void Gui::maximize(TabWidget* what){
+    for (U32 i =0; i < _panes.size(); ++i) {
+        if (_panes[i] != what) {
+            _panes[i]->hide();
+        }
+    }
+}
+
+void Gui::minimize(){
+    for (U32 i =0; i < _panes.size(); ++i) {
+        _panes[i]->show();
+    }
+}
+
+
+ViewerTab* Gui::addNewViewerTab(ViewerNode* node,TabWidget* where){
+    ViewerTab* tab = new ViewerTab(node,_viewersPane);
+    _viewerTabs.push_back(tab);
+    where->appendTab(node->getName().c_str(),tab);
+    return tab;
+}
+void Gui::addViewerTab(ViewerTab* tab,TabWidget* where){
+    bool found = false;
+    for (U32 i = 0; i < _viewerTabs.size(); ++i) {
+        if (_viewerTabs[i] == tab) {
+            found = true;
+            break;
+        }
+    }
+    if(!found)
+        _viewerTabs.push_back(tab);
+    where->appendTab(tab->getInternalNode()->getName().c_str(), tab);
+    
+}
+
+void Gui::removeViewerTab(ViewerTab* tab,bool initiatedFromNode,bool deleteData){
+    assert(tab);
+    for (U32 i = 0; i < _viewerTabs.size(); ++i) {
+        if (_viewerTabs[i] == tab) {
+            _viewerTabs.erase(_viewerTabs.begin()+i);
+            break;
+        }
+    }
+    
+    if(deleteData){
+        if (!initiatedFromNode) {
+            assert(_nodeGraphTab);
+            assert(_nodeGraphTab->_nodeGraphArea);
+            _nodeGraphTab->_nodeGraphArea->removeNode(tab->getInternalNode()->getNodeUi());
+            ctrlPTR->getModel()->removeNode(tab->getInternalNode());
+        } else {
+            
+            TabWidget* container = dynamic_cast<TabWidget*>(tab->parentWidget());
+            if(container)
+                container->removeTab(tab);
+            delete tab;
+        }
+    } else {
+        TabWidget* container = dynamic_cast<TabWidget*>(tab->parentWidget());
+        if(container)
+            container->removeTab(tab);
+    }
+    
+}
+void Gui::addNodeGraph(){
+    NodeGraphTab* tab = new NodeGraphTab(_workshopPane);
+    _nodeGraphTab = tab;
+    assert(_workshopPane);
+    _workshopPane->appendTab("Node graph",tab->_nodeGraphArea);
+}
+
+void Gui::moveTab(QWidget* what,TabWidget *where){
+    TabWidget* from = dynamic_cast<TabWidget*>(what->parentWidget());
+    
+    if(!from) return;
+    QString name;
+    if(from == where){
+        /*We check that even if it is the same TabWidget, it really exists.*/
+        bool found = false;
+        for (int i =0; i < from->count(); ++i) {
+            if (what == from->tabAt(i)) {
+                found = true;
+                break;
+            }
+        }
+        if (found) {
+            return;
+        }else{
+            /*if it is not found we have to recover the name*/
+            if(what == _nodeGraphTab->_nodeGraphArea)
+                name = "Node Graph";
+            else if(what == _propertiesScrollArea)
+                name = "Properties";
+            else return;
+        }
+    }else{
+        name = from->getTabName(what);
+        
+    }
+    
+    
+    from->removeTab(what);
+    where->appendTab(name, what);
+}
+
+
+
+NodeGraphTab::NodeGraphTab(QWidget* parent){
+    _graphScene=new QGraphicsScene(parent);
+	_graphScene->setItemIndexMethod(QGraphicsScene::NoIndex);
+    _nodeGraphArea = new NodeGraph(_graphScene,parent);
+    _nodeGraphArea->grabKeyboard();
+    _nodeGraphArea->releaseKeyboard();
+    _nodeGraphArea->setFocus();
+    
+}
+
+void Gui::splitPaneHorizontally(TabWidget* what){
+    QSplitter* container = dynamic_cast<QSplitter*>(what->parentWidget());
+    if(!container) return;
+    
+    /*We need to know the position in the container layout of the old tab widget*/
+    int oldIndex = container->indexOf(what);
+    
+    QSplitter* newSplitter = new QSplitter(container);
+    newSplitter->setContentsMargins(0, 0, 0, 0);
+    newSplitter->setOrientation(Qt::Horizontal);
+    what->setVisible(false);
+    what->setParent(newSplitter);
+    newSplitter->addWidget(what);
+    what->setVisible(true);
+    
+    
+    /*Adding now a new tab*/
+    TabWidget* newTab = new TabWidget(TabWidget::CLOSABLE,newSplitter);
+    _panes.push_back(newTab);
+    newSplitter->addWidget(newTab);
+    
+    QSize splitterSize = newSplitter->sizeHint();
+    QList<int> sizes; sizes <<   splitterSize.width()/2;
+    sizes  << splitterSize.width()/2;
+    newSplitter->setSizes(sizes);
+    
+    /*Inserting back the new splitter at the original index*/
+    container->insertWidget(oldIndex,newSplitter);
+    
+}
+
+void Gui::splitPaneVertically(TabWidget* what){
+    QSplitter* container = dynamic_cast<QSplitter*>(what->parentWidget());
+    if(!container) return;
+    
+    /*We need to know the position in the container layout of the old tab widget*/
+    int oldIndex = container->indexOf(what);
+    
+    QSplitter* newSplitter = new QSplitter(container);
+    newSplitter->setContentsMargins(0, 0, 0, 0);
+    newSplitter->setOrientation(Qt::Vertical);
+    what->setVisible(false);
+    what->setParent(newSplitter);
+    newSplitter->addWidget(what);
+    what->setVisible(true);
+    
+    /*Adding now a new tab*/
+    TabWidget* newTab = new TabWidget(TabWidget::CLOSABLE,newSplitter);
+    _panes.push_back(newTab);
+    newSplitter->addWidget(newTab);
+    
+    QSize splitterSize = newSplitter->sizeHint();
+    QList<int> sizes; sizes <<   splitterSize.height()/2;
+    sizes  << splitterSize.height()/2;
+    newSplitter->setSizes(sizes);
+    /*Inserting back the new splitter at the original index*/
+    container->insertWidget(oldIndex,newSplitter);
+}
+void Gui::floatWidget(QWidget* what){
+    
+    FloatingWidget* floatingW = new FloatingWidget(this);
+    const QSize& size = what->size();
+    what->setVisible(false);
+    what->setParent(0);
+    floatingW->setWidget(size,what);
+    
+}
+
+void Gui::closePane(TabWidget* what){
+    QSplitter* container = dynamic_cast<QSplitter*>(what->parentWidget());
+    if(!container) return;
+    
+    /*Removing it from the _panes vector*/
+    for (U32 i = 0; i < _panes.size(); ++i) {
+        if (_panes[i] == what) {
+            _panes.erase(_panes.begin()+i);
+            break;
+        }
+    }
+    
+    /*If it is floating we do not need to re-arrange the splitters containing the tab*/
+    if (what->isFloating()) {
+        what->destroyTabs();
+        delete what;
+        return;
+    }
+    
+    
+    /*Only sub-panes are closable. That means the splitter owning them must also
+     have a splitter as parent*/
+    QSplitter* mainContainer = dynamic_cast<QSplitter*>(container->parentWidget());
+    if(!mainContainer) return;
+    
+    /*identifying the other tab*/
+    TabWidget* other = 0;
+    for (int i = 0; i < container->count(); ++i) {
+        TabWidget* tab = dynamic_cast<TabWidget*>(container->widget(i));
+        if (tab) {
+            other = tab;
+            break;
+        }
+    }
+    
+    /*Removing "what" from the container and delete it*/
+    what->setVisible(false);
+    what->destroyTabs();
+    // delete what;
+    
+    /*Removing the container from the mainContainer*/
+    int subSplitterIndex = 0;
+    for (int i = 0; i < mainContainer->count(); ++i) {
+        QSplitter* subSplitter = dynamic_cast<QSplitter*>(mainContainer->widget(i));
+        if (subSplitter && subSplitter == container) {
+            subSplitterIndex = i;
+            container->setVisible(false);
+            container->setParent(0);
+            break;
+        }
+    }
+    /*moving the other to the mainContainer*/
+    if(other){
+        other->setVisible(true);
+        other->setParent(mainContainer);
+    }
+    mainContainer->insertWidget(subSplitterIndex, other);
+    
+    /*deleting the subSplitter*/
+    delete container;
+    
+}
+
+FloatingWidget::FloatingWidget(QWidget* parent) : QWidget(parent), _embeddedWidget(0){
+    
+    setWindowFlags(Qt::WindowStaysOnTopHint | Qt::Window);
+    _layout = new QVBoxLayout(this);
+    _layout->setContentsMargins(0, 0, 0, 0);
+    setLayout(_layout);
+    
+}
+void FloatingWidget::setWidget(const QSize& widgetSize,QWidget* w){
+    if (_embeddedWidget) {
+        return;
+    }
+    w->setParent(this);
+    _layout->addWidget(w);
+    w->setVisible(true);
+    resize(widgetSize);
+    show();
+}
+
+void Gui::registerTab(const std::string& name, QWidget* tab){
+    _registeredTabs.insert(make_pair(name,tab));
+}
+
+QWidget* Gui::findExistingTab(const std::string& name) const{
+    std::map<std::string,QWidget*>::const_iterator it = _registeredTabs.find(name);
+    if (it != _registeredTabs.end()) {
+        return it->second;
+    }else{
+        return NULL;
+    }
+}
+
+void Gui::addPluginToolButton(const std::string& actionName,
+                              const std::vector<std::string>& groups,
+                              const std::string& pluginName,
+                              const std::string& pluginIconPath,
+                              const std::string& groupIconPath){
+    
+    QIcon pluginIcon,groupIcon;
+    if(!pluginIconPath.empty() && QFile::exists(pluginIconPath.c_str())){
+        pluginIcon.addFile(pluginIconPath.c_str());
+    }
+    if(!groupIconPath.empty() && QFile::exists(groupIconPath.c_str())){
+        groupIcon.addFile(groupIconPath.c_str());
+    }
+    std::string mainGroup = groups.size() >= 1 ? groups[0] : PLUGIN_GROUP_DEFAULT;
+    std::map<std::string,ToolButton*>::iterator found =  _toolGroups.find(mainGroup);
+    if(found != _toolGroups.end()){
+        found->second->addTool(actionName,groups,pluginName,pluginIcon);
+    }else{
+        ToolButton* tb = new ToolButton(actionName,groups,pluginName,pluginIcon,groupIcon,_toolBox);
+        _toolBox->addWidget(tb);
+        tb->setToolTip(mainGroup.c_str());
+        _toolGroups.insert(make_pair(mainGroup,tb));
+    }
+    
+}
+ToolButton::ToolButton(const std::string& actionName,
+                       const std::vector<std::string>& firstElement,
+                       const std::string& pluginName,
+                       QIcon pluginIcon , QIcon groupIcon ,
+                       QWidget* parent)
+:QToolButton(parent){
+    setPopupMode(QToolButton::InstantPopup);
+    _menu = new QMenu(this);
+    if(!groupIcon.isNull())
+        setIcon(groupIcon);
+    setMenu(_menu);
+    setMaximumSize(35,35);
+    
+    QMenu* _lastMenu = _menu;
+    for (U32 i = 1; i < firstElement.size(); ++i) {
+        _lastMenu = _lastMenu->addMenu(firstElement[i].c_str());
+        _subMenus.push_back(_lastMenu);
+    }
+    QAction* action = 0;
+    if(pluginIcon.isNull()){
+        action = _lastMenu->addAction(pluginName.c_str());
+    }else{
+        action = _lastMenu->addAction(pluginIcon, pluginName.c_str());
+    }
+    ActionRef* actionRef = new ActionRef(action,actionName);
+    _actions.push_back(actionRef);
+    
+}
+ToolButton::~ToolButton(){
+    for(U32 i = 0; i < _actions.size() ; ++i) {
+        delete _actions[i];
+    }
+}
+
+void ToolButton::addTool(const std::string& actionName,const std::vector<std::string>& grouping,const std::string& pluginName,QIcon pluginIcon){
+    std::vector<std::string> subMenuToAdd;
+    int index = 1;
+    QMenu* _lastMenu = _menu;
+    while(index < (int)grouping.size()){
+        bool found = false;
+        for (U32 i =  0; i < _subMenus.size(); ++i) {
+            if (_subMenus[i]->title() == QString(grouping[index].c_str())) {
+                _lastMenu = _subMenus[i];
+                found = true;
+                break;
+            }
+        }
+        if(!found)
+            break;
+        ++index;
+    }
+    for(int i = index; i < (int)grouping.size() ; ++i) {
+        QMenu* menu = _lastMenu->addMenu(grouping[index].c_str());
+        _subMenus.push_back(menu);
+        _lastMenu = menu;
+    }
+    QAction* action = 0;
+    if(pluginIcon.isNull()){
+        action = _lastMenu->addAction(pluginName.c_str());
+    }else{
+        action = _lastMenu->addAction(pluginIcon, pluginName.c_str());
+    }
+    ActionRef* actionRef = new ActionRef(action,actionName);
+    _actions.push_back(actionRef);
+}
+void ActionRef::onTriggered(){
+    ctrlPTR->createNode(_nodeName.c_str());
+}
+void Gui::addUndoRedoActions(QAction* undoAction,QAction* redoAction){
+    menuEdit->addAction(undoAction);
+	menuEdit->addAction(redoAction);
+}
+void Gui::newProject(){
+    int ret = saveWarning();
+    if(ret == 0){
+        saveProject();
+    }else if(ret == 2){
+        return;
+    }
+    currentViewer->getUiContext()->viewer->disconnectViewer();
+    _nodeGraphTab->_nodeGraphArea->clear();
+    ctrlPTR->clearInternalNodes();
+    ctrlPTR->resetCurrentProject();
+    ctrlPTR->createNode("Viewer");
+}
+void Gui::openProject(){
+    std::vector<std::string> filters;
+    filters.push_back("rs");
+    SequenceFileDialog dialog(this,filters,false,
+                              SequenceFileDialog::OPEN_DIALOG);
+    if(dialog.exec()){
+        QStringList selectedFiles = dialog.selectedFiles();
+        if (selectedFiles.size() > 0) {
+            //clearing current graph
+            _nodeGraphTab->_nodeGraphArea->clear();
+            ctrlPTR->clearInternalNodes();
+            QString file = selectedFiles.at(0);
+            QString name = SequenceFileDialog::removePath(file);
+            QString path = file.left(file.indexOf(name));
+            ctrlPTR->loadProject(path,name);
+        }
+    }
+}
+void Gui::saveProject(){
+    if(ctrlPTR->hasProjectBeenSavedByUser()){
+        ctrlPTR->saveProject(ctrlPTR->getCurrentProjectPath(),ctrlPTR->getCurrentProjectName(),false);
+    }else{
+        saveProjectAs();
+    }
+}
+void Gui::saveProjectAs(){
+    vector<string> filter;
+    filter.push_back("rs");
+    SequenceFileDialog dialog(this,filter,false,SequenceFileDialog::SAVE_DIALOG);
+    QString outFile;
+    if(dialog.exec()){
+        outFile = dialog.filesToSave();
+    }
+    if (outFile.size() > 0) {
+        if (outFile.indexOf(".rs") == -1) {
+            outFile.append(".rs");
+        }
+        QString file = SequenceFileDialog::removePath(outFile);
+        QString path = outFile.left(outFile.indexOf(file));
+        ctrlPTR->saveProject(path,file,false);
+    }
+}
+
+void Gui::autoSave(){
+    ctrlPTR->autoSave();
+}
+
+bool Gui::isGraphWorthless() const{
+    return _nodeGraphTab->_nodeGraphArea->isGraphWorthLess();
+}
+
+int Gui::saveWarning(){
+    
+    if(!isGraphWorthless() && !ctrlPTR->isSaveUpToDate()){
+        QMessageBox::StandardButton ret =  QMessageBox::question(this, "",
+                                     QString("Save changes to " + ctrlPTR->getCurrentProjectName() + " ?"),
+                                     QMessageBox::Save | QMessageBox::Discard | QMessageBox::Cancel,QMessageBox::Save);
+        if(ret == QMessageBox::Escape || ret == QMessageBox::Cancel){
+            return 2;
+        }else if(ret == QMessageBox::Discard){
+            return 1;
+        }else{
+            return 0;
+        }
+    }
+    return -1;
+
+}
+
+void Gui::errorDialog(const QString& title,const QString& text){
+    QMessageBox::critical(this, title, text);
 }