--- conflicted
+++ resolved
@@ -713,12 +713,9 @@
     case Key_Escape:
 
         return Qt::Key_Escape;
-<<<<<<< HEAD
-=======
     case Key_BackSpace:
 
         return Qt::Key_Backspace;
->>>>>>> f47de4b4
     case Key_Tab:
 
         return Qt::Key_Tab;
@@ -1385,11 +1382,7 @@
         return Qt::Key_ydiaeresis;
     default:
 
-<<<<<<< HEAD
-        return Qt::Key_unknown;
-=======
         return (Qt::Key)0;
->>>>>>> f47de4b4
     } // switch
 } // toQtKey
 
