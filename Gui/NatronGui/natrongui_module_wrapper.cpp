
#include <sbkpython.h>
#include "Global/Macros.h"
CLANG_DIAG_OFF(mismatched-tags)
GCC_DIAG_OFF(unused-parameter)
GCC_DIAG_OFF(missing-field-initializers)
GCC_DIAG_OFF(missing-declarations)
GCC_DIAG_OFF(uninitialized)
GCC_DIAG_UNUSED_LOCAL_TYPEDEFS_OFF
#include <shiboken.h> // produces many warnings
#include <algorithm>
#include <pyside.h>
#include "natrongui_python.h"



// Extra includes
NATRON_NAMESPACE_USING NATRON_PYTHON_NAMESPACE_USING

// Current module's type array.
PyTypeObject** SbkNatronGuiTypes;
// Current module's converter array.
SbkConverter** SbkNatronGuiTypeConverters;
void cleanGuiTypesAttributes(void) {
    for (int i = 0, imax = SBK_NatronGui_IDX_COUNT; i < imax; i++) {
        PyObject *pyType = reinterpret_cast<PyObject*>(SbkNatronGuiTypes[i]);
        if (pyType && PyObject_HasAttrString(pyType, "staticMetaObject"))
            PyObject_SetAttrString(pyType, "staticMetaObject", Py_None);
    }
}
// Global functions ------------------------------------------------------------

static PyMethodDef NatronGui_methods[] = {
    {0} // Sentinel
};

// Classes initialization functions ------------------------------------------------------------
<<<<<<< HEAD
void init_GuiApp(PyObject* module);
void init_PyGuiApplication(PyObject* module);
=======
void init_PyViewer(PyObject* module);
>>>>>>> 8128e21d
void init_PyTabWidget(PyObject* module);
void init_PyGuiApplication(PyObject* module);
void init_GuiApp(PyObject* module);
void init_PyModalDialog(PyObject* module);
void init_PyPanel(PyObject* module);

// Required modules' type and converter arrays.
PyTypeObject** SbkPySide_QtGuiTypes;
SbkConverter** SbkPySide_QtGuiTypeConverters;

// Module initialization ------------------------------------------------------------
// Container Type converters.

// C++ to Python conversion for type 'QList<QAction * >'.
static PyObject* _QList_QActionPTR__CppToPython__QList_QActionPTR_(const void* cppIn) {
    ::QList<QAction * >& cppInRef = *((::QList<QAction * >*)cppIn);

                // TEMPLATE - cpplist_to_pylist_conversion - START
        PyObject* pyOut = PyList_New((int) cppInRef.size());
        ::QList<QAction * >::const_iterator it = cppInRef.begin();
        for (int idx = 0; it != cppInRef.end(); ++it, ++idx) {
            ::QAction* cppItem(*it);
            PyList_SET_ITEM(pyOut, idx, Shiboken::Conversions::pointerToPython((SbkObjectType*)SbkPySide_QtGuiTypes[SBK_QACTION_IDX], cppItem));
        }
        return pyOut;
        // TEMPLATE - cpplist_to_pylist_conversion - END

}
static void _QList_QActionPTR__PythonToCpp__QList_QActionPTR_(PyObject* pyIn, void* cppOut) {
    ::QList<QAction * >& cppOutRef = *((::QList<QAction * >*)cppOut);

                // TEMPLATE - pyseq_to_cpplist_conversion - START
    for (int i = 0; i < PySequence_Size(pyIn); i++) {
        Shiboken::AutoDecRef pyItem(PySequence_GetItem(pyIn, i));
        ::QAction* cppItem = ((::QAction*)0);
        Shiboken::Conversions::pythonToCppPointer((SbkObjectType*)SbkPySide_QtGuiTypes[SBK_QACTION_IDX], pyItem, &(cppItem));
        cppOutRef << cppItem;
    }
    // TEMPLATE - pyseq_to_cpplist_conversion - END

}
static PythonToCppFunc is__QList_QActionPTR__PythonToCpp__QList_QActionPTR__Convertible(PyObject* pyIn) {
    if (Shiboken::Conversions::checkSequenceTypes(SbkPySide_QtGuiTypes[SBK_QACTION_IDX], pyIn))
        return _QList_QActionPTR__PythonToCpp__QList_QActionPTR_;
    return 0;
}

// C++ to Python conversion for type 'const QList<QObject * > &'.
static PyObject* _constQList_QObjectPTR_REF_CppToPython__constQList_QObjectPTR_REF(const void* cppIn) {
    ::QList<QObject * >& cppInRef = *((::QList<QObject * >*)cppIn);

                // TEMPLATE - cpplist_to_pylist_conversion - START
        PyObject* pyOut = PyList_New((int) cppInRef.size());
        ::QList<QObject * >::const_iterator it = cppInRef.begin();
        for (int idx = 0; it != cppInRef.end(); ++it, ++idx) {
            ::QObject* cppItem(*it);
            PyList_SET_ITEM(pyOut, idx, Shiboken::Conversions::pointerToPython((SbkObjectType*)SbkPySide_QtCoreTypes[SBK_QOBJECT_IDX], cppItem));
        }
        return pyOut;
        // TEMPLATE - cpplist_to_pylist_conversion - END

}
static void _constQList_QObjectPTR_REF_PythonToCpp__constQList_QObjectPTR_REF(PyObject* pyIn, void* cppOut) {
    ::QList<QObject * >& cppOutRef = *((::QList<QObject * >*)cppOut);

                // TEMPLATE - pyseq_to_cpplist_conversion - START
    for (int i = 0; i < PySequence_Size(pyIn); i++) {
        Shiboken::AutoDecRef pyItem(PySequence_GetItem(pyIn, i));
        ::QObject* cppItem = ((::QObject*)0);
        Shiboken::Conversions::pythonToCppPointer((SbkObjectType*)SbkPySide_QtCoreTypes[SBK_QOBJECT_IDX], pyItem, &(cppItem));
        cppOutRef << cppItem;
    }
    // TEMPLATE - pyseq_to_cpplist_conversion - END

}
static PythonToCppFunc is__constQList_QObjectPTR_REF_PythonToCpp__constQList_QObjectPTR_REF_Convertible(PyObject* pyIn) {
    if (Shiboken::Conversions::checkSequenceTypes(SbkPySide_QtCoreTypes[SBK_QOBJECT_IDX], pyIn))
        return _constQList_QObjectPTR_REF_PythonToCpp__constQList_QObjectPTR_REF;
    return 0;
}

// C++ to Python conversion for type 'QList<QByteArray >'.
static PyObject* _QList_QByteArray__CppToPython__QList_QByteArray_(const void* cppIn) {
    ::QList<QByteArray >& cppInRef = *((::QList<QByteArray >*)cppIn);

                // TEMPLATE - cpplist_to_pylist_conversion - START
        PyObject* pyOut = PyList_New((int) cppInRef.size());
        ::QList<QByteArray >::const_iterator it = cppInRef.begin();
        for (int idx = 0; it != cppInRef.end(); ++it, ++idx) {
            ::QByteArray cppItem(*it);
            PyList_SET_ITEM(pyOut, idx, Shiboken::Conversions::copyToPython((SbkObjectType*)SbkPySide_QtCoreTypes[SBK_QBYTEARRAY_IDX], &cppItem));
        }
        return pyOut;
        // TEMPLATE - cpplist_to_pylist_conversion - END

}
static void _QList_QByteArray__PythonToCpp__QList_QByteArray_(PyObject* pyIn, void* cppOut) {
    ::QList<QByteArray >& cppOutRef = *((::QList<QByteArray >*)cppOut);

                // TEMPLATE - pyseq_to_cpplist_conversion - START
    for (int i = 0; i < PySequence_Size(pyIn); i++) {
        Shiboken::AutoDecRef pyItem(PySequence_GetItem(pyIn, i));
        ::QByteArray cppItem = ::QByteArray();
        Shiboken::Conversions::pythonToCppCopy((SbkObjectType*)SbkPySide_QtCoreTypes[SBK_QBYTEARRAY_IDX], pyItem, &(cppItem));
        cppOutRef << cppItem;
    }
    // TEMPLATE - pyseq_to_cpplist_conversion - END

}
static PythonToCppFunc is__QList_QByteArray__PythonToCpp__QList_QByteArray__Convertible(PyObject* pyIn) {
    if (Shiboken::Conversions::convertibleSequenceTypes((SbkObjectType*)SbkPySide_QtCoreTypes[SBK_QBYTEARRAY_IDX], pyIn))
        return _QList_QByteArray__PythonToCpp__QList_QByteArray_;
    return 0;
}

// C++ to Python conversion for type 'std::list<Param * >'.
static PyObject* _std_list_ParamPTR__CppToPython__std_list_ParamPTR_(const void* cppIn) {
    ::std::list<Param * >& cppInRef = *((::std::list<Param * >*)cppIn);

                    // TEMPLATE - stdListToPyList - START
            PyObject* pyOut = PyList_New((int) cppInRef.size());
            ::std::list<Param * >::const_iterator it = cppInRef.begin();
            for (int idx = 0; it != cppInRef.end(); ++it, ++idx) {
            ::Param* cppItem(*it);
            PyList_SET_ITEM(pyOut, idx, Shiboken::Conversions::pointerToPython((SbkObjectType*)SbkNatronEngineTypes[SBK_PARAM_IDX], cppItem));
            }
            return pyOut;
        // TEMPLATE - stdListToPyList - END

}
static void _std_list_ParamPTR__PythonToCpp__std_list_ParamPTR_(PyObject* pyIn, void* cppOut) {
    ::std::list<Param * >& cppOutRef = *((::std::list<Param * >*)cppOut);

                    // TEMPLATE - pyListToStdList - START
        for (int i = 0; i < PySequence_Size(pyIn); i++) {
        Shiboken::AutoDecRef pyItem(PySequence_GetItem(pyIn, i));
        ::Param* cppItem = ((::Param*)0);
        Shiboken::Conversions::pythonToCppPointer((SbkObjectType*)SbkNatronEngineTypes[SBK_PARAM_IDX], pyItem, &(cppItem));
        cppOutRef.push_back(cppItem);
        }
    // TEMPLATE - pyListToStdList - END

}
static PythonToCppFunc is__std_list_ParamPTR__PythonToCpp__std_list_ParamPTR__Convertible(PyObject* pyIn) {
    if (Shiboken::Conversions::checkSequenceTypes(SbkNatronEngineTypes[SBK_PARAM_IDX], pyIn))
        return _std_list_ParamPTR__PythonToCpp__std_list_ParamPTR_;
    return 0;
}

// C++ to Python conversion for type 'const std::map<QString, NodeCreationProperty * > &'.
static PyObject* _conststd_map_QString_NodeCreationPropertyPTR_REF_CppToPython__conststd_map_QString_NodeCreationPropertyPTR_REF(const void* cppIn) {
    ::std::map<QString, NodeCreationProperty * >& cppInRef = *((::std::map<QString, NodeCreationProperty * >*)cppIn);

                    // TEMPLATE - stdMapToPyDict - START
            PyObject* pyOut = PyDict_New();
            ::std::map<QString, NodeCreationProperty * >::const_iterator it = cppInRef.begin();
            for (; it != cppInRef.end(); ++it) {
            ::QString key = it->first;
            ::NodeCreationProperty* value = it->second;
            PyObject* pyKey = Shiboken::Conversions::copyToPython(SbkPySide_QtCoreTypeConverters[SBK_QSTRING_IDX], &key);
            PyObject* pyValue = Shiboken::Conversions::pointerToPython((SbkObjectType*)SbkNatronEngineTypes[SBK_NODECREATIONPROPERTY_IDX], value);
            PyDict_SetItem(pyOut, pyKey, pyValue);
            Py_DECREF(pyKey);
            Py_DECREF(pyValue);
            }
            return pyOut;
        // TEMPLATE - stdMapToPyDict - END

}
static void _conststd_map_QString_NodeCreationPropertyPTR_REF_PythonToCpp__conststd_map_QString_NodeCreationPropertyPTR_REF(PyObject* pyIn, void* cppOut) {
    ::std::map<QString, NodeCreationProperty * >& cppOutRef = *((::std::map<QString, NodeCreationProperty * >*)cppOut);

                    // TEMPLATE - pyDictToStdMap - START
        PyObject* key;
        PyObject* value;
        Py_ssize_t pos = 0;
        while (PyDict_Next(pyIn, &pos, &key, &value)) {
        ::QString cppKey = ::QString();
        Shiboken::Conversions::pythonToCppCopy(SbkPySide_QtCoreTypeConverters[SBK_QSTRING_IDX], key, &(cppKey));
        ::NodeCreationProperty* cppValue = ((::NodeCreationProperty*)0);
        Shiboken::Conversions::pythonToCppPointer((SbkObjectType*)SbkNatronEngineTypes[SBK_NODECREATIONPROPERTY_IDX], value, &(cppValue));
        cppOutRef.insert(std::make_pair(cppKey, cppValue));
        }
    // TEMPLATE - pyDictToStdMap - END

}
static PythonToCppFunc is__conststd_map_QString_NodeCreationPropertyPTR_REF_PythonToCpp__conststd_map_QString_NodeCreationPropertyPTR_REF_Convertible(PyObject* pyIn) {
    if (Shiboken::Conversions::convertibleDictTypes(SbkPySide_QtCoreTypeConverters[SBK_QSTRING_IDX], false, SBK_CONVERTER(SbkNatronEngineTypes[SBK_NODECREATIONPROPERTY_IDX]), true, pyIn))
        return _conststd_map_QString_NodeCreationPropertyPTR_REF_PythonToCpp__conststd_map_QString_NodeCreationPropertyPTR_REF;
    return 0;
}

// C++ to Python conversion for type 'std::list<Effect * >'.
static PyObject* _std_list_EffectPTR__CppToPython__std_list_EffectPTR_(const void* cppIn) {
    ::std::list<Effect * >& cppInRef = *((::std::list<Effect * >*)cppIn);

                    // TEMPLATE - stdListToPyList - START
            PyObject* pyOut = PyList_New((int) cppInRef.size());
            ::std::list<Effect * >::const_iterator it = cppInRef.begin();
            for (int idx = 0; it != cppInRef.end(); ++it, ++idx) {
            ::Effect* cppItem(*it);
            PyList_SET_ITEM(pyOut, idx, Shiboken::Conversions::pointerToPython((SbkObjectType*)SbkNatronEngineTypes[SBK_EFFECT_IDX], cppItem));
            }
            return pyOut;
        // TEMPLATE - stdListToPyList - END

}
static void _std_list_EffectPTR__PythonToCpp__std_list_EffectPTR_(PyObject* pyIn, void* cppOut) {
    ::std::list<Effect * >& cppOutRef = *((::std::list<Effect * >*)cppOut);

                    // TEMPLATE - pyListToStdList - START
        for (int i = 0; i < PySequence_Size(pyIn); i++) {
        Shiboken::AutoDecRef pyItem(PySequence_GetItem(pyIn, i));
        ::Effect* cppItem = ((::Effect*)0);
        Shiboken::Conversions::pythonToCppPointer((SbkObjectType*)SbkNatronEngineTypes[SBK_EFFECT_IDX], pyItem, &(cppItem));
        cppOutRef.push_back(cppItem);
        }
    // TEMPLATE - pyListToStdList - END

}
static PythonToCppFunc is__std_list_EffectPTR__PythonToCpp__std_list_EffectPTR__Convertible(PyObject* pyIn) {
    if (Shiboken::Conversions::checkSequenceTypes(SbkNatronEngineTypes[SBK_EFFECT_IDX], pyIn))
        return _std_list_EffectPTR__PythonToCpp__std_list_EffectPTR_;
    return 0;
}

// C++ to Python conversion for type 'std::list<QString >'.
static PyObject* _std_list_QString__CppToPython__std_list_QString_(const void* cppIn) {
    ::std::list<QString >& cppInRef = *((::std::list<QString >*)cppIn);

                    // TEMPLATE - stdListToPyList - START
            PyObject* pyOut = PyList_New((int) cppInRef.size());
            ::std::list<QString >::const_iterator it = cppInRef.begin();
            for (int idx = 0; it != cppInRef.end(); ++it, ++idx) {
            ::QString cppItem(*it);
            PyList_SET_ITEM(pyOut, idx, Shiboken::Conversions::copyToPython(SbkPySide_QtCoreTypeConverters[SBK_QSTRING_IDX], &cppItem));
            }
            return pyOut;
        // TEMPLATE - stdListToPyList - END

}
static void _std_list_QString__PythonToCpp__std_list_QString_(PyObject* pyIn, void* cppOut) {
    ::std::list<QString >& cppOutRef = *((::std::list<QString >*)cppOut);

                    // TEMPLATE - pyListToStdList - START
        for (int i = 0; i < PySequence_Size(pyIn); i++) {
        Shiboken::AutoDecRef pyItem(PySequence_GetItem(pyIn, i));
        ::QString cppItem = ::QString();
        Shiboken::Conversions::pythonToCppCopy(SbkPySide_QtCoreTypeConverters[SBK_QSTRING_IDX], pyItem, &(cppItem));
        cppOutRef.push_back(cppItem);
        }
    // TEMPLATE - pyListToStdList - END

}
static PythonToCppFunc is__std_list_QString__PythonToCpp__std_list_QString__Convertible(PyObject* pyIn) {
    if (Shiboken::Conversions::convertibleSequenceTypes(SbkPySide_QtCoreTypeConverters[SBK_QSTRING_IDX], pyIn))
        return _std_list_QString__PythonToCpp__std_list_QString_;
    return 0;
}

// C++ to Python conversion for type 'const std::list<int > &'.
static PyObject* _conststd_list_int_REF_CppToPython__conststd_list_int_REF(const void* cppIn) {
    ::std::list<int >& cppInRef = *((::std::list<int >*)cppIn);

                    // TEMPLATE - stdListToPyList - START
            PyObject* pyOut = PyList_New((int) cppInRef.size());
            ::std::list<int >::const_iterator it = cppInRef.begin();
            for (int idx = 0; it != cppInRef.end(); ++it, ++idx) {
            int cppItem(*it);
            PyList_SET_ITEM(pyOut, idx, Shiboken::Conversions::copyToPython(Shiboken::Conversions::PrimitiveTypeConverter<int>(), &cppItem));
            }
            return pyOut;
        // TEMPLATE - stdListToPyList - END

}
static void _conststd_list_int_REF_PythonToCpp__conststd_list_int_REF(PyObject* pyIn, void* cppOut) {
    ::std::list<int >& cppOutRef = *((::std::list<int >*)cppOut);

                    // TEMPLATE - pyListToStdList - START
        for (int i = 0; i < PySequence_Size(pyIn); i++) {
        Shiboken::AutoDecRef pyItem(PySequence_GetItem(pyIn, i));
        int cppItem;
        Shiboken::Conversions::pythonToCppCopy(Shiboken::Conversions::PrimitiveTypeConverter<int>(), pyItem, &(cppItem));
        cppOutRef.push_back(cppItem);
        }
    // TEMPLATE - pyListToStdList - END

}
static PythonToCppFunc is__conststd_list_int_REF_PythonToCpp__conststd_list_int_REF_Convertible(PyObject* pyIn) {
    if (Shiboken::Conversions::convertibleSequenceTypes(Shiboken::Conversions::PrimitiveTypeConverter<int>(), pyIn))
        return _conststd_list_int_REF_PythonToCpp__conststd_list_int_REF;
    return 0;
}

// C++ to Python conversion for type 'QList<QVariant >'.
static PyObject* _QList_QVariant__CppToPython__QList_QVariant_(const void* cppIn) {
    ::QList<QVariant >& cppInRef = *((::QList<QVariant >*)cppIn);

                // TEMPLATE - cpplist_to_pylist_conversion - START
        PyObject* pyOut = PyList_New((int) cppInRef.size());
        ::QList<QVariant >::const_iterator it = cppInRef.begin();
        for (int idx = 0; it != cppInRef.end(); ++it, ++idx) {
            ::QVariant cppItem(*it);
            PyList_SET_ITEM(pyOut, idx, Shiboken::Conversions::copyToPython(SbkPySide_QtCoreTypeConverters[SBK_QVARIANT_IDX], &cppItem));
        }
        return pyOut;
        // TEMPLATE - cpplist_to_pylist_conversion - END

}
static void _QList_QVariant__PythonToCpp__QList_QVariant_(PyObject* pyIn, void* cppOut) {
    ::QList<QVariant >& cppOutRef = *((::QList<QVariant >*)cppOut);

                // TEMPLATE - pyseq_to_cpplist_conversion - START
    for (int i = 0; i < PySequence_Size(pyIn); i++) {
        Shiboken::AutoDecRef pyItem(PySequence_GetItem(pyIn, i));
        ::QVariant cppItem = ::QVariant();
        Shiboken::Conversions::pythonToCppCopy(SbkPySide_QtCoreTypeConverters[SBK_QVARIANT_IDX], pyItem, &(cppItem));
        cppOutRef << cppItem;
    }
    // TEMPLATE - pyseq_to_cpplist_conversion - END

}
static PythonToCppFunc is__QList_QVariant__PythonToCpp__QList_QVariant__Convertible(PyObject* pyIn) {
    if (Shiboken::Conversions::convertibleSequenceTypes(SbkPySide_QtCoreTypeConverters[SBK_QVARIANT_IDX], pyIn))
        return _QList_QVariant__PythonToCpp__QList_QVariant_;
    return 0;
}

// C++ to Python conversion for type 'QList<QString >'.
static PyObject* _QList_QString__CppToPython__QList_QString_(const void* cppIn) {
    ::QList<QString >& cppInRef = *((::QList<QString >*)cppIn);

                // TEMPLATE - cpplist_to_pylist_conversion - START
        PyObject* pyOut = PyList_New((int) cppInRef.size());
        ::QList<QString >::const_iterator it = cppInRef.begin();
        for (int idx = 0; it != cppInRef.end(); ++it, ++idx) {
            ::QString cppItem(*it);
            PyList_SET_ITEM(pyOut, idx, Shiboken::Conversions::copyToPython(SbkPySide_QtCoreTypeConverters[SBK_QSTRING_IDX], &cppItem));
        }
        return pyOut;
        // TEMPLATE - cpplist_to_pylist_conversion - END

}
static void _QList_QString__PythonToCpp__QList_QString_(PyObject* pyIn, void* cppOut) {
    ::QList<QString >& cppOutRef = *((::QList<QString >*)cppOut);

                // TEMPLATE - pyseq_to_cpplist_conversion - START
    for (int i = 0; i < PySequence_Size(pyIn); i++) {
        Shiboken::AutoDecRef pyItem(PySequence_GetItem(pyIn, i));
        ::QString cppItem = ::QString();
        Shiboken::Conversions::pythonToCppCopy(SbkPySide_QtCoreTypeConverters[SBK_QSTRING_IDX], pyItem, &(cppItem));
        cppOutRef << cppItem;
    }
    // TEMPLATE - pyseq_to_cpplist_conversion - END

}
static PythonToCppFunc is__QList_QString__PythonToCpp__QList_QString__Convertible(PyObject* pyIn) {
    if (Shiboken::Conversions::convertibleSequenceTypes(SbkPySide_QtCoreTypeConverters[SBK_QSTRING_IDX], pyIn))
        return _QList_QString__PythonToCpp__QList_QString_;
    return 0;
}

// C++ to Python conversion for type 'QMap<QString, QVariant >'.
static PyObject* _QMap_QString_QVariant__CppToPython__QMap_QString_QVariant_(const void* cppIn) {
    ::QMap<QString, QVariant >& cppInRef = *((::QMap<QString, QVariant >*)cppIn);

                // TEMPLATE - cppmap_to_pymap_conversion - START
        PyObject* pyOut = PyDict_New();
        ::QMap<QString, QVariant >::const_iterator it = cppInRef.begin();
        for (; it != cppInRef.end(); ++it) {
            ::QString key = it.key();
            ::QVariant value = it.value();
            PyObject* pyKey = Shiboken::Conversions::copyToPython(SbkPySide_QtCoreTypeConverters[SBK_QSTRING_IDX], &key);
            PyObject* pyValue = Shiboken::Conversions::copyToPython(SbkPySide_QtCoreTypeConverters[SBK_QVARIANT_IDX], &value);
            PyDict_SetItem(pyOut, pyKey, pyValue);
            Py_DECREF(pyKey);
            Py_DECREF(pyValue);
        }
        return pyOut;
      // TEMPLATE - cppmap_to_pymap_conversion - END

}
static void _QMap_QString_QVariant__PythonToCpp__QMap_QString_QVariant_(PyObject* pyIn, void* cppOut) {
    ::QMap<QString, QVariant >& cppOutRef = *((::QMap<QString, QVariant >*)cppOut);

                // TEMPLATE - pydict_to_cppmap_conversion - START
    PyObject* key;
    PyObject* value;
    Py_ssize_t pos = 0;
    while (PyDict_Next(pyIn, &pos, &key, &value)) {
        ::QString cppKey = ::QString();
        Shiboken::Conversions::pythonToCppCopy(SbkPySide_QtCoreTypeConverters[SBK_QSTRING_IDX], key, &(cppKey));
        ::QVariant cppValue = ::QVariant();
        Shiboken::Conversions::pythonToCppCopy(SbkPySide_QtCoreTypeConverters[SBK_QVARIANT_IDX], value, &(cppValue));
        cppOutRef.insert(cppKey, cppValue);
    }
    // TEMPLATE - pydict_to_cppmap_conversion - END

}
static PythonToCppFunc is__QMap_QString_QVariant__PythonToCpp__QMap_QString_QVariant__Convertible(PyObject* pyIn) {
    if (Shiboken::Conversions::convertibleDictTypes(SbkPySide_QtCoreTypeConverters[SBK_QSTRING_IDX], false, SbkPySide_QtCoreTypeConverters[SBK_QVARIANT_IDX], false, pyIn))
        return _QMap_QString_QVariant__PythonToCpp__QMap_QString_QVariant_;
    return 0;
}


#if defined _WIN32 || defined __CYGWIN__
    #define SBK_EXPORT_MODULE __declspec(dllexport)
#elif __GNUC__ >= 4
    #define SBK_EXPORT_MODULE __attribute__ ((visibility("default")))
#else
    #define SBK_EXPORT_MODULE
#endif

#ifdef IS_PY3K
static struct PyModuleDef moduledef = {
    /* m_base     */ PyModuleDef_HEAD_INIT,
    /* m_name     */ "NatronGui",
    /* m_doc      */ 0,
    /* m_size     */ -1,
    /* m_methods  */ NatronGui_methods,
    /* m_reload   */ 0,
    /* m_traverse */ 0,
    /* m_clear    */ 0,
    /* m_free     */ 0
};

#endif
SBK_MODULE_INIT_FUNCTION_BEGIN(NatronGui)
    {
        Shiboken::AutoDecRef requiredModule(Shiboken::Module::import("PySide.QtGui"));
        if (requiredModule.isNull())
            return SBK_MODULE_INIT_ERROR;
        SbkPySide_QtGuiTypes = Shiboken::Module::getTypes(requiredModule);
        SbkPySide_QtGuiTypeConverters = Shiboken::Module::getTypeConverters(requiredModule);
    }

    {
        Shiboken::AutoDecRef requiredModule(Shiboken::Module::import("PySide.QtCore"));
        if (requiredModule.isNull())
            return SBK_MODULE_INIT_ERROR;
        SbkPySide_QtCoreTypes = Shiboken::Module::getTypes(requiredModule);
        SbkPySide_QtCoreTypeConverters = Shiboken::Module::getTypeConverters(requiredModule);
    }

    {
        Shiboken::AutoDecRef requiredModule(Shiboken::Module::import("NatronEngine"));
        if (requiredModule.isNull())
            return SBK_MODULE_INIT_ERROR;
        SbkNatronEngineTypes = Shiboken::Module::getTypes(requiredModule);
        SbkNatronEngineTypeConverters = Shiboken::Module::getTypeConverters(requiredModule);
    }

    // Create an array of wrapper types for the current module.
    static PyTypeObject* cppApi[SBK_NatronGui_IDX_COUNT];
    SbkNatronGuiTypes = cppApi;

    // Create an array of primitive type converters for the current module.
    static SbkConverter* sbkConverters[SBK_NatronGui_CONVERTERS_IDX_COUNT];
    SbkNatronGuiTypeConverters = sbkConverters;

#ifdef IS_PY3K
    PyObject* module = Shiboken::Module::create("NatronGui", &moduledef);
#else
    PyObject* module = Shiboken::Module::create("NatronGui", NatronGui_methods);
#endif

    // Initialize classes in the type system
<<<<<<< HEAD
    init_GuiApp(module);
    init_PyGuiApplication(module);
=======
    init_PyViewer(module);
>>>>>>> 8128e21d
    init_PyTabWidget(module);
    init_PyGuiApplication(module);
    init_GuiApp(module);
    init_PyModalDialog(module);
    init_PyPanel(module);

    // Register converter for type 'QList<QAction*>'.
    SbkNatronGuiTypeConverters[SBK_NATRONGUI_QLIST_QACTIONPTR_IDX] = Shiboken::Conversions::createConverter(&PyList_Type, _QList_QActionPTR__CppToPython__QList_QActionPTR_);
    Shiboken::Conversions::registerConverterName(SbkNatronGuiTypeConverters[SBK_NATRONGUI_QLIST_QACTIONPTR_IDX], "QList<QAction*>");
    Shiboken::Conversions::addPythonToCppValueConversion(SbkNatronGuiTypeConverters[SBK_NATRONGUI_QLIST_QACTIONPTR_IDX],
        _QList_QActionPTR__PythonToCpp__QList_QActionPTR_,
        is__QList_QActionPTR__PythonToCpp__QList_QActionPTR__Convertible);

    // Register converter for type 'const QList<QObject*>&'.
    SbkNatronGuiTypeConverters[SBK_NATRONGUI_QLIST_QOBJECTPTR_IDX] = Shiboken::Conversions::createConverter(&PyList_Type, _constQList_QObjectPTR_REF_CppToPython__constQList_QObjectPTR_REF);
    Shiboken::Conversions::registerConverterName(SbkNatronGuiTypeConverters[SBK_NATRONGUI_QLIST_QOBJECTPTR_IDX], "const QList<QObject*>&");
    Shiboken::Conversions::registerConverterName(SbkNatronGuiTypeConverters[SBK_NATRONGUI_QLIST_QOBJECTPTR_IDX], "QList<QObject*>");
    Shiboken::Conversions::addPythonToCppValueConversion(SbkNatronGuiTypeConverters[SBK_NATRONGUI_QLIST_QOBJECTPTR_IDX],
        _constQList_QObjectPTR_REF_PythonToCpp__constQList_QObjectPTR_REF,
        is__constQList_QObjectPTR_REF_PythonToCpp__constQList_QObjectPTR_REF_Convertible);

    // Register converter for type 'QList<QByteArray>'.
    SbkNatronGuiTypeConverters[SBK_NATRONGUI_QLIST_QBYTEARRAY_IDX] = Shiboken::Conversions::createConverter(&PyList_Type, _QList_QByteArray__CppToPython__QList_QByteArray_);
    Shiboken::Conversions::registerConverterName(SbkNatronGuiTypeConverters[SBK_NATRONGUI_QLIST_QBYTEARRAY_IDX], "QList<QByteArray>");
    Shiboken::Conversions::addPythonToCppValueConversion(SbkNatronGuiTypeConverters[SBK_NATRONGUI_QLIST_QBYTEARRAY_IDX],
        _QList_QByteArray__PythonToCpp__QList_QByteArray_,
        is__QList_QByteArray__PythonToCpp__QList_QByteArray__Convertible);

    // Register converter for type 'std::list<Param*>'.
    SbkNatronGuiTypeConverters[SBK_NATRONGUI_STD_LIST_PARAMPTR_IDX] = Shiboken::Conversions::createConverter(&PyList_Type, _std_list_ParamPTR__CppToPython__std_list_ParamPTR_);
    Shiboken::Conversions::registerConverterName(SbkNatronGuiTypeConverters[SBK_NATRONGUI_STD_LIST_PARAMPTR_IDX], "std::list<Param*>");
    Shiboken::Conversions::addPythonToCppValueConversion(SbkNatronGuiTypeConverters[SBK_NATRONGUI_STD_LIST_PARAMPTR_IDX],
        _std_list_ParamPTR__PythonToCpp__std_list_ParamPTR_,
        is__std_list_ParamPTR__PythonToCpp__std_list_ParamPTR__Convertible);

    // Register converter for type 'const std::map<QString,NodeCreationProperty*>&'.
    SbkNatronGuiTypeConverters[SBK_NATRONGUI_STD_MAP_QSTRING_NODECREATIONPROPERTYPTR_IDX] = Shiboken::Conversions::createConverter(&PyDict_Type, _conststd_map_QString_NodeCreationPropertyPTR_REF_CppToPython__conststd_map_QString_NodeCreationPropertyPTR_REF);
    Shiboken::Conversions::registerConverterName(SbkNatronGuiTypeConverters[SBK_NATRONGUI_STD_MAP_QSTRING_NODECREATIONPROPERTYPTR_IDX], "const std::map<QString,NodeCreationProperty*>&");
    Shiboken::Conversions::registerConverterName(SbkNatronGuiTypeConverters[SBK_NATRONGUI_STD_MAP_QSTRING_NODECREATIONPROPERTYPTR_IDX], "std::map<QString,NodeCreationProperty*>");
    Shiboken::Conversions::addPythonToCppValueConversion(SbkNatronGuiTypeConverters[SBK_NATRONGUI_STD_MAP_QSTRING_NODECREATIONPROPERTYPTR_IDX],
        _conststd_map_QString_NodeCreationPropertyPTR_REF_PythonToCpp__conststd_map_QString_NodeCreationPropertyPTR_REF,
        is__conststd_map_QString_NodeCreationPropertyPTR_REF_PythonToCpp__conststd_map_QString_NodeCreationPropertyPTR_REF_Convertible);

    // Register converter for type 'std::list<Effect*>'.
    SbkNatronGuiTypeConverters[SBK_NATRONGUI_STD_LIST_EFFECTPTR_IDX] = Shiboken::Conversions::createConverter(&PyList_Type, _std_list_EffectPTR__CppToPython__std_list_EffectPTR_);
    Shiboken::Conversions::registerConverterName(SbkNatronGuiTypeConverters[SBK_NATRONGUI_STD_LIST_EFFECTPTR_IDX], "std::list<Effect*>");
    Shiboken::Conversions::addPythonToCppValueConversion(SbkNatronGuiTypeConverters[SBK_NATRONGUI_STD_LIST_EFFECTPTR_IDX],
        _std_list_EffectPTR__PythonToCpp__std_list_EffectPTR_,
        is__std_list_EffectPTR__PythonToCpp__std_list_EffectPTR__Convertible);

    // Register converter for type 'std::list<QString>'.
    SbkNatronGuiTypeConverters[SBK_NATRONGUI_STD_LIST_QSTRING_IDX] = Shiboken::Conversions::createConverter(&PyList_Type, _std_list_QString__CppToPython__std_list_QString_);
    Shiboken::Conversions::registerConverterName(SbkNatronGuiTypeConverters[SBK_NATRONGUI_STD_LIST_QSTRING_IDX], "std::list<QString>");
    Shiboken::Conversions::addPythonToCppValueConversion(SbkNatronGuiTypeConverters[SBK_NATRONGUI_STD_LIST_QSTRING_IDX],
        _std_list_QString__PythonToCpp__std_list_QString_,
        is__std_list_QString__PythonToCpp__std_list_QString__Convertible);

    // Register converter for type 'const std::list<int>&'.
    SbkNatronGuiTypeConverters[SBK_NATRONGUI_STD_LIST_INT_IDX] = Shiboken::Conversions::createConverter(&PyList_Type, _conststd_list_int_REF_CppToPython__conststd_list_int_REF);
    Shiboken::Conversions::registerConverterName(SbkNatronGuiTypeConverters[SBK_NATRONGUI_STD_LIST_INT_IDX], "const std::list<int>&");
    Shiboken::Conversions::registerConverterName(SbkNatronGuiTypeConverters[SBK_NATRONGUI_STD_LIST_INT_IDX], "std::list<int>");
    Shiboken::Conversions::addPythonToCppValueConversion(SbkNatronGuiTypeConverters[SBK_NATRONGUI_STD_LIST_INT_IDX],
        _conststd_list_int_REF_PythonToCpp__conststd_list_int_REF,
        is__conststd_list_int_REF_PythonToCpp__conststd_list_int_REF_Convertible);

    // Register converter for type 'QList<QVariant>'.
    SbkNatronGuiTypeConverters[SBK_NATRONGUI_QLIST_QVARIANT_IDX] = Shiboken::Conversions::createConverter(&PyList_Type, _QList_QVariant__CppToPython__QList_QVariant_);
    Shiboken::Conversions::registerConverterName(SbkNatronGuiTypeConverters[SBK_NATRONGUI_QLIST_QVARIANT_IDX], "QList<QVariant>");
    Shiboken::Conversions::addPythonToCppValueConversion(SbkNatronGuiTypeConverters[SBK_NATRONGUI_QLIST_QVARIANT_IDX],
        _QList_QVariant__PythonToCpp__QList_QVariant_,
        is__QList_QVariant__PythonToCpp__QList_QVariant__Convertible);

    // Register converter for type 'QList<QString>'.
    SbkNatronGuiTypeConverters[SBK_NATRONGUI_QLIST_QSTRING_IDX] = Shiboken::Conversions::createConverter(&PyList_Type, _QList_QString__CppToPython__QList_QString_);
    Shiboken::Conversions::registerConverterName(SbkNatronGuiTypeConverters[SBK_NATRONGUI_QLIST_QSTRING_IDX], "QList<QString>");
    Shiboken::Conversions::addPythonToCppValueConversion(SbkNatronGuiTypeConverters[SBK_NATRONGUI_QLIST_QSTRING_IDX],
        _QList_QString__PythonToCpp__QList_QString_,
        is__QList_QString__PythonToCpp__QList_QString__Convertible);

    // Register converter for type 'QMap<QString,QVariant>'.
    SbkNatronGuiTypeConverters[SBK_NATRONGUI_QMAP_QSTRING_QVARIANT_IDX] = Shiboken::Conversions::createConverter(&PyDict_Type, _QMap_QString_QVariant__CppToPython__QMap_QString_QVariant_);
    Shiboken::Conversions::registerConverterName(SbkNatronGuiTypeConverters[SBK_NATRONGUI_QMAP_QSTRING_QVARIANT_IDX], "QMap<QString,QVariant>");
    Shiboken::Conversions::addPythonToCppValueConversion(SbkNatronGuiTypeConverters[SBK_NATRONGUI_QMAP_QSTRING_QVARIANT_IDX],
        _QMap_QString_QVariant__PythonToCpp__QMap_QString_QVariant_,
        is__QMap_QString_QVariant__PythonToCpp__QMap_QString_QVariant__Convertible);

    // Register primitive types converters.

    Shiboken::Module::registerTypes(module, SbkNatronGuiTypes);
    Shiboken::Module::registerTypeConverters(module, SbkNatronGuiTypeConverters);

    if (PyErr_Occurred()) {
        PyErr_Print();
        Py_FatalError("can't initialize module NatronGui");
    }
    PySide::registerCleanupFunction(cleanGuiTypesAttributes);
SBK_MODULE_INIT_FUNCTION_END<|MERGE_RESOLUTION|>--- conflicted
+++ resolved
@@ -35,15 +35,9 @@
 };
 
 // Classes initialization functions ------------------------------------------------------------
-<<<<<<< HEAD
-void init_GuiApp(PyObject* module);
-void init_PyGuiApplication(PyObject* module);
-=======
-void init_PyViewer(PyObject* module);
->>>>>>> 8128e21d
-void init_PyTabWidget(PyObject* module);
 void init_PyGuiApplication(PyObject* module);
 void init_GuiApp(PyObject* module);
+void init_PyTabWidget(PyObject* module);
 void init_PyModalDialog(PyObject* module);
 void init_PyPanel(PyObject* module);
 
@@ -53,142 +47,6 @@
 
 // Module initialization ------------------------------------------------------------
 // Container Type converters.
-
-// C++ to Python conversion for type 'QList<QAction * >'.
-static PyObject* _QList_QActionPTR__CppToPython__QList_QActionPTR_(const void* cppIn) {
-    ::QList<QAction * >& cppInRef = *((::QList<QAction * >*)cppIn);
-
-                // TEMPLATE - cpplist_to_pylist_conversion - START
-        PyObject* pyOut = PyList_New((int) cppInRef.size());
-        ::QList<QAction * >::const_iterator it = cppInRef.begin();
-        for (int idx = 0; it != cppInRef.end(); ++it, ++idx) {
-            ::QAction* cppItem(*it);
-            PyList_SET_ITEM(pyOut, idx, Shiboken::Conversions::pointerToPython((SbkObjectType*)SbkPySide_QtGuiTypes[SBK_QACTION_IDX], cppItem));
-        }
-        return pyOut;
-        // TEMPLATE - cpplist_to_pylist_conversion - END
-
-}
-static void _QList_QActionPTR__PythonToCpp__QList_QActionPTR_(PyObject* pyIn, void* cppOut) {
-    ::QList<QAction * >& cppOutRef = *((::QList<QAction * >*)cppOut);
-
-                // TEMPLATE - pyseq_to_cpplist_conversion - START
-    for (int i = 0; i < PySequence_Size(pyIn); i++) {
-        Shiboken::AutoDecRef pyItem(PySequence_GetItem(pyIn, i));
-        ::QAction* cppItem = ((::QAction*)0);
-        Shiboken::Conversions::pythonToCppPointer((SbkObjectType*)SbkPySide_QtGuiTypes[SBK_QACTION_IDX], pyItem, &(cppItem));
-        cppOutRef << cppItem;
-    }
-    // TEMPLATE - pyseq_to_cpplist_conversion - END
-
-}
-static PythonToCppFunc is__QList_QActionPTR__PythonToCpp__QList_QActionPTR__Convertible(PyObject* pyIn) {
-    if (Shiboken::Conversions::checkSequenceTypes(SbkPySide_QtGuiTypes[SBK_QACTION_IDX], pyIn))
-        return _QList_QActionPTR__PythonToCpp__QList_QActionPTR_;
-    return 0;
-}
-
-// C++ to Python conversion for type 'const QList<QObject * > &'.
-static PyObject* _constQList_QObjectPTR_REF_CppToPython__constQList_QObjectPTR_REF(const void* cppIn) {
-    ::QList<QObject * >& cppInRef = *((::QList<QObject * >*)cppIn);
-
-                // TEMPLATE - cpplist_to_pylist_conversion - START
-        PyObject* pyOut = PyList_New((int) cppInRef.size());
-        ::QList<QObject * >::const_iterator it = cppInRef.begin();
-        for (int idx = 0; it != cppInRef.end(); ++it, ++idx) {
-            ::QObject* cppItem(*it);
-            PyList_SET_ITEM(pyOut, idx, Shiboken::Conversions::pointerToPython((SbkObjectType*)SbkPySide_QtCoreTypes[SBK_QOBJECT_IDX], cppItem));
-        }
-        return pyOut;
-        // TEMPLATE - cpplist_to_pylist_conversion - END
-
-}
-static void _constQList_QObjectPTR_REF_PythonToCpp__constQList_QObjectPTR_REF(PyObject* pyIn, void* cppOut) {
-    ::QList<QObject * >& cppOutRef = *((::QList<QObject * >*)cppOut);
-
-                // TEMPLATE - pyseq_to_cpplist_conversion - START
-    for (int i = 0; i < PySequence_Size(pyIn); i++) {
-        Shiboken::AutoDecRef pyItem(PySequence_GetItem(pyIn, i));
-        ::QObject* cppItem = ((::QObject*)0);
-        Shiboken::Conversions::pythonToCppPointer((SbkObjectType*)SbkPySide_QtCoreTypes[SBK_QOBJECT_IDX], pyItem, &(cppItem));
-        cppOutRef << cppItem;
-    }
-    // TEMPLATE - pyseq_to_cpplist_conversion - END
-
-}
-static PythonToCppFunc is__constQList_QObjectPTR_REF_PythonToCpp__constQList_QObjectPTR_REF_Convertible(PyObject* pyIn) {
-    if (Shiboken::Conversions::checkSequenceTypes(SbkPySide_QtCoreTypes[SBK_QOBJECT_IDX], pyIn))
-        return _constQList_QObjectPTR_REF_PythonToCpp__constQList_QObjectPTR_REF;
-    return 0;
-}
-
-// C++ to Python conversion for type 'QList<QByteArray >'.
-static PyObject* _QList_QByteArray__CppToPython__QList_QByteArray_(const void* cppIn) {
-    ::QList<QByteArray >& cppInRef = *((::QList<QByteArray >*)cppIn);
-
-                // TEMPLATE - cpplist_to_pylist_conversion - START
-        PyObject* pyOut = PyList_New((int) cppInRef.size());
-        ::QList<QByteArray >::const_iterator it = cppInRef.begin();
-        for (int idx = 0; it != cppInRef.end(); ++it, ++idx) {
-            ::QByteArray cppItem(*it);
-            PyList_SET_ITEM(pyOut, idx, Shiboken::Conversions::copyToPython((SbkObjectType*)SbkPySide_QtCoreTypes[SBK_QBYTEARRAY_IDX], &cppItem));
-        }
-        return pyOut;
-        // TEMPLATE - cpplist_to_pylist_conversion - END
-
-}
-static void _QList_QByteArray__PythonToCpp__QList_QByteArray_(PyObject* pyIn, void* cppOut) {
-    ::QList<QByteArray >& cppOutRef = *((::QList<QByteArray >*)cppOut);
-
-                // TEMPLATE - pyseq_to_cpplist_conversion - START
-    for (int i = 0; i < PySequence_Size(pyIn); i++) {
-        Shiboken::AutoDecRef pyItem(PySequence_GetItem(pyIn, i));
-        ::QByteArray cppItem = ::QByteArray();
-        Shiboken::Conversions::pythonToCppCopy((SbkObjectType*)SbkPySide_QtCoreTypes[SBK_QBYTEARRAY_IDX], pyItem, &(cppItem));
-        cppOutRef << cppItem;
-    }
-    // TEMPLATE - pyseq_to_cpplist_conversion - END
-
-}
-static PythonToCppFunc is__QList_QByteArray__PythonToCpp__QList_QByteArray__Convertible(PyObject* pyIn) {
-    if (Shiboken::Conversions::convertibleSequenceTypes((SbkObjectType*)SbkPySide_QtCoreTypes[SBK_QBYTEARRAY_IDX], pyIn))
-        return _QList_QByteArray__PythonToCpp__QList_QByteArray_;
-    return 0;
-}
-
-// C++ to Python conversion for type 'std::list<Param * >'.
-static PyObject* _std_list_ParamPTR__CppToPython__std_list_ParamPTR_(const void* cppIn) {
-    ::std::list<Param * >& cppInRef = *((::std::list<Param * >*)cppIn);
-
-                    // TEMPLATE - stdListToPyList - START
-            PyObject* pyOut = PyList_New((int) cppInRef.size());
-            ::std::list<Param * >::const_iterator it = cppInRef.begin();
-            for (int idx = 0; it != cppInRef.end(); ++it, ++idx) {
-            ::Param* cppItem(*it);
-            PyList_SET_ITEM(pyOut, idx, Shiboken::Conversions::pointerToPython((SbkObjectType*)SbkNatronEngineTypes[SBK_PARAM_IDX], cppItem));
-            }
-            return pyOut;
-        // TEMPLATE - stdListToPyList - END
-
-}
-static void _std_list_ParamPTR__PythonToCpp__std_list_ParamPTR_(PyObject* pyIn, void* cppOut) {
-    ::std::list<Param * >& cppOutRef = *((::std::list<Param * >*)cppOut);
-
-                    // TEMPLATE - pyListToStdList - START
-        for (int i = 0; i < PySequence_Size(pyIn); i++) {
-        Shiboken::AutoDecRef pyItem(PySequence_GetItem(pyIn, i));
-        ::Param* cppItem = ((::Param*)0);
-        Shiboken::Conversions::pythonToCppPointer((SbkObjectType*)SbkNatronEngineTypes[SBK_PARAM_IDX], pyItem, &(cppItem));
-        cppOutRef.push_back(cppItem);
-        }
-    // TEMPLATE - pyListToStdList - END
-
-}
-static PythonToCppFunc is__std_list_ParamPTR__PythonToCpp__std_list_ParamPTR__Convertible(PyObject* pyIn) {
-    if (Shiboken::Conversions::checkSequenceTypes(SbkNatronEngineTypes[SBK_PARAM_IDX], pyIn))
-        return _std_list_ParamPTR__PythonToCpp__std_list_ParamPTR_;
-    return 0;
-}
 
 // C++ to Python conversion for type 'const std::map<QString, NodeCreationProperty * > &'.
 static PyObject* _conststd_map_QString_NodeCreationPropertyPTR_REF_CppToPython__conststd_map_QString_NodeCreationPropertyPTR_REF(const void* cppIn) {
@@ -335,6 +193,142 @@
     return 0;
 }
 
+// C++ to Python conversion for type 'QList<QAction * >'.
+static PyObject* _QList_QActionPTR__CppToPython__QList_QActionPTR_(const void* cppIn) {
+    ::QList<QAction * >& cppInRef = *((::QList<QAction * >*)cppIn);
+
+                // TEMPLATE - cpplist_to_pylist_conversion - START
+        PyObject* pyOut = PyList_New((int) cppInRef.size());
+        ::QList<QAction * >::const_iterator it = cppInRef.begin();
+        for (int idx = 0; it != cppInRef.end(); ++it, ++idx) {
+            ::QAction* cppItem(*it);
+            PyList_SET_ITEM(pyOut, idx, Shiboken::Conversions::pointerToPython((SbkObjectType*)SbkPySide_QtGuiTypes[SBK_QACTION_IDX], cppItem));
+        }
+        return pyOut;
+        // TEMPLATE - cpplist_to_pylist_conversion - END
+
+}
+static void _QList_QActionPTR__PythonToCpp__QList_QActionPTR_(PyObject* pyIn, void* cppOut) {
+    ::QList<QAction * >& cppOutRef = *((::QList<QAction * >*)cppOut);
+
+                // TEMPLATE - pyseq_to_cpplist_conversion - START
+    for (int i = 0; i < PySequence_Size(pyIn); i++) {
+        Shiboken::AutoDecRef pyItem(PySequence_GetItem(pyIn, i));
+        ::QAction* cppItem = ((::QAction*)0);
+        Shiboken::Conversions::pythonToCppPointer((SbkObjectType*)SbkPySide_QtGuiTypes[SBK_QACTION_IDX], pyItem, &(cppItem));
+        cppOutRef << cppItem;
+    }
+    // TEMPLATE - pyseq_to_cpplist_conversion - END
+
+}
+static PythonToCppFunc is__QList_QActionPTR__PythonToCpp__QList_QActionPTR__Convertible(PyObject* pyIn) {
+    if (Shiboken::Conversions::checkSequenceTypes(SbkPySide_QtGuiTypes[SBK_QACTION_IDX], pyIn))
+        return _QList_QActionPTR__PythonToCpp__QList_QActionPTR_;
+    return 0;
+}
+
+// C++ to Python conversion for type 'const QList<QObject * > &'.
+static PyObject* _constQList_QObjectPTR_REF_CppToPython__constQList_QObjectPTR_REF(const void* cppIn) {
+    ::QList<QObject * >& cppInRef = *((::QList<QObject * >*)cppIn);
+
+                // TEMPLATE - cpplist_to_pylist_conversion - START
+        PyObject* pyOut = PyList_New((int) cppInRef.size());
+        ::QList<QObject * >::const_iterator it = cppInRef.begin();
+        for (int idx = 0; it != cppInRef.end(); ++it, ++idx) {
+            ::QObject* cppItem(*it);
+            PyList_SET_ITEM(pyOut, idx, Shiboken::Conversions::pointerToPython((SbkObjectType*)SbkPySide_QtCoreTypes[SBK_QOBJECT_IDX], cppItem));
+        }
+        return pyOut;
+        // TEMPLATE - cpplist_to_pylist_conversion - END
+
+}
+static void _constQList_QObjectPTR_REF_PythonToCpp__constQList_QObjectPTR_REF(PyObject* pyIn, void* cppOut) {
+    ::QList<QObject * >& cppOutRef = *((::QList<QObject * >*)cppOut);
+
+                // TEMPLATE - pyseq_to_cpplist_conversion - START
+    for (int i = 0; i < PySequence_Size(pyIn); i++) {
+        Shiboken::AutoDecRef pyItem(PySequence_GetItem(pyIn, i));
+        ::QObject* cppItem = ((::QObject*)0);
+        Shiboken::Conversions::pythonToCppPointer((SbkObjectType*)SbkPySide_QtCoreTypes[SBK_QOBJECT_IDX], pyItem, &(cppItem));
+        cppOutRef << cppItem;
+    }
+    // TEMPLATE - pyseq_to_cpplist_conversion - END
+
+}
+static PythonToCppFunc is__constQList_QObjectPTR_REF_PythonToCpp__constQList_QObjectPTR_REF_Convertible(PyObject* pyIn) {
+    if (Shiboken::Conversions::checkSequenceTypes(SbkPySide_QtCoreTypes[SBK_QOBJECT_IDX], pyIn))
+        return _constQList_QObjectPTR_REF_PythonToCpp__constQList_QObjectPTR_REF;
+    return 0;
+}
+
+// C++ to Python conversion for type 'QList<QByteArray >'.
+static PyObject* _QList_QByteArray__CppToPython__QList_QByteArray_(const void* cppIn) {
+    ::QList<QByteArray >& cppInRef = *((::QList<QByteArray >*)cppIn);
+
+                // TEMPLATE - cpplist_to_pylist_conversion - START
+        PyObject* pyOut = PyList_New((int) cppInRef.size());
+        ::QList<QByteArray >::const_iterator it = cppInRef.begin();
+        for (int idx = 0; it != cppInRef.end(); ++it, ++idx) {
+            ::QByteArray cppItem(*it);
+            PyList_SET_ITEM(pyOut, idx, Shiboken::Conversions::copyToPython((SbkObjectType*)SbkPySide_QtCoreTypes[SBK_QBYTEARRAY_IDX], &cppItem));
+        }
+        return pyOut;
+        // TEMPLATE - cpplist_to_pylist_conversion - END
+
+}
+static void _QList_QByteArray__PythonToCpp__QList_QByteArray_(PyObject* pyIn, void* cppOut) {
+    ::QList<QByteArray >& cppOutRef = *((::QList<QByteArray >*)cppOut);
+
+                // TEMPLATE - pyseq_to_cpplist_conversion - START
+    for (int i = 0; i < PySequence_Size(pyIn); i++) {
+        Shiboken::AutoDecRef pyItem(PySequence_GetItem(pyIn, i));
+        ::QByteArray cppItem = ::QByteArray();
+        Shiboken::Conversions::pythonToCppCopy((SbkObjectType*)SbkPySide_QtCoreTypes[SBK_QBYTEARRAY_IDX], pyItem, &(cppItem));
+        cppOutRef << cppItem;
+    }
+    // TEMPLATE - pyseq_to_cpplist_conversion - END
+
+}
+static PythonToCppFunc is__QList_QByteArray__PythonToCpp__QList_QByteArray__Convertible(PyObject* pyIn) {
+    if (Shiboken::Conversions::convertibleSequenceTypes((SbkObjectType*)SbkPySide_QtCoreTypes[SBK_QBYTEARRAY_IDX], pyIn))
+        return _QList_QByteArray__PythonToCpp__QList_QByteArray_;
+    return 0;
+}
+
+// C++ to Python conversion for type 'std::list<Param * >'.
+static PyObject* _std_list_ParamPTR__CppToPython__std_list_ParamPTR_(const void* cppIn) {
+    ::std::list<Param * >& cppInRef = *((::std::list<Param * >*)cppIn);
+
+                    // TEMPLATE - stdListToPyList - START
+            PyObject* pyOut = PyList_New((int) cppInRef.size());
+            ::std::list<Param * >::const_iterator it = cppInRef.begin();
+            for (int idx = 0; it != cppInRef.end(); ++it, ++idx) {
+            ::Param* cppItem(*it);
+            PyList_SET_ITEM(pyOut, idx, Shiboken::Conversions::pointerToPython((SbkObjectType*)SbkNatronEngineTypes[SBK_PARAM_IDX], cppItem));
+            }
+            return pyOut;
+        // TEMPLATE - stdListToPyList - END
+
+}
+static void _std_list_ParamPTR__PythonToCpp__std_list_ParamPTR_(PyObject* pyIn, void* cppOut) {
+    ::std::list<Param * >& cppOutRef = *((::std::list<Param * >*)cppOut);
+
+                    // TEMPLATE - pyListToStdList - START
+        for (int i = 0; i < PySequence_Size(pyIn); i++) {
+        Shiboken::AutoDecRef pyItem(PySequence_GetItem(pyIn, i));
+        ::Param* cppItem = ((::Param*)0);
+        Shiboken::Conversions::pythonToCppPointer((SbkObjectType*)SbkNatronEngineTypes[SBK_PARAM_IDX], pyItem, &(cppItem));
+        cppOutRef.push_back(cppItem);
+        }
+    // TEMPLATE - pyListToStdList - END
+
+}
+static PythonToCppFunc is__std_list_ParamPTR__PythonToCpp__std_list_ParamPTR__Convertible(PyObject* pyIn) {
+    if (Shiboken::Conversions::checkSequenceTypes(SbkNatronEngineTypes[SBK_PARAM_IDX], pyIn))
+        return _std_list_ParamPTR__PythonToCpp__std_list_ParamPTR_;
+    return 0;
+}
+
 // C++ to Python conversion for type 'QList<QVariant >'.
 static PyObject* _QList_QVariant__CppToPython__QList_QVariant_(const void* cppIn) {
     ::QList<QVariant >& cppInRef = *((::QList<QVariant >*)cppIn);
@@ -509,17 +503,41 @@
 #endif
 
     // Initialize classes in the type system
-<<<<<<< HEAD
-    init_GuiApp(module);
-    init_PyGuiApplication(module);
-=======
-    init_PyViewer(module);
->>>>>>> 8128e21d
-    init_PyTabWidget(module);
     init_PyGuiApplication(module);
     init_GuiApp(module);
+    init_PyTabWidget(module);
     init_PyModalDialog(module);
     init_PyPanel(module);
+
+    // Register converter for type 'const std::map<QString,NodeCreationProperty*>&'.
+    SbkNatronGuiTypeConverters[SBK_NATRONGUI_STD_MAP_QSTRING_NODECREATIONPROPERTYPTR_IDX] = Shiboken::Conversions::createConverter(&PyDict_Type, _conststd_map_QString_NodeCreationPropertyPTR_REF_CppToPython__conststd_map_QString_NodeCreationPropertyPTR_REF);
+    Shiboken::Conversions::registerConverterName(SbkNatronGuiTypeConverters[SBK_NATRONGUI_STD_MAP_QSTRING_NODECREATIONPROPERTYPTR_IDX], "const std::map<QString,NodeCreationProperty*>&");
+    Shiboken::Conversions::registerConverterName(SbkNatronGuiTypeConverters[SBK_NATRONGUI_STD_MAP_QSTRING_NODECREATIONPROPERTYPTR_IDX], "std::map<QString,NodeCreationProperty*>");
+    Shiboken::Conversions::addPythonToCppValueConversion(SbkNatronGuiTypeConverters[SBK_NATRONGUI_STD_MAP_QSTRING_NODECREATIONPROPERTYPTR_IDX],
+        _conststd_map_QString_NodeCreationPropertyPTR_REF_PythonToCpp__conststd_map_QString_NodeCreationPropertyPTR_REF,
+        is__conststd_map_QString_NodeCreationPropertyPTR_REF_PythonToCpp__conststd_map_QString_NodeCreationPropertyPTR_REF_Convertible);
+
+    // Register converter for type 'std::list<Effect*>'.
+    SbkNatronGuiTypeConverters[SBK_NATRONGUI_STD_LIST_EFFECTPTR_IDX] = Shiboken::Conversions::createConverter(&PyList_Type, _std_list_EffectPTR__CppToPython__std_list_EffectPTR_);
+    Shiboken::Conversions::registerConverterName(SbkNatronGuiTypeConverters[SBK_NATRONGUI_STD_LIST_EFFECTPTR_IDX], "std::list<Effect*>");
+    Shiboken::Conversions::addPythonToCppValueConversion(SbkNatronGuiTypeConverters[SBK_NATRONGUI_STD_LIST_EFFECTPTR_IDX],
+        _std_list_EffectPTR__PythonToCpp__std_list_EffectPTR_,
+        is__std_list_EffectPTR__PythonToCpp__std_list_EffectPTR__Convertible);
+
+    // Register converter for type 'std::list<QString>'.
+    SbkNatronGuiTypeConverters[SBK_NATRONGUI_STD_LIST_QSTRING_IDX] = Shiboken::Conversions::createConverter(&PyList_Type, _std_list_QString__CppToPython__std_list_QString_);
+    Shiboken::Conversions::registerConverterName(SbkNatronGuiTypeConverters[SBK_NATRONGUI_STD_LIST_QSTRING_IDX], "std::list<QString>");
+    Shiboken::Conversions::addPythonToCppValueConversion(SbkNatronGuiTypeConverters[SBK_NATRONGUI_STD_LIST_QSTRING_IDX],
+        _std_list_QString__PythonToCpp__std_list_QString_,
+        is__std_list_QString__PythonToCpp__std_list_QString__Convertible);
+
+    // Register converter for type 'const std::list<int>&'.
+    SbkNatronGuiTypeConverters[SBK_NATRONGUI_STD_LIST_INT_IDX] = Shiboken::Conversions::createConverter(&PyList_Type, _conststd_list_int_REF_CppToPython__conststd_list_int_REF);
+    Shiboken::Conversions::registerConverterName(SbkNatronGuiTypeConverters[SBK_NATRONGUI_STD_LIST_INT_IDX], "const std::list<int>&");
+    Shiboken::Conversions::registerConverterName(SbkNatronGuiTypeConverters[SBK_NATRONGUI_STD_LIST_INT_IDX], "std::list<int>");
+    Shiboken::Conversions::addPythonToCppValueConversion(SbkNatronGuiTypeConverters[SBK_NATRONGUI_STD_LIST_INT_IDX],
+        _conststd_list_int_REF_PythonToCpp__conststd_list_int_REF,
+        is__conststd_list_int_REF_PythonToCpp__conststd_list_int_REF_Convertible);
 
     // Register converter for type 'QList<QAction*>'.
     SbkNatronGuiTypeConverters[SBK_NATRONGUI_QLIST_QACTIONPTR_IDX] = Shiboken::Conversions::createConverter(&PyList_Type, _QList_QActionPTR__CppToPython__QList_QActionPTR_);
@@ -550,36 +568,6 @@
         _std_list_ParamPTR__PythonToCpp__std_list_ParamPTR_,
         is__std_list_ParamPTR__PythonToCpp__std_list_ParamPTR__Convertible);
 
-    // Register converter for type 'const std::map<QString,NodeCreationProperty*>&'.
-    SbkNatronGuiTypeConverters[SBK_NATRONGUI_STD_MAP_QSTRING_NODECREATIONPROPERTYPTR_IDX] = Shiboken::Conversions::createConverter(&PyDict_Type, _conststd_map_QString_NodeCreationPropertyPTR_REF_CppToPython__conststd_map_QString_NodeCreationPropertyPTR_REF);
-    Shiboken::Conversions::registerConverterName(SbkNatronGuiTypeConverters[SBK_NATRONGUI_STD_MAP_QSTRING_NODECREATIONPROPERTYPTR_IDX], "const std::map<QString,NodeCreationProperty*>&");
-    Shiboken::Conversions::registerConverterName(SbkNatronGuiTypeConverters[SBK_NATRONGUI_STD_MAP_QSTRING_NODECREATIONPROPERTYPTR_IDX], "std::map<QString,NodeCreationProperty*>");
-    Shiboken::Conversions::addPythonToCppValueConversion(SbkNatronGuiTypeConverters[SBK_NATRONGUI_STD_MAP_QSTRING_NODECREATIONPROPERTYPTR_IDX],
-        _conststd_map_QString_NodeCreationPropertyPTR_REF_PythonToCpp__conststd_map_QString_NodeCreationPropertyPTR_REF,
-        is__conststd_map_QString_NodeCreationPropertyPTR_REF_PythonToCpp__conststd_map_QString_NodeCreationPropertyPTR_REF_Convertible);
-
-    // Register converter for type 'std::list<Effect*>'.
-    SbkNatronGuiTypeConverters[SBK_NATRONGUI_STD_LIST_EFFECTPTR_IDX] = Shiboken::Conversions::createConverter(&PyList_Type, _std_list_EffectPTR__CppToPython__std_list_EffectPTR_);
-    Shiboken::Conversions::registerConverterName(SbkNatronGuiTypeConverters[SBK_NATRONGUI_STD_LIST_EFFECTPTR_IDX], "std::list<Effect*>");
-    Shiboken::Conversions::addPythonToCppValueConversion(SbkNatronGuiTypeConverters[SBK_NATRONGUI_STD_LIST_EFFECTPTR_IDX],
-        _std_list_EffectPTR__PythonToCpp__std_list_EffectPTR_,
-        is__std_list_EffectPTR__PythonToCpp__std_list_EffectPTR__Convertible);
-
-    // Register converter for type 'std::list<QString>'.
-    SbkNatronGuiTypeConverters[SBK_NATRONGUI_STD_LIST_QSTRING_IDX] = Shiboken::Conversions::createConverter(&PyList_Type, _std_list_QString__CppToPython__std_list_QString_);
-    Shiboken::Conversions::registerConverterName(SbkNatronGuiTypeConverters[SBK_NATRONGUI_STD_LIST_QSTRING_IDX], "std::list<QString>");
-    Shiboken::Conversions::addPythonToCppValueConversion(SbkNatronGuiTypeConverters[SBK_NATRONGUI_STD_LIST_QSTRING_IDX],
-        _std_list_QString__PythonToCpp__std_list_QString_,
-        is__std_list_QString__PythonToCpp__std_list_QString__Convertible);
-
-    // Register converter for type 'const std::list<int>&'.
-    SbkNatronGuiTypeConverters[SBK_NATRONGUI_STD_LIST_INT_IDX] = Shiboken::Conversions::createConverter(&PyList_Type, _conststd_list_int_REF_CppToPython__conststd_list_int_REF);
-    Shiboken::Conversions::registerConverterName(SbkNatronGuiTypeConverters[SBK_NATRONGUI_STD_LIST_INT_IDX], "const std::list<int>&");
-    Shiboken::Conversions::registerConverterName(SbkNatronGuiTypeConverters[SBK_NATRONGUI_STD_LIST_INT_IDX], "std::list<int>");
-    Shiboken::Conversions::addPythonToCppValueConversion(SbkNatronGuiTypeConverters[SBK_NATRONGUI_STD_LIST_INT_IDX],
-        _conststd_list_int_REF_PythonToCpp__conststd_list_int_REF,
-        is__conststd_list_int_REF_PythonToCpp__conststd_list_int_REF_Convertible);
-
     // Register converter for type 'QList<QVariant>'.
     SbkNatronGuiTypeConverters[SBK_NATRONGUI_QLIST_QVARIANT_IDX] = Shiboken::Conversions::createConverter(&PyList_Type, _QList_QVariant__CppToPython__QList_QVariant_);
     Shiboken::Conversions::registerConverterName(SbkNatronGuiTypeConverters[SBK_NATRONGUI_QLIST_QVARIANT_IDX], "QList<QVariant>");
