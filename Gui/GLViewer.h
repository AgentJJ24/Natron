--- conflicted
+++ resolved
@@ -1,797 +1,795 @@
-//  Powiter
-//
-/* This Source Code Form is subject to the terms of the Mozilla Public
- * License, v. 2.0. If a copy of the MPL was not distributed with this
- * file, You can obtain one at http://mozilla.org/MPL/2.0/. */
-/*
-*Created by Alexandre GAUTHIER-FOICHAT on 6/1/2012. 
-*contact: immarespond at gmail dot com
-*
-*/
-
- 
-
- 
+//  Powiter
+//
+/* This Source Code Form is subject to the terms of the Mozilla Public
+ * License, v. 2.0. If a copy of the MPL was not distributed with this
+ * file, You can obtain one at http://mozilla.org/MPL/2.0/. */
+/*
+*Created by Alexandre GAUTHIER-FOICHAT on 6/1/2012. 
+*contact: immarespond at gmail dot com
+*
+*/
+
+ 
+
+ 
+
+
+
+#ifndef GL_VIEWER_HEADER__
+#define GL_VIEWER_HEADER__
+
+
+#include "Superviser/gl_OsDependent.h" //!<must be included before QGlWidget because of gl.h and glew.h
+#include <cmath>
+#include <QtOpenGL/QGLWidget>
+#include <QtGui/QVector4D>
+#include "Core/displayFormat.h"
+#include "Core/channels.h"
+#include "Gui/textRenderer.h"
+#include "Gui/texturecache.h"
 
 
-
-#ifndef GL_VIEWER_HEADER__
-#define GL_VIEWER_HEADER__
-
-
-#include "Superviser/gl_OsDependent.h" //!<must be included before QGlWidget because of gl.h and glew.h
-#include <cmath>
-#include <QtOpenGL/QGLWidget>
-#include <QtGui/QVector4D>
-#include "Core/displayFormat.h"
-#include "Core/channels.h"
-#include "Gui/textRenderer.h"
-#include "Gui/texturecache.h"
-<<<<<<< HEAD
-
-=======
->>>>>>> 88803b1b
-#include <Eigen/Dense>
-#ifndef PW_DEBUG
-#define checkGLErrors() ((void)0)
-#else
-#define checkGLErrors() \
-{ \
-	GLenum error = glGetError(); \
-	if(error != GL_NO_ERROR) { \
-        std::cout << "GL_ERROR :" << __FILE__ << " "<< __LINE__ << " " << gluErrorString(error) << std::endl; \
-        } \
-		}
-#endif
-        
-        
-        /**
-         *@class ViewerInfos
-         *@brief Holds info necessary to render like channels,display window...See the documentation of
-         *Node::Info for a more complete documentation.
-         **/
-        class ViewerInfos : public Box2D{
-            
-            int _firstFrame; /*!< first frame in the sequence*/
-            int _lastFrame; /*!< last frame in the sequence*/
-            bool _rgbMode; /*!< true if displaying RGB image, otherwise it assumes YCbCr*/
-            Format _displayWindow; /*!< display window of the data, for the data window see x,y,range,offset parameters*/
-            ChannelMask _channels; /*!< all channels defined by the current Node ( that are allocated)*/
-            
-        public:
-            
-            ViewerInfos():Box2D(),_firstFrame(-1),_lastFrame(-1),_rgbMode(true),_displayWindow(),_channels(){}
-            
-            virtual ~ViewerInfos(){}
-            
-            void setDisplayWindow(Format format){_displayWindow=format;}
-            
-            const Format& getDisplayWindow() const {return _displayWindow;}
-            
-            void mergeDisplayWindow(const Format& other);
-            
-            const Box2D& getDataWindow() const {return dynamic_cast<const Box2D&>(*this);}
-            
-            bool operator==(const ViewerInfos& other);
-            
-            void operator=(const ViewerInfos &other);
-            
-            void firstFrame(int nb){_firstFrame=nb;}
-            
-            void lastFrame(int nb){_lastFrame=nb;}
-            
-            int firstFrame() const {return _firstFrame;}
-            
-            int lastFrame() const {return _lastFrame;}
-            
-            void setChannels(ChannelMask mask){_channels=mask;}
-            
-            const ChannelMask& channels() const {return _channels;}
-            
-            void rgbMode(bool m){_rgbMode=m;}
-            
-            bool rgbMode() const {return _rgbMode;}
-            
-            void reset();
-        };
-        
-        class QKeyEvent;
-        class QEvent;
-        class QGLShaderProgram;
-        class Lut;
-        class InfoViewerWidget;
-        class Controler;
-        class Viewer;
-        class ViewerTab;
-        
-        /**
-         *@class ViewerGL
-         *@brief The main viewport. This class is part of the ViewerTab GUI and handles all
-         *OpenGL related code as well as user events.
-         **/
-        class ViewerGL : public QGLWidget
-        {
-            Q_OBJECT
-            
-            friend class Viewer; /*!< Makes the viewer node class friend as it is inter-connected with the ViewerGL.*/
-            
-            /**
-             *@class ZoomContext
-             *@brief Holds all zoom related variables. This is an internal class used by the ViewerGL.
-             **/
-            class ZoomContext{
-                
-            public:
-                
-                ZoomContext():zoomX(0),zoomY(0),restToZoomX(0),restToZoomY(0),zoomFactor(1)
-                {}
-                
-                QPointF old_zoomed_pt,old_zoomed_pt_win;
-                float zoomX,zoomY;
-                float restToZoomX,restToZoomY;
-                float zoomFactor;
-                
-                void setZoomXY(float x,float y){zoomX=x;zoomY=y;}
-                
-                std::pair<int,int> getZoomXY() const {return std::make_pair(zoomX,zoomY);}
-                
-                /*the level of zoom used to display the frame*/
-                void setZoomFactor(float f){zoomFactor = f;}
-                
-                float getZoomFactor() const {return zoomFactor;}
-            };
-            
-            /**
-             *@enum MOUSE_STATE
-             *@brief basic state switching for mouse events
-             **/
-            enum MOUSE_STATE{DRAGGING,UNDEFINED};
-            
-            TextRenderer _textRenderer; /*!< The class used to render text in the viewport*/
-            
-            GLuint texBuffer[2]; /*!< PBO's id's used by the OpenGL context*/
-            
-            TextureEntry* _texID;/*!<The texture used to render data that doesn't come from the texture cache*/
-            
-            TextureEntry* _currentTexture;/*!<A pointer to the current texture used to display.*/
-            
-            GLuint texBlack[1];/*!<Id of the texture used to render a black screen when nothing is connected.*/
-            
-            QGLShaderProgram* shaderRGB;/*!<The shader program used to render RGB data*/
-            QGLShaderProgram* shaderLC;/*!<The shader program used to render YCbCr data*/
-            QGLShaderProgram* shaderBlack;/*!<The shader program used when the viewer is disconnected.*/
-            
-            bool _shaderLoaded;/*!<Flag to check whether the shaders have already been loaded.*/
-            
-            float _lut; /*!< a value coding the current color-space used to render.
-                         0 = NONE , 1 = sRGB , 2 = Rec 709*/
-            
-            Lut* _colorSpace;/*!<The lut used to do the viewer colorspace conversion when we can't use shaders*/
-            
-            bool _usingColorSpace;/*!<True when the viewer is using the Lut. It locks it so
-                                   the the software will not try to change the current lut at
-                                   the same time.*/
-            
-            InfoViewerWidget* _infoViewer;/*!<Pointer to the info bar below the viewer holding pixel/mouse/format related infos*/
-            
-            float exposure ;/*!<current exposure setting, all pixels are multiplied
-                             by pow(2,expousre) before they appear on the screen.*/
-            
-            ViewerInfos* _currentViewerInfos;/*!<Pointer to the ViewerInfos  used for rendering*/
-            
-            ViewerInfos* _blankViewerInfos;/*!<Pointer to the infos used when the viewer is disconnected.*/
-            
-            bool _drawing;/*!<True if the viewer is connected and not displaying black.*/
-            
-            MOUSE_STATE _ms;/*!<Holds the mouse state*/
-            
-            QPointF old_pos;/*!<The last position of the mouse*/
-            
-            QPointF new_pos;/*!<The new position of the mouse*/
-            
-            float transX,transY;/*!<The translation applied to the viewer on the
-                                 X and Y coordinates.*/
-            
-            std::pair<int,int> _rowSpan;/*!<The first and last row index displayed currently on the viewer.*/
-            
-            ZoomContext _zoomCtx;/*!<All zoom related variables are packed into this object*/
-            
-            QString _resolutionOverlay;/*!<The string holding the resolution overlay, e.g: "1920x1080"*/
-            
-            QString _btmLeftBBOXoverlay;/*!<The string holding the bottom left corner coordinates of the dataWindow*/
-            
-            QString _topRightBBOXoverlay;/*!<The string holding the top right corner coordinates of the dataWindow**/
-            
-            bool _overlay;/*!<True if the user enabled overlay dispay*/
-            
-            bool _hasHW;/*!<True if the user has a GLSL version supporting everything requested.*/
-            
-            char* frameData;/*!<Pointer to the buffer holding the data computed for the last frame.
-                             This buffer is either pointing to a mmaped region or to a full RAM buffer.
-                             It is then copied to the PBO for rendering on the viewport.*/
-            
-            bool _mustFreeFrameData;/*!<True indicates that the frameData is pointing to a RAM buffer.
-                                     *This is true whenever the texture displayed is just a portion of the full image(i.e
-                                     *when filling the texture cache). It can also be true if there's a problem with
-                                     *with the cache and indicates that the software is falling back on a pure RAM version.*/
-            
-            bool _noDataTransfer;/*!<True whenever the current texture already holds data and doesn't need
-                                  a copy from a PBO*/
-            
-            TextureCache* _textureCache;/*!<Pointer to the texture cache. The viewer does NOT own it!
-                                         It is shared among viewers*/
-            
-        public:
-            
-            /**
-             *@enum CACHING_MODE
-             *@brief This enum is used internally by the engine when it calls the function
-             determineFrameDataContainer(). It indicates to the ViewerGL what kind of caching
-             policy it should use and the subsequent caching process will use this policy.
-             **/
-            enum CACHING_MODE{TEXTURE_CACHE,VIEWER_CACHE};
-            
-            /*3 different constructors, that all take a different parameter related to OpenGL or Qt widget parenting.
-             When constructing a viewer for the 1st time in the app, you must pass a NULL shareWidget. Otherwise,you
-             can pass a pointer to the 1st viewer you created. It allows the viewers to share the same OpenGL context.
-             */
-            ViewerGL(QWidget* parent=0, const QGLWidget* shareWidget=NULL);
-            ViewerGL(const QGLFormat& format,QWidget* parent=NULL, const QGLWidget* shareWidget=NULL);
-            ViewerGL(QGLContext* context,QWidget* parent=0, const QGLWidget* shareWidget=NULL);
-            
-            virtual ~ViewerGL();
-            
-            QSize sizeHint() const;
-            
-            /**
-             *@brief This function is called by the viewer node. It fills 1 scan-line in the
-             *output buffer using the buffers in parameters. Since each scan-line lies at a
-             *different offset in the output buffer, this function is thread-safe.
-             *Internally this function calls the appropriate function to fill the output buffer
-             *depending on the bit-depth currently used by the viewer.
-             *@param r A pointer to the red component of the row to draw.
-             *@param g A pointer to the green component of the row to draw.
-             *@param b A pointer to the blue component of the row to draw.
-             *@param a A pointer to the alpha component of the row to draw.
-             */
-            void drawRow(const float* r,const float* g,const float* b,const float* a,int zoomedY);
-            
-            /**
-             *@brief Toggles on/off the display on the viewer. If d is false then it will
-             *render black only.
-             **/
-            void drawing(bool d){_drawing=d;if(!_drawing) initBlackTex();}
-            
-            /**
-             *@returns Returns true if the viewer is displaying something.
-             **/
-            bool drawing()const{return _drawing;}
-            
-            /**
-             *@brief Convenience function.
-             *Ydirection is the order of fill of the display texture:
-             *either bottom to top or top to bottom.
-             **/
-            int Ydirection();
-            
-            /**
-             *@brief Convenience function.
-             *@returns true when we have rgba data.
-             *False means it is luminance chroma
-             **/
-            bool rgbMode();
-            
-            /**
-             *@returns Returns a const reference to the dataWindow of the currentFrame(BBOX)
-             **/
-            const Box2D& dataWindow();
-            
-            /**
-             *@returns Returns a const reference to the displayWindow of the currentFrame(Resolution)
-             **/
-            const Format& displayWindow();
-            
-            /**
-             *@brief Saves the OpenGL context so it can be restored later-on .
-             **/
-            void saveGLState();
-            
-            /**
-             *@brief Restores the OpenGL context to the state it was when calling ViewerGL::saveGLState().
-             **/
-            void restoreGLState();
-            
-            /**
-             *@brief Makes the OpenGL current to the current thread. See the Qt doc for a full explanation.
-             *This function is quite faster than the one used by Qt as it does nothing is the current context
-             *is already this one.
-             **/
-            void makeCurrent();
-            
-            /**
-             *@returns Returns a value indicating the current viewer process used for rendering.
-             *0 = NONE , 1 = sRGB , 2 = Rec 709.
-             *Not that this will probably change in the future,allowing the user to add custom a viewer process.
-             **/
-            float lutType() const {return _lut;}
-            
-            /**
-             *@returns Returns the current exposure setting, all pixels are multiplied
-             *by pow(2,expousre) before they appear on the screen.
-             **/
-            float getExposure() const {return exposure;}
-            
-            /**
-             *@returns Returns 1.f if the viewer is using 8bit textures.
-             *Returns 0.f if the viewer is using 32bit f.p textures.
-             **/
-            float byteMode() const;
-            
-            /**
-             *@brief Hack to allow the resizeEvent to be publicly used elsewhere.
-             *It calls QGLWidget::resizeEvent(QResizeEvent*).
-             **/
-            virtual void resizeEvent(QResizeEvent* event);
-            
-            /**
-             *@returns Returns the height of the frame with the scale factor applied to it.
-             **/
-            float zoomedHeight(){return floor((float)displayWindow().h()*_zoomCtx.zoomFactor);}
-            
-            /**
-             *@returns Returns the width of the frame with the scale factor applied to it.
-             **/
-            float zoomedWidth(){return floor((float)displayWindow().w()*_zoomCtx.zoomFactor);}
-            
-            /**
-             *@brief Set the zoom factor used to render.
-             **/
-            void setZoomFactor(float f){_zoomCtx.setZoomFactor(f); emit zoomChanged(f*100);}
-            
-            /**
-             *@returns Returns the current zoom factor that is applied to the display.
-             **/
-            float getZoomFactor(){return _zoomCtx.getZoomFactor();}
-            
-            /**
-             *@brief Computes what are the rows that should be displayed on viewer
-             *for the given displayWindow with the  zoom factor and  current zoom center.
-             *The rows will be stored from bottom to top. The values are returned
-             *as a map of displayWindow coordinates mapped to viewport cooridnates.
-             *This function does not use any OpenGL function, so it can be safely called in
-             *a thread that does not own the context.
-             *@param ret[in,out] the map of rows that this function will fill. This is a map
-             *of scan-line indexes where the key is an index in the full-res frame and the value
-             *is an index in the zoomed version of the image.
-             *@param displayWindow[in] The display window used to do the computations.
-             *@param zoomFactor[in] The zoom factor applied to the display window.
-             **/
-            void computeRowSpan(std::map<int,int>& ret,const Box2D& displayWindow,float zoomFactor);
-            
-            /**
-             *@brief Computes the viewport coordinates of the point passed in parameter.
-             *This function actually does the projection to retrieve the position;
-             *@param x[in] The x coordinate of the point in OpenGL coordinates.
-             *@param y[in] The y coordinates of the point in OpenGL coordinates.
-             *@returns Returns the viewport coordinates mapped equivalent of (x,y).
-             **/
-            QPoint openGLCoordToViewportCoord(int x,int y);
-            
-            /**
-             *@brief Computes the OpenGL coordinates of the point passed in parameter.
-             *This function actually does the unprojection to retrieve the position;
-             *@param x[in] The x coordinate of the point in viewport coordinates.
-             *@param y[in] The y coordinates of the point in viewport coordinates.
-             *@returns Returns the OpenGL coordinates mapped equivalent of (x,y) as well as the depth.
-             **/
-            QVector3D openGLpos(int x,int y);
-            
-            /**
-             *@brief Same as ViewerGL::openGLpos(int x,int y) but faster since it avoids a call
-             *to glReadPixels(...) to retrieve the z coordinate.
-             **/
-            QPoint openGLpos_fast(int x,int y);
-            
-            /**
-             *@brief Returns the rgba components of the pixel located at position (x,y) in viewport coordinates.
-             *This function unprojects the x and y coordinates to retrieve the OpenGL coordinates
-             *of the point. Then it makes a call to glReadPixels to retrieve the intensities stored at this location.
-             *This function may slow down a little bit the rendering pipeline since it forces the OpenGL context to
-             *synchronize.
-             *@param x[in] The x coordinate of the pixel in viewport coordinates.
-             *@param y[in] The y coordinate of the pixel in viewport coordinates.
-             *@returns Returns the RGBA components of the pixel at (x,y).
-             **/
-            QVector4D getColorUnderMouse(int x,int y);
-            
-            /**
-             *@brief Set the pointer to the InfoViewerWidget. This is called once after creation
-             *of the ViewerGL.
-             **/
-            void setInfoViewer(InfoViewerWidget* i);
-            
-            /**
-             *@brief Handy function that zoom automatically the viewer so it fit
-             *the displayWindow  entirely in the viewer
-             **/
-            void fitToFormat(Format displayWindow);
-            
-            
-            /**
-             *@brief Set the member _currentViewerInfos to point to the infos passed in parameter.
-             *It also updates the infos displayed on the InfoViewerWidget.
-             *@param viewerInfos[in] A pointer to the ViewerInfos. The ViewerGL does not take ownership of the pointer.
-             *@param onInit[in] True if the this is called on initialisation of the widget. Call it always with false.
-             **/
-            void setCurrentViewerInfos(ViewerInfos *viewerInfos,bool onInit=false);
-            
-            
-            /**
-             *@returns Returns a pointer to the current viewer infos.
-             **/
-            ViewerInfos* getCurrentViewerInfos() const {return _currentViewerInfos;}
-            
-            /**
-             *@brief Turns on the overlays on the viewer.
-             **/
-            void turnOnOverlay(){_overlay=true;}
-            
-            /**
-             *@brief Turns off the overlays on the viewer.
-             **/
-            void turnOffOverlay(){_overlay=false;}
-            
-            /**
-             *@brief Called by the video engine to allocate the frameData buffer depending
-             *on the caching mode.
-             *@param key[in] The cache key associated to the current frame. It is used to represent
-             *the frame in the cache in an (almost) unique way.
-             *@param w,h[in] The width and height of the scaled frame.
-             *@param mode[in] This indicates what cache to use to store the frame. If mode is
-             *TEXTURE_CACHE then it will allocate frameData in RAM only and copy all data in a texture.
-             *If mode is VIEWER_CACHE then it will allocate frameData with a backing file on disk. The
-             *buffer will then be a memory mapped portion of the address-space of the process.
-             *@returns Returns the size in bytes of the space occupied in memory by the frame.
-             **/
-            size_t determineFrameDataContainer(U64 key,int w,int h,ViewerGL::CACHING_MODE mode);
-            
-            /**
-             *@brief Allocates the pbo represented by the pboID with dataSize bytes.
-             This function returns a pointer to the mapping created between the GPU and the RAM.
-             *@param dataSize The size in bytes that should be allocated to the PBO.
-             *@param pboID The OpenGL ID of the PBO to use.
-             *@returns Returns a pointer mapped in RAM to the PBO.
-             **/
-            void* allocateAndMapPBO(size_t dataSize,GLuint pboID);
-            
-            /**
-             *@brief Fill the buffer dst with byteCount bytes of src (simple call to memcpy)
-             **/
-            void fillPBO(const char* src,void* dst,size_t byteCount);
-            
-            /**
-             *@brief Copies the data stored in the currently mapped pbo into the currently
-             *used texture. Note that it unmaps the current PBO before actually copying data
-             *to the texture.
-             **/
-            void copyPBOtoTexture();
-            
-            /**
-             *@returns *Returns a pointer to the data of the current frame.
-             **/
-            const char* getFrameData() const {return frameData;}
-            
-            /**
-             *@returns Returns the OpenGL PBO located at index. Index must be either 0 or 1.
-             **/
-            GLuint getPBOId(int index) const {return texBuffer[index];}
-            
-            /**
-             *@brief Set the _rowSpan member. This is a pair of the index of the first row and
-             *last row rendered on the viewport. This is used by the paint function.
-             **/
-            void setRowSpan(std::pair<int,int> p){_rowSpan = p;}
-            
-            /**
-             *@brief Set the pointer to the texture cache.
-             **/
-            void setTextureCache(TextureCache* cache){ _textureCache = cache;}
-            
-            /**
-             *@returns Returns a pointer to the texture cache.
-             **/
-            TextureCache* getTextureCache() const {return _textureCache;}
-            
-            /**
-             *@brief Set the current texture used to display.
-             *@param texture[in] A pointer to the texture used to render.
-             **/
-            void setCurrentTexture(TextureEntry* texture);
-            
-            /**
-             *@returns Returns a pointer to the current texture used to display.
-             **/
-            TextureEntry* getCurrentTexture() const {return _currentTexture;}
-            
-            /**
-             *@returns Returns a pointer to the texture used to display when the texture
-             *does not come frome the texture cache.
-             **/
-            TextureEntry* getDefaultTextureID() const {return _texID;}
-            
-            /**
-             *@returns Returns true if the graphic card supports GLSL.
-             **/
-            bool hasHardware(){return _hasHW;}
-            
-            /**
-             *@brief Disconnects the viewer.
-             *Clears out the viewer and reset the viewer infos. Note that calling this
-             *function while the engine is processing will abort the engine.
-             **/
-            void disconnectViewer();
-            
-            public slots:
-            /**
-             *@brief Slot used by the GUI to change the current viewer process applied to all pixels.
-             *@param str[in] A string whose name is a valid color-space.
-             *WARNING: this function may change in the future.
-             **/
-            void updateColorSpace(QString str);
-            
-            /**
-             *@brief Slot used by the GUI to zoom at the current center the viewport.
-             *@param v[in] an integer holding the desired zoom factor (in percent).
-             **/
-            void zoomSlot(int v);
-            
-            /**
-             *@brief Convenience function. See ViewerGL::zoomSlot(int)
-             **/
-            void zoomSlot(double v){zoomSlot((int)v);}
-            
-            /**
-             *@brief Convenience function. See ViewerGL::zoomSlot(int)
-             *It parses the Qstring and removes the '%' character
-             **/
-            void zoomSlot(QString);
-            
-            /**
-             *@brief Slot called by the GUI. It changes the current exposure settings.
-             **/
-            void updateExposure(double);
-        signals:
-            /**
-             *@brief Signal emitted when the mouse position changed on the viewport.
-             **/
-            void infoMousePosChanged();
-            
-            /**
-             *@brief Signal emitted when the mouse position changed on the viewport.
-             **/
-            void infoColorUnderMouseChanged();
-            
-            /**
-             *@brief Signal emitted when the current display window changed.
-             **/
-            void infoResolutionChanged();
-            
-            /**
-             *@brief Signal emitted when the current data window changed.
-             **/
-            void infoDataWindowChanged();
-            
-            /**
-             *@brief Signal emitted when the current zoom factor changed.
-             **/
-            void zoomChanged(int v);
-            
-            /**
-             *@brief Signal emitted when the current frame changed.
-             **/
-            void frameChanged(int);
-            
-            
-            protected :
-            /**
-             *@brief The paint function. That's where all the drawing is done.
-             **/
-            virtual void paintGL();
-            
-            virtual void mousePressEvent(QMouseEvent *event);
-            
-            virtual void mouseReleaseEvent(QMouseEvent *event);
-            
-            virtual void mouseMoveEvent(QMouseEvent *event);
-            
-            virtual void wheelEvent(QWheelEvent *event);
-            
-            virtual void enterEvent(QEvent *event);
-            
-            virtual void leaveEvent(QEvent *event);
-            
-            /**
-             *@brief initiliazes OpenGL context related stuff. This is called once after widget creation.
-             **/
-            virtual void initializeGL();
-            
-            /**
-             *@brief Handles the resizing of the viewer
-             **/
-            virtual void resizeGL(int width,int height);
-            
-        private:
-            /**
-             *@brief Called by the contructor. It avoids re-writing the same code for all constructors.
-             **/
-            void initConstructor();
-            
-            /**
-             *@brief Prints a message if the current frame buffer is incomplete.
-             *where will be printed to indicate a function. If silent is off,
-             *this function will report even when the frame buffer is complete.
-             **/
-            void checkFrameBufferCompleteness(const char where[],bool silent=true);
-            
-            /**
-             *@brief Checks extensions and init glew on windows. Called by  initializeGL()
-             **/
-            void initAndCheckGlExtensions ();
-            
-            /**
-             *@brief Initialises shaders. If they were initialized ,returns instantly.
-             **/
-            void initShaderGLSL(); // init shaders
-            
-            /**
-             *@brief Starts using the RGB shader to display the frame
-             **/
-            void activateShaderRGB();
-            
-            /**
-             *@brief Starts using the luminance/chroma shader
-             **/
-            void activateShaderLC();
-            
-            /**
-             *@brief Makes the viewer display black only.
-             **/
-            void clearViewer();
-            
-            /**
-             *@brief Emits signals indicating that the data window and the display have changed
-             *and change the strings displayed as overlays.
-             **/
-            void updateDataWindowAndDisplayWindowInfo();
-            
-            
-            /**
-             *@brief set the current viewer infos to be blank(used when
-             displaying black)
-             **/
-            void blankInfoForViewer(bool onInit=false);
-            
-            /**
-             *@brief Returns !=0 if the extension given by its name is supported by this OpenGL version.
-             **/
-            int isExtensionSupported(const char* extension);
-            
-            /**
-             *@brief Initialises the black texture, drawn when the viewer is disconnected. It allows
-             *the coordinate tracker on the GUI to still work even when the viewer is not connected.
-             **/
-            void initBlackTex();// init the black texture when viewer is disconnected
-            
-            /**
-             *@brief Draws the black texture. Called by paintGL()
-             **/
-            void drawBlackTex(); // draw the black texture
-            
-            /**
-             *@brief Called inside paintGL(). It will draw all the overlays. It also calls
-             *VideoEngine::drawOverlay()
-             **/
-            void drawOverlay();
-            
-            /**
-             *@brief Actually converting to ARGB... but it is called BGRA by
-             the texture format GL_UNSIGNED_INT_8_8_8_8_REV
-             **/
-            static U32 toBGRA(U32 r,U32 g,U32 b,U32 a);
-            
-            /**
-             *@brief This function fills the member frameData with the buffer in parameters.
-             *Since the frameData buffer holds the data "as seen" on the viewer (i.e with a scale-factor)
-             *it will apply a "Nearest neighboor" algorithm to fill the buffer. Note that during the
-             *conversion to 8bit in the viewer color-space, a dithering algorithm is used.
-             *@param r[in] Points to the red component of the scan-line.
-             *@param g[in] Points to the green component of the scan-line.
-             *@param b[in] Points to the blue component of the scan-line.
-             *@param alpha[in] Points to the alpha component of the scan-line.
-             *@param w[in] The width of the scaled frame.
-             *@param yOffset[in] The index of the scan-line in the scaled frame.
-             **/
-            void convertRowToFitTextureBGRA(const float* r,const float* g,const float* b,
-                                            int w,int yOffset,const float* alpha);
-            
-            /**
-             *@brief This function fills the member frameData with the buffer in parameters.
-             *Since the frameData buffer holds the data "as seen" on the viewer (i.e with a scale-factor)
-             *it will apply a "Nearest neighboor" algorithm to fill the buffer. This is the same function
-             *as ViewerGL::convertRowToFitTextureBGRA(const float* r,const float* g,const float* b,
-             *int w,int yOffset,const float* alpha) except that it does not apply any dithering nor color-space
-             *since the data are stored as 32bit floating points. The color-space will be applied by the shaders.
-             *@param r[in] Points to the red component of the scan-line.
-             *@param g[in] Points to the green component of the scan-line.
-             *@param b[in] Points to the blue component of the scan-line.
-             *@param alpha[in] Points to the alpha component of the scan-line.
-             *@param w[in] The width of the scaled frame.
-             *@param yOffset[in] The index of the scan-line in the scaled frame.
-             **/
-            void convertRowToFitTextureBGRA_fp(const float* r,const float* g,const float* b,
-                                               int w,int yOffset,const float* alpha);
-            
-            /**
-             *@brief Set the current translation applied to the viewer
-             **/
-            void setTranslation(float x,float y){transX = x; transY=y;}
-            
-            /**
-             *@brief Resets the mouse position
-             **/
-            void resetMousePos(){ new_pos.setX(0);new_pos.setY(0); old_pos.setX(0);old_pos.setY(0);}
-            
-            
-            /**
-             *@typedef Typedef used by all _gl functions. It defines an Eigen 4x4 matrix of floats.
-             **/
-            typedef Eigen::Matrix4f M44f;
-            
-            /**
-             *@brief Computes the inverse matrix of m and stores it in out
-             **/
-            static bool _glInvertMatrix(float* m ,float* invOut);
-            
-            /**
-             *@brief Multiplys matrix1 by matrix2 and stores the result in result
-             **/
-            static void _glMultMats44(float *result, float *matrix1, float *matrix2);
-            
-            /**
-             *@brief Multiply the matrix by the vector and stores it in resultvector
-             **/
-            static void _glMultMat44Vect(float *resultvector, const float *matrix, const float *pvector);
-            
-            /**
-             *@brief Multiplies matrix by pvector and stores only the ycomponent (multiplied by the homogenous coordinates)
-             **/
-            static int _glMultMat44Vect_onlyYComponent(float *yComponent, const M44f& matrix, const Eigen::Vector4f&);
-            
-            /**
-             *@brief Replicate of the glOrtho func, but for an identity matrix.
-             WARNING: All the content of matrix will be modified when returning from this function.
-             **/
-            static void _glOrthoFromIdentity(M44f& matrix,float left,float right,float bottom,float top,float near,float far_);
-            
-            /**
-             *@brief Replicate of the glScale function but for a custom matrix
-             **/
-            static void _glScale(M44f& result,const M44f& matrix,float x,float y,float z);
-            
-            /**
-             *@brief Replicate of the glTranslate function but for a custom matrix
-             **/
-            static void _glTranslate(M44f& result,const M44f& matrix,float x,float y,float z);
-            
-            /**
-             *@brief Replicate of the glRotate function but for a custom matrix.
-             **/
-            static void _glRotate(M44f& result,const M44f& matrix,float a,float x,float y,float z);
-            
-            /**
-             *@briefReplicate of the glLoadIdentity function but for a custom matrix
-             **/
-            static void _glLoadIdentity(M44f& matrix);
-            
-        };
-#endif // GLVIEWER_H
+#include <Eigen/Dense>
+#ifndef PW_DEBUG
+#define checkGLErrors() ((void)0)
+#else
+#define checkGLErrors() \
+{ \
+	GLenum error = glGetError(); \
+	if(error != GL_NO_ERROR) { \
+        std::cout << "GL_ERROR :" << __FILE__ << " "<< __LINE__ << " " << gluErrorString(error) << std::endl; \
+        } \
+		}
+#endif
+        
+        
+        /**
+         *@class ViewerInfos
+         *@brief Holds info necessary to render like channels,display window...See the documentation of
+         *Node::Info for a more complete documentation.
+         **/
+        class ViewerInfos : public Box2D{
+            
+            int _firstFrame; /*!< first frame in the sequence*/
+            int _lastFrame; /*!< last frame in the sequence*/
+            bool _rgbMode; /*!< true if displaying RGB image, otherwise it assumes YCbCr*/
+            Format _displayWindow; /*!< display window of the data, for the data window see x,y,range,offset parameters*/
+            ChannelMask _channels; /*!< all channels defined by the current Node ( that are allocated)*/
+            
+        public:
+            
+            ViewerInfos():Box2D(),_firstFrame(-1),_lastFrame(-1),_rgbMode(true),_displayWindow(),_channels(){}
+            
+            virtual ~ViewerInfos(){}
+            
+            void setDisplayWindow(Format format){_displayWindow=format;}
+            
+            const Format& getDisplayWindow() const {return _displayWindow;}
+            
+            void mergeDisplayWindow(const Format& other);
+            
+            const Box2D& getDataWindow() const {return dynamic_cast<const Box2D&>(*this);}
+            
+            bool operator==(const ViewerInfos& other);
+            
+            void operator=(const ViewerInfos &other);
+            
+            void firstFrame(int nb){_firstFrame=nb;}
+            
+            void lastFrame(int nb){_lastFrame=nb;}
+            
+            int firstFrame() const {return _firstFrame;}
+            
+            int lastFrame() const {return _lastFrame;}
+            
+            void setChannels(ChannelMask mask){_channels=mask;}
+            
+            const ChannelMask& channels() const {return _channels;}
+            
+            void rgbMode(bool m){_rgbMode=m;}
+            
+            bool rgbMode() const {return _rgbMode;}
+            
+            void reset();
+        };
+        
+        class QKeyEvent;
+        class QEvent;
+        class QGLShaderProgram;
+        class Lut;
+        class InfoViewerWidget;
+        class Controler;
+        class Viewer;
+        class ViewerTab;
+        
+        /**
+         *@class ViewerGL
+         *@brief The main viewport. This class is part of the ViewerTab GUI and handles all
+         *OpenGL related code as well as user events.
+         **/
+        class ViewerGL : public QGLWidget
+        {
+            Q_OBJECT
+            
+            friend class Viewer; /*!< Makes the viewer node class friend as it is inter-connected with the ViewerGL.*/
+            
+            /**
+             *@class ZoomContext
+             *@brief Holds all zoom related variables. This is an internal class used by the ViewerGL.
+             **/
+            class ZoomContext{
+                
+            public:
+                
+                ZoomContext():zoomX(0),zoomY(0),restToZoomX(0),restToZoomY(0),zoomFactor(1)
+                {}
+                
+                QPointF old_zoomed_pt,old_zoomed_pt_win;
+                float zoomX,zoomY;
+                float restToZoomX,restToZoomY;
+                float zoomFactor;
+                
+                void setZoomXY(float x,float y){zoomX=x;zoomY=y;}
+                
+                std::pair<int,int> getZoomXY() const {return std::make_pair(zoomX,zoomY);}
+                
+                /*the level of zoom used to display the frame*/
+                void setZoomFactor(float f){zoomFactor = f;}
+                
+                float getZoomFactor() const {return zoomFactor;}
+            };
+            
+            /**
+             *@enum MOUSE_STATE
+             *@brief basic state switching for mouse events
+             **/
+            enum MOUSE_STATE{DRAGGING,UNDEFINED};
+            
+            TextRenderer _textRenderer; /*!< The class used to render text in the viewport*/
+            
+            GLuint texBuffer[2]; /*!< PBO's id's used by the OpenGL context*/
+            
+            TextureEntry* _texID;/*!<The texture used to render data that doesn't come from the texture cache*/
+            
+            TextureEntry* _currentTexture;/*!<A pointer to the current texture used to display.*/
+            
+            GLuint texBlack[1];/*!<Id of the texture used to render a black screen when nothing is connected.*/
+            
+            QGLShaderProgram* shaderRGB;/*!<The shader program used to render RGB data*/
+            QGLShaderProgram* shaderLC;/*!<The shader program used to render YCbCr data*/
+            QGLShaderProgram* shaderBlack;/*!<The shader program used when the viewer is disconnected.*/
+            
+            bool _shaderLoaded;/*!<Flag to check whether the shaders have already been loaded.*/
+            
+            float _lut; /*!< a value coding the current color-space used to render.
+                         0 = NONE , 1 = sRGB , 2 = Rec 709*/
+            
+            Lut* _colorSpace;/*!<The lut used to do the viewer colorspace conversion when we can't use shaders*/
+            
+            bool _usingColorSpace;/*!<True when the viewer is using the Lut. It locks it so
+                                   the the software will not try to change the current lut at
+                                   the same time.*/
+            
+            InfoViewerWidget* _infoViewer;/*!<Pointer to the info bar below the viewer holding pixel/mouse/format related infos*/
+            
+            float exposure ;/*!<current exposure setting, all pixels are multiplied
+                             by pow(2,expousre) before they appear on the screen.*/
+            
+            ViewerInfos* _currentViewerInfos;/*!<Pointer to the ViewerInfos  used for rendering*/
+            
+            ViewerInfos* _blankViewerInfos;/*!<Pointer to the infos used when the viewer is disconnected.*/
+            
+            bool _drawing;/*!<True if the viewer is connected and not displaying black.*/
+            
+            MOUSE_STATE _ms;/*!<Holds the mouse state*/
+            
+            QPointF old_pos;/*!<The last position of the mouse*/
+            
+            QPointF new_pos;/*!<The new position of the mouse*/
+            
+            float transX,transY;/*!<The translation applied to the viewer on the
+                                 X and Y coordinates.*/
+            
+            std::pair<int,int> _rowSpan;/*!<The first and last row index displayed currently on the viewer.*/
+            
+            ZoomContext _zoomCtx;/*!<All zoom related variables are packed into this object*/
+            
+            QString _resolutionOverlay;/*!<The string holding the resolution overlay, e.g: "1920x1080"*/
+            
+            QString _btmLeftBBOXoverlay;/*!<The string holding the bottom left corner coordinates of the dataWindow*/
+            
+            QString _topRightBBOXoverlay;/*!<The string holding the top right corner coordinates of the dataWindow**/
+            
+            bool _overlay;/*!<True if the user enabled overlay dispay*/
+            
+            bool _hasHW;/*!<True if the user has a GLSL version supporting everything requested.*/
+            
+            char* frameData;/*!<Pointer to the buffer holding the data computed for the last frame.
+                             This buffer is either pointing to a mmaped region or to a full RAM buffer.
+                             It is then copied to the PBO for rendering on the viewport.*/
+            
+            bool _mustFreeFrameData;/*!<True indicates that the frameData is pointing to a RAM buffer.
+                                     *This is true whenever the texture displayed is just a portion of the full image(i.e
+                                     *when filling the texture cache). It can also be true if there's a problem with
+                                     *with the cache and indicates that the software is falling back on a pure RAM version.*/
+            
+            bool _noDataTransfer;/*!<True whenever the current texture already holds data and doesn't need
+                                  a copy from a PBO*/
+            
+            TextureCache* _textureCache;/*!<Pointer to the texture cache. The viewer does NOT own it!
+                                         It is shared among viewers*/
+            
+        public:
+            
+            /**
+             *@enum CACHING_MODE
+             *@brief This enum is used internally by the engine when it calls the function
+             determineFrameDataContainer(). It indicates to the ViewerGL what kind of caching
+             policy it should use and the subsequent caching process will use this policy.
+             **/
+            enum CACHING_MODE{TEXTURE_CACHE,VIEWER_CACHE};
+            
+            /*3 different constructors, that all take a different parameter related to OpenGL or Qt widget parenting.
+             When constructing a viewer for the 1st time in the app, you must pass a NULL shareWidget. Otherwise,you
+             can pass a pointer to the 1st viewer you created. It allows the viewers to share the same OpenGL context.
+             */
+            ViewerGL(QWidget* parent=0, const QGLWidget* shareWidget=NULL);
+            ViewerGL(const QGLFormat& format,QWidget* parent=NULL, const QGLWidget* shareWidget=NULL);
+            ViewerGL(QGLContext* context,QWidget* parent=0, const QGLWidget* shareWidget=NULL);
+            
+            virtual ~ViewerGL();
+            
+            QSize sizeHint() const;
+            
+            /**
+             *@brief This function is called by the viewer node. It fills 1 scan-line in the
+             *output buffer using the buffers in parameters. Since each scan-line lies at a
+             *different offset in the output buffer, this function is thread-safe.
+             *Internally this function calls the appropriate function to fill the output buffer
+             *depending on the bit-depth currently used by the viewer.
+             *@param r A pointer to the red component of the row to draw.
+             *@param g A pointer to the green component of the row to draw.
+             *@param b A pointer to the blue component of the row to draw.
+             *@param a A pointer to the alpha component of the row to draw.
+             */
+            void drawRow(const float* r,const float* g,const float* b,const float* a,int zoomedY);
+            
+            /**
+             *@brief Toggles on/off the display on the viewer. If d is false then it will
+             *render black only.
+             **/
+            void drawing(bool d){_drawing=d;if(!_drawing) initBlackTex();}
+            
+            /**
+             *@returns Returns true if the viewer is displaying something.
+             **/
+            bool drawing()const{return _drawing;}
+            
+            /**
+             *@brief Convenience function.
+             *Ydirection is the order of fill of the display texture:
+             *either bottom to top or top to bottom.
+             **/
+            int Ydirection();
+            
+            /**
+             *@brief Convenience function.
+             *@returns true when we have rgba data.
+             *False means it is luminance chroma
+             **/
+            bool rgbMode();
+            
+            /**
+             *@returns Returns a const reference to the dataWindow of the currentFrame(BBOX)
+             **/
+            const Box2D& dataWindow();
+            
+            /**
+             *@returns Returns a const reference to the displayWindow of the currentFrame(Resolution)
+             **/
+            const Format& displayWindow();
+            
+            /**
+             *@brief Saves the OpenGL context so it can be restored later-on .
+             **/
+            void saveGLState();
+            
+            /**
+             *@brief Restores the OpenGL context to the state it was when calling ViewerGL::saveGLState().
+             **/
+            void restoreGLState();
+            
+            /**
+             *@brief Makes the OpenGL current to the current thread. See the Qt doc for a full explanation.
+             *This function is quite faster than the one used by Qt as it does nothing is the current context
+             *is already this one.
+             **/
+            void makeCurrent();
+            
+            /**
+             *@returns Returns a value indicating the current viewer process used for rendering.
+             *0 = NONE , 1 = sRGB , 2 = Rec 709.
+             *Not that this will probably change in the future,allowing the user to add custom a viewer process.
+             **/
+            float lutType() const {return _lut;}
+            
+            /**
+             *@returns Returns the current exposure setting, all pixels are multiplied
+             *by pow(2,expousre) before they appear on the screen.
+             **/
+            float getExposure() const {return exposure;}
+            
+            /**
+             *@returns Returns 1.f if the viewer is using 8bit textures.
+             *Returns 0.f if the viewer is using 32bit f.p textures.
+             **/
+            float byteMode() const;
+            
+            /**
+             *@brief Hack to allow the resizeEvent to be publicly used elsewhere.
+             *It calls QGLWidget::resizeEvent(QResizeEvent*).
+             **/
+            virtual void resizeEvent(QResizeEvent* event);
+            
+            /**
+             *@returns Returns the height of the frame with the scale factor applied to it.
+             **/
+            float zoomedHeight(){return floor((float)displayWindow().h()*_zoomCtx.zoomFactor);}
+            
+            /**
+             *@returns Returns the width of the frame with the scale factor applied to it.
+             **/
+            float zoomedWidth(){return floor((float)displayWindow().w()*_zoomCtx.zoomFactor);}
+            
+            /**
+             *@brief Set the zoom factor used to render.
+             **/
+            void setZoomFactor(float f){_zoomCtx.setZoomFactor(f); emit zoomChanged(f*100);}
+            
+            /**
+             *@returns Returns the current zoom factor that is applied to the display.
+             **/
+            float getZoomFactor(){return _zoomCtx.getZoomFactor();}
+            
+            /**
+             *@brief Computes what are the rows that should be displayed on viewer
+             *for the given displayWindow with the  zoom factor and  current zoom center.
+             *The rows will be stored from bottom to top. The values are returned
+             *as a map of displayWindow coordinates mapped to viewport cooridnates.
+             *This function does not use any OpenGL function, so it can be safely called in
+             *a thread that does not own the context.
+             *@param ret[in,out] the map of rows that this function will fill. This is a map
+             *of scan-line indexes where the key is an index in the full-res frame and the value
+             *is an index in the zoomed version of the image.
+             *@param displayWindow[in] The display window used to do the computations.
+             *@param zoomFactor[in] The zoom factor applied to the display window.
+             **/
+            void computeRowSpan(std::map<int,int>& ret,const Box2D& displayWindow,float zoomFactor);
+            
+            /**
+             *@brief Computes the viewport coordinates of the point passed in parameter.
+             *This function actually does the projection to retrieve the position;
+             *@param x[in] The x coordinate of the point in OpenGL coordinates.
+             *@param y[in] The y coordinates of the point in OpenGL coordinates.
+             *@returns Returns the viewport coordinates mapped equivalent of (x,y).
+             **/
+            QPoint openGLCoordToViewportCoord(int x,int y);
+            
+            /**
+             *@brief Computes the OpenGL coordinates of the point passed in parameter.
+             *This function actually does the unprojection to retrieve the position;
+             *@param x[in] The x coordinate of the point in viewport coordinates.
+             *@param y[in] The y coordinates of the point in viewport coordinates.
+             *@returns Returns the OpenGL coordinates mapped equivalent of (x,y) as well as the depth.
+             **/
+            QVector3D openGLpos(int x,int y);
+            
+            /**
+             *@brief Same as ViewerGL::openGLpos(int x,int y) but faster since it avoids a call
+             *to glReadPixels(...) to retrieve the z coordinate.
+             **/
+            QPoint openGLpos_fast(int x,int y);
+            
+            /**
+             *@brief Returns the rgba components of the pixel located at position (x,y) in viewport coordinates.
+             *This function unprojects the x and y coordinates to retrieve the OpenGL coordinates
+             *of the point. Then it makes a call to glReadPixels to retrieve the intensities stored at this location.
+             *This function may slow down a little bit the rendering pipeline since it forces the OpenGL context to
+             *synchronize.
+             *@param x[in] The x coordinate of the pixel in viewport coordinates.
+             *@param y[in] The y coordinate of the pixel in viewport coordinates.
+             *@returns Returns the RGBA components of the pixel at (x,y).
+             **/
+            QVector4D getColorUnderMouse(int x,int y);
+            
+            /**
+             *@brief Set the pointer to the InfoViewerWidget. This is called once after creation
+             *of the ViewerGL.
+             **/
+            void setInfoViewer(InfoViewerWidget* i);
+            
+            /**
+             *@brief Handy function that zoom automatically the viewer so it fit
+             *the displayWindow  entirely in the viewer
+             **/
+            void fitToFormat(Format displayWindow);
+            
+            
+            /**
+             *@brief Set the member _currentViewerInfos to point to the infos passed in parameter.
+             *It also updates the infos displayed on the InfoViewerWidget.
+             *@param viewerInfos[in] A pointer to the ViewerInfos. The ViewerGL does not take ownership of the pointer.
+             *@param onInit[in] True if the this is called on initialisation of the widget. Call it always with false.
+             **/
+            void setCurrentViewerInfos(ViewerInfos *viewerInfos,bool onInit=false);
+            
+            
+            /**
+             *@returns Returns a pointer to the current viewer infos.
+             **/
+            ViewerInfos* getCurrentViewerInfos() const {return _currentViewerInfos;}
+            
+            /**
+             *@brief Turns on the overlays on the viewer.
+             **/
+            void turnOnOverlay(){_overlay=true;}
+            
+            /**
+             *@brief Turns off the overlays on the viewer.
+             **/
+            void turnOffOverlay(){_overlay=false;}
+            
+            /**
+             *@brief Called by the video engine to allocate the frameData buffer depending
+             *on the caching mode.
+             *@param key[in] The cache key associated to the current frame. It is used to represent
+             *the frame in the cache in an (almost) unique way.
+             *@param w,h[in] The width and height of the scaled frame.
+             *@param mode[in] This indicates what cache to use to store the frame. If mode is
+             *TEXTURE_CACHE then it will allocate frameData in RAM only and copy all data in a texture.
+             *If mode is VIEWER_CACHE then it will allocate frameData with a backing file on disk. The
+             *buffer will then be a memory mapped portion of the address-space of the process.
+             *@returns Returns the size in bytes of the space occupied in memory by the frame.
+             **/
+            size_t determineFrameDataContainer(U64 key,int w,int h,ViewerGL::CACHING_MODE mode);
+            
+            /**
+             *@brief Allocates the pbo represented by the pboID with dataSize bytes.
+             This function returns a pointer to the mapping created between the GPU and the RAM.
+             *@param dataSize The size in bytes that should be allocated to the PBO.
+             *@param pboID The OpenGL ID of the PBO to use.
+             *@returns Returns a pointer mapped in RAM to the PBO.
+             **/
+            void* allocateAndMapPBO(size_t dataSize,GLuint pboID);
+            
+            /**
+             *@brief Fill the buffer dst with byteCount bytes of src (simple call to memcpy)
+             **/
+            void fillPBO(const char* src,void* dst,size_t byteCount);
+            
+            /**
+             *@brief Copies the data stored in the currently mapped pbo into the currently
+             *used texture. Note that it unmaps the current PBO before actually copying data
+             *to the texture.
+             **/
+            void copyPBOtoTexture();
+            
+            /**
+             *@returns *Returns a pointer to the data of the current frame.
+             **/
+            const char* getFrameData() const {return frameData;}
+            
+            /**
+             *@returns Returns the OpenGL PBO located at index. Index must be either 0 or 1.
+             **/
+            GLuint getPBOId(int index) const {return texBuffer[index];}
+            
+            /**
+             *@brief Set the _rowSpan member. This is a pair of the index of the first row and
+             *last row rendered on the viewport. This is used by the paint function.
+             **/
+            void setRowSpan(std::pair<int,int> p){_rowSpan = p;}
+            
+            /**
+             *@brief Set the pointer to the texture cache.
+             **/
+            void setTextureCache(TextureCache* cache){ _textureCache = cache;}
+            
+            /**
+             *@returns Returns a pointer to the texture cache.
+             **/
+            TextureCache* getTextureCache() const {return _textureCache;}
+            
+            /**
+             *@brief Set the current texture used to display.
+             *@param texture[in] A pointer to the texture used to render.
+             **/
+            void setCurrentTexture(TextureEntry* texture);
+            
+            /**
+             *@returns Returns a pointer to the current texture used to display.
+             **/
+            TextureEntry* getCurrentTexture() const {return _currentTexture;}
+            
+            /**
+             *@returns Returns a pointer to the texture used to display when the texture
+             *does not come frome the texture cache.
+             **/
+            TextureEntry* getDefaultTextureID() const {return _texID;}
+            
+            /**
+             *@returns Returns true if the graphic card supports GLSL.
+             **/
+            bool hasHardware(){return _hasHW;}
+            
+            /**
+             *@brief Disconnects the viewer.
+             *Clears out the viewer and reset the viewer infos. Note that calling this
+             *function while the engine is processing will abort the engine.
+             **/
+            void disconnectViewer();
+            
+            public slots:
+            /**
+             *@brief Slot used by the GUI to change the current viewer process applied to all pixels.
+             *@param str[in] A string whose name is a valid color-space.
+             *WARNING: this function may change in the future.
+             **/
+            void updateColorSpace(QString str);
+            
+            /**
+             *@brief Slot used by the GUI to zoom at the current center the viewport.
+             *@param v[in] an integer holding the desired zoom factor (in percent).
+             **/
+            void zoomSlot(int v);
+            
+            /**
+             *@brief Convenience function. See ViewerGL::zoomSlot(int)
+             **/
+            void zoomSlot(double v){zoomSlot((int)v);}
+            
+            /**
+             *@brief Convenience function. See ViewerGL::zoomSlot(int)
+             *It parses the Qstring and removes the '%' character
+             **/
+            void zoomSlot(QString);
+            
+            /**
+             *@brief Slot called by the GUI. It changes the current exposure settings.
+             **/
+            void updateExposure(double);
+        signals:
+            /**
+             *@brief Signal emitted when the mouse position changed on the viewport.
+             **/
+            void infoMousePosChanged();
+            
+            /**
+             *@brief Signal emitted when the mouse position changed on the viewport.
+             **/
+            void infoColorUnderMouseChanged();
+            
+            /**
+             *@brief Signal emitted when the current display window changed.
+             **/
+            void infoResolutionChanged();
+            
+            /**
+             *@brief Signal emitted when the current data window changed.
+             **/
+            void infoDataWindowChanged();
+            
+            /**
+             *@brief Signal emitted when the current zoom factor changed.
+             **/
+            void zoomChanged(int v);
+            
+            /**
+             *@brief Signal emitted when the current frame changed.
+             **/
+            void frameChanged(int);
+            
+            
+            protected :
+            /**
+             *@brief The paint function. That's where all the drawing is done.
+             **/
+            virtual void paintGL();
+            
+            virtual void mousePressEvent(QMouseEvent *event);
+            
+            virtual void mouseReleaseEvent(QMouseEvent *event);
+            
+            virtual void mouseMoveEvent(QMouseEvent *event);
+            
+            virtual void wheelEvent(QWheelEvent *event);
+            
+            virtual void enterEvent(QEvent *event);
+            
+            virtual void leaveEvent(QEvent *event);
+            
+            /**
+             *@brief initiliazes OpenGL context related stuff. This is called once after widget creation.
+             **/
+            virtual void initializeGL();
+            
+            /**
+             *@brief Handles the resizing of the viewer
+             **/
+            virtual void resizeGL(int width,int height);
+            
+        private:
+            /**
+             *@brief Called by the contructor. It avoids re-writing the same code for all constructors.
+             **/
+            void initConstructor();
+            
+            /**
+             *@brief Prints a message if the current frame buffer is incomplete.
+             *where will be printed to indicate a function. If silent is off,
+             *this function will report even when the frame buffer is complete.
+             **/
+            void checkFrameBufferCompleteness(const char where[],bool silent=true);
+            
+            /**
+             *@brief Checks extensions and init glew on windows. Called by  initializeGL()
+             **/
+            void initAndCheckGlExtensions ();
+            
+            /**
+             *@brief Initialises shaders. If they were initialized ,returns instantly.
+             **/
+            void initShaderGLSL(); // init shaders
+            
+            /**
+             *@brief Starts using the RGB shader to display the frame
+             **/
+            void activateShaderRGB();
+            
+            /**
+             *@brief Starts using the luminance/chroma shader
+             **/
+            void activateShaderLC();
+            
+            /**
+             *@brief Makes the viewer display black only.
+             **/
+            void clearViewer();
+            
+            /**
+             *@brief Emits signals indicating that the data window and the display have changed
+             *and change the strings displayed as overlays.
+             **/
+            void updateDataWindowAndDisplayWindowInfo();
+            
+            
+            /**
+             *@brief set the current viewer infos to be blank(used when
+             displaying black)
+             **/
+            void blankInfoForViewer(bool onInit=false);
+            
+            /**
+             *@brief Returns !=0 if the extension given by its name is supported by this OpenGL version.
+             **/
+            int isExtensionSupported(const char* extension);
+            
+            /**
+             *@brief Initialises the black texture, drawn when the viewer is disconnected. It allows
+             *the coordinate tracker on the GUI to still work even when the viewer is not connected.
+             **/
+            void initBlackTex();// init the black texture when viewer is disconnected
+            
+            /**
+             *@brief Draws the black texture. Called by paintGL()
+             **/
+            void drawBlackTex(); // draw the black texture
+            
+            /**
+             *@brief Called inside paintGL(). It will draw all the overlays. It also calls
+             *VideoEngine::drawOverlay()
+             **/
+            void drawOverlay();
+            
+            /**
+             *@brief Actually converting to ARGB... but it is called BGRA by
+             the texture format GL_UNSIGNED_INT_8_8_8_8_REV
+             **/
+            static U32 toBGRA(U32 r,U32 g,U32 b,U32 a);
+            
+            /**
+             *@brief This function fills the member frameData with the buffer in parameters.
+             *Since the frameData buffer holds the data "as seen" on the viewer (i.e with a scale-factor)
+             *it will apply a "Nearest neighboor" algorithm to fill the buffer. Note that during the
+             *conversion to 8bit in the viewer color-space, a dithering algorithm is used.
+             *@param r[in] Points to the red component of the scan-line.
+             *@param g[in] Points to the green component of the scan-line.
+             *@param b[in] Points to the blue component of the scan-line.
+             *@param alpha[in] Points to the alpha component of the scan-line.
+             *@param w[in] The width of the scaled frame.
+             *@param yOffset[in] The index of the scan-line in the scaled frame.
+             **/
+            void convertRowToFitTextureBGRA(const float* r,const float* g,const float* b,
+                                            int w,int yOffset,const float* alpha);
+            
+            /**
+             *@brief This function fills the member frameData with the buffer in parameters.
+             *Since the frameData buffer holds the data "as seen" on the viewer (i.e with a scale-factor)
+             *it will apply a "Nearest neighboor" algorithm to fill the buffer. This is the same function
+             *as ViewerGL::convertRowToFitTextureBGRA(const float* r,const float* g,const float* b,
+             *int w,int yOffset,const float* alpha) except that it does not apply any dithering nor color-space
+             *since the data are stored as 32bit floating points. The color-space will be applied by the shaders.
+             *@param r[in] Points to the red component of the scan-line.
+             *@param g[in] Points to the green component of the scan-line.
+             *@param b[in] Points to the blue component of the scan-line.
+             *@param alpha[in] Points to the alpha component of the scan-line.
+             *@param w[in] The width of the scaled frame.
+             *@param yOffset[in] The index of the scan-line in the scaled frame.
+             **/
+            void convertRowToFitTextureBGRA_fp(const float* r,const float* g,const float* b,
+                                               int w,int yOffset,const float* alpha);
+            
+            /**
+             *@brief Set the current translation applied to the viewer
+             **/
+            void setTranslation(float x,float y){transX = x; transY=y;}
+            
+            /**
+             *@brief Resets the mouse position
+             **/
+            void resetMousePos(){ new_pos.setX(0);new_pos.setY(0); old_pos.setX(0);old_pos.setY(0);}
+            
+            
+            /**
+             *@typedef Typedef used by all _gl functions. It defines an Eigen 4x4 matrix of floats.
+             **/
+            typedef Eigen::Matrix4f M44f;
+            
+            /**
+             *@brief Computes the inverse matrix of m and stores it in out
+             **/
+            static bool _glInvertMatrix(float* m ,float* invOut);
+            
+            /**
+             *@brief Multiplys matrix1 by matrix2 and stores the result in result
+             **/
+            static void _glMultMats44(float *result, float *matrix1, float *matrix2);
+            
+            /**
+             *@brief Multiply the matrix by the vector and stores it in resultvector
+             **/
+            static void _glMultMat44Vect(float *resultvector, const float *matrix, const float *pvector);
+            
+            /**
+             *@brief Multiplies matrix by pvector and stores only the ycomponent (multiplied by the homogenous coordinates)
+             **/
+            static int _glMultMat44Vect_onlyYComponent(float *yComponent, const M44f& matrix, const Eigen::Vector4f&);
+            
+            /**
+             *@brief Replicate of the glOrtho func, but for an identity matrix.
+             WARNING: All the content of matrix will be modified when returning from this function.
+             **/
+            static void _glOrthoFromIdentity(M44f& matrix,float left,float right,float bottom,float top,float near,float far_);
+            
+            /**
+             *@brief Replicate of the glScale function but for a custom matrix
+             **/
+            static void _glScale(M44f& result,const M44f& matrix,float x,float y,float z);
+            
+            /**
+             *@brief Replicate of the glTranslate function but for a custom matrix
+             **/
+            static void _glTranslate(M44f& result,const M44f& matrix,float x,float y,float z);
+            
+            /**
+             *@brief Replicate of the glRotate function but for a custom matrix.
+             **/
+            static void _glRotate(M44f& result,const M44f& matrix,float a,float x,float y,float z);
+            
+            /**
+             *@briefReplicate of the glLoadIdentity function but for a custom matrix
+             **/
+            static void _glLoadIdentity(M44f& matrix);
+            
+        };
+#endif // GLVIEWER_H