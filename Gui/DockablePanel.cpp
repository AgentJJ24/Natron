//  Natron
/* This Source Code Form is subject to the terms of the Mozilla Public
 * License, v. 2.0. If a copy of the MPL was not distributed with this
 * file, You can obtain one at http://mozilla.org/MPL/2.0/. */
/*
 * Created by Alexandre GAUTHIER-FOICHAT on 6/1/2012.
 * contact: immarespond at gmail dot com
 *
 */

#include "DockablePanel.h"

#include <iostream>
#include <fstream>
#include <QLayout>
#include <QAction>
#include <QApplication>
#include <QTabWidget>
#include <QStyle>
#include <QUndoStack>
#include <QGridLayout>
#include <QUndoCommand>
#include <QFormLayout>
#include <QDebug>
#include <QToolTip>
#include <QHeaderView>
#include <QMutex>
#include <QTreeWidget>
#include <QCheckBox>
#include <QHeaderView>
#include <QColorDialog>
CLANG_DIAG_OFF(unused-private-field)
// /opt/local/include/QtGui/qmime.h:119:10: warning: private field 'type' is not used [-Wunused-private-field]
#include <QPaintEvent>
CLANG_DIAG_ON(unused-private-field)
#include <QTextDocument> // for Qt::convertFromPlainText
#include <QPainter>
#include <QImage>
#include <QToolButton>
#include <QMenu>
#include <QDialogButtonBox>

#include <ofxNatron.h>

CLANG_DIAG_OFF(unused-parameter)
// /opt/local/include/boost/serialization/smart_cast.hpp:254:25: warning: unused parameter 'u' [-Wunused-parameter]
#include <boost/archive/xml_oarchive.hpp>
#include <boost/archive/xml_iarchive.hpp>
#include <boost/serialization/utility.hpp>
CLANG_DIAG_ON(unused-parameter)

#include "Engine/Node.h"
#include "Engine/Project.h"
#include "Engine/Knob.h"
#include "Engine/KnobTypes.h"
#include "Engine/EffectInstance.h"
#include "Engine/Settings.h"
#include "Engine/Plugin.h"
#include "Engine/Image.h"
#include "Engine/BackDrop.h"
#include "Engine/NodeSerialization.h"

#include "Gui/ActionShortcuts.h"
#include "Gui/GuiAppInstance.h"
#include "Gui/GuiApplicationManager.h"
#include "Gui/NodeGui.h"
#include "Gui/ComboBox.h"
#include "Gui/Histogram.h"
#include "Gui/KnobGui.h"
#include "Gui/KnobGuiTypes.h" // for Group_KnobGui
#include "Gui/KnobGuiFactory.h"
#include "Gui/LineEdit.h"
#include "Gui/Button.h"
#include "Gui/NodeGraph.h"
#include "Gui/ViewerGL.h"
#include "Gui/ViewerTab.h"
#include "Gui/ClickableLabel.h"
#include "Gui/Gui.h"
#include "Gui/TabWidget.h"
#include "Gui/RotoPanel.h"
#include "Gui/MultiInstancePanel.h"
#include "Gui/KnobUndoCommand.h"
#include "Gui/CurveEditorUndoRedo.h"
#include "Gui/NodeGraphUndoRedo.h"
#include "Gui/GuiMacros.h"
#include "Gui/KnobGuiTypes.h"
#include "Gui/SpinBox.h"

#define NATRON_FORM_LAYOUT_LINES_SPACING 0
#define NATRON_SETTINGS_VERTICAL_SPACING_PIXELS 3


#define NATRON_VERTICAL_BAR_WIDTH 4
using std::make_pair;
using namespace Natron;

namespace {
struct Page
{
    QWidget* tab;
    int currentRow;
    QTabWidget* tabWidget; //< to gather group knobs that are set as a tab

    Page()
        : tab(0), currentRow(0),tabWidget(0)
    {
    }

    Page(const Page & other)
        : tab(other.tab), currentRow(other.currentRow), tabWidget(other.tabWidget)
    {
    }
};

typedef std::map<QString,Page> PageMap;
}

static Page_Knob* getTopLevelPageForKnob(KnobI* knob)
{
    boost::shared_ptr<KnobI> parentKnob = knob->getParentKnob();
    KnobI* parentKnobTmp = parentKnob.get();
    while (parentKnobTmp) {
        boost::shared_ptr<KnobI> parent = parentKnobTmp->getParentKnob();
        if (!parent) {
            break;
        } else {
            parentKnobTmp = parent.get();
        }
    }
    
    ////find in which page the knob should be
    Page_Knob* isTopLevelParentAPage = dynamic_cast<Page_Knob*>(parentKnobTmp);
    return isTopLevelParentAPage;
}

struct DockablePanelPrivate
{
    DockablePanel* _publicInterface;
    Gui* _gui;
    QVBoxLayout* _container; /*!< ptr to the layout containing this DockablePanel*/

    /*global layout*/
    QVBoxLayout* _mainLayout;

    /*Header related*/
    QFrame* _headerWidget;
    QHBoxLayout *_headerLayout;
    LineEdit* _nameLineEdit; /*!< if the name is editable*/
    QLabel* _nameLabel; /*!< if the name is read-only*/

    QHBoxLayout* _horizLayout;
    QWidget* _horizContainer;
    VerticalColorBar* _verticalColorBar;
    
    /*Tab related*/
    QTabWidget* _tabWidget;
    Button* _centerNodeButton;
    Button* _helpButton;
    Button* _minimize;
    Button* _hideUnmodifiedButton;
    Button* _floatButton;
    Button* _cross;
    mutable QMutex _currentColorMutex; //< protects _currentColor
    QColor _currentColor; //< accessed by the serialization thread
    Button* _colorButton;
    Button* _undoButton;
    Button* _redoButton;
    Button* _restoreDefaultsButton;
    bool _minimized; /*!< true if the panel is minimized*/
    QUndoStack* _undoStack; /*!< undo/redo stack*/
    bool _floating; /*!< true if the panel is floating*/
    FloatingWidget* _floatingWidget;

    /*a map storing for each knob a pointer to their GUI.*/
    std::map<boost::shared_ptr<KnobI>,KnobGui*> _knobs;
    
    ///THe visibility of the knobs before the hide/show unmodified button is clicked
    ///to show only the knobs that need to afterwards
    std::map<KnobGui*,bool> _knobsVisibilityBeforeHideModif;
    KnobHolder* _holder;

    /* map<tab name, pair<tab , row count> >*/
    PageMap _pages;
    QString _defaultPageName;
    bool _useScrollAreasForTabs;
    DockablePanel::HeaderModeEnum _mode;
    mutable QMutex _isClosedMutex;
    bool _isClosed; //< accessed by serialization thread too
    
    DockablePanelPrivate(DockablePanel* publicI
                         ,
                         Gui* gui
                         ,
                         KnobHolder* holder
                         ,
                         QVBoxLayout* container
                         ,
                         DockablePanel::HeaderModeEnum headerMode
                         ,
                         bool useScrollAreasForTabs
                         ,
                         const QString & defaultPageName)
    : _publicInterface(publicI)
    ,_gui(gui)
    ,_container(container)
    ,_mainLayout(NULL)
    ,_headerWidget(NULL)
    ,_headerLayout(NULL)
    ,_nameLineEdit(NULL)
    ,_nameLabel(NULL)
    , _horizLayout(0)
    , _horizContainer(0)
    , _verticalColorBar(0)
    ,_tabWidget(NULL)
    , _centerNodeButton(NULL)
    ,_helpButton(NULL)
    ,_minimize(NULL)
    ,_hideUnmodifiedButton(NULL)
    ,_floatButton(NULL)
    ,_cross(NULL)
    , _currentColor()
    ,_colorButton(NULL)
    ,_undoButton(NULL)
    ,_redoButton(NULL)
    ,_restoreDefaultsButton(NULL)
    ,_minimized(false)
    ,_undoStack(new QUndoStack)
    ,_floating(false)
    ,_floatingWidget(NULL)
    ,_knobs()
    ,_knobsVisibilityBeforeHideModif()
    ,_holder(holder)
    ,_pages()
    ,_defaultPageName(defaultPageName)
    ,_useScrollAreasForTabs(useScrollAreasForTabs)
    ,_mode(headerMode)
    ,_isClosedMutex()
    ,_isClosed(false)
    {
    }

    /*inserts a new page to the dockable panel.*/
    PageMap::iterator addPage(Page_Knob* page,const QString & name);


    void initializeKnobVector(const std::vector< boost::shared_ptr< KnobI> > & knobs,
                              QWidget* lastRowWidget);

    KnobGui* createKnobGui(const boost::shared_ptr<KnobI> &knob);

    /*Search an existing knob GUI in the map, otherwise creates
       the gui for the knob.*/
    KnobGui* findKnobGuiOrCreate( const boost::shared_ptr<KnobI> &knob,
                                  bool makeNewLine,
                                  QWidget* lastRowWidget,
                                  const std::vector< boost::shared_ptr< KnobI > > & knobsOnSameLine = std::vector< boost::shared_ptr< KnobI > >() );
};



DockablePanel::DockablePanel(Gui* gui
                             ,
                             KnobHolder* holder
                             ,
                             QVBoxLayout* container
                             ,
                             HeaderModeEnum headerMode
                             ,
                             bool useScrollAreasForTabs
                             ,
                             const QString & initialName
                             ,
                             const QString & helpToolTip
                             ,
                             bool createDefaultPage
                             ,
                             const QString & defaultPageName
                             ,
                             QWidget *parent)
    : QFrame(parent)
      , _imp( new DockablePanelPrivate(this,gui,holder,container,headerMode,useScrollAreasForTabs,defaultPageName) )

{
    assert(holder);
    holder->setPanelPointer(this);
    
    _imp->_mainLayout = new QVBoxLayout(this);
    _imp->_mainLayout->setSpacing(0);
    _imp->_mainLayout->setContentsMargins(0, 0, 0, 0);
    setLayout(_imp->_mainLayout);
    setSizePolicy(QSizePolicy::Expanding, QSizePolicy::Fixed);
    setFrameShape(QFrame::Box);
    setFocusPolicy(Qt::TabFocus);
    
    Natron::EffectInstance* iseffect = dynamic_cast<Natron::EffectInstance*>(holder);
    QString pluginLabelVersioned;
    if (iseffect) {
        const Natron::Plugin* plugin = iseffect->getNode()->getPlugin();
        pluginLabelVersioned = plugin->getPluginLabel();
        QString toAppend = QString(" version %1.%2").arg(plugin->getMajorVersion()).arg(plugin->getMinorVersion());
        pluginLabelVersioned.append(toAppend);
    }
    
    
    if (headerMode != eHeaderModeNoHeader) {
        _imp->_headerWidget = new QFrame(this);
        _imp->_headerWidget->setFrameShape(QFrame::Box);
        _imp->_headerLayout = new QHBoxLayout(_imp->_headerWidget);
        _imp->_headerLayout->setContentsMargins(0, 0, 0, 0);
        _imp->_headerLayout->setSpacing(2);
        _imp->_headerWidget->setLayout(_imp->_headerLayout);
        
        if (iseffect) {
            

            std::string iconFilePath = iseffect->getNode()->getPluginIconFilePath();
            if (!iconFilePath.empty()) {
                QPixmap ic;
                if (ic.load(iconFilePath.c_str())) {
                    ic = ic.scaled(NATRON_MEDIUM_BUTTON_SIZE - 2,NATRON_MEDIUM_BUTTON_SIZE - 2,Qt::IgnoreAspectRatio,Qt::SmoothTransformation);
                    QLabel* iconLabel = new QLabel(getHeaderWidget());
                    iconLabel->setContentsMargins(2, 2, 2, 2);
                    iconLabel->setPixmap(ic);
                    iconLabel->setToolTip(pluginLabelVersioned);
                    _imp->_headerLayout->addWidget(iconLabel);
                }
                
            }
            
            QPixmap pixCenter;
            appPTR->getIcon(NATRON_PIXMAP_VIEWER_CENTER,&pixCenter);
            _imp->_centerNodeButton = new Button( QIcon(pixCenter),"",getHeaderWidget() );
            _imp->_centerNodeButton->setFixedSize(NATRON_MEDIUM_BUTTON_SIZE, NATRON_MEDIUM_BUTTON_SIZE);
            _imp->_centerNodeButton->setToolTip( tr("Centers the node graph on this item.") );
            _imp->_centerNodeButton->setFocusPolicy(Qt::NoFocus);
            QObject::connect( _imp->_centerNodeButton,SIGNAL( clicked() ),this,SLOT( onCenterButtonClicked() ) );
            _imp->_headerLayout->addWidget(_imp->_centerNodeButton);
        }
        
        QPixmap pixHelp;
        appPTR->getIcon(NATRON_PIXMAP_HELP_WIDGET,&pixHelp);
        _imp->_helpButton = new Button(QIcon(pixHelp),"",_imp->_headerWidget);
        _imp->_helpButton->setFixedSize(NATRON_SMALL_BUTTON_SIZE, NATRON_SMALL_BUTTON_SIZE);
        _imp->_helpButton->setFocusPolicy(Qt::NoFocus);
            QString tt = Qt::convertFromPlainText(helpToolTip, Qt::WhiteSpaceNormal);
            if (!pluginLabelVersioned.isEmpty()) {
                QString toPrepend("<p><b>");
                toPrepend.append(pluginLabelVersioned);
                toPrepend.append("</b></p>");
                tt.prepend(toPrepend);
            }
            _imp->_helpButton->setToolTip(tt);
        
        QObject::connect( _imp->_helpButton, SIGNAL( clicked() ), this, SLOT( showHelp() ) );
        
        if (!_imp->_holder->isProject()) {
            QPixmap pixHide,pixShow;
            appPTR->getIcon(NATRON_PIXMAP_UNHIDE_UNMODIFIED, &pixShow);
            appPTR->getIcon(NATRON_PIXMAP_HIDE_UNMODIFIED,&pixHide);
            QIcon icHideShow;
            icHideShow.addPixmap(pixShow,QIcon::Normal,QIcon::Off);
            icHideShow.addPixmap(pixHide,QIcon::Normal,QIcon::On);
            _imp->_hideUnmodifiedButton = new Button(icHideShow,"",_imp->_headerWidget);
            _imp->_hideUnmodifiedButton->setToolTip(tr("Show/Hide all parameters without modifications"));
            _imp->_hideUnmodifiedButton->setFocusPolicy(Qt::NoFocus);
            _imp->_hideUnmodifiedButton->setFixedSize(NATRON_SMALL_BUTTON_SIZE, NATRON_SMALL_BUTTON_SIZE);
            _imp->_hideUnmodifiedButton->setCheckable(true);
            _imp->_hideUnmodifiedButton->setChecked(false);
            QObject::connect(_imp->_hideUnmodifiedButton,SIGNAL(clicked(bool)),this,SLOT(onHideUnmodifiedButtonClicked(bool)));
        }
        QPixmap pixM;
        appPTR->getIcon(NATRON_PIXMAP_MINIMIZE_WIDGET,&pixM);

        QPixmap pixC;
        appPTR->getIcon(NATRON_PIXMAP_CLOSE_WIDGET,&pixC);

        QPixmap pixF;
        appPTR->getIcon(NATRON_PIXMAP_MAXIMIZE_WIDGET, &pixF);

        _imp->_minimize = new Button(QIcon(pixM),"",_imp->_headerWidget);
        _imp->_minimize->setFixedSize(NATRON_SMALL_BUTTON_SIZE, NATRON_SMALL_BUTTON_SIZE);
        _imp->_minimize->setCheckable(true);
        _imp->_minimize->setFocusPolicy(Qt::NoFocus);
        QObject::connect( _imp->_minimize,SIGNAL( toggled(bool) ),this,SLOT( minimizeOrMaximize(bool) ) );

        _imp->_floatButton = new Button(QIcon(pixF),"",_imp->_headerWidget);
        _imp->_floatButton->setFixedSize(NATRON_SMALL_BUTTON_SIZE, NATRON_SMALL_BUTTON_SIZE);
        _imp->_floatButton->setFocusPolicy(Qt::NoFocus);
        QObject::connect( _imp->_floatButton,SIGNAL( clicked() ),this,SLOT( floatPanel() ) );


        _imp->_cross = new Button(QIcon(pixC),"",_imp->_headerWidget);
        _imp->_cross->setFixedSize(NATRON_SMALL_BUTTON_SIZE, NATRON_SMALL_BUTTON_SIZE);
        _imp->_cross->setFocusPolicy(Qt::NoFocus);
        QObject::connect( _imp->_cross,SIGNAL( clicked() ),this,SLOT( closePanel() ) );

        if (headerMode != eHeaderModeReadOnlyName) {
            boost::shared_ptr<Settings> settings = appPTR->getCurrentSettings();
            float r,g,b;
            
            MultiInstancePanel* isMultiInstance = dynamic_cast<MultiInstancePanel*>(holder);
            if (isMultiInstance) {
                iseffect = isMultiInstance->getMainInstance()->getLiveInstance();
                assert(iseffect);
            }
            if (iseffect) {
                BackDrop* isBd = dynamic_cast<BackDrop*>(iseffect);
                
                std::list<std::string> grouping;
                iseffect->getPluginGrouping(&grouping);
                std::string majGroup = grouping.empty() ? "" : grouping.front();

                if ( iseffect->isReader() ) {
                    settings->getReaderColor(&r, &g, &b);
                } else if (isBd) {
                    settings->getDefaultBackDropColor(&r, &g, &b);
                } else if ( iseffect->isWriter() ) {
                    settings->getWriterColor(&r, &g, &b);
                } else if ( iseffect->isGenerator() ) {
                    settings->getGeneratorColor(&r, &g, &b);
                } else if (majGroup == PLUGIN_GROUP_COLOR) {
                    settings->getColorGroupColor(&r, &g, &b);
                } else if (majGroup == PLUGIN_GROUP_FILTER) {
                    settings->getFilterGroupColor(&r, &g, &b);
                } else if (majGroup == PLUGIN_GROUP_CHANNEL) {
                    settings->getChannelGroupColor(&r, &g, &b);
                } else if (majGroup == PLUGIN_GROUP_KEYER) {
                    settings->getKeyerGroupColor(&r, &g, &b);
                } else if (majGroup == PLUGIN_GROUP_MERGE) {
                    settings->getMergeGroupColor(&r, &g, &b);
                } else if (majGroup == PLUGIN_GROUP_PAINT) {
                    settings->getDrawGroupColor(&r, &g, &b);
                } else if (majGroup == PLUGIN_GROUP_TIME) {
                    settings->getTimeGroupColor(&r, &g, &b);
                } else if (majGroup == PLUGIN_GROUP_TRANSFORM) {
                    settings->getTransformGroupColor(&r, &g, &b);
                } else if (majGroup == PLUGIN_GROUP_MULTIVIEW) {
                    settings->getViewsGroupColor(&r, &g, &b);
                } else if (majGroup == PLUGIN_GROUP_DEEP) {
                    settings->getDeepGroupColor(&r, &g, &b);
                } else {
                    settings->getDefaultNodeColor(&r, &g, &b);
                }
            }  else {
                r = g = b = 0.7;
            }
            
            
            _imp->_currentColor.setRgbF( Natron::clamp(r), Natron::clamp(g), Natron::clamp(b) );
            QPixmap p(NATRON_SMALL_BUTTON_SIZE,NATRON_SMALL_BUTTON_SIZE);
            p.fill(_imp->_currentColor);

            
            _imp->_colorButton = new Button(QIcon(p),"",_imp->_headerWidget);
            _imp->_colorButton->setFixedSize(NATRON_SMALL_BUTTON_SIZE, NATRON_SMALL_BUTTON_SIZE);
            _imp->_colorButton->setToolTip( Qt::convertFromPlainText(tr("Set here the color of the node in the nodegraph. "
                                                                        "By default the color of the node is the one set in the "
                                                                        "preferences of %1").arg(NATRON_APPLICATION_NAME)
                                                                     ,Qt::WhiteSpaceNormal) );
            _imp->_colorButton->setFocusPolicy(Qt::NoFocus);
            QObject::connect( _imp->_colorButton,SIGNAL( clicked() ),this,SLOT( onColorButtonClicked() ) );

            if ( iseffect && !iseffect->getNode()->isMultiInstance() ) {
                ///Show timeline keyframe markers to be consistent with the fact that the panel is opened by default
                iseffect->getNode()->showKeyframesOnTimeline(true);
            }
        }
        QPixmap pixUndo;
        appPTR->getIcon(NATRON_PIXMAP_UNDO,&pixUndo);
        QPixmap pixUndo_gray;
        appPTR->getIcon(NATRON_PIXMAP_UNDO_GRAYSCALE,&pixUndo_gray);
        QIcon icUndo;
        icUndo.addPixmap(pixUndo,QIcon::Normal);
        icUndo.addPixmap(pixUndo_gray,QIcon::Disabled);
        _imp->_undoButton = new Button(icUndo,"",_imp->_headerWidget);
        _imp->_undoButton->setFixedSize(NATRON_SMALL_BUTTON_SIZE, NATRON_SMALL_BUTTON_SIZE);
        _imp->_undoButton->setToolTip( Qt::convertFromPlainText(tr("Undo the last change made to this operator"), Qt::WhiteSpaceNormal) );
        _imp->_undoButton->setEnabled(false);
        _imp->_undoButton->setFocusPolicy(Qt::NoFocus);
        QPixmap pixRedo;
        appPTR->getIcon(NATRON_PIXMAP_REDO,&pixRedo);
        QPixmap pixRedo_gray;
        appPTR->getIcon(NATRON_PIXMAP_REDO_GRAYSCALE,&pixRedo_gray);
        QIcon icRedo;
        icRedo.addPixmap(pixRedo,QIcon::Normal);
        icRedo.addPixmap(pixRedo_gray,QIcon::Disabled);
        _imp->_redoButton = new Button(icRedo,"",_imp->_headerWidget);
        _imp->_redoButton->setFixedSize(NATRON_SMALL_BUTTON_SIZE, NATRON_SMALL_BUTTON_SIZE);
        _imp->_redoButton->setToolTip( Qt::convertFromPlainText(tr("Redo the last change undone to this operator"), Qt::WhiteSpaceNormal) );
        _imp->_redoButton->setEnabled(false);
        _imp->_redoButton->setFocusPolicy(Qt::NoFocus);

        QPixmap pixRestore;
        appPTR->getIcon(NATRON_PIXMAP_RESTORE_DEFAULTS_ENABLED, &pixRestore);
        QIcon icRestore;
        icRestore.addPixmap(pixRestore);
        _imp->_restoreDefaultsButton = new Button(icRestore,"",_imp->_headerWidget);
        _imp->_restoreDefaultsButton->setFixedSize(NATRON_SMALL_BUTTON_SIZE, NATRON_SMALL_BUTTON_SIZE);
        _imp->_restoreDefaultsButton->setToolTip( Qt::convertFromPlainText(tr("Restore default values for this operator."),Qt::WhiteSpaceNormal) );
        _imp->_restoreDefaultsButton->setFocusPolicy(Qt::NoFocus);
        QObject::connect( _imp->_restoreDefaultsButton,SIGNAL( clicked() ),this,SLOT( onRestoreDefaultsButtonClicked() ) );
        QObject::connect( _imp->_undoButton, SIGNAL( clicked() ),this, SLOT( onUndoClicked() ) );
        QObject::connect( _imp->_redoButton, SIGNAL( clicked() ),this, SLOT( onRedoPressed() ) );

        if (headerMode != eHeaderModeReadOnlyName) {
            _imp->_nameLineEdit = new LineEdit(_imp->_headerWidget);
            _imp->_nameLineEdit->setText(initialName);
            QObject::connect( _imp->_nameLineEdit,SIGNAL( editingFinished() ),this,SLOT( onLineEditNameEditingFinished() ) );
            _imp->_headerLayout->addWidget(_imp->_nameLineEdit);
        } else {
            _imp->_nameLabel = new QLabel(initialName,_imp->_headerWidget);
            _imp->_nameLabel->setFont(QFont(appFont,appFontSize));
            _imp->_headerLayout->addWidget(_imp->_nameLabel);
        }

        _imp->_headerLayout->addStretch();

        if (headerMode != eHeaderModeReadOnlyName) {
            _imp->_headerLayout->addWidget(_imp->_colorButton);
        }
        _imp->_headerLayout->addWidget(_imp->_undoButton);
        _imp->_headerLayout->addWidget(_imp->_redoButton);
        _imp->_headerLayout->addWidget(_imp->_restoreDefaultsButton);

        _imp->_headerLayout->addStretch();
        _imp->_headerLayout->addWidget(_imp->_helpButton);
        if (_imp->_hideUnmodifiedButton) {
            _imp->_headerLayout->addWidget(_imp->_hideUnmodifiedButton);
        }
        _imp->_headerLayout->addWidget(_imp->_minimize);
        _imp->_headerLayout->addWidget(_imp->_floatButton);
        _imp->_headerLayout->addWidget(_imp->_cross);

        _imp->_mainLayout->addWidget(_imp->_headerWidget);
    }
    
    
    _imp->_horizContainer = new QWidget(this);
    _imp->_horizLayout = new QHBoxLayout(_imp->_horizContainer);
    _imp->_horizLayout->setContentsMargins(NATRON_VERTICAL_BAR_WIDTH, 3, 3, 3);
    if (iseffect) {
        _imp->_verticalColorBar = new VerticalColorBar(_imp->_horizContainer);
        _imp->_verticalColorBar->setColor(_imp->_currentColor);
        _imp->_horizLayout->addWidget(_imp->_verticalColorBar);
    }
    
    if (useScrollAreasForTabs) {
        _imp->_tabWidget = new QTabWidget(_imp->_horizContainer);
    } else {
        _imp->_tabWidget = new DockablePanelTabWidget(gui,this);
    }
    _imp->_horizLayout->addWidget(_imp->_tabWidget);
    _imp->_tabWidget->setSizePolicy(QSizePolicy::Ignored,QSizePolicy::Preferred);
    _imp->_tabWidget->setObjectName("QTabWidget");
    _imp->_mainLayout->addWidget(_imp->_horizContainer);

    if (createDefaultPage) {
        _imp->addPage(NULL,defaultPageName);
    }
}

DockablePanel::~DockablePanel()
{
//    if (_imp->_holder) {
//        _imp->_holder->discardPanelPointer();
//    }
    delete _imp->_undoStack;

    ///Delete the knob gui if they weren't before
    ///normally the onKnobDeletion() function should have cleared them
    for (std::map<boost::shared_ptr<KnobI>,KnobGui*>::const_iterator it = _imp->_knobs.begin(); it != _imp->_knobs.end(); ++it) {
        if (it->second) {
<<<<<<< HEAD
=======
            KnobHelper* helper = dynamic_cast<KnobHelper*>( it->first.get() );
            if (helper) {
                QObject::disconnect( helper->getSignalSlotHandler().get(),SIGNAL( deleted() ),this,SLOT( onKnobDeletion() ) );
            }
>>>>>>> 57fb482e
            it->first->setKnobGuiPointer(0);
            it->second->callDeleteLater();
        }
    }
}

void
DockablePanel::setUserPageActiveIndex()
{
    for (int i = 0; i < _imp->_tabWidget->count(); ++i) {
        if (_imp->_tabWidget->tabText(i) == NATRON_USER_MANAGED_KNOBS_PAGE_LABEL) {
            _imp->_tabWidget->setCurrentIndex(i);
            break;
        }
    }
}

int
DockablePanel::getPagesCount() const
{
    return _imp->_pages.size();
}

void
DockablePanel::rebuildUserPages()
{
    std::list<Page_Knob*> userPages;
    getUserPages(userPages);
    
    boost::shared_ptr<Page_Knob> page = getUserPageKnob();
    userPages.push_back(page.get());
    for (std::list<Page_Knob*>::iterator it = userPages.begin(); it != userPages.end(); ++it) {
        PageMap::iterator foundPage = _imp->_pages.find((*it)->getDescription().c_str());
        if (foundPage != _imp->_pages.end()) {
            foundPage->second.currentRow = 0;
            std::vector<boost::shared_ptr<KnobI> > children = (*it)->getChildren();
            for (std::vector<boost::shared_ptr<KnobI> >::iterator it2 = children.begin(); it2 != children.end(); ++it2) {
                deleteKnobGui(*it2);
            }
        }
    }
    
    scanForNewKnobs();
    
    ///Refresh the curve editor with potential new animated knobs
    NodeSettingsPanel* isNodePanel = dynamic_cast<NodeSettingsPanel*>(this);
    
    if (isNodePanel) {
        boost::shared_ptr<NodeGui> node = isNodePanel->getNode();
        getGui()->getCurveEditor()->removeNode(node.get());
        getGui()->getCurveEditor()->addNode(node);
    }

}


void
DockablePanel::onGuiClosing()
{
    if (_imp->_holder) {
        _imp->_holder->discardPanelPointer();
    }
    if (_imp->_nameLineEdit) {
        QObject::disconnect( _imp->_nameLineEdit,SIGNAL( editingFinished() ),this,SLOT( onLineEditNameEditingFinished() ) );
    }
    _imp->_gui = 0;
}

KnobHolder*
DockablePanel::getHolder() const
{
    return _imp->_holder;
}

class NoWheelTabBar : public QTabBar
{
public:
    
    NoWheelTabBar(QWidget* parent) : QTabBar(parent) {}
    
private:
    
    virtual void wheelEvent(QWheelEvent* event) OVERRIDE FINAL
    {
        //ignore wheel events so it doesn't scroll the tabs
        QWidget::wheelEvent(event);
    }
};


DockablePanelTabWidget::DockablePanelTabWidget(Gui* gui,QWidget* parent)
    : QTabWidget(parent)
    , _gui(gui)
{
    setFocusPolicy(Qt::StrongFocus);
    QTabBar* tabbar = new NoWheelTabBar(this);
    tabbar->setFocusPolicy(Qt::ClickFocus);
    setTabBar(tabbar);
}

void
DockablePanelTabWidget::keyPressEvent(QKeyEvent* event)
{
    Qt::Key key = (Qt::Key)event->key();
    Qt::KeyboardModifiers modifiers = event->modifiers();
    
    bool hasF = hasFocus();
    
    if (!hasF && isKeybind(kShortcutGroupPlayer, kShortcutIDActionPlayerPrevious, modifiers, key)) {
        if ( _gui->getLastSelectedViewer() ) {
            _gui->getLastSelectedViewer()->previousFrame();
        }
    } else if (!hasF && isKeybind(kShortcutGroupPlayer, kShortcutIDActionPlayerNext, modifiers, key) ) {
        if ( _gui->getLastSelectedViewer() ) {
            _gui->getLastSelectedViewer()->nextFrame();
        }
    } else {
        QTabWidget::keyPressEvent(event);
    }
}

QSize
DockablePanelTabWidget::sizeHint() const
{
    return currentWidget() ? currentWidget()->sizeHint() + QSize(0,20) : QSize(300,100);
}

QSize
DockablePanelTabWidget::minimumSizeHint() const
{
    return currentWidget() ? currentWidget()->minimumSizeHint() + QSize(0,20) : QSize(300,100);
}

void
DockablePanel::onRestoreDefaultsButtonClicked()
{
    std::list<boost::shared_ptr<KnobI> > knobsList;
    boost::shared_ptr<MultiInstancePanel> multiPanel = getMultiInstancePanel();

    if (multiPanel) {
        const std::list<std::pair<boost::weak_ptr<Natron::Node>,bool> > & instances = multiPanel->getInstances();
        for (std::list<std::pair<boost::weak_ptr<Natron::Node>,bool> >::const_iterator it = instances.begin(); it != instances.end(); ++it) {
            const std::vector<boost::shared_ptr<KnobI> > & knobs = it->first.lock()->getKnobs();
            for (std::vector<boost::shared_ptr<KnobI> >::const_iterator it2 = knobs.begin(); it2 != knobs.end(); ++it2) {
                Button_Knob* isBtn = dynamic_cast<Button_Knob*>( it2->get() );
                Page_Knob* isPage = dynamic_cast<Page_Knob*>( it2->get() );
                Group_Knob* isGroup = dynamic_cast<Group_Knob*>( it2->get() );
                Separator_Knob* isSeparator = dynamic_cast<Separator_Knob*>( it2->get() );
                if ( !isBtn && !isPage && !isGroup && !isSeparator && ( (*it2)->getName() != kUserLabelKnobName ) &&
                     ( (*it2)->getName() != kOfxParamStringSublabelName ) ) {
                    knobsList.push_back(*it2);
                }
            }
        }
        multiPanel->clearSelection();
    } else {
        const std::vector<boost::shared_ptr<KnobI> > & knobs = _imp->_holder->getKnobs();
        for (std::vector<boost::shared_ptr<KnobI> >::const_iterator it = knobs.begin(); it != knobs.end(); ++it) {
            Button_Knob* isBtn = dynamic_cast<Button_Knob*>( it->get() );
            Page_Knob* isPage = dynamic_cast<Page_Knob*>( it->get() );
            Group_Knob* isGroup = dynamic_cast<Group_Knob*>( it->get() );
            Separator_Knob* isSeparator = dynamic_cast<Separator_Knob*>( it->get() );
            if ( !isBtn && !isPage && !isGroup && !isSeparator && ( (*it)->getName() != kUserLabelKnobName ) &&
                 ( (*it)->getName() != kOfxParamStringSublabelName ) ) {
                knobsList.push_back(*it);
            }
        }
    }
    pushUndoCommand( new RestoreDefaultsCommand(knobsList) );
}

void
DockablePanel::onLineEditNameEditingFinished()
{
    if ( _imp->_gui->getApp()->isClosing() ) {
        return;
    }
    
    NodeSettingsPanel* panel = dynamic_cast<NodeSettingsPanel*>(this);
    boost::shared_ptr<NodeGui> node;
    
    QString newName = _imp->_nameLineEdit->text();
    
    QString oldName;
    if (panel) {
        node = panel->getNode();
        assert(node);
        oldName = QString(node->getNode()->getName().c_str());
        
    }
    
    if (oldName == newName) {
        return;
    }

    assert(node);
    if (node) {
        if (node->trySetName(newName)) {
            pushUndoCommand(new RenameNodeUndoRedoCommand(node, oldName, newName));
        }
    } 
   
}

static void findKnobsOnSameLine(const std::vector<boost::shared_ptr<KnobI> >& knobs,
                                const boost::shared_ptr<KnobI>& ref,
                                std::vector<boost::shared_ptr<KnobI> >& knobsOnSameLine)
{
    int idx = -1;
    for (U32 k = 0; k < knobs.size() ; ++k) {
        if (knobs[k] == ref) {
            idx = k;
            break;
        }
    }
    assert(idx != -1);

    ///find all knobs backward that are on the same line.
    int k = idx - 1;
    boost::shared_ptr<KnobI> parent = ref->getParentKnob();
    
    while ( k >= 0 && knobs[k]->isNewLineTurnedOff()) {
        if (parent) {
            assert(knobs[k]->getParentKnob() == parent);
            knobsOnSameLine.push_back(knobs[k]);
        } else {
            if (!knobs[k]->getParentKnob() &&
                !dynamic_cast<Page_Knob*>(knobs[k].get()) &&
                !dynamic_cast<Group_Knob*>(knobs[k].get())) {
                knobsOnSameLine.push_back(knobs[k]);
            }
        }
        --k;
    }
    
    ///find all knobs forward that are on the same line.
    k = idx;
    while ( k < (int)(knobs.size() - 1) && knobs[k]->isNewLineTurnedOff()) {
        if (parent) {
            assert(knobs[k + 1]->getParentKnob() == parent);
            knobsOnSameLine.push_back(knobs[k + 1]);
        } else {
            if (!knobs[k + 1]->getParentKnob() &&
                !dynamic_cast<Page_Knob*>(knobs[k + 1].get()) &&
                !dynamic_cast<Group_Knob*>(knobs[k + 1].get())) {
                knobsOnSameLine.push_back(knobs[k + 1]);
            }
        }
        ++k;
    }

}

void
DockablePanelPrivate::initializeKnobVector(const std::vector< boost::shared_ptr< KnobI> > & knobs,
                                           QWidget* lastRowWidget)
{
    for (U32 i = 0; i < knobs.size(); ++i) {
        
        bool makeNewLine = true;
        Group_Knob *isGroup = dynamic_cast<Group_Knob*>(knobs[i].get());
        Page_Knob *isPage = dynamic_cast<Page_Knob*>(knobs[i].get());
        
        ////The knob  will have a vector of all other knobs on the same line.
        std::vector< boost::shared_ptr< KnobI > > knobsOnSameLine;
        
        
        //If the knob is dynamic (i:e created after the initial creation of knobs)
        //it can be added as part of a group defined earlier hence we have to insert it at the proper index.
        boost::shared_ptr<KnobI> parentKnob = knobs[i]->getParentKnob();
        Group_Knob* isParentGroup = dynamic_cast<Group_Knob*>(parentKnob.get());

        
        if (!isPage && !isGroup) {
            if ( (i > 0) && knobs[i - 1]->isNewLineTurnedOff() ) {
                makeNewLine = false;
            }
            
            Page_Knob* isParentPage = dynamic_cast<Page_Knob*>(parentKnob.get());
            if (isParentPage) {
                const std::vector<boost::shared_ptr<KnobI> > & children = isParentPage->getChildren();
                findKnobsOnSameLine(children, knobs[i], knobsOnSameLine);
            } else if (isParentGroup) {
                const std::vector<boost::shared_ptr<KnobI> > & children = isParentGroup->getChildren();
                findKnobsOnSameLine(children, knobs[i], knobsOnSameLine);
            } else {
                findKnobsOnSameLine(knobs, knobs[i], knobsOnSameLine);
            }
            
        }
        
        KnobGui* newGui = findKnobGuiOrCreate(knobs[i],makeNewLine,lastRowWidget,knobsOnSameLine);
        ///childrens cannot be on the same row than their parent
        if (!isGroup && newGui) {
            lastRowWidget = newGui->getFieldContainer();
        }
    }
    
}

void
DockablePanel::initializeKnobsInternal()
{
    const std::vector< boost::shared_ptr<KnobI> > & knobs = _imp->_holder->getKnobs();
    _imp->initializeKnobVector(knobs, NULL);

    ///add all knobs left  to the default page

    RotoPanel* roto = initializeRotoPanel();
    
    
    if (roto) {
        PageMap::iterator parentTab = _imp->_pages.find(_imp->_defaultPageName);
        ///the top level parent is not a page, i.e the plug-in didn't specify any page
        ///for this param, put it in the first page that is not the default page.
        ///If there is still no page, put it in the default tab.
        for (PageMap::iterator it = _imp->_pages.begin(); it != _imp->_pages.end(); ++it) {
            if (it->first != _imp->_defaultPageName) {
                parentTab = it;
                break;
            }
        }
        if ( parentTab == _imp->_pages.end() ) {
            ///find in all knobs a page param (that is not the extra one added by Natron) to set this param into
            for (U32 i = 0; i < knobs.size(); ++i) {
                Page_Knob* p = dynamic_cast<Page_Knob*>( knobs[i].get() );
                if ( p && (p->getDescription() != NATRON_EXTRA_PARAMETER_PAGE_NAME) ) {
                    parentTab = _imp->addPage(p, p->getDescription().c_str() );
                    break;
                }
            }

            ///Last resort: The plug-in didn't specify ANY page, just put it into the default page
            if ( parentTab == _imp->_pages.end() ) {
                parentTab = _imp->addPage(NULL, _imp->_defaultPageName);
            }
        }

        assert( parentTab != _imp->_pages.end() );
        
        QGridLayout* layout = 0;
        if (_imp->_useScrollAreasForTabs) {
            layout = dynamic_cast<QGridLayout*>( dynamic_cast<QScrollArea*>(parentTab->second.tab)->widget()->layout() );
        } else {
            layout = dynamic_cast<QGridLayout*>( parentTab->second.tab->layout() );
        }
        assert(layout);
        layout->addWidget(roto, layout->rowCount(), 0 , 1, 2);
    }

    initializeExtraGui(_imp->_mainLayout);
    
}

void
DockablePanel::initializeKnobs()
{
    initializeKnobsInternal();
}

KnobGui*
DockablePanel::getKnobGui(const boost::shared_ptr<KnobI> & knob) const
{
    for (std::map<boost::shared_ptr<KnobI>,KnobGui*>::const_iterator it = _imp->_knobs.begin(); it != _imp->_knobs.end(); ++it) {
        if (it->first == knob) {
            return it->second;
        }
    }

    return NULL;
}

KnobGui*
DockablePanelPrivate::createKnobGui(const boost::shared_ptr<KnobI> &knob)
{
    std::map<boost::shared_ptr<KnobI>,KnobGui*>::iterator found = _knobs.find(knob);

    if ( found != _knobs.end() ) {
        return found->second;
    }

    KnobGui* ret =  appPTR->createGuiForKnob(knob,_publicInterface);
    if (!ret) {
        qDebug() << "Failed to create Knob GUI";

        return NULL;
    }
    _knobs.insert( make_pair(knob, ret) );

    return ret;
}

KnobGui*
DockablePanelPrivate::findKnobGuiOrCreate(const boost::shared_ptr<KnobI> & knob,
                                          bool makeNewLine,
                                          QWidget* lastRowWidget,
                                          const std::vector< boost::shared_ptr< KnobI > > & knobsOnSameLine)
{
    assert(knob);
    boost::shared_ptr<Group_Knob> isGroup = boost::dynamic_pointer_cast<Group_Knob>(knob);
    boost::shared_ptr<Page_Knob> isPage = boost::dynamic_pointer_cast<Page_Knob>(knob);
    KnobGui* ret = 0;
    for (std::map<boost::shared_ptr<KnobI>,KnobGui*>::const_iterator it = _knobs.begin(); it != _knobs.end(); ++it) {
        if ( (it->first == knob) && it->second ) {
            if (isPage) {
                return it->second;
            } else if ( isGroup && ( ( !isGroup->isTab() && it->second->hasWidgetBeenCreated() ) || isGroup->isTab() ) ) {
                return it->second;
            } else if ( it->second->hasWidgetBeenCreated() ) {
                return it->second;
            } else {
                break;
            }
        }
    }


    if (isPage) {
        
        QString pageName(isPage->getDescription().c_str());
        addPage(isPage.get(), pageName);

    } else {
        ret = createKnobGui(knob);

        boost::shared_ptr<KnobI> parentKnob = knob->getParentKnob();
        boost::shared_ptr<Group_Knob> parentIsGroup = boost::dynamic_pointer_cast<Group_Knob>(parentKnob);
        Group_KnobGui* parentGui = 0;
        /// if this knob is within a group, make sure the group is created so far
        if (parentIsGroup) {
            parentGui = dynamic_cast<Group_KnobGui*>( findKnobGuiOrCreate( parentKnob,true,ret->getFieldContainer() ) );
        }


        ///if widgets for the KnobGui have already been created, don't the following
        ///For group only create the gui if it is not  a tab.
        if ( !ret->hasWidgetBeenCreated() && ( !isGroup || !isGroup->isTab() ) ) {
            KnobI* parentKnobTmp = parentKnob.get();
            while (parentKnobTmp) {
                boost::shared_ptr<KnobI> parent = parentKnobTmp->getParentKnob();
                if (!parent) {
                    break;
                } else {
                    parentKnobTmp = parent.get();
                }
            }

            ////find in which page the knob should be
            Page_Knob* isTopLevelParentAPage = dynamic_cast<Page_Knob*>(parentKnobTmp);
            PageMap::iterator page = _pages.end();
            
            if (isTopLevelParentAPage) {
                page = addPage(isTopLevelParentAPage, isTopLevelParentAPage->getDescription().c_str() );
            } else {
                
                ///the parent cannot be a group and not have a page at this point since we ensured the parent group
                ///is created so far.
                assert(!dynamic_cast<Group_Knob*>(parentKnobTmp));
                
                ///the top level parent is not a page
                if (knob->isUserKnob()) {
                    ///Use the user page as default for user knobs
                    boost::shared_ptr<Page_Knob> userPage = _holder->getOrCreateUserPageKnob();
                    page = addPage(userPage.get(), userPage->getDescription().c_str());
                    userPage->addKnob(knob);
                
                } else {
                    
                    const std::vector< boost::shared_ptr<KnobI> > & knobs = _holder->getKnobs();
                    ///find in all knobs a page param to set this param into
                    for (U32 i = 0; i < knobs.size(); ++i) {
                        Page_Knob* p = dynamic_cast<Page_Knob*>( knobs[i].get() );
                        if ( p && (p->getDescription() != NATRON_EXTRA_PARAMETER_PAGE_NAME) ) {
                            page = addPage(p,  p->getDescription().c_str() );
                            p->addKnob(knob);
                            break;
                        }
                    }
                   
                    if ( page == _pages.end() ) {
                        ///the plug-in didn't specify any page
                        ///for this param, put it in the first page that is not the default page.
                        ///If there is still no page, put it in the default tab.
                        for (PageMap::iterator it = _pages.begin(); it != _pages.end(); ++it) {
                            if (it->first != _defaultPageName) {
                                page = it;
                                break;
                            }
                        }
                        
                        ///Last resort: The plug-in didn't specify ANY page, just put it into the default page
                        if ( page == _pages.end() ) {
                            page = addPage(NULL, _defaultPageName);
                        }
                    }
                }
            }

            assert( page != _pages.end() );

            ///retrieve the form layout
            QGridLayout* layout;
            if (_useScrollAreasForTabs) {
                layout = dynamic_cast<QGridLayout*>(
                    dynamic_cast<QScrollArea*>(page->second.tab)->widget()->layout() );
            } else {
                layout = dynamic_cast<QGridLayout*>( page->second.tab->layout() );
            }
            assert(layout);


            ///if the knob has specified that it didn't want to trigger a new line, decrement the current row
            /// index of the tab

            if (!makeNewLine) {
                --page->second.currentRow;
            }

            QWidget* fieldContainer = 0;
            QHBoxLayout* fieldLayout = 0;

            if (makeNewLine) {
                ///if new line is not turned off, create a new line
                fieldContainer = new QWidget(page->second.tab);
                fieldLayout = new QHBoxLayout(fieldContainer);
                fieldLayout->setContentsMargins(3,0,0,NATRON_SETTINGS_VERTICAL_SPACING_PIXELS);
                fieldLayout->setSpacing(2);
                //fieldContainer->setSizePolicy(QSizePolicy::Fixed, QSizePolicy::Preferred);
            } else {
                ///otherwise re-use the last row's widget and layout
                assert(lastRowWidget);
                fieldContainer = lastRowWidget;
                fieldLayout = dynamic_cast<QHBoxLayout*>( fieldContainer->layout() );

                ///the knobs use this value to know whether we should remove the row or not
                //fieldContainer->setObjectName("multi-line");
            }
            assert(fieldContainer);
            assert(fieldLayout);
            ClickableLabel* label = 0;
            
            if (ret->showDescriptionLabel() && !knob->getDescription().empty()) {
                label = new ClickableLabel("",page->second.tab);
                label->setText_overload( QString(QString( ret->getKnob()->getDescription().c_str() ) + ":") );
                QObject::connect( label, SIGNAL( clicked(bool) ), ret, SIGNAL( labelClicked(bool) ) );
            }


            if ( parentIsGroup && parentIsGroup->isTab() ) {
                ///The group is a tab, check if the tab widget is created
                if (!page->second.tabWidget) {
                    QFrame* frame = new QFrame(_publicInterface);
                    frame->setFrameShadow(QFrame::Raised);
                    frame->setFrameShape(QFrame::Box);
                    QHBoxLayout* frameLayout = new QHBoxLayout(frame);
                    page->second.tabWidget = new QTabWidget(frame);
                    frameLayout->addWidget(page->second.tabWidget);
                    layout->addWidget(frame, page->second.currentRow, 0, 1, 2);
                }
                QString parentTabName( parentIsGroup->getDescription().c_str() );

                ///now check if the tab exists
                QWidget* tab = 0;
                QGridLayout* tabLayout = 0;
                for (int i = 0; i < page->second.tabWidget->count(); ++i) {
                    if (page->second.tabWidget->tabText(i) == parentTabName) {
                        tab = page->second.tabWidget->widget(i);
                        tabLayout = qobject_cast<QGridLayout*>( tab->layout() );
                        break;
                    }
                }

                if (!tab) {
                    tab = new QWidget(page->second.tabWidget);
                    tabLayout = new QGridLayout(tab);
                    tabLayout->setColumnStretch(1, 1);
                    tabLayout->setContentsMargins(0, 0, 0, 0);
                    tabLayout->setSpacing(NATRON_FORM_LAYOUT_LINES_SPACING); // unfortunately, this leaves extra space when parameters are hidden
                    page->second.tabWidget->addTab(tab,parentTabName);
                }
                ret->createGUI(tabLayout,fieldContainer,label,fieldLayout,makeNewLine,knobsOnSameLine);
            } else {
                ///fill the fieldLayout with the widgets
                ret->createGUI(layout,fieldContainer,label,fieldLayout,makeNewLine,knobsOnSameLine);
            }
            
            ret->setEnabledSlot();
            
            ///Must add the row to the layout before calling setSecret()
            if (makeNewLine) {
                int rowIndex;
                if (parentGui && knob->isDynamicallyCreated()) {
                    const std::list<KnobGui*>& children = parentGui->getChildren();
                    if (children.empty()) {
                        rowIndex = parentGui->getActualIndexInLayout();
                    } else {
                        rowIndex = children.back()->getActualIndexInLayout();
                    }
                    ++rowIndex;
                } else {
                    rowIndex = page->second.currentRow;
                }
                
                fieldContainer->layout()->setAlignment(Qt::AlignLeft);
                if (!label || !ret->showDescriptionLabel() || label->text().isEmpty()) {
                    layout->addWidget(fieldContainer,rowIndex,0, 1, 2);
                } else {
                    layout->addWidget(fieldContainer,rowIndex,1, 1, 1);
                    layout->addWidget(label, rowIndex, 0, 1, 1, Qt::AlignRight);
                }
                
            }
            
            ret->setSecret();
            
            if (!knob->isNewLineTurnedOff() && ret->shouldAddStretch()) {
                fieldLayout->addStretch();
            }


            
            ///increment the row count
            ++page->second.currentRow;
            
            if (parentIsGroup) {
                assert(parentGui);
                parentGui->addKnob(ret);
            }

        }
    } // !isPage

    ///if the knob is a group, create all the children
    if (isGroup) {
        initializeKnobVector(isGroup->getChildren(), lastRowWidget);
    } else if (isPage) {
        initializeKnobVector(isPage->getChildren(), lastRowWidget);
    }

    return ret;
} // findKnobGuiOrCreate

void
RightClickableWidget::mousePressEvent(QMouseEvent* e)
{
    if (buttonDownIsRight(e)) {
        QWidget* underMouse = qApp->widgetAt(e->globalPos());
        if (underMouse == this) {
            Q_EMIT rightClicked(e->pos());
            e->accept();
        }
    } else {
        QWidget::mousePressEvent(e);
    }
}

void
RightClickableWidget::keyPressEvent(QKeyEvent* e)
{
    if (e->key() == Qt::Key_Escape) {
        Q_EMIT escapePressed();
    }
    QWidget::keyPressEvent(e);
}

void
RightClickableWidget::enterEvent(QEvent* e)
{
    // always running in the main thread
    assert( qApp && qApp->thread() == QThread::currentThread() );
    
    QWidget* currentFocus = qApp->focusWidget();
    
    bool canSetFocus = !currentFocus ||
    dynamic_cast<ViewerGL*>(currentFocus) ||
    dynamic_cast<CurveWidget*>(currentFocus) ||
    dynamic_cast<Histogram*>(currentFocus) ||
    dynamic_cast<NodeGraph*>(currentFocus) ||
    dynamic_cast<QToolButton*>(currentFocus) ||
    currentFocus->objectName() == "Properties";
    
    if (canSetFocus) {
        setFocus();
    }
    QWidget::enterEvent(e);
}

PageMap::iterator
DockablePanelPrivate::addPage(Page_Knob* /*page*/,const QString & name)
{
    PageMap::iterator found = _pages.find(name);

    if ( found != _pages.end() ) {
        return found;
    }
    
    QWidget* newTab;
    QWidget* layoutContainer;
    if (_useScrollAreasForTabs) {
        QScrollArea* sa = new QScrollArea(_tabWidget);
        layoutContainer = new QWidget(sa);
        layoutContainer->setSizePolicy(QSizePolicy::Preferred,QSizePolicy::Fixed);
        sa->setWidgetResizable(true);
        sa->setWidget(layoutContainer);
        newTab = sa;
    } else {
        RightClickableWidget* clickableWidget = new RightClickableWidget(_publicInterface,_tabWidget);
        QObject::connect(clickableWidget,SIGNAL(rightClicked(QPoint)),_publicInterface,SLOT( onRightClickMenuRequested(QPoint) ) );
        QObject::connect(clickableWidget,SIGNAL(escapePressed()),_publicInterface,SLOT( closePanel() ) );
        newTab = clickableWidget;
        layoutContainer = newTab;
    }
    QGridLayout *tabLayout = new QGridLayout(layoutContainer);
    tabLayout->setObjectName("formLayout");
    layoutContainer->setLayout(tabLayout);
    tabLayout->setContentsMargins(1, 1, 1, 1);
    tabLayout->setColumnStretch(1, 1);
    tabLayout->setSpacing(NATRON_FORM_LAYOUT_LINES_SPACING); // unfortunately, this leaves extra space when parameters are hidden
    _tabWidget->addTab(newTab,name);
    Page p;
    p.tab = newTab;
    p.currentRow = 0;

    return _pages.insert( make_pair(name,p) ).first;
}

const QUndoCommand*
DockablePanel::getLastUndoCommand() const
{
    return _imp->_undoStack->command(_imp->_undoStack->index() - 1);
}

void
DockablePanel::pushUndoCommand(QUndoCommand* cmd)
{
    _imp->_undoStack->setActive();
    _imp->_undoStack->push(cmd);
    if (_imp->_undoButton && _imp->_redoButton) {
        _imp->_undoButton->setEnabled( _imp->_undoStack->canUndo() );
        _imp->_redoButton->setEnabled( _imp->_undoStack->canRedo() );
    }
}

void
DockablePanel::onUndoClicked()
{
    _imp->_undoStack->undo();
    if (_imp->_undoButton && _imp->_redoButton) {
        _imp->_undoButton->setEnabled( _imp->_undoStack->canUndo() );
        _imp->_redoButton->setEnabled( _imp->_undoStack->canRedo() );
    }
    Q_EMIT undoneChange();
}

void
DockablePanel::onRedoPressed()
{
    _imp->_undoStack->redo();
    if (_imp->_undoButton && _imp->_redoButton) {
        _imp->_undoButton->setEnabled( _imp->_undoStack->canUndo() );
        _imp->_redoButton->setEnabled( _imp->_undoStack->canRedo() );
    }
    Q_EMIT redoneChange();
}

void
DockablePanel::showHelp()
{
    QToolTip::showText( QCursor::pos(), _imp->_helpButton->toolTip() );
}

void
DockablePanel::setClosed(bool c)
{
    if (!_imp->_gui) {
        return;
    }
    if (!c) {
        _imp->_gui->addVisibleDockablePanel(this);
    } else {
        _imp->_gui->removeVisibleDockablePanel(this);
    }
    if (_imp->_floating) {
        floatPanel();
    }
    setVisible(!c);
    {
        QMutexLocker l(&_imp->_isClosedMutex);
        if (c == _imp->_isClosed) {
            return;

        }
        _imp->_isClosed = c;
    }
    Q_EMIT closeChanged(c);
    NodeSettingsPanel* nodePanel = dynamic_cast<NodeSettingsPanel*>(this);
    if (nodePanel) {
        boost::shared_ptr<Natron::Node> internalNode = nodePanel->getNode()->getNode();
        boost::shared_ptr<MultiInstancePanel> panel = getMultiInstancePanel();

        if (panel) {
            ///show all selected instances
            const std::list<std::pair<boost::weak_ptr<Natron::Node>,bool> > & childrenInstances = panel->getInstances();
            std::list<std::pair<boost::weak_ptr<Natron::Node>,bool> >::const_iterator next = childrenInstances.begin();
			if (!childrenInstances.empty()) {
				++next;
			}
            for (std::list<std::pair<boost::weak_ptr<Natron::Node>,bool> >::const_iterator it = childrenInstances.begin();
                 it != childrenInstances.end(); ++it,++next) {
                if (c) {
                    it->first.lock()->hideKeyframesFromTimeline( next == childrenInstances.end() );
                } else if (!c && it->second) {
                    it->first.lock()->showKeyframesOnTimeline( next == childrenInstances.end() );
                }
				if (next == childrenInstances.end()) {
					--next;
				}
            }
        } else {
            ///Regular show/hide
            if (c) {
                internalNode->hideKeyframesFromTimeline(true);
            } else {
                internalNode->showKeyframesOnTimeline(true);
            }
        }
    }
} // setClosed

void
DockablePanel::closePanel()
{
    if (_imp->_floating) {
        floatPanel();
    }
    close();
    {
        QMutexLocker l(&_imp->_isClosedMutex);
        _imp->_isClosed = true;
    }
    Q_EMIT closeChanged(true);
    _imp->_gui->removeVisibleDockablePanel(this);
    _imp->_gui->buildTabFocusOrderPropertiesBin();

    NodeSettingsPanel* nodePanel = dynamic_cast<NodeSettingsPanel*>(this);
    if (nodePanel) {
        boost::shared_ptr<Natron::Node> internalNode = nodePanel->getNode()->getNode();
        internalNode->hideKeyframesFromTimeline(true);
        boost::shared_ptr<MultiInstancePanel> panel = getMultiInstancePanel();
        if (panel) {
            const std::list<std::pair<boost::weak_ptr<Natron::Node>,bool> > & childrenInstances = panel->getInstances();
            std::list<std::pair<boost::weak_ptr<Natron::Node>,bool> >::const_iterator next = childrenInstances.begin();
			if (!childrenInstances.empty()) {
				++next;
			}
            for (std::list<std::pair<boost::weak_ptr<Natron::Node>,bool> >::const_iterator it = childrenInstances.begin();
                 it != childrenInstances.end(); ++it,++next) {
                
                NodePtr node = it->first.lock();
                if ( it->second && (node != internalNode) ) {
                    node->hideKeyframesFromTimeline( next == childrenInstances.end() );
                }
				if (next == childrenInstances.end()) {
					--next;
				}
            }
        }
    }

    ///Closing a panel always gives focus to some line-edit in the application which is quite annoying
    QWidget* hasFocus = qApp->focusWidget();
    if (hasFocus) {
        hasFocus->clearFocus();
    }
    
    const std::list<ViewerTab*>& viewers = getGui()->getViewersList();
    for (std::list<ViewerTab*>::const_iterator it = viewers.begin(); it!=viewers.end(); ++it) {
        (*it)->getViewer()->redraw();
    }
    
}

void
DockablePanel::minimizeOrMaximize(bool toggled)
{
    _imp->_minimized = toggled;
    if (_imp->_minimized) {
        Q_EMIT minimized();
    } else {
        Q_EMIT maximized();
    }
    _imp->_tabWidget->setVisible(!_imp->_minimized);
    std::vector<QWidget*> _panels;
    for (int i = 0; i < _imp->_container->count(); ++i) {
        if ( QWidget * myItem = dynamic_cast <QWidget*>( _imp->_container->itemAt(i) ) ) {
            _panels.push_back(myItem);
            _imp->_container->removeWidget(myItem);
        }
    }
    for (U32 i = 0; i < _panels.size(); ++i) {
        _imp->_container->addWidget(_panels[i]);
    }
    getGui()->buildTabFocusOrderPropertiesBin();
    update();
}

void
DockablePanel::floatPanel()
{
    _imp->_floating = !_imp->_floating;
    if (_imp->_floating) {
        assert(!_imp->_floatingWidget);
        _imp->_floatingWidget = new FloatingWidget(_imp->_gui,_imp->_gui);
        QObject::connect( _imp->_floatingWidget,SIGNAL( closed() ),this,SLOT( closePanel() ) );
        _imp->_container->removeWidget(this);
        _imp->_floatingWidget->setWidget(this);
        _imp->_gui->registerFloatingWindow(_imp->_floatingWidget);
    } else {
        assert(_imp->_floatingWidget);
        _imp->_gui->unregisterFloatingWindow(_imp->_floatingWidget);
        _imp->_floatingWidget->removeEmbeddedWidget();
        setParent( _imp->_container->parentWidget() );
        _imp->_container->insertWidget(0, this);
        _imp->_floatingWidget->deleteLater();
        _imp->_floatingWidget = 0;
    }
    getGui()->buildTabFocusOrderPropertiesBin();
}

void
DockablePanel::setName(const QString & str)
{
    if (_imp->_nameLabel) {
        _imp->_nameLabel->setText(str);
    } else if (_imp->_nameLineEdit) {
        _imp->_nameLineEdit->setText(str);
    }
}


Button*
DockablePanel::insertHeaderButton(int headerPosition)
{
    Button* ret = new Button(_imp->_headerWidget);

    _imp->_headerLayout->insertWidget(headerPosition, ret);

    return ret;
}

void
DockablePanel::deleteKnobGui(const boost::shared_ptr<KnobI>& knob)
{
<<<<<<< HEAD
    Page_Knob* isPage = dynamic_cast<Page_Knob*>(knob.get());
    if (isPage) {
        PageMap::iterator found = _imp->_pages.find(isPage->getDescription().c_str());
        if (found != _imp->_pages.end()) {
            int index = _imp->_tabWidget->indexOf(found->second.tab);
            if (index != -1) {
                _imp->_tabWidget->removeTab(index);
            }
            found->second.tab->deleteLater();
            found->second.currentRow = 0;
            _imp->_pages.erase(found);
            
            const std::vector<boost::shared_ptr<KnobI> >& children = isPage->getChildren();
            for (U32 i = 0; i < children.size(); ++i) {
                deleteKnobGui(children[i]);
            }
        }
        
    } else {
        
        Group_Knob* isGrp = dynamic_cast<Group_Knob*>(knob.get());
        if (isGrp) {
            const std::vector<boost::shared_ptr<KnobI> >& children = isGrp->getChildren();
            for (U32 i = 0; i < children.size(); ++i) {
                deleteKnobGui(children[i]);
            }
        }
        if (isGrp && isGrp->isTab()) {
            //find parent page
            KnobI* parentKnobTmp = isGrp;
            while (parentKnobTmp) {
                boost::shared_ptr<KnobI> parent = parentKnobTmp->getParentKnob();
                if (!parent) {
                    break;
                } else {
                    parentKnobTmp = parent.get();
                }
            }
            Page_Knob* isTopLevelParentAPage = dynamic_cast<Page_Knob*>(parentKnobTmp);
            if (isTopLevelParentAPage) {
                PageMap::iterator page = _imp->_pages.find(isTopLevelParentAPage->getDescription().c_str());
                int index = -1;
                if (page->second.tab != 0) {
                    index = page->second.tabWidget->indexOf(page->second.tab);
                }
                if (index != -1) {
                    page->second.tabWidget->removeTab(index);
                    page->second.tab->deleteLater();
                    page->second.tab = 0;
                }
                if (page->second.tabWidget->count() == 0) {
                    page->second.tabWidget->deleteLater();
                    _imp->_pages.erase(page);
=======
    KnobSignalSlotHandler* handler = qobject_cast<KnobSignalSlotHandler*>( sender() );

    if (handler) {
        for (std::map<boost::shared_ptr<KnobI>,KnobGui*>::iterator it = _imp->_knobs.begin(); it != _imp->_knobs.end(); ++it) {
            KnobHelper* helper = dynamic_cast<KnobHelper*>( it->first.get() );
            if (helper && helper->getSignalSlotHandler().get() == handler) {
                if (it->second) {
                    it->second->deleteLater();
>>>>>>> 57fb482e
                }
            }
        } else {
            
            std::map<boost::shared_ptr<KnobI>,KnobGui*>::iterator it = _imp->_knobs.find(knob);
            if (it != _imp->_knobs.end()) {
                it->second->removeGui();
                it->first->setKnobGuiPointer(0);
                delete it->second;
                _imp->_knobs.erase(it);
            }
        }
    }
}

Gui*
DockablePanel::getGui() const
{
    return _imp->_gui;
}

void
DockablePanel::insertHeaderWidget(int index,
                                  QWidget* widget)
{
    if (_imp->_mode != eHeaderModeNoHeader) {
        _imp->_headerLayout->insertWidget(index, widget);
    }
}

void
DockablePanel::appendHeaderWidget(QWidget* widget)
{
    if (_imp->_mode != eHeaderModeNoHeader) {
        _imp->_headerLayout->addWidget(widget);
    }
}

QWidget*
DockablePanel::getHeaderWidget() const
{
    return _imp->_headerWidget;
}

bool
DockablePanel::isMinimized() const
{
    return _imp->_minimized;
}

const std::map<boost::shared_ptr<KnobI>,KnobGui*> &
DockablePanel::getKnobs() const
{
    return _imp->_knobs;
}

QVBoxLayout*
DockablePanel::getContainer() const
{
    return _imp->_container;
}

QUndoStack*
DockablePanel::getUndoStack() const
{
    return _imp->_undoStack;
}

bool
DockablePanel::isClosed() const
{
    QMutexLocker l(&_imp->_isClosedMutex); return _imp->_isClosed;
}

bool
DockablePanel::isFloating() const
{
    return _imp->_floating;
}

void
DockablePanel::onColorDialogColorChanged(const QColor & color)
{
    if (_imp->_mode != eHeaderModeReadOnlyName) {
        QPixmap p(15,15);
        p.fill(color);
        _imp->_colorButton->setIcon( QIcon(p) );
        if (_imp->_verticalColorBar) {
            _imp->_verticalColorBar->setColor(color);
        }
    }
}

void
DockablePanel::onColorButtonClicked()
{
    QColorDialog dialog(this);
    QColor oldColor;
    {
        QMutexLocker locker(&_imp->_currentColorMutex);
        dialog.setCurrentColor(_imp->_currentColor);
        oldColor = _imp->_currentColor;
    }
    QObject::connect( &dialog,SIGNAL( currentColorChanged(QColor) ),this,SLOT( onColorDialogColorChanged(QColor) ) );

    if ( dialog.exec() ) {
        QColor c = dialog.currentColor();
        {
            QMutexLocker locker(&_imp->_currentColorMutex);
            _imp->_currentColor = c;
        }
        Q_EMIT colorChanged(c);
    } else {
        onColorDialogColorChanged(oldColor);
    }
}

QColor
DockablePanel::getCurrentColor() const
{
    QMutexLocker locker(&_imp->_currentColorMutex);

    return _imp->_currentColor;
}

void
DockablePanel::setCurrentColor(const QColor & c)
{
    {
        QMutexLocker locker(&_imp->_currentColorMutex);
        _imp->_currentColor = c;
    }
    onColorDialogColorChanged(c);
}

void
DockablePanel::focusInEvent(QFocusEvent* e)
{
    QFrame::focusInEvent(e);

    _imp->_undoStack->setActive();
}

void
DockablePanel::onRightClickMenuRequested(const QPoint & pos)
{
    QWidget* emitter = qobject_cast<QWidget*>( sender() );

    assert(emitter);
    
    EffectInstance* isEffect = dynamic_cast<EffectInstance*>(_imp->_holder);
    if (isEffect) {
        
        boost::shared_ptr<Natron::Node> master = isEffect->getNode()->getMasterNode();
        QMenu menu(this);
        menu.setFont( QFont(appFont,appFontSize) );

        QAction* userParams = new QAction(tr("Manage user parameters..."),&menu);
        menu.addAction(userParams);
        
        bool hasCb = isEffect->hasKnobChangedCallback();
        
        QAction* setKnobChangedCb;
        if (!hasCb) {
            setKnobChangedCb = new QAction(tr("Set paramChanged callback..."),&menu);
        } else {
            setKnobChangedCb = new QAction(tr("Edit paramChanged callback..."),&menu);
        }
        menu.addAction(setKnobChangedCb);
        
        QAction* clearKnobChangedCb = new QAction(tr("Remove paramChanged callback"),&menu);
        clearKnobChangedCb->setEnabled(hasCb);
        menu.addAction(clearKnobChangedCb);
        menu.addSeparator();

        QAction* setKeys = new QAction(tr("Set key on all parameters"),&menu);
        menu.addAction(setKeys);
        
        QAction* removeAnimation = new QAction(tr("Remove animation on all parameters"),&menu);
        menu.addAction(removeAnimation);
        
        if (master || _imp->_holder->getApp()->isGuiFrozen()) {
            setKeys->setEnabled(false);
            removeAnimation->setEnabled(false);
        }

        QAction* ret = menu.exec( emitter->mapToGlobal(pos) );
        if (ret == setKeys) {
            setKeyOnAllParameters();
        } else if (ret == removeAnimation) {
            removeAnimationOnAllParameters();
        } else if (ret == userParams) {
            onManageUserParametersActionTriggered();
        } else if (ret == setKnobChangedCb) {
            onSetKnobChangedCallbackActionTriggered();
        } else if (ret == clearKnobChangedCb) {
            onClearKnobChangedCallbackActionTriggered();
        }
    }
} // onRightClickMenuRequested

void
DockablePanel::onManageUserParametersActionTriggered()
{
    ManageUserParamsDialog dialog(this,this);
    dialog.exec();
}

void
DockablePanel::setKeyOnAllParameters()
{
    int time = getGui()->getApp()->getTimeLine()->currentFrame();

    AddKeysCommand::KeysToAddList keys;
    for (std::map<boost::shared_ptr<KnobI>,KnobGui*>::iterator it = _imp->_knobs.begin(); it != _imp->_knobs.end(); ++it) {
        if (it->first->isAnimationEnabled()) {
            for (int i = 0; i < it->first->getDimension(); ++i) {
                std::list<CurveGui*> curves = getGui()->getCurveEditor()->findCurve(it->second,i);
                for (std::list<CurveGui*>::iterator it2 = curves.begin(); it2 != curves.end(); ++it2) {
                    boost::shared_ptr<AddKeysCommand::KeysForCurve> curveKeys(new AddKeysCommand::KeysForCurve);
                    curveKeys->curve = *it2;
                    
                    std::vector<KeyFrame> kVec;
                    KeyFrame kf;
                    kf.setTime(time);
                    Knob<int>* isInt = dynamic_cast<Knob<int>*>( it->first.get() );
                    Knob<bool>* isBool = dynamic_cast<Knob<bool>*>( it->first.get() );
                    AnimatingString_KnobHelper* isString = dynamic_cast<AnimatingString_KnobHelper*>( it->first.get() );
                    Knob<double>* isDouble = dynamic_cast<Knob<double>*>( it->first.get() );
                    
                    if (isInt) {
                        kf.setValue( isInt->getValueAtTime(time,i) );
                    } else if (isBool) {
                        kf.setValue( isBool->getValueAtTime(time,i) );
                    } else if (isDouble) {
                        kf.setValue( isDouble->getValueAtTime(time,i) );
                    } else if (isString) {
                        std::string v = isString->getValueAtTime(time,i);
                        double dv;
                        isString->stringToKeyFrameValue(time, v, &dv);
                        kf.setValue(dv);
                    }
                    
                    kVec.push_back(kf);
                    curveKeys->keys = kVec;
                    keys.push_back(curveKeys);
                }
                
                
            }
        }
    }
    pushUndoCommand( new AddKeysCommand(getGui()->getCurveEditor()->getCurveWidget(),keys) );

}

void
DockablePanel::removeAnimationOnAllParameters()
{
    std::vector< std::pair<CurveGui*,KeyFrame > > keysToRemove;
    for (std::map<boost::shared_ptr<KnobI>,KnobGui*>::iterator it = _imp->_knobs.begin(); it != _imp->_knobs.end(); ++it) {
        if (it->first->isAnimationEnabled()) {
            for (int i = 0; i < it->first->getDimension(); ++i) {
                std::list<CurveGui*> curves = getGui()->getCurveEditor()->findCurve(it->second,i);
                
                for (std::list<CurveGui*>::iterator it2 = curves.begin(); it2 != curves.end(); ++it2) {
                    KeyFrameSet keys = (*it2)->getInternalCurve()->getKeyFrames_mt_safe();
                    for (KeyFrameSet::const_iterator it = keys.begin(); it != keys.end(); ++it) {
                        keysToRemove.push_back( std::make_pair(*it2,*it) );
                    }
                }
            }
        }
    }
    pushUndoCommand( new RemoveKeysCommand(getGui()->getCurveEditor()->getCurveWidget(),keysToRemove) );
}


void
DockablePanel::onCenterButtonClicked()
{
    centerOnItem();
}

void
DockablePanel::onHideUnmodifiedButtonClicked(bool checked)
{
    if (checked) {
        _imp->_knobsVisibilityBeforeHideModif.clear();
        for (std::map<boost::shared_ptr<KnobI>,KnobGui*>::iterator it = _imp->_knobs.begin(); it != _imp->_knobs.end(); ++it) {
            Group_Knob* isGroup = dynamic_cast<Group_Knob*>(it->first.get());
            Parametric_Knob* isParametric = dynamic_cast<Parametric_Knob*>(it->first.get());
            if (!isGroup && !isParametric) {
                _imp->_knobsVisibilityBeforeHideModif.insert(std::make_pair(it->second,it->second->isSecretRecursive()));
                if (!it->first->hasModifications()) {
                    it->second->hide();
                }
            }
        }
    } else {
        for (std::map<KnobGui*,bool>::iterator it = _imp->_knobsVisibilityBeforeHideModif.begin();
             it != _imp->_knobsVisibilityBeforeHideModif.end(); ++it) {
            if (!it->second) {
                it->first->show();
            }
        }
    }
}

void
DockablePanel::scanForNewKnobs()
{
    _imp->initializeKnobVector(_imp->_holder->getKnobs(),NULL);
    NodeSettingsPanel* isNodePanel = dynamic_cast<NodeSettingsPanel*>(this);
    if (isNodePanel) {
        isNodePanel->getNode()->getNode()->declarePythonFields();
    }
}

VerticalColorBar::VerticalColorBar(QWidget* parent)
: QWidget(parent)
, _color(Qt::black)
{
    setFixedWidth(NATRON_VERTICAL_BAR_WIDTH);
}

void
VerticalColorBar::setColor(const QColor& color)
{
    _color = color;
    update();
}

QSize
VerticalColorBar::sizeHint() const
{
    return QWidget::sizeHint();
    //return QSize(5,1000);
}

void
VerticalColorBar::paintEvent(QPaintEvent* /*e*/)
{
    QPainter p(this);
    QPen pen;
    pen.setCapStyle(Qt::RoundCap);
    pen.setWidth(NATRON_VERTICAL_BAR_WIDTH);
    pen.setColor(_color);
    p.setPen(pen);
    p.drawLine( 0, NATRON_VERTICAL_BAR_WIDTH, 0, height() - NATRON_VERTICAL_BAR_WIDTH);
}

NodeSettingsPanel::NodeSettingsPanel(const boost::shared_ptr<MultiInstancePanel> & multiPanel,
                                     Gui* gui,
                                     const boost::shared_ptr<NodeGui> &NodeUi,
                                     QVBoxLayout* container,
                                     QWidget *parent)
    : DockablePanel(gui,
                    multiPanel.get() != NULL ? dynamic_cast<KnobHolder*>( multiPanel.get() ) : NodeUi->getNode()->getLiveInstance(),
                    container,
                    DockablePanel::eHeaderModeFullyFeatured,
                    false,
                    NodeUi->getNode()->getName().c_str(),
                    NodeUi->getNode()->getDescription().c_str(),
                    false,
                    "Settings",
                    parent)
      , _nodeGUI(NodeUi)
      , _selected(false)
      , _settingsButton(0)
      , _multiPanel(multiPanel)
{
    if (multiPanel) {
        multiPanel->initializeKnobsPublic();
    }

    
    QObject::connect( this,SIGNAL( closeChanged(bool) ),NodeUi.get(),SLOT( onSettingsPanelClosedChanged(bool) ) );
    
    QPixmap pixSettings;
    appPTR->getIcon(NATRON_PIXMAP_SETTINGS,&pixSettings);
    _settingsButton = new Button( QIcon(pixSettings),"",getHeaderWidget() );
    _settingsButton->setFixedSize(NATRON_MEDIUM_BUTTON_SIZE, NATRON_MEDIUM_BUTTON_SIZE);
    _settingsButton->setToolTip( tr("Settings and presets") );
    _settingsButton->setFocusPolicy(Qt::NoFocus);
    QObject::connect( _settingsButton,SIGNAL( clicked() ),this,SLOT( onSettingsButtonClicked() ) );
    insertHeaderWidget(1, _settingsButton);
}

NodeSettingsPanel::~NodeSettingsPanel()
{
    getNode()->removeSettingsPanel();
}

void
NodeSettingsPanel::setSelected(bool s)
{
    _selected = s;
    style()->unpolish(this);
    style()->polish(this);
}

void
NodeSettingsPanel::centerOnItem()
{
    getNode()->centerGraphOnIt();
}

RotoPanel*
NodeSettingsPanel::initializeRotoPanel()
{
    if ( getNode()->getNode()->isRotoNode() ) {
        return new RotoPanel(_nodeGUI.lock(),this);
    } else {
        return NULL;
    }
}

void
NodeSettingsPanel::initializeExtraGui(QVBoxLayout* layout)
{
    if ( _multiPanel && !_multiPanel->isGuiCreated() ) {
        _multiPanel->createMultiInstanceGui(layout);
    }
}

void
NodeSettingsPanel::onSettingsButtonClicked()
{
    QMenu menu(this);
    menu.setFont(QFont(appFont,appFontSize));
    
    boost::shared_ptr<NodeGui> node = getNode();
    boost::shared_ptr<Natron::Node> master = node->getNode()->getMasterNode();
    
    QAction* importPresets = new QAction(tr("Import presets"),&menu);
    QObject::connect(importPresets,SIGNAL(triggered()),this,SLOT(onImportPresetsActionTriggered()));
    QAction* exportAsPresets = new QAction(tr("Export as presets"),&menu);
    QObject::connect(exportAsPresets,SIGNAL(triggered()),this,SLOT(onExportPresetsActionTriggered()));
    
    menu.addAction(importPresets);
    menu.addAction(exportAsPresets);
    menu.addSeparator();
    
    QAction* manageUserParams = new QAction(tr("Manage user parameters..."),&menu);
    QObject::connect(manageUserParams,SIGNAL(triggered()),this,SLOT(onManageUserParametersActionTriggered()));
    menu.addAction(manageUserParams);
    
    bool hasCb = node->getNode()->getLiveInstance()->hasKnobChangedCallback();
    
    QAction* setKnobChangedCb;
    if (!hasCb) {
        setKnobChangedCb = new QAction(tr("Set paramChanged callback..."),&menu);
    } else {
        setKnobChangedCb = new QAction(tr("Edit paramChanged callback..."),&menu);
    }

    QObject::connect(setKnobChangedCb,SIGNAL(triggered()),this,SLOT(onSetKnobChangedCallbackActionTriggered()));
    menu.addAction(setKnobChangedCb);
    
    QAction* clearKnobChangedCb = new QAction(tr("Remove paramChanged callback"),&menu);
    clearKnobChangedCb->setEnabled(hasCb);
    QObject::connect(clearKnobChangedCb,SIGNAL(triggered()),this,SLOT(onClearKnobChangedCallbackActionTriggered()));
    menu.addAction(clearKnobChangedCb);
    menu.addSeparator();

    
    QAction* setKeyOnAll = new QAction(tr("Set key on all parameters"),&menu);
    QObject::connect(setKeyOnAll,SIGNAL(triggered()),this,SLOT(setKeyOnAllParameters()));
    QAction* removeAnimationOnAll = new QAction(tr("Remove animation on all parameters"),&menu);
    QObject::connect(removeAnimationOnAll,SIGNAL(triggered()),this,SLOT(removeAnimationOnAllParameters()));
    menu.addAction(setKeyOnAll);
    menu.addAction(removeAnimationOnAll);
    
    if (master || node->getDagGui()->getGui()->isGUIFrozen()) {
        importPresets->setEnabled(false);
        exportAsPresets->setEnabled(false);
        setKeyOnAll->setEnabled(false);
        removeAnimationOnAll->setEnabled(false);
    }
    
    menu.exec(_settingsButton->mapToGlobal(_settingsButton->pos()));
}

void
NodeSettingsPanel::onImportPresetsActionTriggered()
{
    std::vector<std::string> filters;
    filters.push_back(NATRON_PRESETS_FILE_EXT);
    std::string filename = getGui()->popOpenFileDialog(false, filters, getGui()->getLastLoadProjectDirectory().toStdString(), false);
    if (filename.empty()) {
        return;
    }
    
    std::ifstream ifile;
    try {
        ifile.exceptions(std::ifstream::failbit | std::ifstream::badbit);
        ifile.open(filename.c_str(),std::ifstream::in);
    } catch (const std::ifstream::failure & e) {
        Natron::errorDialog("Presets",e.what());
        return;
    }
    
    std::list<boost::shared_ptr<NodeSerialization> > nodeSerialization;
    try {

        int nNodes;
        boost::archive::xml_iarchive iArchive(ifile);
        iArchive >> boost::serialization::make_nvp("NodesCount",nNodes);
        for (int i = 0; i < nNodes ;++i) {
            boost::shared_ptr<NodeSerialization> node(new NodeSerialization());
            iArchive >> boost::serialization::make_nvp("Node",*node);
            nodeSerialization.push_back(node);
        }
        
        
    } catch (const std::exception & e) {
        ifile.close();
        Natron::errorDialog("Presets",e.what());
        return;
    }
    boost::shared_ptr<NodeGui> node = getNode();
    if (nodeSerialization.front()->getPluginID() != node->getNode()->getPluginID()) {
        QString err = QString(tr("You cannot load ") + filename.c_str()  + tr(" which are presets for the plug-in ") +
                              nodeSerialization.front()->getPluginID().c_str() + tr(" on the plug-in ") +
                              node->getNode()->getPluginID().c_str());
        Natron::errorDialog(tr("Presets").toStdString(),err.toStdString());
        return;
    }
    
    node->restoreInternal(node,nodeSerialization);
}


static bool endsWith(const std::string &str, const std::string &suffix)
{
    return ((str.size() >= suffix.size()) &&
            (str.compare(str.size() - suffix.size(), suffix.size(), suffix) == 0));
}

void
NodeSettingsPanel::onExportPresetsActionTriggered()
{
    std::vector<std::string> filters;
    filters.push_back(NATRON_PRESETS_FILE_EXT);
    std::string filename = getGui()->popSaveFileDialog(false, filters, getGui()->getLastSaveProjectDirectory().toStdString(), false);
    if (filename.empty()) {
        return;
    }
    
    if (!endsWith(filename, "." NATRON_PRESETS_FILE_EXT)) {
        filename.append("." NATRON_PRESETS_FILE_EXT);
    }
    
    std::ofstream ofile;
    try {
        ofile.exceptions(std::ofstream::failbit | std::ofstream::badbit);
        ofile.open(filename.c_str(),std::ofstream::out);
    } catch (const std::ofstream::failure & e) {
        Natron::errorDialog("Presets",e.what());
        return;
    }

    boost::shared_ptr<NodeGui> node = getNode();
    std::list<boost::shared_ptr<NodeSerialization> > nodeSerialization;
    node->serializeInternal(nodeSerialization,true);
    try {
         
        int nNodes = nodeSerialization.size();
        boost::archive::xml_oarchive oArchive(ofile);
        oArchive << boost::serialization::make_nvp("NodesCount",nNodes);
        for (std::list<boost::shared_ptr<NodeSerialization> >::iterator it = nodeSerialization.begin();
             it != nodeSerialization.end(); ++it) {
            oArchive << boost::serialization::make_nvp("Node",**it);
        }
        
        
    }  catch (const std::exception & e) {
        ofile.close();
        Natron::errorDialog("Presets",e.what());
        return;
    }
 
}

<<<<<<< HEAD
struct TreeItem
{
    QTreeWidgetItem* item;
    boost::shared_ptr<KnobI> knob;
};

struct ManageUserParamsDialogPrivate
=======
NodeBackDropSettingsPanel::NodeBackDropSettingsPanel(NodeBackDrop* backdrop,
                                                     Gui* gui,
                                                     QVBoxLayout* container,
                                                     const QString& name,
                                                     QWidget* parent)
: DockablePanel(gui,
                backdrop,
                container,
                DockablePanel::eHeaderModeFullyFeatured,
                false,
                name,
                QObject::tr("The node backdrop is useful to group nodes and identify them in the node graph. You can also "
                   "move all the nodes inside the backdrop."),
                false, //< no default page
                QObject::tr("BackDrop"), //< default page name
                parent)
, _backdrop(backdrop)
>>>>>>> 57fb482e
{
    DockablePanel* panel;
    
    QHBoxLayout* mainLayout;
    QTreeWidget* tree;
    
    std::list<TreeItem> items;
    
    
    QWidget* buttonsContainer;
    QVBoxLayout* buttonsLayout;
    
    Button* addButton;
    Button* editButton;
    Button* removeButton;
    Button* upButton;
    Button* downButton;
    Button* closeButton;

    
    ManageUserParamsDialogPrivate(DockablePanel* panel)
    : panel(panel)
    , mainLayout(0)
    , tree(0)
    , items()
    , buttonsContainer(0)
    , buttonsLayout(0)
    , addButton(0)
    , editButton(0)
    , removeButton(0)
    , upButton(0)
    , downButton(0)
    , closeButton(0)
    {
        
    }
    
    boost::shared_ptr<Page_Knob> getUserPageKnob() const;
    
    void initializeKnobs(const std::vector<boost::shared_ptr<KnobI> >& knobs,QTreeWidgetItem* parent,std::list<KnobI*>& markedKnobs);
    
    void rebuildUserPages();
};

ManageUserParamsDialog::ManageUserParamsDialog(DockablePanel* panel,QWidget* parent)
: QDialog(parent)
, _imp(new ManageUserParamsDialogPrivate(panel))
{
    _imp->mainLayout = new QHBoxLayout(this);
    
    _imp->tree = new QTreeWidget(this);
    _imp->tree->setSelectionMode(QAbstractItemView::SingleSelection);
    _imp->tree->setSelectionBehavior(QAbstractItemView::SelectRows);
    //_imp->tree->setRootIsDecorated(false);
    _imp->tree->setItemsExpandable(true);
    _imp->tree->header()->setStretchLastSection(false);
    _imp->tree->setTextElideMode(Qt::ElideMiddle);
    _imp->tree->setContextMenuPolicy(Qt::CustomContextMenu);
    _imp->tree->header()->setStretchLastSection(true);
    _imp->tree->header()->hide();
    
    TreeItem userPageItem;
    userPageItem.item = new QTreeWidgetItem(_imp->tree);
    userPageItem.item->setText(0, NATRON_USER_MANAGED_KNOBS_PAGE);
    userPageItem.item->setExpanded(true);
    _imp->items.push_back(userPageItem);
    
    QObject::connect(_imp->tree, SIGNAL(itemSelectionChanged()),this,SLOT(onSelectionChanged()));
    
    std::list<KnobI*> markedKnobs;
    const std::vector<boost::shared_ptr<KnobI> >& knobs = panel->getHolder()->getKnobs();
    for (std::vector<boost::shared_ptr<KnobI> >::const_iterator it = knobs.begin(); it != knobs.end(); ++it) {
        if ((*it)->isUserKnob()) {
            
            Page_Knob* page = dynamic_cast<Page_Knob*>(it->get());
            if (page) {
                
                TreeItem pageItem;
                if (page->getName() == NATRON_USER_MANAGED_KNOBS_PAGE) {
                    pageItem.item = userPageItem.item;
                } else {
                    pageItem.item = new QTreeWidgetItem(_imp->tree);
                    pageItem.item->setText(0, page->getName().c_str());
                    pageItem.knob = *it;
                    pageItem.item->setExpanded(true);
                }
                _imp->items.push_back(pageItem);
                
                const std::vector<boost::shared_ptr<KnobI> >& children = page->getChildren();
                _imp->initializeKnobs(children, pageItem.item, markedKnobs);
                
            }
        }
    }
    
    _imp->mainLayout->addWidget(_imp->tree);
    
    _imp->buttonsContainer = new QWidget(this);
    _imp->buttonsLayout = new QVBoxLayout(_imp->buttonsContainer);
    
    _imp->addButton = new Button(tr("Add"),_imp->buttonsContainer);
    _imp->addButton->setToolTip(Qt::convertFromPlainText(tr("Add a new parameter, group or page")));
    QObject::connect(_imp->addButton,SIGNAL(clicked(bool)),this,SLOT(onAddClicked()));
    _imp->buttonsLayout->addWidget(_imp->addButton);
    
    _imp->editButton = new Button(tr("Edit"),_imp->buttonsContainer);
    _imp->editButton->setToolTip(Qt::convertFromPlainText(tr("Edit the selected parameter")));
    QObject::connect(_imp->editButton,SIGNAL(clicked(bool)),this,SLOT(onEditClicked()));
    _imp->buttonsLayout->addWidget(_imp->editButton);
    
    _imp->removeButton = new Button(tr("Delete"),_imp->buttonsContainer);
    _imp->removeButton->setToolTip(Qt::convertFromPlainText(tr("Delete the selected parameter")));
    QObject::connect(_imp->removeButton,SIGNAL(clicked(bool)),this,SLOT(onDeleteClicked()));
    _imp->buttonsLayout->addWidget(_imp->removeButton);
    
    _imp->upButton = new Button(tr("Up"),_imp->buttonsContainer);
    _imp->upButton->setToolTip(Qt::convertFromPlainText(tr("Move the selected parameter one level up in the layout")));
    QObject::connect(_imp->upButton,SIGNAL(clicked(bool)),this,SLOT(onUpClicked()));
    _imp->buttonsLayout->addWidget(_imp->upButton);
    
    _imp->downButton = new Button(tr("Down"),_imp->buttonsContainer);
    _imp->downButton->setToolTip(Qt::convertFromPlainText(tr("Move the selected parameter one level down in the layout")));
    QObject::connect(_imp->downButton,SIGNAL(clicked(bool)),this,SLOT(onDownClicked()));
    _imp->buttonsLayout->addWidget(_imp->downButton);
    
    _imp->closeButton = new Button(tr("Close"),_imp->buttonsContainer);
    _imp->closeButton->setToolTip(Qt::convertFromPlainText(tr("Close this dialog")));
    QObject::connect(_imp->closeButton,SIGNAL(clicked(bool)),this,SLOT(onCloseClicked()));
    _imp->buttonsLayout->addWidget(_imp->closeButton);
    
    _imp->mainLayout->addWidget(_imp->buttonsContainer);
    onSelectionChanged();
    _imp->panel->setUserPageActiveIndex();

}

ManageUserParamsDialog::~ManageUserParamsDialog()
{
//    for (std::list<TreeItem>::iterator it = _imp->items.begin() ;it != _imp->items.end(); ++it) {
//        delete it->item;
//    }
}

void
ManageUserParamsDialogPrivate::initializeKnobs(const std::vector<boost::shared_ptr<KnobI> >& knobs,QTreeWidgetItem* parent,std::list<KnobI*>& markedKnobs)
{
    for (std::vector<boost::shared_ptr<KnobI> >::const_iterator it2 = knobs.begin(); it2!=knobs.end(); ++it2) {
        
        if (std::find(markedKnobs.begin(),markedKnobs.end(),it2->get()) != markedKnobs.end()) {
            continue;
        }
        
        markedKnobs.push_back(it2->get());
        
        TreeItem i;
        i.knob = *it2;
        i.item = new QTreeWidgetItem(parent);
        i.item->setText(0, (*it2)->getName().c_str());
        i.item->setExpanded(true);
        items.push_back(i);
        
        Group_Knob* isGrp = dynamic_cast<Group_Knob*>(it2->get());
        if (isGrp) {
            initializeKnobs(isGrp->getChildren(), i.item, markedKnobs);
        }
    }
}

boost::shared_ptr<Page_Knob>
DockablePanel::getUserPageKnob() const
{
    return _imp->_holder->getOrCreateUserPageKnob();
}

boost::shared_ptr<Page_Knob>
ManageUserParamsDialogPrivate::getUserPageKnob() const
{
    return panel->getUserPageKnob();
}

void
DockablePanel::getUserPages(std::list<Page_Knob*>& userPages) const
{
    const std::vector<boost::shared_ptr<KnobI> >& knobs = getHolder()->getKnobs();
    for (std::vector<boost::shared_ptr<KnobI> >::const_iterator it = knobs.begin(); it != knobs.end(); ++it) {
        if ((*it)->isUserKnob()) {
            Page_Knob* isPage = dynamic_cast<Page_Knob*>(it->get());
            if (isPage) {
                userPages.push_back(isPage);
            }
        }
    }
}

void
ManageUserParamsDialogPrivate::rebuildUserPages()
{
    panel->rebuildUserPages();
}

void
ManageUserParamsDialog::onAddClicked()
{
    AddKnobDialog dialog(_imp->panel,boost::shared_ptr<KnobI>(),this);
    if (dialog.exec()) {
        //Ensure the user page knob exists
        boost::shared_ptr<Page_Knob> userPageKnob = _imp->panel->getUserPageKnob();
        
        boost::shared_ptr<KnobI> knob = dialog.getKnob();
        QTreeWidgetItem* parent = 0;
        
        boost::shared_ptr<KnobI> parentKnob = knob->getParentKnob();
        if (parentKnob) {
            for (std::list<TreeItem>::iterator it = _imp->items.begin(); it != _imp->items.end(); ++it) {
                if (it->knob.get() == parentKnob.get()) {
                    parent = it->item;
                    break;
                }
            }
        }
        if (!parent) {
            Page_Knob* isPage = dynamic_cast<Page_Knob*>(knob.get());
            if (!isPage) {
                //Default to user page
                for (std::list<TreeItem>::iterator it = _imp->items.begin(); it != _imp->items.end(); ++it) {
                    if (it->item->text(0) == QString(NATRON_USER_MANAGED_KNOBS_PAGE)) {
                        parent = it->item;
                        break;
                    }
                }
            }

        }
        TreeItem i;
        i.knob = knob;
        i.item = new QTreeWidgetItem;
        if (parent) {
            parent->addChild(i.item);
            parent->setExpanded(true);
        } else {
            _imp->tree->addTopLevelItem(i.item);
        }
        i.item->setText(0, knob->getName().c_str());
        _imp->items.push_back(i);
    }
    _imp->rebuildUserPages();
    _imp->panel->getGui()->getApp()->triggerAutoSave();
}

void
ManageUserParamsDialog::onDeleteClicked()
{
    QList<QTreeWidgetItem*> selection = _imp->tree->selectedItems();
    if (!selection.isEmpty()) {
        for (int i = 0; i < selection.size(); ++i) {
            for (std::list<TreeItem>::iterator it = _imp->items.begin(); it != _imp->items.end();++it) {
                if (it->item == selection[i]) {
                    it->knob->getHolder()->removeDynamicKnob(it->knob.get());
                    delete it->item;
                    _imp->items.erase(it);
                    
                    boost::shared_ptr<Page_Knob> userPage = _imp->getUserPageKnob();
                    if (userPage->getChildren().empty()) {
                        userPage->getHolder()->removeDynamicKnob(userPage.get());
                    }
                    _imp->panel->getGui()->getApp()->triggerAutoSave();
                    break;
                }
            }
        }
    }
}

void
ManageUserParamsDialog::onEditClicked()
{
    
    QList<QTreeWidgetItem*> selection = _imp->tree->selectedItems();
    if (!selection.isEmpty()) {
        for (int i = 0; i < selection.size(); ++i) {
            for (std::list<TreeItem>::iterator it = _imp->items.begin(); it != _imp->items.end();++it) {
                if (it->item == selection[i]) {
                    
                    std::list<KnobI*> listeners;
                    it->knob->getListeners(listeners);
                    if (!listeners.empty()) {
                        Natron::StandardButtonEnum rep = Natron::questionDialog(tr("Edit parameter").toStdString(),
                                                                                tr("This parameter has one or several "
                                                                                   "parameters from which other parameters "
                                                                                   "of the project rely on through expressions "
                                                                                   "or links. Editing this parameter will "
                                                                                   "remove these expressions. Do you wish to continue ?").toStdString(), false);
                        if (rep == Natron::eStandardButtonNo) {
                            return;
                        }
                    }
                    
                    AddKnobDialog dialog(_imp->panel,it->knob,this);
                    if (dialog.exec()) {
                        it->knob = dialog.getKnob();
                        it->item->setText(0, it->knob->getName().c_str());
                        _imp->rebuildUserPages();
                        _imp->panel->getGui()->getApp()->triggerAutoSave();
                        break;
                    }
                }
                
            }
        }
    }
    
}

void
ManageUserParamsDialog::onUpClicked()
{
    QList<QTreeWidgetItem*> selection = _imp->tree->selectedItems();
    if (!selection.isEmpty()) {
        for (int i = 0; i < selection.size(); ++i) {
            for (std::list<TreeItem>::iterator it = _imp->items.begin(); it != _imp->items.end();++it) {
                if (it->item == selection[i]) {
                    
                    if (dynamic_cast<Page_Knob*>(it->knob.get())) {
                        break;
                    }
                    QTreeWidgetItem* parent = 0;
                    boost::shared_ptr<KnobI> parentKnob = it->knob->getParentKnob();
                    if (parentKnob) {
                        if (parentKnob->getName() == NATRON_USER_MANAGED_KNOBS_PAGE) {
                            for (std::list<TreeItem>::iterator it = _imp->items.begin(); it != _imp->items.end(); ++it) {
                                if (it->item->text(0) == QString(NATRON_USER_MANAGED_KNOBS_PAGE)) {
                                    parent = it->item;
                                    break;
                                }
                            }
                        } else {
                            for (std::list<TreeItem>::iterator it = _imp->items.begin(); it != _imp->items.end(); ++it) {
                                if (it->knob == parentKnob) {
                                    parent = it->item;
                                    break;
                                }
                            }
                        }
                    }
                    
                    int index;
                    if (!parent) {
                        index = _imp->tree->indexOfTopLevelItem(it->item);
                    } else {
                        index = parent->indexOfChild(it->item);
                    }
                    if (index == 0) {
                        break;
                    }
                    _imp->panel->getHolder()->moveKnobOneStepUp(it->knob.get());
                    QList<QTreeWidgetItem*> children = it->item->takeChildren();
                    delete it->item;
                    
                    it->item = new QTreeWidgetItem;
                    it->item->setText(0, it->knob->getName().c_str());
                    if (!parent) {
                        _imp->tree->insertTopLevelItem(index - 1, it->item);
                    } else {
                        parent->insertChild(index - 1, it->item);
                    }
                    it->item->insertChildren(0, children);
                    it->item->setExpanded(true);
                    _imp->tree->clearSelection();
                    it->item->setSelected(true);
                    break;
                }
            }
            
        }
        _imp->rebuildUserPages();
    }
}

void
ManageUserParamsDialog::onDownClicked()
{
    QList<QTreeWidgetItem*> selection = _imp->tree->selectedItems();
    if (!selection.isEmpty()) {
        for (int i = 0; i < selection.size(); ++i) {
            for (std::list<TreeItem>::iterator it = _imp->items.begin(); it != _imp->items.end();++it) {
                if (it->item == selection[i]) {
                    if (dynamic_cast<Page_Knob*>(it->knob.get())) {
                        break;
                    }

                    QTreeWidgetItem* parent = 0;
                    boost::shared_ptr<KnobI> parentKnob = it->knob->getParentKnob();
                    if (parentKnob) {
                        if (parentKnob->getName() == NATRON_USER_MANAGED_KNOBS_PAGE) {
                            for (std::list<TreeItem>::iterator it = _imp->items.begin(); it != _imp->items.end(); ++it) {
                                if (it->item->text(0) == QString(NATRON_USER_MANAGED_KNOBS_PAGE)) {
                                    parent = it->item;
                                    break;
                                }
                            }
                        } else {
                            for (std::list<TreeItem>::iterator it = _imp->items.begin(); it != _imp->items.end(); ++it) {
                                if (it->knob == parentKnob) {
                                    parent = it->item;
                                    break;
                                }
                            }
                        }
                    }
                    int index;
                    
                    if (!parent) {
                        index = _imp->tree->indexOfTopLevelItem(it->item);
                        if (index == _imp->tree->topLevelItemCount() - 1) {
                            break;
                        }
                    } else {
                        index = parent->indexOfChild(it->item);
                        if (index == parent->childCount() - 1) {
                            break;
                        }
                    }
                    
                    _imp->panel->getHolder()->moveKnobOneStepDown(it->knob.get());
                    QList<QTreeWidgetItem*> children = it->item->takeChildren();
                    delete it->item;
                    
                    
                    it->item = new QTreeWidgetItem;
                    if (parent) {
                        parent->insertChild(index + 1, it->item);
                    } else {
                        _imp->tree->insertTopLevelItem(index + 1, it->item);
                    }
                    it->item->setText(0, it->knob->getName().c_str());
                    it->item->insertChildren(0, children);
                    it->item->setExpanded(true);
                    _imp->tree->clearSelection();
                    it->item->setSelected(true);
                    break;
                }
            }
            
        }
        _imp->rebuildUserPages();
    }
}

void
ManageUserParamsDialog::onCloseClicked()
{
    accept();
}

void
ManageUserParamsDialog::onSelectionChanged()
{
    QList<QTreeWidgetItem*> selection = _imp->tree->selectedItems();
    bool canEdit = true;
    bool canMove = true;
    bool canDelete = true;
    if (!selection.isEmpty()) {
        QTreeWidgetItem* item = selection[0];
        if (item->text(0) == QString(NATRON_USER_MANAGED_KNOBS_PAGE)) {
            canEdit = false;
            canDelete = false;
            canMove = false;
        }
        for (std::list<TreeItem>::iterator it = _imp->items.begin(); it!=_imp->items.end(); ++it) {
            if (it->item == item) {
                Page_Knob* isPage = dynamic_cast<Page_Knob*>(it->knob.get());
                Group_Knob* isGroup = dynamic_cast<Group_Knob*>(it->knob.get());
                if (isPage) {
                    canMove = false;
                    canEdit = false;
                } else if (isGroup) {
                    canEdit = false;
                }
                break;
            }
        }
    }
    
    _imp->removeButton->setEnabled(selection.size() == 1 && canDelete);
    _imp->editButton->setEnabled(selection.size() == 1 && canEdit);
    _imp->upButton->setEnabled(selection.size() == 1 && canMove);
    _imp->downButton->setEnabled(selection.size() == 1 && canMove);
}

struct AddKnobDialogPrivate
{
    boost::shared_ptr<KnobI> knob;
    boost::shared_ptr<KnobSerialization> originalKnobSerialization;
    
    DockablePanel* panel;
    
    QVBoxLayout* vLayout;
    
    QWidget* mainContainer;
    QFormLayout* mainLayout;
    
    QLabel* typeLabel;
    ComboBox* typeChoice;
    QLabel* nameLabel;
    LineEdit* nameLineEdit;

    
    QLabel* labelLabel;
    LineEdit* labelLineEdit;
    
    QLabel* hideLabel;
    QCheckBox* hideBox;
    
    QLabel* startNewLineLabel;
    QCheckBox* startNewLineBox;
    
    QLabel* animatesLabel;
    QCheckBox* animatesCheckbox;
    
    QLabel* evaluatesLabel;
    QCheckBox* evaluatesOnChange;
    
    QLabel* tooltipLabel;
    QTextEdit* tooltipArea;
    
    QLabel* minLabel;
    SpinBox* minBox;
    
    QLabel* maxLabel;
    SpinBox* maxBox;
    
    QLabel* menuItemsLabel;
    QTextEdit* menuItemsEdit;
    
    QLabel* multiLineLabel;
    QCheckBox* multiLine;
    
    QLabel* richTextLabel;
    QCheckBox* richText;
    
    QLabel* sequenceDialogLabel;
    QCheckBox* sequenceDialog;
    
    QLabel* multiPathLabel;
    QCheckBox* multiPath;
    
    QLabel* groupAsTabLabel;
    QCheckBox* groupAsTab;
    
    QLabel* parentGroupLabel;
    ComboBox* parentGroup;
    
    QLabel* parentPageLabel;
    ComboBox* parentPage;
    
    std::list<Group_Knob*> userGroups;
    std::list<Page_Knob*> userPages; //< all user pages except the "User" one
    
    AddKnobDialogPrivate(DockablePanel* panel)
    : knob()
    , originalKnobSerialization()
    , panel(panel)
    , vLayout(0)
    , mainContainer(0)
    , mainLayout(0)
    , typeLabel(0)
    , typeChoice(0)
    , nameLabel(0)
    , nameLineEdit(0)
    , labelLabel(0)
    , labelLineEdit(0)
    , hideLabel(0)
    , hideBox(0)
    , startNewLineLabel(0)
    , startNewLineBox(0)
    , animatesLabel(0)
    , animatesCheckbox(0)
    , evaluatesLabel(0)
    , evaluatesOnChange(0)
    , tooltipLabel(0)
    , tooltipArea(0)
    , minLabel(0)
    , minBox(0)
    , maxLabel(0)
    , maxBox(0)
    , menuItemsLabel(0)
    , menuItemsEdit(0)
    , multiLineLabel(0)
    , multiLine(0)
    , richTextLabel(0)
    , richText(0)
    , sequenceDialogLabel(0)
    , sequenceDialog(0)
    , multiPathLabel(0)
    , multiPath(0)
    , groupAsTabLabel(0)
    , groupAsTab(0)
    , parentGroupLabel(0)
    , parentGroup(0)
    , parentPageLabel(0)
    , parentPage(0)
    , userGroups()
    , userPages()
    {
        
    }
    
    void setVisibleMinMax(bool visible);
    
    void setVisibleMenuItems(bool visible);
    
    void setVisibleAnimates(bool visible);
    
    void setVisibleEvaluate(bool visible);
    
    void setVisibleStartNewLine(bool visible);
    
    void setVisibleHide(bool visible);
    
    void setVisibleMultiLine(bool visible);
    
    void setVisibleRichText(bool visible);
    
    void setVisibleSequence(bool visible);
    
    void setVisibleMultiPath(bool visible);
    
    void setVisibleGrpAsTab(bool visible);
    
    void setVisibleParent(bool visible);
    
    void setVisiblePage(bool visible);
    
    void createKnobFromSelection(int type,int optionalGroupIndex = -1);
    
    Group_Knob* getSelectedGroup() const;
};

static int getChoiceIndexFromKnobType(KnobI* knob)
{
    
    int dim = knob->getDimension();
    
    Int_Knob* isInt = dynamic_cast<Int_Knob*>(knob);
    Double_Knob* isDbl = dynamic_cast<Double_Knob*>(knob);
    Color_Knob* isColor = dynamic_cast<Color_Knob*>(knob);
    Choice_Knob* isChoice = dynamic_cast<Choice_Knob*>(knob);
    Bool_Knob* isBool = dynamic_cast<Bool_Knob*>(knob);
    String_Knob* isStr = dynamic_cast<String_Knob*>(knob);
    File_Knob* isFile = dynamic_cast<File_Knob*>(knob);
    OutputFile_Knob* isOutputFile = dynamic_cast<OutputFile_Knob*>(knob);
    Path_Knob* isPath = dynamic_cast<Path_Knob*>(knob);
    Group_Knob* isGrp = dynamic_cast<Group_Knob*>(knob);
    Page_Knob* isPage = dynamic_cast<Page_Knob*>(knob);
    
    if (isInt) {
        if (dim == 1) {
            return 0;
        } else if (dim == 2) {
            return 1;
        } else if (dim == 3) {
            return 2;
        }
    } else if (isDbl) {
        if (dim == 1) {
            return 3;
        } else if (dim == 2) {
            return 4;
        } else if (dim == 3) {
            return 5;
        }
    } else if (isColor) {
        if (dim == 3) {
            return 6;
        } else if (dim == 4) {
            return 7;
        }
    } else if (isChoice) {
        return 8;
    } else if (isBool) {
        return 9;
    } else if (isStr) {
        if (isStr->isLabel()) {
            return 10;
        } else  {
            return 11;
        }
    } else if (isFile) {
        return 12;
    } else if (isOutputFile) {
        return 13;
    } else if (isPath) {
        return 14;
    } else if (isGrp) {
        return 15;
    } else if (isPage) {
        return 16;
    }
    return -1;
}

AddKnobDialog::AddKnobDialog(DockablePanel* panel,const boost::shared_ptr<KnobI>& knob,QWidget* parent)
: QDialog(parent)
, _imp(new AddKnobDialogPrivate(panel))
{
    
    _imp->knob = knob;
    assert(!knob || knob->isUserKnob());
    
    QFont font(NATRON_FONT,NATRON_FONT_SIZE_11);
    
    _imp->vLayout = new QVBoxLayout(this);
    _imp->vLayout->setContentsMargins(0, 0, 15, 0);
    
    _imp->mainContainer = new QWidget(this);
    _imp->mainLayout = new QFormLayout(_imp->mainContainer);
    _imp->mainLayout->setLabelAlignment(Qt::AlignVCenter | Qt::AlignRight);
    _imp->mainLayout->setFormAlignment(Qt::AlignVCenter | Qt::AlignLeft);
    _imp->mainLayout->setSpacing(3);
    _imp->mainLayout->setContentsMargins(0, 0, 15, 0);
    
    _imp->vLayout->addWidget(_imp->mainContainer);
    
    {
        QWidget* firstRowContainer = new QWidget(this);
        QHBoxLayout* firstRowLayout = new QHBoxLayout(firstRowContainer);
        firstRowLayout->setContentsMargins(0, 0, 0, 0);
        
        _imp->nameLabel = new QLabel(tr("Script name:"),this);
        _imp->nameLabel->setFont(font);
        _imp->nameLineEdit = new LineEdit(firstRowContainer);
        _imp->nameLineEdit->setToolTip(Qt::convertFromPlainText(tr("The name of the parameter as it will be used in Python scripts")));
        
        if (knob) {
            _imp->nameLineEdit->setText(knob->getName().c_str());
        }
        firstRowLayout->addWidget(_imp->nameLineEdit);
        firstRowLayout->addStretch();

        _imp->mainLayout->addRow(_imp->nameLabel, firstRowContainer);
        
    }
    
    {
        QWidget* secondRowContainer = new QWidget(this);
        QHBoxLayout* secondRowLayout = new QHBoxLayout(secondRowContainer);
        secondRowLayout->setContentsMargins(0, 0, 15, 0);
        _imp->labelLabel = new QLabel(tr("Label:"),secondRowContainer);
        _imp->labelLabel->setFont(font);
        _imp->labelLineEdit = new LineEdit(secondRowContainer);
        _imp->labelLineEdit->setToolTip(Qt::convertFromPlainText(tr("The label of the parameter as displayed on the graphical user interface")));
        if (knob) {
            _imp->labelLineEdit->setText(knob->getDescription().c_str());
        }
        secondRowLayout->addWidget(_imp->labelLineEdit);
        _imp->hideLabel = new QLabel(tr("Hide:"),secondRowContainer);
        _imp->hideLabel->setFont(font);
        secondRowLayout->addWidget(_imp->hideLabel);
        _imp->hideBox = new QCheckBox(secondRowContainer);
        _imp->hideBox->setToolTip(Qt::convertFromPlainText(tr("If checked the parameter will not be visible on the user interface")));
        if (knob) {
            _imp->hideBox->setChecked(knob->getIsSecret());
        }
        secondRowLayout->addWidget(_imp->hideBox);
        _imp->startNewLineLabel = new QLabel(tr("Start new line:"),secondRowContainer);
        _imp->startNewLineLabel->setFont(font);
        secondRowLayout->addWidget(_imp->startNewLineLabel);
        _imp->startNewLineBox = new QCheckBox(secondRowContainer);
        _imp->startNewLineBox->setToolTip(tr("If checked the <b><i>next</i></b> parameter defined will be on the same line as this parameter"));
        if (knob) {
            _imp->startNewLineBox->setChecked(!knob->isNewLineTurnedOff());
        }
        secondRowLayout->addWidget(_imp->startNewLineBox);
        secondRowLayout->addStretch();
        
        _imp->mainLayout->addRow(_imp->labelLabel, secondRowContainer);
    }
    
    {
        QWidget* thirdRowContainer = new QWidget(this);
        QHBoxLayout* thirdRowLayout = new QHBoxLayout(thirdRowContainer);
        thirdRowLayout->setContentsMargins(0, 0, 15, 0);
        
        if (!knob) {
            _imp->typeLabel = new QLabel(tr("Type:"),thirdRowContainer);
            _imp->typeLabel->setFont(font);
            _imp->typeChoice = new ComboBox(thirdRowContainer);
            _imp->typeChoice->setToolTip(Qt::convertFromPlainText(tr("The data type of the parameter")));
            _imp->typeChoice->addItem("Integer");
            _imp->typeChoice->addItem("Integer 2D");
            _imp->typeChoice->addItem("Integer 3D");
            _imp->typeChoice->addItem("Floating point");
            _imp->typeChoice->addItem("Floating point 2D");
            _imp->typeChoice->addItem("Floating point 3D");
            _imp->typeChoice->addItem("Color RGB");
            _imp->typeChoice->addItem("Color RGBA");
            _imp->typeChoice->addItem("Choice (Pulldown)");
            _imp->typeChoice->addItem("Checkbox");
            _imp->typeChoice->addItem("Label");
            _imp->typeChoice->addItem("Text input");
            _imp->typeChoice->addItem("Input file");
            _imp->typeChoice->addItem("Output file");
            _imp->typeChoice->addItem("Directory");
            _imp->typeChoice->addItem("Group");
            _imp->typeChoice->addItem("Page");
            QObject::connect(_imp->typeChoice, SIGNAL(currentIndexChanged(int)),this, SLOT(onTypeCurrentIndexChanged(int)));
            
            thirdRowLayout->addWidget(_imp->typeChoice);
        }
        _imp->animatesLabel = new QLabel(Qt::convertFromPlainText(tr("Animates:")),thirdRowContainer);
        _imp->animatesLabel->setFont(font);
        
        if (!knob) {
            thirdRowLayout->addWidget(_imp->animatesLabel);
        }
        _imp->animatesCheckbox = new QCheckBox(thirdRowContainer);
        _imp->animatesCheckbox->setToolTip(Qt::convertFromPlainText(tr("When checked this parameter will be able to animate with keyframes")));
        if (knob) {
            _imp->animatesCheckbox->setChecked(knob->isAnimationEnabled());
        }
        thirdRowLayout->addWidget(_imp->animatesCheckbox);
        _imp->evaluatesLabel = new QLabel(Qt::convertFromPlainText(tr("Render on change:")),thirdRowContainer);
        _imp->evaluatesLabel->setFont(font);
        thirdRowLayout->addWidget(_imp->evaluatesLabel);
        _imp->evaluatesOnChange = new QCheckBox(thirdRowContainer);
        _imp->evaluatesOnChange->setToolTip(Qt::convertFromPlainText(tr("If checked, when the value of this parameter changes a new render will be triggered")));
        if (knob) {
            _imp->evaluatesOnChange->setChecked(knob->getEvaluateOnChange());
        }
        thirdRowLayout->addWidget(_imp->evaluatesOnChange);
        thirdRowLayout->addStretch();
        
        if (!knob) {
            _imp->mainLayout->addRow(_imp->typeLabel, thirdRowContainer);
        } else {
            _imp->mainLayout->addRow(_imp->animatesLabel, thirdRowContainer);
        }
    }
    {
        _imp->tooltipLabel = new QLabel(tr("Tooltip:"),this);
        _imp->tooltipLabel->setFont(font);
        _imp->tooltipArea = new QTextEdit(this);
        _imp->tooltipArea->setToolTip(Qt::convertFromPlainText(tr("The help tooltip that will appear when hovering the parameter with the mouse")));
        _imp->mainLayout->addRow(_imp->tooltipLabel,_imp->tooltipArea);
        if (knob) {
            _imp->tooltipArea->setPlainText(knob->getHintToolTip().c_str());
        }
    }
    {
        _imp->menuItemsLabel = new QLabel(tr("Menu items:"),this);
        _imp->menuItemsLabel->setFont(font);
        _imp->menuItemsEdit = new QTextEdit(this);
        QString tt = Qt::convertFromPlainText(tr("The entries that will be available in the drop-down menu. \n"
                                                 "Each line defines a new menu entry. You can specify a specific help tooltip for each entry "
                                                 "by separating the entry text from the help with the following characters on the line: "
                                                 "<?> \n\n"
                                                 "E.g: Special function<?>Will use our very own special function"),Qt::WhiteSpaceNormal);
        _imp->menuItemsEdit->setToolTip(tt);
        _imp->mainLayout->addRow(_imp->menuItemsLabel,_imp->menuItemsEdit);
        
        Choice_Knob* isChoice = dynamic_cast<Choice_Knob*>(knob.get());
        if (isChoice) {
            std::vector<std::string> entries = isChoice->getEntries_mt_safe();
            std::vector<std::string> entriesHelp = isChoice->getEntriesHelp_mt_safe();
            QString data;
            for (U32 i = 0; i < entries.size(); ++i) {
                QString line(entries[i].c_str());
                if (i < entriesHelp.size() && !entriesHelp[i].empty()) {
                    line.append("<?>");
                    line.append(entriesHelp[i].c_str());
                }
                data.append(line);
                data.append('\n');
            }
            _imp->menuItemsEdit->setPlainText(data);
        }
    }
    {
        QWidget* optContainer = new QWidget(this);
        QHBoxLayout* optLayout = new QHBoxLayout(optContainer);
        optLayout->setContentsMargins(0, 0, 15, 0);
        
        _imp->multiLineLabel = new QLabel(tr("Multi-line:"),optContainer);
        _imp->multiLineLabel->setFont(font);
        _imp->multiLine = new QCheckBox(optContainer);
        _imp->multiLine->setToolTip(Qt::convertFromPlainText(tr("Should this text be multi-line or single-line ?")));
        optLayout->addWidget(_imp->multiLine);
        _imp->mainLayout->addRow(_imp->multiLineLabel, optContainer);
        
        String_Knob* isStr = dynamic_cast<String_Knob*>(knob.get());
        if (isStr) {
            if (isStr && isStr->isMultiLine()) {
                _imp->multiLine->setChecked(true);
            }
        }
    }
    {
        QWidget* optContainer = new QWidget(this);
        QHBoxLayout* optLayout = new QHBoxLayout(optContainer);
        optLayout->setContentsMargins(0, 0, 15, 0);
        
        _imp->richTextLabel = new QLabel(tr("Rich text:"),optContainer);
        _imp->richTextLabel->setFont(font);
        _imp->richText = new QCheckBox(optContainer);
        QString tt = Qt::convertFromPlainText(tr("If checked, the text area will be able to use rich text encoding with a sub-set of html.\n "
                                                 "This property is only valid for multi-line input text only"),Qt::WhiteSpaceNormal);

        _imp->richText->setToolTip(tt);
        optLayout->addWidget(_imp->richText);
        _imp->mainLayout->addRow(_imp->richTextLabel, optContainer);
        
        String_Knob* isStr = dynamic_cast<String_Knob*>(knob.get());
        if (isStr) {
            if (isStr && isStr->isMultiLine() && isStr->usesRichText()) {
                _imp->richText->setChecked(true);
            }
        }
    }
    {
        QWidget* optContainer = new QWidget(this);
        QHBoxLayout* optLayout = new QHBoxLayout(optContainer);
        optLayout->setContentsMargins(0, 0, 15, 0);
        
        _imp->sequenceDialogLabel = new QLabel(tr("Use sequence dialog:"),optContainer);
        _imp->sequenceDialogLabel->setFont(font);
        _imp->sequenceDialog = new QCheckBox(optContainer);
        _imp->sequenceDialog->setToolTip(Qt::convertFromPlainText(tr("If checked the file dialog for this parameter will be able to decode image sequences")));
        optLayout->addWidget(_imp->sequenceDialog);
        _imp->mainLayout->addRow(_imp->sequenceDialogLabel, optContainer);
        
        File_Knob* isFile = dynamic_cast<File_Knob*>(knob.get());
        OutputFile_Knob* isOutFile = dynamic_cast<OutputFile_Knob*>(knob.get());
        if (isFile) {
            if (isFile->isInputImageFile()) {
                _imp->sequenceDialog->setChecked(true);
            }
        } else if (isOutFile) {
            if (isOutFile->isOutputImageFile()) {
                _imp->sequenceDialog->setChecked(true);
            }
        }
    }
    {
        QWidget* optContainer = new QWidget(this);
        QHBoxLayout* optLayout = new QHBoxLayout(optContainer);
        optLayout->setContentsMargins(0, 0, 15, 0);
        
        _imp->multiPathLabel = new QLabel(Qt::convertFromPlainText(tr("Multiple paths:")),optContainer);
        _imp->multiPathLabel->setFont(font);
        _imp->multiPath = new QCheckBox(optContainer);
        _imp->multiPath->setToolTip(Qt::convertFromPlainText(tr("If checked the parameter will be a table where each entry points to a different path")));
        optLayout->addWidget(_imp->multiPath);
        _imp->mainLayout->addRow(_imp->multiPathLabel, optContainer);
        
        Path_Knob* isStr = dynamic_cast<Path_Knob*>(knob.get());
        if (isStr) {
            if (isStr && isStr->isMultiPath()) {
                _imp->multiPath->setChecked(true);
            }
        }
    }
    {
        QWidget* optContainer = new QWidget(this);
        QHBoxLayout* optLayout = new QHBoxLayout(optContainer);
        optLayout->setContentsMargins(0, 0, 15, 0);
        
        _imp->groupAsTabLabel = new QLabel(tr("Group as tab:"),optContainer);
        _imp->groupAsTabLabel->setFont(font);
        _imp->groupAsTab = new QCheckBox(optContainer);
        _imp->groupAsTab->setToolTip(Qt::convertFromPlainText(tr("If checked the group will be a tab instead")));
        optLayout->addWidget(_imp->groupAsTab);
        _imp->mainLayout->addRow(_imp->groupAsTabLabel, optContainer);
        
        Group_Knob* isGrp = dynamic_cast<Group_Knob*>(knob.get());
        if (isGrp) {
            if (isGrp && isGrp->isTab()) {
                _imp->groupAsTab->setChecked(true);
            }
        }

    }
    {
        QWidget* minMaxContainer = new QWidget(this);
        QHBoxLayout* minMaxLayout = new QHBoxLayout(minMaxContainer);
        minMaxLayout->setContentsMargins(0, 0, 0, 0);
        _imp->minLabel = new QLabel(tr("Minimum:"),minMaxContainer);
        _imp->minLabel->setFont(font);
        
        _imp->minBox = new SpinBox(minMaxContainer,SpinBox::DOUBLE_SPINBOX);
        _imp->minBox->setToolTip(Qt::convertFromPlainText(tr("Set the minimum value for the parameter")));
        minMaxLayout->addWidget(_imp->minBox);
        
        _imp->maxLabel = new QLabel(tr("Maximum:"),minMaxContainer);
        _imp->maxLabel->setFont(font);
        _imp->maxBox = new SpinBox(minMaxContainer,SpinBox::DOUBLE_SPINBOX);
        _imp->maxBox->setToolTip(Qt::convertFromPlainText(tr("Set the maximum value for the parameter")));
        minMaxLayout->addWidget(_imp->maxLabel);
        minMaxLayout->addWidget(_imp->maxBox);
        minMaxLayout->addStretch();
        
        Double_Knob* isDbl = dynamic_cast<Double_Knob*>(knob.get());
        Int_Knob* isInt = dynamic_cast<Int_Knob*>(knob.get());
        Color_Knob* isColor = dynamic_cast<Color_Knob*>(knob.get());
        

        if (isDbl) {
            double min = isDbl->getMinimum(0);
            double max = isDbl->getMaximum(0);
            _imp->minBox->setValue(min);
            _imp->maxBox->setValue(max);
        } else if (isInt) {
            int min = isInt->getMinimum(0);
            int max = isInt->getMaximum(0);
            _imp->minBox->setValue(min);
            _imp->maxBox->setValue(max);

        } else if (isColor) {
            double min = isColor->getMinimum(0);
            double max = isColor->getMaximum(0);
            _imp->minBox->setValue(min);
            _imp->maxBox->setValue(max);

        }
        
        _imp->mainLayout->addRow(_imp->minLabel, minMaxContainer);
    }
    
    
    const std::map<boost::shared_ptr<KnobI>,KnobGui*>& knobs = _imp->panel->getKnobs();
    for (std::map<boost::shared_ptr<KnobI>,KnobGui*>::const_iterator it = knobs.begin(); it != knobs.end(); ++it) {
        if (it->first->isUserKnob()) {
            Group_Knob* isGrp = dynamic_cast<Group_Knob*>(it->first.get());
            if (isGrp) {
                _imp->userGroups.push_back(isGrp);
            }
        }
    }
    
    
    
    if (!_imp->userGroups.empty()) {
        QWidget* optContainer = new QWidget(this);
        QHBoxLayout* optLayout = new QHBoxLayout(optContainer);
        optLayout->setContentsMargins(0, 0, 15, 0);
        
        _imp->parentGroupLabel = new QLabel(tr("Group:"),optContainer);
        _imp->parentGroupLabel->setFont(font);
        _imp->parentGroup = new ComboBox(optContainer);
        
        _imp->parentGroup->setToolTip(Qt::convertFromPlainText(tr("The name of the group under which this parameter will appear")));
        optLayout->addWidget(_imp->parentGroup);
        
        _imp->mainLayout->addRow(_imp->parentGroupLabel, optContainer);
    }
    
    if (!knob) {
        QWidget* optContainer = new QWidget(this);
        QHBoxLayout* optLayout = new QHBoxLayout(optContainer);
        optLayout->setContentsMargins(0, 0, 15, 0);
        _imp->parentPageLabel = new QLabel(tr("Page:"),optContainer);
        _imp->parentPageLabel->setFont(font);
        _imp->parentPage = new ComboBox(optContainer);
        _imp->parentPage->addItem(NATRON_USER_MANAGED_KNOBS_PAGE);
        QObject::connect(_imp->parentPage,SIGNAL(currentIndexChanged(int)),this,SLOT(onPageCurrentIndexChanged(int)));
        const std::vector<boost::shared_ptr<KnobI> >& knobs = _imp->panel->getHolder()->getKnobs();
        for (std::vector<boost::shared_ptr<KnobI> >::const_iterator it = knobs.begin() ;it != knobs.end(); ++it) {
            if ((*it)->isUserKnob()) {
                Page_Knob* isPage = dynamic_cast<Page_Knob*>(it->get());
                if (isPage && isPage->getName() != std::string(NATRON_USER_MANAGED_KNOBS_PAGE)) {
                    _imp->userPages.push_back(isPage);
                }
            }
        }
        
        for (std::list<Page_Knob*>::iterator it = _imp->userPages.begin(); it != _imp->userPages.end(); ++it) {
            _imp->parentPage->addItem((*it)->getName().c_str());
        }
        _imp->parentPage->setToolTip(Qt::convertFromPlainText(tr("The tab  under which this parameter will appear")));
        optLayout->addWidget(_imp->parentPage);
        if (knob) {
            ////find in which page the knob should be
            Page_Knob* isTopLevelParentAPage = getTopLevelPageForKnob(knob.get());
            assert(isTopLevelParentAPage);
            if (isTopLevelParentAPage->getName() != std::string(NATRON_USER_MANAGED_KNOBS_PAGE)) {
                int index = 1; // 1 because of the "User" item
                bool found = false;
                for (std::list<Page_Knob*>::iterator it = _imp->userPages.begin(); it != _imp->userPages.end(); ++it, ++index) {
                    if ((*it) == isTopLevelParentAPage) {
                        found = true;
                        break;
                    }
                }
                if (found) {
                    _imp->parentPage->setCurrentIndex(index);
                }
            }
            
            
        }
        
        _imp->mainLayout->addRow(_imp->parentPageLabel, optContainer);
        onPageCurrentIndexChanged(0);
    } else { // if(!knob)
        
        if (_imp->parentGroup) {
            Page_Knob* topLvlPage = getTopLevelPageForKnob(knob.get());
            assert(topLvlPage);
            boost::shared_ptr<KnobI> parent = knob->getParentKnob();
            Group_Knob* isParentGrp = dynamic_cast<Group_Knob*>(parent.get());
            _imp->parentGroup->addItem("-");
            int idx = 1;
            for (std::list<Group_Knob*>::iterator it = _imp->userGroups.begin(); it != _imp->userGroups.end(); ++it, ++idx) {
                Page_Knob* page = getTopLevelPageForKnob(*it);
                assert(page);
                
                ///add only grps whose parent page is the selected page
                if (page == topLvlPage) {
                    _imp->parentGroup->addItem((*it)->getName().c_str());
                    if (isParentGrp && isParentGrp == *it) {
                        _imp->parentGroup->setCurrentIndex(idx);
                    }
                }
                
            }
        }
    }
    
    QDialogButtonBox* buttons = new QDialogButtonBox(QDialogButtonBox::StandardButtons(QDialogButtonBox::Ok | QDialogButtonBox::Cancel),Qt::Horizontal,this);
    QObject::connect(buttons,SIGNAL(rejected()), this, SLOT(reject()));
    QObject::connect(buttons,SIGNAL(accepted()), this, SLOT(onOkClicked()));
    _imp->vLayout->addWidget(buttons);
    
    int type;
    if (!knob) {
        type = _imp->typeChoice->activeIndex();
    } else {
        type = getChoiceIndexFromKnobType(knob.get());
        assert(type != -1);
    }
    onTypeCurrentIndexChanged(type);
    _imp->panel->setUserPageActiveIndex();
    
    if (knob) {
        _imp->originalKnobSerialization.reset(new KnobSerialization(knob, false));
    }
}

void
AddKnobDialog::onPageCurrentIndexChanged(int index)
{
    if (!_imp->parentGroup) {
        return;
    }
    _imp->parentGroup->clear();
    _imp->parentGroup->addItem("-");
    
    std::string selectedPage = _imp->parentPage->itemText(index).toStdString();
    Page_Knob* parentPage = 0;
    
    if (selectedPage == NATRON_USER_MANAGED_KNOBS_PAGE) {
        parentPage = _imp->panel->getUserPageKnob().get();
    } else {
        for (std::list<Page_Knob*>::iterator it = _imp->userPages.begin(); it != _imp->userPages.end(); ++it) {
            if ((*it)->getName() == selectedPage) {
                parentPage = *it;
                break;
            }
        }
    }
    
    for (std::list<Group_Knob*>::iterator it = _imp->userGroups.begin(); it != _imp->userGroups.end(); ++it) {
        Page_Knob* page = getTopLevelPageForKnob(*it);
        assert(page);
        
        ///add only grps whose parent page is the selected page
        if (page == parentPage) {
            _imp->parentGroup->addItem((*it)->getName().c_str());
        }
        
    }
}

void
AddKnobDialog::onTypeCurrentIndexChanged(int index)
{
    _imp->setVisiblePage(index != 16);
    switch (index) {
        case 0: // int
        case 1: // int 2D
        case 2: // int 3D
        case 3: // fp
        case 4: // fp 2D
        case 5: // fp 3D
        case 6: // RGB
        case 7: // RGBA
            _imp->setVisibleAnimates(true);
            _imp->setVisibleEvaluate(true);
            _imp->setVisibleHide(true);
            _imp->setVisibleMenuItems(false);
            _imp->setVisibleMinMax(true);
            _imp->setVisibleStartNewLine(true);
            _imp->setVisibleMultiLine(false);
            _imp->setVisibleMultiPath(false);
            _imp->setVisibleRichText(false);
            _imp->setVisibleSequence(false);
            _imp->setVisibleGrpAsTab(false);
            _imp->setVisibleParent(true);
            break;
        case 8: // choice
            _imp->setVisibleAnimates(true);
            _imp->setVisibleEvaluate(true);
            _imp->setVisibleHide(true);
            _imp->setVisibleMenuItems(true);
            _imp->setVisibleMinMax(false);
            _imp->setVisibleStartNewLine(true);
            _imp->setVisibleMultiLine(false);
            _imp->setVisibleMultiPath(false);
            _imp->setVisibleRichText(false);
            _imp->setVisibleSequence(false);
            _imp->setVisibleGrpAsTab(false);
            _imp->setVisibleParent(true);
            break;
        case 9: // bool
            _imp->setVisibleAnimates(true);
            _imp->setVisibleEvaluate(true);
            _imp->setVisibleHide(true);
            _imp->setVisibleMenuItems(false);
            _imp->setVisibleMinMax(false);
            _imp->setVisibleStartNewLine(true);
            _imp->setVisibleMultiLine(false);
            _imp->setVisibleMultiPath(false);
            _imp->setVisibleRichText(false);
            _imp->setVisibleSequence(false);
            _imp->setVisibleGrpAsTab(false);
            _imp->setVisibleParent(true);
            break;
        case 10: // label
            _imp->setVisibleAnimates(false);
            _imp->setVisibleEvaluate(false);
            _imp->setVisibleHide(true);
            _imp->setVisibleMenuItems(false);
            _imp->setVisibleMinMax(false);
            _imp->setVisibleStartNewLine(true);
            _imp->setVisibleMultiLine(false);
            _imp->setVisibleMultiPath(false);
            _imp->setVisibleRichText(false);
            _imp->setVisibleSequence(false);
            _imp->setVisibleGrpAsTab(false);
            _imp->setVisibleParent(true);
            break;
        case 11: // text input
            _imp->setVisibleAnimates(true);
            _imp->setVisibleEvaluate(true);
            _imp->setVisibleHide(true);
            _imp->setVisibleMenuItems(false);
            _imp->setVisibleMinMax(false);
            _imp->setVisibleStartNewLine(false);
            _imp->setVisibleMultiLine(true);
            _imp->setVisibleMultiPath(false);
            _imp->setVisibleRichText(true);
            _imp->setVisibleSequence(false);
            _imp->setVisibleGrpAsTab(false);
            _imp->setVisibleParent(true);
            break;
        case 12: // input file
        case 13: // output file
            _imp->setVisibleAnimates(false);
            _imp->setVisibleEvaluate(true);
            _imp->setVisibleHide(true);
            _imp->setVisibleMenuItems(false);
            _imp->setVisibleMinMax(false);
            _imp->setVisibleStartNewLine(false);
            _imp->setVisibleMultiLine(false);
            _imp->setVisibleMultiPath(false);
            _imp->setVisibleRichText(false);
            _imp->setVisibleSequence(true);
            _imp->setVisibleGrpAsTab(false);
            _imp->setVisibleParent(true);
            break;
        case 14: // path
            _imp->setVisibleAnimates(false);
            _imp->setVisibleEvaluate(true);
            _imp->setVisibleHide(true);
            _imp->setVisibleMenuItems(false);
            _imp->setVisibleMinMax(false);
            _imp->setVisibleStartNewLine(false);
            _imp->setVisibleMultiLine(false);
            _imp->setVisibleMultiPath(true);
            _imp->setVisibleRichText(false);
            _imp->setVisibleSequence(false);
            _imp->setVisibleGrpAsTab(false);
            _imp->setVisibleParent(true);
            break;
        case 15: // grp
            _imp->setVisibleAnimates(false);
            _imp->setVisibleEvaluate(false);
            _imp->setVisibleHide(true);
            _imp->setVisibleMenuItems(false);
            _imp->setVisibleMinMax(false);
            _imp->setVisibleStartNewLine(false);
            _imp->setVisibleMultiLine(false);
            _imp->setVisibleMultiPath(false);
            _imp->setVisibleRichText(false);
            _imp->setVisibleSequence(false);
            _imp->setVisibleGrpAsTab(true);
            _imp->setVisibleParent(false);
            break;
        case 16: // page
            _imp->setVisibleAnimates(false);
            _imp->setVisibleEvaluate(false);
            _imp->setVisibleHide(false);
            _imp->setVisibleMenuItems(false);
            _imp->setVisibleMinMax(false);
            _imp->setVisibleStartNewLine(false);
            _imp->setVisibleMultiLine(false);
            _imp->setVisibleMultiPath(false);
            _imp->setVisibleRichText(false);
            _imp->setVisibleSequence(false);
            _imp->setVisibleGrpAsTab(false);
            _imp->setVisibleParent(false);
            break;
        default:
            break;
    }
}

AddKnobDialog::~AddKnobDialog()
{
    
}

boost::shared_ptr<KnobI>
AddKnobDialog::getKnob() const
{
    return _imp->knob;
}

void
AddKnobDialogPrivate::createKnobFromSelection(int index,int optionalGroupIndex)
{
    assert(!knob);
    std::string label = labelLineEdit->text().toStdString();
    
    switch (index) {
        case 0:
        case 1:
        case 2: {
            //int
            int dim = index + 1;
            boost::shared_ptr<Int_Knob> k = Natron::createKnob<Int_Knob>(panel->getHolder(), label, dim, false);
            std::vector<int> mins(dim);
            std::vector<int> maxs(dim);
            for (int i = 0; i < dim; ++i) {
                mins[i] = std::floor(minBox->value() + 0.5);
                maxs[i] = std::floor(maxBox->value() + 0.5);
            }
            k->setMinimumsAndMaximums(mins, maxs);
            knob = k;
        } break;
        case 3:
        case 4:
        case 5: {
            //double
            int dim = index - 2;
            boost::shared_ptr<Double_Knob> k = Natron::createKnob<Double_Knob>(panel->getHolder(), label, dim, false);
            std::vector<double> mins(dim);
            std::vector<double> maxs(dim);
            for (int i = 0; i < dim; ++i) {
                mins[i] = minBox->value();
                maxs[i] = maxBox->value();
            }
            k->setMinimumsAndMaximums(mins, maxs);
            knob = k;
        } break;
        case 6:
        case 7: {
            // color
            int dim = index - 3;
            boost::shared_ptr<Color_Knob> k = Natron::createKnob<Color_Knob>(panel->getHolder(), label, dim, false);
            std::vector<double> mins(dim);
            std::vector<double> maxs(dim);
            for (int i = 0; i < dim; ++i) {
                mins[i] = minBox->value();
                maxs[i] = maxBox->value();
            }
            k->setMinimumsAndMaximums(mins, maxs);
            knob = k;
        }  break;
        case 8: {
            boost::shared_ptr<Choice_Knob> k = Natron::createKnob<Choice_Knob>(panel->getHolder(), label, 1, false);
            QString entriesRaw = menuItemsEdit->toPlainText();
            QTextStream stream(&entriesRaw);
            std::vector<std::string> entries,helps;

            while (!stream.atEnd()) {
                QString line = stream.readLine();
                int foundHelp = line.indexOf("<?>");
                if (foundHelp) {
                    QString entry = line.mid(0,foundHelp);
                    QString help = line.mid(foundHelp + 3,-1);
                    entries.push_back(entry.toStdString());
                    helps.push_back(help.toStdString());
                } else {
                    entries.push_back(line.toStdString());
                    helps.push_back("");
                }
            }
            k->populateChoices(entries,helps);
            knob = k;
        } break;
        case 9: {
            boost::shared_ptr<Bool_Knob> k = Natron::createKnob<Bool_Knob>(panel->getHolder(), label, 1, false);
            knob = k;
        }   break;
        case 10:
        case 11: {
            boost::shared_ptr<String_Knob> k = Natron::createKnob<String_Knob>(panel->getHolder(), label, 1, false);
            if (multiLine->isChecked()) {
                k->setAsMultiLine();
                if (richText->isChecked()) {
                    k->setUsesRichText(true);
                }
            } else {
                if (index == 10) {
                    k->setAsLabel();
                }
            }
            
            knob = k;
        }   break;
        case 12: {
            boost::shared_ptr<File_Knob> k = Natron::createKnob<File_Knob>(panel->getHolder(), label, 1, false);
            if (sequenceDialog->isChecked()) {
                k->setAsInputImage();
            }
            knob = k;
        } break;
        case 13: {
            boost::shared_ptr<OutputFile_Knob> k = Natron::createKnob<OutputFile_Knob>(panel->getHolder(), label, 1, false);
            if (sequenceDialog->isChecked()) {
                k->setAsOutputImageFile();
            }
            knob = k;
        } break;
        case 14: {
            boost::shared_ptr<Path_Knob> k = Natron::createKnob<Path_Knob>(panel->getHolder(), label, 1, false);
            if (multiPath->isChecked()) {
                k->setMultiPath(true);
            }
            knob = k;
        } break;
        case 15: {
            boost::shared_ptr<Group_Knob> k = Natron::createKnob<Group_Knob>(panel->getHolder(), label, 1, false);
            if (groupAsTab->isChecked()) {
                k->setAsTab();
            }
            k->setDefaultValue(true); //< default to opened
            knob = k;
        } break;
        case 16: {
            boost::shared_ptr<Page_Knob> k = Natron::createKnob<Page_Knob>(panel->getHolder(), label, 1, false);
            knob = k;
        } break;
        default:
            break;
    }
    assert(knob);
    knob->setAsUserKnob();
    if (knob->canAnimate()) {
        knob->setAnimationEnabled(animatesCheckbox->isChecked());
    }
    knob->setEvaluateOnChange(evaluatesOnChange->isChecked());
    if (!startNewLineBox->isChecked()) {
        knob->turnOffNewLine();
    }
    knob->setSecret(hideBox->isChecked());
    knob->setName(nameLineEdit->text().toStdString());
    knob->setHintToolTip(tooltipArea->toPlainText().toStdString());
    bool addedInGrp = false;
    Group_Knob* selectedGrp = getSelectedGroup();
    if (selectedGrp) {
        if (optionalGroupIndex != -1) {
            selectedGrp->insertKnob(optionalGroupIndex, knob);
        } else {
            selectedGrp->addKnob(knob);
        }
        addedInGrp = true;
    }
    
    
    if (index != 16 && parentPage && !addedInGrp) {
        std::string selectedItem = parentPage->getCurrentIndexText().toStdString();
        if (selectedItem == std::string(NATRON_USER_MANAGED_KNOBS_PAGE)) {
            boost::shared_ptr<Page_Knob> userPage = panel->getUserPageKnob();
            userPage->addKnob(knob);
            panel->setUserPageActiveIndex();
        } else {
            for (std::list<Page_Knob*>::iterator it = userPages.begin(); it != userPages.end(); ++it) {
                if ((*it)->getName() == selectedItem) {
                    (*it)->addKnob(knob);
                    break;
                }
            }

        }
    }
}

Group_Knob*
AddKnobDialogPrivate::getSelectedGroup() const
{
    if (parentGroup) {
        std::string selectedItem = parentGroup->getCurrentIndexText().toStdString();
        if (selectedItem != "-") {
            for (std::list<Group_Knob*>::const_iterator it = userGroups.begin(); it != userGroups.end(); ++it) {
                if ((*it)->getName() == selectedItem) {
                    return *it;
                }
            }
        }
    }
    return 0;
}

void
AddKnobDialog::onOkClicked()
{
    QString name = _imp->nameLineEdit->text();
    bool badFormat = false;
    if (name.isEmpty()) {
        badFormat = true;
    }
    if (!badFormat && !name[0].isLetter()) {
        badFormat = true;
    }
    
    if (!badFormat) {
        //make sure everything is alphaNumeric without spaces
        for (int i = 0; i < name.size(); ++i) {
            if (name[i] == QChar(' ') || !name[i].isLetterOrNumber()) {
                badFormat = true;
                break;
            }
        }
    }
    
    //check if another knob has the same script name
    std::string stdName = name.toStdString();
    const std::vector<boost::shared_ptr<KnobI> >& knobs = _imp->panel->getHolder()->getKnobs();
    for (std::vector<boost::shared_ptr<KnobI> >::const_iterator it = knobs.begin() ;it != knobs.end(); ++it) {
        if ((*it)->getName() == stdName && (*it) != _imp->knob) {
            badFormat = true;
            break;
        }
    }
    
    if (badFormat) {
        Natron::errorDialog(tr("Error").toStdString(), tr("A parameter must have a unique script name composed only of characters from "
                                                          "[a - z / A- Z] and digits [0 - 9]. This name cannot contain spaces for scripting purposes.")
                            .toStdString());
        return;
        
    } else {
        ///Remove the previous knob, and recreate it.
        
        ///Index of the type in the combo
        int index;
        
        ///Remember the old page in which to insert the knob
        Page_Knob* oldParentPage = 0;
        
        ///If the knob was in a group, we need to place it at the same index
        int oldIndexInGroup = -1;
        
        if (_imp->knob) {
            
            oldParentPage = getTopLevelPageForKnob(_imp->knob.get());
            index = getChoiceIndexFromKnobType(_imp->knob.get());
            boost::shared_ptr<KnobI> parent = _imp->knob->getParentKnob();
            Group_Knob* isParentGrp = dynamic_cast<Group_Knob*>(parent.get());
            if (isParentGrp && isParentGrp == _imp->getSelectedGroup()) {
                const std::vector<boost::shared_ptr<KnobI> >& children = isParentGrp->getChildren();
                for (U32 i = 0; i < children.size(); ++i) {
                    if (children[i] == _imp->knob) {
                        oldIndexInGroup = i;
                        break;
                    }
                }
            } else {
                const std::vector<boost::shared_ptr<KnobI> >& children = oldParentPage->getChildren();
                for (U32 i = 0; i < children.size(); ++i) {
                    if (children[i] == _imp->knob) {
                        oldIndexInGroup = i;
                        break;
                    }
                }
            }
            _imp->panel->getHolder()->removeDynamicKnob(_imp->knob.get());
            _imp->knob.reset();
        } else {
            assert(_imp->typeChoice);
            index = _imp->typeChoice->activeIndex();
        }
        _imp->createKnobFromSelection(index, oldIndexInGroup);
        assert(_imp->knob);
        if (oldParentPage && !_imp->knob->getParentKnob()) {
            if (oldIndexInGroup == -1) {
                oldParentPage->addKnob(_imp->knob);
            } else {
                oldParentPage->insertKnob(oldIndexInGroup, _imp->knob);
            }
        }
        if (_imp->originalKnobSerialization) {
            _imp->knob->clone(_imp->originalKnobSerialization->getKnob().get());
        }
    }
    
    accept();
}

void
AddKnobDialogPrivate::setVisibleMinMax(bool visible)
{
    minLabel->setVisible(visible);
    minBox->setVisible(visible);
    maxLabel->setVisible(visible);
    maxBox->setVisible(visible);
    if (typeChoice) {
        int type = typeChoice->activeIndex();
        
        if (type == 6 || type == 7) {
            // color range to 0-1
            minBox->setValue(0.);
            maxBox->setValue(1.);
        } else {
            minBox->setValue(0);
            maxBox->setValue(100);
        }
    }
}

void
AddKnobDialogPrivate::setVisibleMenuItems(bool visible)
{
    menuItemsLabel->setVisible(visible);
    menuItemsEdit->setVisible(visible);
}

void
AddKnobDialogPrivate::setVisibleAnimates(bool visible)
{
    animatesLabel->setVisible(visible);
    animatesCheckbox->setVisible(visible);
    if (!knob) {
        animatesCheckbox->setChecked(visible);
    }
}

void
AddKnobDialogPrivate::setVisibleEvaluate(bool visible)
{
    evaluatesLabel->setVisible(visible);
    evaluatesOnChange->setVisible(visible);
    if (!knob) {
        evaluatesOnChange->setChecked(visible);
    }
}

void
AddKnobDialogPrivate::setVisibleStartNewLine(bool visible)
{
    startNewLineLabel->setVisible(visible);
    startNewLineBox->setVisible(visible);
    if (!knob) {
        startNewLineBox->setChecked(true);
    }
}

void
AddKnobDialogPrivate::setVisibleHide(bool visible)
{
    hideLabel->setVisible(visible);
    hideBox->setVisible(visible);
    if (!knob) {
        hideBox->setChecked(false);
    }
}

void
AddKnobDialogPrivate::setVisibleMultiLine(bool visible)
{
    multiLineLabel->setVisible(visible);
    multiLine->setVisible(visible);
    if (!knob) {
        multiLine->setChecked(false);
    }
}

void
AddKnobDialogPrivate::setVisibleRichText(bool visible)
{
    richTextLabel->setVisible(visible);
    richText->setVisible(visible);
    if (!knob) {
        richText->setChecked(false);
    }
}

void
AddKnobDialogPrivate::setVisibleSequence(bool visible)
{
    sequenceDialogLabel->setVisible(visible);
    sequenceDialog->setVisible(visible);
    if (!knob) {
        sequenceDialog->setChecked(false);
    }
}

void
AddKnobDialogPrivate::setVisibleMultiPath(bool visible)
{
    multiPathLabel->setVisible(visible);
    multiPath->setVisible(visible);
    if (!knob) {
        multiPath->setChecked(false);
    }
}

void
AddKnobDialogPrivate::setVisibleGrpAsTab(bool visible)
{
    groupAsTabLabel->setVisible(visible);
    groupAsTab->setVisible(visible);
    if (!knob) {
        groupAsTab->setChecked(false);
    }
}

void
AddKnobDialogPrivate::setVisibleParent(bool visible)
{
    if (!userGroups.empty()) {
        assert(parentGroup);
        parentGroup->setVisible(visible);
        parentGroupLabel->setVisible(visible);
    }
}

void
AddKnobDialogPrivate::setVisiblePage(bool visible)
{
    if (parentPage) {
        parentPage->setVisible(visible);
        parentPageLabel->setVisible(visible);
    }
}

void
DockablePanel::onSetKnobChangedCallbackActionTriggered()
{
    NodeSettingsPanel* isNodePanel = dynamic_cast<NodeSettingsPanel*>(this);
    assert(isNodePanel);
    
    boost::shared_ptr<NodeGui> node = isNodePanel->getNode();
    
    EditKnobChangedCBDialog* dialog = new EditKnobChangedCBDialog(node,this);
    dialog->create(node->getNode()->getLiveInstance()->getKnobsChangedCallback().c_str(), false);
    QObject::connect( dialog,SIGNAL( accepted() ),this,SLOT( onEditKnobChangedCallbackDialogFinished() ) );
    QObject::connect( dialog,SIGNAL( rejected() ),this,SLOT( onEditKnobChangedCallbackDialogFinished() ) );
    
    dialog->show();

}

void
DockablePanel::onClearKnobChangedCallbackActionTriggered()
{
    NodeSettingsPanel* isNodePanel = dynamic_cast<NodeSettingsPanel*>(this);
    assert(isNodePanel);
    
    boost::shared_ptr<NodeGui> node = isNodePanel->getNode();
    std::string existingExpr = node->getNode()->getLiveInstance()->getKnobsChangedCallback();
    if (!existingExpr.empty()) {
        pushUndoCommand(new SetKnobChangedCallbackCommand(node,existingExpr,std::string()));
    }
}


void
DockablePanel::onEditKnobChangedCallbackDialogFinished()
{
    NodeSettingsPanel* isNodePanel = dynamic_cast<NodeSettingsPanel*>(this);
    assert(isNodePanel);
    
    boost::shared_ptr<NodeGui> node = isNodePanel->getNode();
    EditScriptDialog* dialog = qobject_cast<EditScriptDialog*>( sender() );
    
    if (dialog) {
        QDialog::DialogCode ret = (QDialog::DialogCode)dialog->result();
        
        switch (ret) {
            case QDialog::Accepted: {
                bool hasRetVar;
                QString expr = dialog->getExpression(&hasRetVar);
                std::string stdExpr = expr.toStdString();
                std::string existingExpr = node->getNode()->getLiveInstance()->getKnobsChangedCallback();
                if (existingExpr != stdExpr) {
                    pushUndoCommand(new SetKnobChangedCallbackCommand(node,existingExpr,stdExpr));
                }
            } break;
            case QDialog::Rejected:
                break;
        }
        
        dialog->deleteLater();
        
    }

}<|MERGE_RESOLUTION|>--- conflicted
+++ resolved
@@ -570,13 +570,6 @@
     ///normally the onKnobDeletion() function should have cleared them
     for (std::map<boost::shared_ptr<KnobI>,KnobGui*>::const_iterator it = _imp->_knobs.begin(); it != _imp->_knobs.end(); ++it) {
         if (it->second) {
-<<<<<<< HEAD
-=======
-            KnobHelper* helper = dynamic_cast<KnobHelper*>( it->first.get() );
-            if (helper) {
-                QObject::disconnect( helper->getSignalSlotHandler().get(),SIGNAL( deleted() ),this,SLOT( onKnobDeletion() ) );
-            }
->>>>>>> 57fb482e
             it->first->setKnobGuiPointer(0);
             it->second->callDeleteLater();
         }
@@ -1530,7 +1523,6 @@
 void
 DockablePanel::deleteKnobGui(const boost::shared_ptr<KnobI>& knob)
 {
-<<<<<<< HEAD
     Page_Knob* isPage = dynamic_cast<Page_Knob*>(knob.get());
     if (isPage) {
         PageMap::iterator found = _imp->_pages.find(isPage->getDescription().c_str());
@@ -1584,16 +1576,7 @@
                 if (page->second.tabWidget->count() == 0) {
                     page->second.tabWidget->deleteLater();
                     _imp->_pages.erase(page);
-=======
-    KnobSignalSlotHandler* handler = qobject_cast<KnobSignalSlotHandler*>( sender() );
-
-    if (handler) {
-        for (std::map<boost::shared_ptr<KnobI>,KnobGui*>::iterator it = _imp->_knobs.begin(); it != _imp->_knobs.end(); ++it) {
-            KnobHelper* helper = dynamic_cast<KnobHelper*>( it->first.get() );
-            if (helper && helper->getSignalSlotHandler().get() == handler) {
-                if (it->second) {
-                    it->second->deleteLater();
->>>>>>> 57fb482e
+
                 }
             }
         } else {
@@ -2179,7 +2162,6 @@
  
 }
 
-<<<<<<< HEAD
 struct TreeItem
 {
     QTreeWidgetItem* item;
@@ -2187,25 +2169,6 @@
 };
 
 struct ManageUserParamsDialogPrivate
-=======
-NodeBackDropSettingsPanel::NodeBackDropSettingsPanel(NodeBackDrop* backdrop,
-                                                     Gui* gui,
-                                                     QVBoxLayout* container,
-                                                     const QString& name,
-                                                     QWidget* parent)
-: DockablePanel(gui,
-                backdrop,
-                container,
-                DockablePanel::eHeaderModeFullyFeatured,
-                false,
-                name,
-                QObject::tr("The node backdrop is useful to group nodes and identify them in the node graph. You can also "
-                   "move all the nodes inside the backdrop."),
-                false, //< no default page
-                QObject::tr("BackDrop"), //< default page name
-                parent)
-, _backdrop(backdrop)
->>>>>>> 57fb482e
 {
     DockablePanel* panel;
     
