//  Natron
/* This Source Code Form is subject to the terms of the Mozilla Public
 * License, v. 2.0. If a copy of the MPL was not distributed with this
 * file, You can obtain one at http://mozilla.org/MPL/2.0/. */
/*
 * Created by Alexandre GAUTHIER-FOICHAT on 6/1/2012.
 * contact: immarespond at gmail dot com
 *
 */

#include "Edge.h"

#include <algorithm>
#include <cmath>
#include <QPainter>
#include <QGraphicsScene>

#include "Gui/NodeGui.h"
#include "Gui/NodeGraph.h"
#include "Engine/Node.h"
#include "Engine/Settings.h"
#include "Engine/ViewerInstance.h"

#ifndef M_PI
#define M_PI        3.14159265358979323846264338327950288   /* pi             */
#endif
#ifndef M_PI_2
#define M_PI_2      1.57079632679489661923132169163975144   /* pi/2           */
#endif

#define EDGE_LENGTH_MIN 0.1

// number of offset pixels from the arrow that determine if a click is contained in the arrow or not
#define kGraphicalContainerOffset 10


Edge::Edge(int inputNb_,
           double angle_,
           const boost::shared_ptr<NodeGui> & dest_,
           QGraphicsItem *parent)
: QGraphicsLineItem(parent)
, _isOutputEdge(false)
, _inputNb(inputNb_)
, _angle(angle_)
, _label(NULL)
, _arrowHead()
, _dest(dest_)
, _source()
, _defaultColor(Qt::black)
, _renderingColor(243,149,0)
, _useRenderingColor(false)
, _useHighlight(false)
, _paintWithDash(false)
, _optional(false)
, _paintBendPoint(false)
, _bendPointHiddenAutomatically(false)
, _enoughSpaceToShowLabel(true)
, _isRotoMask(false)
, _middlePoint()
{
    setPen( QPen(Qt::black, 2, Qt::SolidLine, Qt::RoundCap, Qt::RoundJoin) );
    if ( (_inputNb != -1) && dest_ ) {
        _label = new QGraphicsTextItem(QString( dest_->getNode()->getInputLabel(_inputNb).c_str() ),this);
        _label->setDefaultTextColor( QColor(200,200,200) );
    }
    setAcceptedMouseButtons(Qt::LeftButton);
    initLine();
    //setFlag(QGraphicsItem::ItemStacksBehindParent);
    setZValue(15);
    Natron::EffectInstance* effect = dest_ ? dest_->getNode()->getLiveInstance() : 0;
    if (effect) {
        
        _isRotoMask = effect->isInputRotoBrush(_inputNb);
        
        bool autoHide = areOptionalInputsAutoHidden();
        bool isSelected = dest_->getIsSelected();
        if (effect->isInputMask(_inputNb)) {
            setDashed(true);
            setOptional(true);
            if (!isSelected && autoHide) {
                hide();
            }
        } else if (effect->isInputOptional(_inputNb)) {
            setOptional(true);
            if (!isSelected && autoHide) {
                hide();
            }
        }
    }
}

Edge::Edge(const boost::shared_ptr<NodeGui> & src,
           QGraphicsItem *parent)
: QGraphicsLineItem(parent)
, _isOutputEdge(true)
, _inputNb(-1)
, _angle(M_PI_2)
, _label(NULL)
, _arrowHead()
, _dest()
, _source(src)
, _defaultColor(Qt::black)
, _renderingColor(243,149,0)
, _useRenderingColor(false)
, _useHighlight(false)
, _paintWithDash(false)
, _optional(false)
, _paintBendPoint(false)
, _bendPointHiddenAutomatically(false)
, _enoughSpaceToShowLabel(true)
, _isRotoMask(false)
, _middlePoint()
{
    assert(src);
    setPen( QPen(Qt::black, 2, Qt::SolidLine, Qt::RoundCap, Qt::RoundJoin) );
    setAcceptedMouseButtons(Qt::LeftButton);
    initLine();
    //setFlag(QGraphicsItem::ItemStacksBehindParent);
    setZValue(15);
}

Edge::~Edge()
{
    boost::shared_ptr<NodeGui> dst = _dest.lock();
    if (dst) {
        dst->markInputNull(this);
    }
}

void
Edge::setSource(const boost::shared_ptr<NodeGui> & src)
{
    _source = src;
    bool autoHide = areOptionalInputsAutoHidden();
<<<<<<< HEAD
    boost::shared_ptr<NodeGui> dst = _dest.lock();
    assert(dst);
    bool isSelected = dst->getIsSelected();
    if (autoHide && _optional  && !_isRotoMask) {
=======
    assert(_dest);
    bool isSelected = _dest->getIsSelected();

    bool isViewer = false;
    if (src) {
        boost::shared_ptr<Natron::Node> internalNode = src->getNode();
        isViewer = dynamic_cast<InspectorNode*>(internalNode.get());
    }
    if (autoHide && _optional  && !_isRotoMask && !isViewer) {
>>>>>>> 57fb482e
        if (src || isSelected) {
            show();
        } else {
            hide();
        }
    }
    initLine();
}

bool
Edge::areOptionalInputsAutoHidden() const
{
    boost::shared_ptr<NodeGui> dst = _dest.lock();
    return dst ? dst->getDagGui()->areOptionalInputsAutoHidden() : false;
}

void
Edge::setSourceAndDestination(const boost::shared_ptr<NodeGui> & src,
                              const boost::shared_ptr<NodeGui> & dst)
{
    _source = src;
    _dest = dst;
    
    Natron::EffectInstance* effect = dst ? dst->getNode()->getLiveInstance() : 0;

    if (effect) {
        _isRotoMask = effect->isInputRotoBrush(_inputNb);
    }
    
    if (!_label) {
        _label = new QGraphicsTextItem(QString( dst->getNode()->getInputLabel(_inputNb).c_str() ),this);
        _label->setDefaultTextColor( QColor(200,200,200) );
    } else {
        _label->setPlainText( QString( dst->getNode()->getInputLabel(_inputNb).c_str() ) );
    }
    if (effect) {
        bool autoHide = areOptionalInputsAutoHidden();
        bool isSelected = dst->getIsSelected();
        if (effect->isInputMask(_inputNb) && !_isRotoMask) {
            setDashed(true);
            setOptional(true);
            if (autoHide) {
                if (!isSelected && !src) {
                    hide();
                } else {
                    show();
                }
            }
        } else if (effect->isInputOptional(_inputNb)  && !_isRotoMask) {
            setOptional(true);
            if (!isSelected && autoHide) {
                if (!src) {
                    hide();
                } else {
                    show();
                }
            }
        }
    }
    initLine();
}

void
Edge::setOptional(bool optional)
{
    _optional = optional;
}

void
Edge::setDashed(bool dashed)
{
    _paintWithDash = dashed;
}

void
Edge::setUseHighlight(bool highlight)
{
    _useHighlight = highlight;
    update();
}

static void
makeEdges(const QRectF & bbox,
          std::vector<QLineF> & edges)
{
    QPointF topLeft = bbox.topLeft();

    edges.push_back( QLineF( topLeft.x() + bbox.width(), // right
                             topLeft.y(),
                             topLeft.x() + bbox.width(),
                             topLeft.y() + bbox.height() ) );

    edges.push_back( QLineF( topLeft.x() + bbox.width(), // bottom
                             topLeft.y() + bbox.height(),
                             topLeft.x(),
                             topLeft.y() + bbox.height() ) );

    edges.push_back( QLineF( topLeft.x(),  // left
                             topLeft.y() + bbox.height(),
                             topLeft.x(),
                             topLeft.y() ) );

    edges.push_back( QLineF( topLeft.x(), // top
                             topLeft.y(),
                             topLeft.x() + bbox.width(),
                             topLeft.y() ) );
}

void
Edge::initLine()
{
    if (!_source.lock() && !_dest.lock()) {
        return;
    }
    
    boost::shared_ptr<NodeGui> source = _source.lock();
    boost::shared_ptr<NodeGui> dest = _dest.lock();

    double sc = scale();
    QRectF sourceBBOX = source ? mapFromItem( source.get(), source->boundingRect() ).boundingRect() : QRectF(0,0,1,1);
    QRectF destBBOX = dest ? mapFromItem( dest.get(), dest->boundingRect() ).boundingRect()  : QRectF(0,0,1,1);
    QSize dstNodeSize;
    QSize srcNodeSize;
    if (dest) {
        dstNodeSize = QSize( destBBOX.width(),destBBOX.height() );
    }
    if (source) {
        srcNodeSize = QSize( sourceBBOX.width(),sourceBBOX.height() );
    }

    QPointF dst;

    if (dest) {
        dst = destBBOX.center();
    } else if (source && !dest) {
        dst = QPointF( sourceBBOX.x(),sourceBBOX.y() ) + QPointF(srcNodeSize.width() / 2., srcNodeSize.height() + 10);
    }
    
    std::vector<QLineF> dstEdges;
    std::vector<QLineF> srcEdges;
    if (dest) {
        makeEdges(destBBOX, dstEdges);
    }
    if (source) {
        makeEdges(sourceBBOX, srcEdges);
    }
    
    
    QPointF srcpt;
    
    if (source && dest) {
        /// This is a connected edge, either input or output
        srcpt = sourceBBOX.center();
        setLine( dst.x(),dst.y(),srcpt.x(),srcpt.y() );
    } else if (!source && dest) {
        /// The edge is an input edge which is unconnected
        srcpt = QPointF( dst.x() + (std::cos(_angle) * 100000 * sc),
                        dst.y() - (std::sin(_angle) * 100000 * sc) );
        setLine( dst.x(),dst.y(),srcpt.x(),srcpt.y() );
    } else if (source && !dest) {
        /// The edge is an output edge which is unconnected
        srcpt = QPointF( sourceBBOX.x(),sourceBBOX.y() ) + QPointF(srcNodeSize.width() / 2.,srcNodeSize.height() / 2.);
        setLine( dst.x(),dst.y(),srcpt.x(),srcpt.y() );
        
    }
    
    bool foundDstIntersection = false;
    
    QPointF dstIntersection;
    
    if (dest) {
        for (int i = 0; i < 4; ++i) {
            QLineF::IntersectType type = dstEdges[i].intersect(line(), &dstIntersection);
            if (type == QLineF::BoundedIntersection) {
                setLine( QLineF( dstIntersection,line().p2() ) );
                foundDstIntersection = true;
                break;
            }
        }
    }
    
    if (source && dest) {

        QPointF srcInteresect;
        bool foundSrcIntersection = false;
        if (foundDstIntersection) {
            ///Find the intersection with the source bbox
            for (int i = 0; i < 4; ++i) {
                QLineF::IntersectType type = srcEdges[i].intersect(line(), &srcInteresect);
                if (type == QLineF::BoundedIntersection) {
                    foundSrcIntersection = true;
                    break;
                }
            }
        }
        if (foundSrcIntersection) {
            _middlePoint = (srcInteresect + dstIntersection) / 2;
            ///Hide bend point for short edges
            double visibleLength  = QLineF(srcInteresect,dstIntersection).length();
            if ( (visibleLength < 50) && _paintBendPoint ) {
                _paintBendPoint = false;
                _bendPointHiddenAutomatically = true;
            } else if ( (visibleLength >= 50) && _bendPointHiddenAutomatically ) {
                _bendPointHiddenAutomatically = false;
                _paintBendPoint = true;
            }


            if ( _label ) {
                _label->setPos( _middlePoint + QPointF(-5,-10) );
                QFontMetrics fm( _label->font() );
                int fontHeight = fm.height();
                double txtWidth = fm.width( _label->toPlainText() );
                if ( (visibleLength < fontHeight * 2) || (visibleLength < txtWidth) ) {
                    _label->hide();
                    _enoughSpaceToShowLabel = false;
                } else {
                    _label->show();
                    _enoughSpaceToShowLabel = true;
                }
            }
        }
    } else if (!source && dest) {

        ///ok now that we have the direction between dst and srcPt we can get the distance between the center of the node
        ///and the intersection with the bbox. We add UNATTECHED_ARROW_LENGTH to that distance to position srcPt correctly.
        QPointF intersection;
        bool foundIntersection = false;
        for (int i = 0; i < 4; ++i) {
            QLineF::IntersectType type = dstEdges[i].intersect(line(), &intersection);
            if (type == QLineF::BoundedIntersection) {
                setLine( QLineF( intersection,line().p2() ) );
                foundIntersection = true;
                break;
            }
        }

        assert(foundIntersection);
        double distToCenter = std::sqrt( ( intersection.x() - dst.x() ) * ( intersection.x() - dst.x() ) +
                                         ( intersection.y() - dst.y() ) * ( intersection.y() - dst.y() ) );
        distToCenter += appPTR->getCurrentSettings()->getDisconnectedArrowLength();

        srcpt = QPointF( dst.x() + (std::cos(_angle) * distToCenter * sc),
                         dst.y() - (std::sin(_angle) * distToCenter * sc) );
        setLine( dst.x(),dst.y(),srcpt.x(),srcpt.y() );

        if (_label) {
            QFontMetrics fm(_label->font());
            double cosinus = std::cos(_angle);
            int yOffset = 0;
            if (cosinus < 0) {
                yOffset = -fm.width(_label->toPlainText());
            } else if ( (cosinus >= -0.01) && (cosinus <= 0.01) ) {
                yOffset = +5;
            } else {
                yOffset = +10;
            }

            /*adjusting dst to show label at the middle of the line*/

            QPointF labelDst = dstIntersection;//QPointF( destBBOX.x(),destBBOX.y() ) + QPointF(dstNodeSize.width() / 2.,0);

            _label->setPos( ( ( labelDst.x() + srcpt.x() ) / 2. ) + yOffset,( labelDst.y() + srcpt.y() ) / 2. - 20 );
        }
    } 


    double length = std::max(EDGE_LENGTH_MIN, line().length());


    ///This is the angle the edge forms with the X axis
    qreal a = std::acos(line().dx() / length);

    if (line().dy() >= 0) {
        a = 2 * M_PI - a;
    }
    
    QPointF arrowIntersect = foundDstIntersection ? dstIntersection : dst;

    qreal arrowSize;
    if (source && dest) {
        arrowSize = 10. * sc;
    } else {
        arrowSize = 7. * sc;
    }
    double headAngle = 3. * M_PI / 4.;
    QPointF arrowP1 = arrowIntersect + QPointF(std::sin(a + headAngle) * arrowSize,
                                            std::cos(a + headAngle) * arrowSize);
    QPointF arrowP2 = arrowIntersect + QPointF(std::sin(a + M_PI - headAngle) * arrowSize,
                                            std::cos(a + M_PI - headAngle) * arrowSize);

    _arrowHead.clear();
    _arrowHead << arrowIntersect << arrowP1 << arrowP2;
} // initLine

QPainterPath
Edge::shape() const
{
    QPainterPath path = QGraphicsLineItem::shape();

    path.addPolygon(_arrowHead);


    return path;
}

static inline double
sqr(double x)
{
    return x * x;
}

static double
dist2(const QPointF & p1,
      const QPointF & p2)
{
    return sqr( p2.x() - p1.x() ) +  sqr( p2.y() - p1.y() );
}

static double
dist2ToSegment(const QLineF & line,
               const QPointF & p)
{
    double length2 = line.length() * line.length();
    const QPointF & p1 = line.p1();
    const QPointF &p2 = line.p2();

    if (length2 == 0.) {
        return dist2(p, p1);
    }
    // Consider the line extending the segment, parameterized as p1 + t (p2 - p1).
    // We find projection of point p onto the line.
    // It falls where t = [(p-p1) . (p2-p1)] / |p2-p1|^2
    double t = ( ( p.x() - p1.x() ) * ( p2.x() - p1.x() ) + ( p.y() - p1.y() ) * ( p2.y() - p1.y() ) ) / length2;
    if (t < 0) {
        return dist2(p, p1);
    }
    if (t > 1) {
        return dist2(p, p2);
    }

    return dist2( p, QPointF( p1.x() + t * ( p2.x() - p1.x() ),
                              p1.y() + t * ( p2.y() - p1.y() ) ) );
}

bool
Edge::contains(const QPointF &point) const
{
    double d2 = dist2ToSegment(line(), point);

    return d2 <= kGraphicalContainerOffset * kGraphicalContainerOffset;
}

void
Edge::dragSource(const QPointF & src)
{
    setLine( QLineF(line().p1(),src) );

    double a = std::acos( line().dx() / std::max(EDGE_LENGTH_MIN, line().length()) );
    if (line().dy() >= 0) {
        a = 2 * M_PI - a;
    }

    double arrowSize = 5;
    QPointF arrowP1 = line().p1() + QPointF(std::sin(a + M_PI / 3) * arrowSize,
                                            std::cos(a + M_PI / 3) * arrowSize);
    QPointF arrowP2 = line().p1() + QPointF(std::sin(a + M_PI - M_PI / 3) * arrowSize,
                                            std::cos(a + M_PI - M_PI / 3) * arrowSize);
    _arrowHead.clear();
    _arrowHead << line().p1() << arrowP1 << arrowP2;


    if (_label) {
        _label->setPos( QPointF( ( ( line().p1().x() + src.x() ) / 2. ) - 5,( ( line().p1().y() + src.y() ) / 2. ) - 5 ) );
    }
}

void
Edge::dragDest(const QPointF & dst)
{
    setLine( QLineF( dst,line().p2() ) );

    double a = std::acos( line().dx() / std::max(EDGE_LENGTH_MIN, line().length()) );
    if (line().dy() >= 0) {
        a = 2 * M_PI - a;
    }

    double arrowSize = 5;
    QPointF arrowP1 = line().p1() + QPointF(std::sin(a + M_PI / 3) * arrowSize,
                                            std::cos(a + M_PI / 3) * arrowSize);
    QPointF arrowP2 = line().p1() + QPointF(std::sin(a + M_PI - M_PI / 3) * arrowSize,
                                            std::cos(a + M_PI - M_PI / 3) * arrowSize);
    _arrowHead.clear();
    _arrowHead << line().p1() << arrowP1 << arrowP2;
}

void
Edge::setBendPointVisible(bool visible)
{
    _paintBendPoint = visible;
    if (!visible) {
        _bendPointHiddenAutomatically = false;
    }
    update();
}

bool
Edge::isNearbyBendPoint(const QPointF & scenePoint)
{
    assert(_source.lock() && _dest.lock());
    QPointF pos = mapFromScene(scenePoint);
    if ( ( pos.x() >= (_middlePoint.x() - 10) ) && ( pos.x() <= (_middlePoint.x() + 10) ) &&
         ( pos.y() >= (_middlePoint.y() - 10) ) && ( pos.y() <= (_middlePoint.y() + 10) ) ) {
        return true;
    }

    return false;
}

void
Edge::setVisibleDetails(bool visible)
{
    if (!visible) {
        _label->hide();
    } else {
        if (_enoughSpaceToShowLabel) {
            _label->show();
        }
    }
}

void
Edge::paint(QPainter *painter,
            const QStyleOptionGraphicsItem * /*options*/,
            QWidget * /*parent*/)
{
    QPen myPen = pen();

    if (_paintWithDash) {
        QVector<qreal> dashStyle;
        qreal space = 4;
        dashStyle << 3 << space;
        myPen.setDashPattern(dashStyle);
    } else {
        myPen.setStyle(Qt::SolidLine);
    }

    QColor color;
    if (_useHighlight) {
        color = Qt::green;
    } else if (_useRenderingColor) {
        color = _renderingColor;
    } else {
        color = _defaultColor;
        if (_optional && !_paintWithDash) {
            color.setAlphaF(0.4);
        }
    }
    myPen.setColor(color);
    painter->setPen(myPen);
    
  
    painter->drawLine(line());

    myPen.setStyle(Qt::SolidLine);
    painter->setPen(myPen);

    QPainterPath headPath;
    headPath.addPolygon(_arrowHead);
    headPath.closeSubpath();
    painter->fillPath(headPath, color);

    if (_paintBendPoint) {
        QRectF arcRect(_middlePoint.x() - 5,_middlePoint.y() - 5,10,10);
        QPainterPath bendPointPath;
        bendPointPath.addEllipse(arcRect);
        bendPointPath.closeSubpath();
        painter->fillPath(bendPointPath,Qt::yellow);
    }
}

LinkArrow::LinkArrow(const NodeGui* master,
                     const NodeGui* slave,
                     QGraphicsItem* parent)
    : QObject(), QGraphicsLineItem(parent)
      , _master(master)
      , _slave(slave)
      , _arrowHead()
      , _renderColor(Qt::black)
      , _headColor(Qt::white)
      , _lineWidth(1)
{
    assert(master && slave);
    QObject::connect( master,SIGNAL( positionChanged(int,int) ),this,SLOT( refreshPosition() ) );
    QObject::connect( slave,SIGNAL( positionChanged(int,int) ),this,SLOT( refreshPosition() ) );

    refreshPosition();
    setZValue(master->zValue() - 5);
}

LinkArrow::~LinkArrow()
{
}

void
LinkArrow::setColor(const QColor & color)
{
    _renderColor = color;
}

void
LinkArrow::setArrowHeadColor(const QColor & headColor)
{
    _headColor = headColor;
}

void
LinkArrow::setWidth(int lineWidth)
{
    _lineWidth = lineWidth;
}

void
LinkArrow::refreshPosition()
{
    QRectF bboxSlave = mapFromItem( _slave,_slave->boundingRect() ).boundingRect();

    ///like the box master in kfc! was bound to name it so I'm hungry atm
    QRectF boxMaster = mapFromItem( _master,_master->boundingRect() ).boundingRect();
    QPointF dst = boxMaster.center();
    QPointF src = bboxSlave.center();

    setLine( QLineF(src,dst) );

    ///Get the intersections of the line with the nodes
    std::vector<QLineF> masterEdges;
    std::vector<QLineF> slaveEdges;
    makeEdges(bboxSlave, slaveEdges);
    makeEdges(boxMaster, masterEdges);


    QPointF masterIntersect;
    QPointF slaveIntersect;
    bool foundIntersection = false;
    for (int i = 0; i < 4; ++i) {
        QLineF::IntersectType type = slaveEdges[i].intersect(line(), &slaveIntersect);
        if (type == QLineF::BoundedIntersection) {
            foundIntersection = true;
            break;
        }
    }

    if (!foundIntersection) {
        ///Don't bother continuing, there's no intersection that means the line is contained in the node bbox

        ///hence that the 2 nodes are overlapping on the nodegraph so probably we wouldn't see the link anyway.
        return;
    }

    foundIntersection = false;
    for (int i = 0; i < 4; ++i) {
        QLineF::IntersectType type = masterEdges[i].intersect(line(), &masterIntersect);
        if (type == QLineF::BoundedIntersection) {
            foundIntersection = true;
            break;
        }
    }
    if (!foundIntersection) {
        ///Don't bother continuing, there's no intersection that means the line is contained in the node bbox

        ///hence that the 2 nodes are overlapping on the nodegraph so probably we wouldn't see the link anyway.
        return;
    }

    ///Now get the middle of the visible portion of the link
    QPointF middle = (masterIntersect + slaveIntersect) / 2.;
    double length = std::max(EDGE_LENGTH_MIN, line().length());
    ///This is the angle the edge forms with the X axis
    qreal a = std::acos(line().dx() / length);

    if (line().dy() >= 0) {
        a = 2 * M_PI - a;
    }

    qreal arrowSize = 10. * scale();
    QPointF arrowP1 = middle + QPointF(std::sin(a + M_PI / 3) * arrowSize,
                                       std::cos(a + M_PI / 3) * arrowSize);
    QPointF arrowP2 = middle + QPointF(std::sin(a + M_PI - M_PI / 3) * arrowSize,
                                       std::cos(a + M_PI - M_PI / 3) * arrowSize);

    _arrowHead.clear();
    _arrowHead << middle << arrowP1 << arrowP2;
} // refreshPosition

void
LinkArrow::paint(QPainter *painter,
                 const QStyleOptionGraphicsItem* /*options*/,
                 QWidget* /*parent*/)
{
    QPen myPen = pen();

    myPen.setColor(_renderColor);
    myPen.setWidth(_lineWidth);
    painter->setPen(myPen);
    QLineF l = line();
    painter->drawLine(l);

    myPen.setStyle(Qt::SolidLine);
    painter->setPen(myPen);

    QPainterPath headPath;
    headPath.addPolygon(_arrowHead);
    headPath.closeSubpath();
    painter->fillPath(headPath, _headColor);
}
<|MERGE_RESOLUTION|>--- conflicted
+++ resolved
@@ -132,22 +132,18 @@
 {
     _source = src;
     bool autoHide = areOptionalInputsAutoHidden();
-<<<<<<< HEAD
+
     boost::shared_ptr<NodeGui> dst = _dest.lock();
     assert(dst);
     bool isSelected = dst->getIsSelected();
-    if (autoHide && _optional  && !_isRotoMask) {
-=======
-    assert(_dest);
-    bool isSelected = _dest->getIsSelected();
-
+    
     bool isViewer = false;
     if (src) {
         boost::shared_ptr<Natron::Node> internalNode = src->getNode();
         isViewer = dynamic_cast<InspectorNode*>(internalNode.get());
     }
     if (autoHide && _optional  && !_isRotoMask && !isViewer) {
->>>>>>> 57fb482e
+
         if (src || isSelected) {
             show();
         } else {
