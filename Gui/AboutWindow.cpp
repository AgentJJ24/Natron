/* ***** BEGIN LICENSE BLOCK *****
 * This file is part of Natron <http://www.natron.fr/>,
 * Copyright (C) 2016 INRIA and Alexandre Gauthier-Foichat
 *
 * Natron is free software: you can redistribute it and/or modify
 * it under the terms of the GNU General Public License as published by
 * the Free Software Foundation; either version 2 of the License, or
 * (at your option) any later version.
 *
 * Natron is distributed in the hope that it will be useful,
 * but WITHOUT ANY WARRANTY; without even the implied warranty of
 * MERCHANTABILITY or FITNESS FOR A PARTICULAR PURPOSE.  See the
 * GNU General Public License for more details.
 *
 * You should have received a copy of the GNU General Public License
 * along with Natron.  If not, see <http://www.gnu.org/licenses/gpl-2.0.html>
 * ***** END LICENSE BLOCK ***** */

// ***** BEGIN PYTHON BLOCK *****
// from <https://docs.python.org/3/c-api/intro.html#include-files>:
// "Since Python may define some pre-processor definitions which affect the standard headers on some systems, you must include Python.h before any standard headers are included."
#include <Python.h>
// ***** END PYTHON BLOCK *****

#include "AboutWindow.h"

#include <stdexcept>

#include "Global/Macros.h"
CLANG_DIAG_OFF(deprecated)
#include <QSplitter>
#include <QTextBrowser>
#include <QHBoxLayout>
#include <QVBoxLayout>
#include <QTabWidget>
#include <QFile>
#include <QTextCodec>
#include <QItemSelectionModel>
#include <QHeaderView>
#include <QDir>
CLANG_DIAG_ON(deprecated)

#include "Global/GlobalDefines.h"
#include "Global/GitVersion.h"
#include "Gui/Button.h"
#include "Gui/Gui.h"
#include "Gui/Label.h"
#include "Gui/Utils.h"
#include "Gui/TableModelView.h"

#define THIRD_PARTY_LICENSE_DIR_PATH ":"

NATRON_NAMESPACE_ENTER;

AboutWindow::AboutWindow(Gui* gui,
                         QWidget* parent)
    : QDialog(parent)
      , _gui(gui)
{
    setWindowTitle(QObject::tr("About ") + QString::fromUtf8(NATRON_APPLICATION_NAME));
    _mainLayout = new QVBoxLayout(this);
    setLayout(_mainLayout);

    _iconLabel = new Label(this);
    _iconLabel->setPixmap( QPixmap(QString::fromUtf8(NATRON_APPLICATION_ICON_PATH)).scaled(128, 128) );
    _mainLayout->addWidget(_iconLabel);

    _tabWidget = new QTabWidget(this);
    _mainLayout->addWidget(_tabWidget);

    _buttonContainer = new QWidget(this);
    _buttonLayout = new QHBoxLayout(_buttonContainer);
    _buttonLayout->addStretch();

    _closeButton = new Button(QObject::tr("Close"),_buttonContainer);
    QObject::connect( _closeButton, SIGNAL(clicked()), this, SLOT(accept()) );
    _buttonLayout->addWidget(_closeButton);

    _mainLayout->addWidget(_buttonContainer);

    ///filling tabs now

    _aboutText = new QTextBrowser(_tabWidget);
    _aboutText->setOpenExternalLinks(true);
    QString aboutText;
<<<<<<< HEAD
    {
        QString customBuild(NATRON_CUSTOM_BUILD_USER_NAME);
        if (!customBuild.isEmpty()) {
            aboutText = QString("<p>%1 custom build for %2 %3.</p>")
            .arg(NATRON_APPLICATION_NAME)
            .arg(customBuild)
#ifdef DEBUG
            .arg("(debug)");
#else
#ifdef NDEBUG
            // release with asserts disabled (should be the *real* release)
            .arg("");
#else
            // release with asserts enabled
            .arg("(opt)");
#endif
#endif
        } else {
            aboutText = QString("<p>%1 version %2 %3%4.</p>")
            .arg(NATRON_APPLICATION_NAME)
            .arg(NATRON_VERSION_STRING)
            .arg(NATRON_DEVELOPMENT_STATUS)
#ifdef DEBUG
            .arg(" (debug)");
#else
#ifdef NDEBUG
            // release with asserts disabled (should be the *real* release)
            .arg("");
#else
            // release with asserts enabled
            .arg(" (opt)");
=======
    QString customBuild(QString::fromUtf8(NATRON_CUSTOM_BUILD_USER_NAME));
    if (!customBuild.isEmpty()) {
        aboutText = QString::fromUtf8("<p>%1 custom build for %2 %3.</p>")
        .arg(QString::fromUtf8(NATRON_APPLICATION_NAME))
        .arg(customBuild)
#ifdef DEBUG
        .arg(QString::fromUtf8("(debug)"));
#else
#ifdef NDEBUG
        // release with asserts disabled (should be the *real* release)
        .arg(QString());
#else
        // release with asserts enabled
        .arg(QString::fromUtf8("(opt)"));
#endif
#endif
    } else {
        aboutText = QString::fromUtf8("<p>%1 version %2 %3%4.</p>")
        .arg(QString::fromUtf8(NATRON_APPLICATION_NAME))
        .arg(QString::fromUtf8(NATRON_VERSION_STRING))
        .arg(QString::fromUtf8(NATRON_DEVELOPMENT_STATUS))
#ifdef DEBUG
        .arg(QString::fromUtf8(" (debug)"));
#else
#ifdef NDEBUG
        // release with asserts disabled (should be the *real* release)
        .arg(QString());
#else
        // release with asserts enabled
        .arg(QString::fromUtf8(" (opt)"));
>>>>>>> 2c36e61e
#endif
#endif
        }
    }
    {
<<<<<<< HEAD
        QString licenseStr;
        QFile license(":LICENSE_SHORT.txt");
=======
        QFile license(QString::fromUtf8(":LICENSE_SHORT.txt"));
>>>>>>> 2c36e61e
        license.open(QIODevice::ReadOnly | QIODevice::Text);
        licenseStr = GuiUtils::convertFromPlainText(QTextCodec::codecForName("UTF-8")->toUnicode(license.readAll()), Qt::WhiteSpaceNormal);
        aboutText.append(licenseStr);
    }
    {
        QString endAbout = (QString("<p>See the <a href=\"%2\" style=\"color:orange\">%1 website</a>"
                                    "for more information on this software.</p>")
                            .arg(NATRON_APPLICATION_NAME) // %1
                            .arg(NATRON_WEBSITE_URL)); // %2
        aboutText.append(endAbout);
    }
    {
        QString gitStr = (QString("<p>This software was compiled from the source "
                                  "code branch %1 at version %2.</p>")
                          .arg("<a href=\"https://github.com/MrKepzie/Natron/tree/"GIT_BRANCH"\" style=\"color:orange\">"GIT_BRANCH"</a>") // %1
                          .arg("<a href=\"https://github.com/MrKepzie/Natron/tree/"GIT_COMMIT"\" style=\"color:orange\">"GIT_COMMIT"</a>")); // %2
        aboutText.append(gitStr);
    }
    if (!std::string(IO_GIT_COMMIT).empty()) {
        QString gitStr = (QString("<p>The bundled <a href=\"https://github.com/MrKepzie/openfx-io\" style=\"color:orange\">openfx-io</a> "
                                  "plugins were compiled from version %2.</p>")
                          .arg("<a href=\"https://github.com/MrKepzie/openfx-io/tree/"IO_GIT_COMMIT"\" style=\"color:orange\">"IO_GIT_COMMIT"</a>")); // %1
        aboutText.append(gitStr);
    }
    if (!std::string(MISC_GIT_COMMIT).empty()) {
        QString gitStr = (QString("<p>The bundled <a href=\"https://github.com/devernay/openfx-misc\" style=\"color:orange\">openfx-misc</a> "
                                  "plugins were compiled from version %2.</p>")
                          .arg("<a href=\"https://github.com/devernay/openfx-misc/tree/"MISC_GIT_COMMIT"\" style=\"color:orange\">"MISC_GIT_COMMIT"</a>")); // %1
        aboutText.append(gitStr);
    }
    if (!std::string(ARENA_GIT_COMMIT).empty()) {
        QString gitStr = (QString("<p>The bundled <a href=\"https://github.com/olear/openfx-arena\" style=\"color:orange\">openfx-arena</a> "
                                  "plugins were compiled from version %2.</p>")
                          .arg("<a href=\"https://github.com/olear/openfx-arena/tree/"ARENA_GIT_COMMIT"\" style=\"color:orange\">"ARENA_GIT_COMMIT"</a>")); // %1
        aboutText.append(gitStr);
    }
<<<<<<< HEAD
    const QString status(NATRON_DEVELOPMENT_STATUS);
    if (status == NATRON_DEVELOPMENT_DEVEL) {
        QString toAppend = QString("<p>Note: This is a development version, which probably contains bugs. "
=======
    aboutText.append(licenseStr);

    QString endAbout = (QString::fromUtf8("<p>See <a href=\"%2\"><font color=\"orange\">%1 's website </font></a>"
                                "for more information on this software.</p>")
                        .arg(QString::fromUtf8(NATRON_APPLICATION_NAME)) // %1
                        .arg(QString::fromUtf8(NATRON_WEBSITE_URL))); // %2
    aboutText.append(endAbout);
    QString gitStr = (QString::fromUtf8("<p>This version was generated from the source "
                              "code branch %1 at commit %2.</p>")
                      .arg(QString::fromUtf8(GIT_BRANCH)) // %1
                      .arg(QString::fromUtf8(GIT_COMMIT))); // %2
;
    aboutText.append(gitStr);

    const QString status = QString::fromUtf8(NATRON_DEVELOPMENT_STATUS);
    if (status == QString::fromUtf8(NATRON_DEVELOPMENT_DEVEL)) {
        QString toAppend = QString::fromUtf8("<p>Note: This is a development version, which probably contains bugs. "
>>>>>>> 2c36e61e
                                   "If you feel like reporting a bug, please do so "
                                   "on the <a href=\"%1\"><font color=\"orange\"> issue tracker.</font></a></p>")
        .arg(QString::fromUtf8(NATRON_ISSUE_TRACKER_URL)); // %1
        ;
    } else if (status == QString::fromUtf8(NATRON_DEVELOPMENT_SNAPSHOT)) {
        QString toAppend = QString::fromUtf8("<p>Note: This is an official snapshot version, compiled on the Natron build "
                                   "farm, and it may still contain bugs. If you feel like reporting a bug, please do so "
                                   "on the <a href=\"%1\"><font color=\"orange\"> issue tracker.</font></a></p>")
        .arg(QString::fromUtf8(NATRON_ISSUE_TRACKER_URL)); // %1
        ;
    } else if (status == QString::fromUtf8(NATRON_DEVELOPMENT_ALPHA)) {
        QString toAppend = QString::fromUtf8("<p>Note: This software is currently in alpha version, meaning there are missing features,"
                                   " bugs and untested stuffs. If you feel like reporting a bug, please do so "
                                   "on the <a href=\"%1\"><font color=\"orange\"> issue tracker.</font></a></p>")
        .arg(QString::fromUtf8(NATRON_ISSUE_TRACKER_URL)); // %1
        ;
    } else if (status == QString::fromUtf8(NATRON_DEVELOPMENT_BETA)) {
        QString toAppend = QString::fromUtf8("<p>Note: This software is currently under beta testing, meaning there are "
                                   " bugs and untested stuffs. If you feel like reporting a bug, please do so "
                                   "on the <a href=\"%1\"><font color=\"orange\"> issue tracker.</font></a></p>")
                           .arg(QString::fromUtf8(NATRON_ISSUE_TRACKER_URL)); // %1
        ;

    } else if (status == QString::fromUtf8(NATRON_DEVELOPMENT_RELEASE_CANDIDATE)) {
        QString toAppend = QString::fromUtf8("The version of this sofware is a release candidate, which means it has the potential of becoming "
                                   "the future stable release but might still have some bugs.");
        aboutText.append(toAppend);
    }
    
    _aboutText->setText(aboutText);
    _tabWidget->addTab( _aboutText, QObject::tr("About") );
    
    _changelogText =  new QTextBrowser(_tabWidget);
    _changelogText->setOpenExternalLinks(true);
    {
        QFile changelogFile(QString::fromUtf8(":CHANGELOG.md"));
        changelogFile.open(QIODevice::ReadOnly | QIODevice::Text);
        _changelogText->setText(QTextCodec::codecForName("UTF-8")->toUnicode( changelogFile.readAll() ) );
    }
    _tabWidget->addTab(_changelogText, QObject::tr("Changelog"));

    _libsText = new QTextBrowser(_tabWidget);
    _libsText->setOpenExternalLinks(true);
    updateLibrariesVersions();
    
    _tabWidget->addTab( _libsText, QObject::tr("Libraries") );

    _teamText = new QTextBrowser(_tabWidget);
    _teamText->setOpenExternalLinks(false);
    {
        QFile team_file(QString::fromUtf8(":CONTRIBUTORS.txt"));
        team_file.open(QIODevice::ReadOnly | QIODevice::Text);
        _teamText->setText( QTextCodec::codecForName("UTF-8")->toUnicode( team_file.readAll() ) );
    }
    _tabWidget->addTab( _teamText, QObject::tr("Contributors") );

    _licenseText = new QTextBrowser(_tabWidget);
    _licenseText->setOpenExternalLinks(false);
    {
        QFile license(QString::fromUtf8(":LICENSE.txt"));
        license.open(QIODevice::ReadOnly | QIODevice::Text);
        _licenseText->setText( QTextCodec::codecForName("UTF-8")->toUnicode( license.readAll() ) );
    }
    _tabWidget->addTab( _licenseText, QObject::tr("License") );
    
    QWidget* thirdPartyContainer = new QWidget(_tabWidget);
    QVBoxLayout* thidPartyLayout = new QVBoxLayout(thirdPartyContainer);
    thidPartyLayout->setContentsMargins(0,0,0,0);
    QSplitter *splitter = new QSplitter();

    _view = new TableView(thirdPartyContainer);
    _model = new TableModel(0,0,_view);
    _view->setTableModel(_model);
    
    QItemSelectionModel *selectionModel = _view->selectionModel();
    _view->setColumnCount(1);
    
    _view->setAttribute(Qt::WA_MacShowFocusRect,0);
    _view->setUniformRowHeights(true);
    _view->setSelectionMode(QAbstractItemView::SingleSelection);
    _view->header()->close();
#if QT_VERSION < 0x050000
    _view->header()->setResizeMode(QHeaderView::ResizeToContents);
#else
    _view->header()->setSectionResizeMode(QHeaderView::ResizeToContents);
#endif
    _view->header()->setStretchLastSection(true);
    splitter->addWidget(_view);
    
    _thirdPartyBrowser = new QTextBrowser(thirdPartyContainer);
    _thirdPartyBrowser->setOpenExternalLinks(false);
    splitter->addWidget(_thirdPartyBrowser);
    splitter->setStretchFactor(0, 1);
    splitter->setStretchFactor(1, 4);
    thidPartyLayout->addWidget(splitter);

    QString thirdPartyLicenseDir = QString::fromUtf8(THIRD_PARTY_LICENSE_DIR_PATH);
    QDir thirdPartyDir(thirdPartyLicenseDir);

    QStringList rowsTmp;
    {
        QStringList rows = thirdPartyDir.entryList(QDir::NoDotAndDotDot | QDir::Files);
        for (int i = 0; i < rows.size(); ++i) {
            if (!rows[i].startsWith(QString::fromUtf8("LICENSE-"))) {
                continue;
            }
            if (rows[i] == QString::fromUtf8("LICENSE-README.md")) {
                rowsTmp.prepend(rows[i]);
            } else {
                rowsTmp.push_back(rows[i]);
            }
            
        }
    }
    _view->setRowCount(rowsTmp.size());
    
    TableItem* readmeIndex = 0;
    for (int i = 0; i < rowsTmp.size(); ++i) {
        if (!rowsTmp[i].startsWith(QString::fromUtf8("LICENSE-"))) {
            continue;
        }
        TableItem* item = new TableItem;
        item->setText(rowsTmp[i].remove(QString::fromUtf8("LICENSE-")).remove(QString::fromUtf8(".txt")).remove(QString::fromUtf8(".md")));
        item->setFlags(Qt::ItemIsSelectable | Qt::ItemIsEnabled);
        _view->setItem(i, 0, item);
        if (rowsTmp[i] == QString::fromUtf8("README")) {
            readmeIndex = item;
        }
    }

    QObject::connect( selectionModel, SIGNAL(selectionChanged(QItemSelection,QItemSelection)),this,
                     SLOT(onSelectionChanged(QItemSelection,QItemSelection)) );
    if (readmeIndex) {
        readmeIndex->setSelected(true);
    }
    _tabWidget->addTab(thirdPartyContainer, QString::fromUtf8("Third-Party components"));
}

void
AboutWindow::onSelectionChanged(const QItemSelection & newSelection,
                        const QItemSelection & /*oldSelection*/)
{
    QModelIndexList indexes = newSelection.indexes();
    assert(indexes.size() <= 1);
    if (indexes.empty()) {
        _thirdPartyBrowser->clear();
    } else {
        TableItem* item = _view->item(indexes.front().row(), 0);
        assert(item);
        if (!item) {
            return;
        }
        QString fileName = QString::fromUtf8(THIRD_PARTY_LICENSE_DIR_PATH);
        fileName += QChar::fromLatin1('/');
        fileName += QString::fromUtf8("LICENSE-");
        fileName += item->text();
        fileName += (item->text() == QString::fromUtf8("README")) ? QString::fromUtf8(".md") : QString::fromUtf8(".txt");
        QFile file(fileName);
        if (file.open(QIODevice::ReadOnly | QIODevice::Text)) {
            QString content = QTextCodec::codecForName("UTF-8")->toUnicode(file.readAll());
            _thirdPartyBrowser->setText(content);
        }
    }
}

void
AboutWindow::updateLibrariesVersions()
{
    QString libsText = QString::fromUtf8("<p> Python %1 </p>"
                               "<p> Qt %2 </p>"
                               "<p> Boost %3 </p>"
                               "<p> Glew %4 </p>"
                               "<p> OpenGL %5 </p>"
                               "<p> Cairo %6 </p>")
    .arg(QString::fromUtf8(PY_VERSION))
    .arg( _gui->getQtVersion() )
    .arg( _gui->getBoostVersion() )
    .arg( _gui->getGlewVersion() )
    .arg( _gui->getOpenGLVersion() )
    .arg( _gui->getCairoVersion() );
    
    _libsText->setText(libsText);
}

NATRON_NAMESPACE_EXIT;

NATRON_NAMESPACE_USING;
#include "moc_AboutWindow.cpp"<|MERGE_RESOLUTION|>--- conflicted
+++ resolved
@@ -83,172 +83,115 @@
     _aboutText = new QTextBrowser(_tabWidget);
     _aboutText->setOpenExternalLinks(true);
     QString aboutText;
-<<<<<<< HEAD
-    {
-        QString customBuild(NATRON_CUSTOM_BUILD_USER_NAME);
+    {
+      QString customBuild(QString::fromUtf8(NATRON_CUSTOM_BUILD_USER_NAME));
         if (!customBuild.isEmpty()) {
-            aboutText = QString("<p>%1 custom build for %2 %3.</p>")
-            .arg(NATRON_APPLICATION_NAME)
+            aboutText = QString::fromUtf8("<p>%1 custom build for %2 %3.</p>")
+            .arg(QString::fromUtf8(NATRON_APPLICATION_NAME))
             .arg(customBuild)
 #ifdef DEBUG
-            .arg("(debug)");
+            .arg(QString::fromUtf8("(debug)"));
 #else
 #ifdef NDEBUG
             // release with asserts disabled (should be the *real* release)
-            .arg("");
+            .arg(QString());
 #else
             // release with asserts enabled
-            .arg("(opt)");
+            .arg(QString::fromUtf8("(opt)"));
 #endif
 #endif
         } else {
-            aboutText = QString("<p>%1 version %2 %3%4.</p>")
-            .arg(NATRON_APPLICATION_NAME)
-            .arg(NATRON_VERSION_STRING)
-            .arg(NATRON_DEVELOPMENT_STATUS)
+            aboutText = QString::fromUtf8("<p>%1 version %2 %3%4.</p>")
+            .arg(QString::fromUtf8(NATRON_APPLICATION_NAME))
+            .arg(QString::fromUtf8(NATRON_VERSION_STRING))
+            .arg(QString::fromUtf8(NATRON_DEVELOPMENT_STATUS))
 #ifdef DEBUG
-            .arg(" (debug)");
+            .arg(QString::fromUtf8(" (debug)"));
 #else
 #ifdef NDEBUG
             // release with asserts disabled (should be the *real* release)
-            .arg("");
+            .arg(QString());
 #else
             // release with asserts enabled
-            .arg(" (opt)");
-=======
-    QString customBuild(QString::fromUtf8(NATRON_CUSTOM_BUILD_USER_NAME));
-    if (!customBuild.isEmpty()) {
-        aboutText = QString::fromUtf8("<p>%1 custom build for %2 %3.</p>")
-        .arg(QString::fromUtf8(NATRON_APPLICATION_NAME))
-        .arg(customBuild)
-#ifdef DEBUG
-        .arg(QString::fromUtf8("(debug)"));
-#else
-#ifdef NDEBUG
-        // release with asserts disabled (should be the *real* release)
-        .arg(QString());
-#else
-        // release with asserts enabled
-        .arg(QString::fromUtf8("(opt)"));
-#endif
-#endif
-    } else {
-        aboutText = QString::fromUtf8("<p>%1 version %2 %3%4.</p>")
-        .arg(QString::fromUtf8(NATRON_APPLICATION_NAME))
-        .arg(QString::fromUtf8(NATRON_VERSION_STRING))
-        .arg(QString::fromUtf8(NATRON_DEVELOPMENT_STATUS))
-#ifdef DEBUG
-        .arg(QString::fromUtf8(" (debug)"));
-#else
-#ifdef NDEBUG
-        // release with asserts disabled (should be the *real* release)
-        .arg(QString());
-#else
-        // release with asserts enabled
-        .arg(QString::fromUtf8(" (opt)"));
->>>>>>> 2c36e61e
-#endif
-#endif
-        }
-    }
-    {
-<<<<<<< HEAD
+            .arg(QString::fromUtf8(" (opt)"));
+#endif
+#endif
+        }
+    }
+    {
         QString licenseStr;
-        QFile license(":LICENSE_SHORT.txt");
-=======
         QFile license(QString::fromUtf8(":LICENSE_SHORT.txt"));
->>>>>>> 2c36e61e
         license.open(QIODevice::ReadOnly | QIODevice::Text);
         licenseStr = GuiUtils::convertFromPlainText(QTextCodec::codecForName("UTF-8")->toUnicode(license.readAll()), Qt::WhiteSpaceNormal);
         aboutText.append(licenseStr);
     }
     {
-        QString endAbout = (QString("<p>See the <a href=\"%2\" style=\"color:orange\">%1 website</a>"
-                                    "for more information on this software.</p>")
-                            .arg(NATRON_APPLICATION_NAME) // %1
-                            .arg(NATRON_WEBSITE_URL)); // %2
+        QString endAbout = (QString::fromUtf8("<p>See the <a href=\"%2\" style=\"color:orange\">%1 website</a>"
+                                              "for more information on this software.</p>")
+                            .arg(QString::fromUtf8(NATRON_APPLICATION_NAME)) // %1
+                            .arg(QString::fromUtf8(NATRON_WEBSITE_URL))); // %2
         aboutText.append(endAbout);
     }
     {
-        QString gitStr = (QString("<p>This software was compiled from the source "
-                                  "code branch %1 at version %2.</p>")
-                          .arg("<a href=\"https://github.com/MrKepzie/Natron/tree/"GIT_BRANCH"\" style=\"color:orange\">"GIT_BRANCH"</a>") // %1
-                          .arg("<a href=\"https://github.com/MrKepzie/Natron/tree/"GIT_COMMIT"\" style=\"color:orange\">"GIT_COMMIT"</a>")); // %2
+        QString gitStr = (QString::fromUtf8("<p>This software was compiled from the source "
+                                            "code branch %1 at version %2.</p>")
+                          .arg(QString::fromUtf8("<a href=\"https://github.com/MrKepzie/Natron/tree/"GIT_BRANCH"\" style=\"color:orange\">"GIT_BRANCH"</a>")) // %1
+                          .arg(QString::fromUtf8("<a href=\"https://github.com/MrKepzie/Natron/tree/"GIT_COMMIT"\" style=\"color:orange\">"GIT_COMMIT"</a>"))); // %2
         aboutText.append(gitStr);
     }
     if (!std::string(IO_GIT_COMMIT).empty()) {
-        QString gitStr = (QString("<p>The bundled <a href=\"https://github.com/MrKepzie/openfx-io\" style=\"color:orange\">openfx-io</a> "
-                                  "plugins were compiled from version %2.</p>")
-                          .arg("<a href=\"https://github.com/MrKepzie/openfx-io/tree/"IO_GIT_COMMIT"\" style=\"color:orange\">"IO_GIT_COMMIT"</a>")); // %1
+        QString gitStr = (QString::fromUtf8("<p>The bundled <a href=\"https://github.com/MrKepzie/openfx-io\" style=\"color:orange\">openfx-io</a> "
+                                            "plugins were compiled from version %2.</p>")
+                          .arg(QString::fromUtf8("<a href=\"https://github.com/MrKepzie/openfx-io/tree/"IO_GIT_COMMIT"\" style=\"color:orange\">"IO_GIT_COMMIT"</a>"))); // %1
         aboutText.append(gitStr);
     }
     if (!std::string(MISC_GIT_COMMIT).empty()) {
-        QString gitStr = (QString("<p>The bundled <a href=\"https://github.com/devernay/openfx-misc\" style=\"color:orange\">openfx-misc</a> "
-                                  "plugins were compiled from version %2.</p>")
-                          .arg("<a href=\"https://github.com/devernay/openfx-misc/tree/"MISC_GIT_COMMIT"\" style=\"color:orange\">"MISC_GIT_COMMIT"</a>")); // %1
+        QString gitStr = (QString::fromUtf8("<p>The bundled <a href=\"https://github.com/devernay/openfx-misc\" style=\"color:orange\">openfx-misc</a> "
+                                            "plugins were compiled from version %2.</p>")
+                          .arg(QString::fromUtf8("<a href=\"https://github.com/devernay/openfx-misc/tree/"MISC_GIT_COMMIT"\" style=\"color:orange\">"MISC_GIT_COMMIT"</a>"))); // %1
         aboutText.append(gitStr);
     }
     if (!std::string(ARENA_GIT_COMMIT).empty()) {
-        QString gitStr = (QString("<p>The bundled <a href=\"https://github.com/olear/openfx-arena\" style=\"color:orange\">openfx-arena</a> "
-                                  "plugins were compiled from version %2.</p>")
-                          .arg("<a href=\"https://github.com/olear/openfx-arena/tree/"ARENA_GIT_COMMIT"\" style=\"color:orange\">"ARENA_GIT_COMMIT"</a>")); // %1
+        QString gitStr = (QString::fromUtf8("<p>The bundled <a href=\"https://github.com/olear/openfx-arena\" style=\"color:orange\">openfx-arena</a> "
+                                            "plugins were compiled from version %2.</p>")
+                          .arg(QString::fromUtf8("<a href=\"https://github.com/olear/openfx-arena/tree/"ARENA_GIT_COMMIT"\" style=\"color:orange\">"ARENA_GIT_COMMIT"</a>"))); // %1
         aboutText.append(gitStr);
     }
-<<<<<<< HEAD
-    const QString status(NATRON_DEVELOPMENT_STATUS);
-    if (status == NATRON_DEVELOPMENT_DEVEL) {
-        QString toAppend = QString("<p>Note: This is a development version, which probably contains bugs. "
-=======
-    aboutText.append(licenseStr);
-
-    QString endAbout = (QString::fromUtf8("<p>See <a href=\"%2\"><font color=\"orange\">%1 's website </font></a>"
-                                "for more information on this software.</p>")
-                        .arg(QString::fromUtf8(NATRON_APPLICATION_NAME)) // %1
-                        .arg(QString::fromUtf8(NATRON_WEBSITE_URL))); // %2
-    aboutText.append(endAbout);
-    QString gitStr = (QString::fromUtf8("<p>This version was generated from the source "
-                              "code branch %1 at commit %2.</p>")
-                      .arg(QString::fromUtf8(GIT_BRANCH)) // %1
-                      .arg(QString::fromUtf8(GIT_COMMIT))); // %2
-;
-    aboutText.append(gitStr);
-
-    const QString status = QString::fromUtf8(NATRON_DEVELOPMENT_STATUS);
+    const QString status(QString::fromUtf8(NATRON_DEVELOPMENT_STATUS));
     if (status == QString::fromUtf8(NATRON_DEVELOPMENT_DEVEL)) {
         QString toAppend = QString::fromUtf8("<p>Note: This is a development version, which probably contains bugs. "
->>>>>>> 2c36e61e
-                                   "If you feel like reporting a bug, please do so "
-                                   "on the <a href=\"%1\"><font color=\"orange\"> issue tracker.</font></a></p>")
+                                             "If you feel like reporting a bug, please do so "
+                                             "on the <a href=\"%1\"><font color=\"orange\"> issue tracker.</font></a></p>")
         .arg(QString::fromUtf8(NATRON_ISSUE_TRACKER_URL)); // %1
         ;
     } else if (status == QString::fromUtf8(NATRON_DEVELOPMENT_SNAPSHOT)) {
         QString toAppend = QString::fromUtf8("<p>Note: This is an official snapshot version, compiled on the Natron build "
-                                   "farm, and it may still contain bugs. If you feel like reporting a bug, please do so "
-                                   "on the <a href=\"%1\"><font color=\"orange\"> issue tracker.</font></a></p>")
+                                             "farm, and it may still contain bugs. If you feel like reporting a bug, please do so "
+                                             "on the <a href=\"%1\"><font color=\"orange\"> issue tracker.</font></a></p>")
         .arg(QString::fromUtf8(NATRON_ISSUE_TRACKER_URL)); // %1
         ;
     } else if (status == QString::fromUtf8(NATRON_DEVELOPMENT_ALPHA)) {
         QString toAppend = QString::fromUtf8("<p>Note: This software is currently in alpha version, meaning there are missing features,"
-                                   " bugs and untested stuffs. If you feel like reporting a bug, please do so "
-                                   "on the <a href=\"%1\"><font color=\"orange\"> issue tracker.</font></a></p>")
+                                             " bugs and untested stuffs. If you feel like reporting a bug, please do so "
+                                             "on the <a href=\"%1\"><font color=\"orange\"> issue tracker.</font></a></p>")
         .arg(QString::fromUtf8(NATRON_ISSUE_TRACKER_URL)); // %1
         ;
     } else if (status == QString::fromUtf8(NATRON_DEVELOPMENT_BETA)) {
         QString toAppend = QString::fromUtf8("<p>Note: This software is currently under beta testing, meaning there are "
-                                   " bugs and untested stuffs. If you feel like reporting a bug, please do so "
-                                   "on the <a href=\"%1\"><font color=\"orange\"> issue tracker.</font></a></p>")
-                           .arg(QString::fromUtf8(NATRON_ISSUE_TRACKER_URL)); // %1
+                                             " bugs and untested stuffs. If you feel like reporting a bug, please do so "
+                                             "on the <a href=\"%1\"><font color=\"orange\"> issue tracker.</font></a></p>")
+        .arg(QString::fromUtf8(NATRON_ISSUE_TRACKER_URL)); // %1
         ;
 
     } else if (status == QString::fromUtf8(NATRON_DEVELOPMENT_RELEASE_CANDIDATE)) {
         QString toAppend = QString::fromUtf8("The version of this sofware is a release candidate, which means it has the potential of becoming "
-                                   "the future stable release but might still have some bugs.");
+                                             "the future stable release but might still have some bugs.");
         aboutText.append(toAppend);
     }
-    
+
     _aboutText->setText(aboutText);
     _tabWidget->addTab( _aboutText, QObject::tr("About") );
-    
+
     _changelogText =  new QTextBrowser(_tabWidget);
     _changelogText->setOpenExternalLinks(true);
     {
@@ -261,7 +204,7 @@
     _libsText = new QTextBrowser(_tabWidget);
     _libsText->setOpenExternalLinks(true);
     updateLibrariesVersions();
-    
+
     _tabWidget->addTab( _libsText, QObject::tr("Libraries") );
 
     _teamText = new QTextBrowser(_tabWidget);
