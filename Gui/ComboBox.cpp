--- conflicted
+++ resolved
@@ -232,25 +232,9 @@
             double r,g,b;
             switch (_animation) {
                 case 0:
-<<<<<<< HEAD
-                default:
-                    fillColor.setRgb(71,71,71);
-                    break;
-                case 1:
-                    fillColor.setRgb(86,117,156);
-                    break;
-                case 2:
-                    fillColor.setRgb(21,97,248);
-                    break;
-                case 3:
-                    fillColor.setRgb(180, 200, 100);
-                    break;
-=======
                 default: {
                     
                     appPTR->getCurrentSettings()->getRaisedColor(&r, &g, &b);
->>>>>>> 6a6c8031
-                    
                 }   break;
                 case 1: {
                     appPTR->getCurrentSettings()->getInterpolatedColor(&r, &g, &b);
@@ -258,6 +242,10 @@
                 case 2:
                 {
                     appPTR->getCurrentSettings()->getKeyframeColor(&r, &g, &b);
+                }   break;
+                case 3:
+                {
+                    appPTR->getCurrentSettings()->getExprColor(&r, &g, &b);
                 }   break;
             }
             fillColor.setRgb(Natron::clamp(r) * 256,Natron::clamp(g) * 256,Natron::clamp(b) * 256);
