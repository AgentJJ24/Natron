--- conflicted
+++ resolved
@@ -928,13 +928,8 @@
         double p[2];
         for (int i = 0; i < 2; ++i) {
             p[i] = knob->getValueAtTime(time, i);
-<<<<<<< HEAD
             if (knob->getValueIsNormalized(i) != eValueIsNormalizedNone) {
-                knob->denormalize(i, time, &p[i]);
-=======
-            if (knob->getValueIsNormalized(i) != KnobDouble::eValueIsNormalizedNone) {
                 p[i] = knob->denormalize(i, time, p[i]);
->>>>>>> b7bb0026
             }
         }
         pos.setX(p[0]);
@@ -1614,22 +1609,11 @@
     if (_state == ePositionInteractStatePicked) {
         pos = lastPenPos;
     } else {
-<<<<<<< HEAD
         double p[2];
         for (int i = 0; i < 2; ++i) {
             p[i] = knob->getValueAtTime(time, i);
             if (knob->getValueIsNormalized(i) != eValueIsNormalizedNone) {
-                knob->denormalize(i, time, &p[i]);
-=======
-        boost::shared_ptr<KnobDouble> knob = it->param.lock();
-        if (knob) {
-            double p[2];
-            for (int i = 0; i < 2; ++i) {
-                p[i] = knob->getValueAtTime(time, i);
-                if (knob->getValueIsNormalized(i) != KnobDouble::eValueIsNormalizedNone) {
-                    p[i] = knob->denormalize(i, time, p[i]);
-                }
->>>>>>> b7bb0026
+                p[i] = knob->denormalize(i, time, p[i]);
             }
         }
         pos.setX(p[0]);
@@ -1667,26 +1651,13 @@
     }
     didSomething = (_state == ePositionInteractStatePoised) || (_state == ePositionInteractStatePicked);
 
-<<<<<<< HEAD
     if ( (_state != ePositionInteractStateInactive) && _interactiveDrag && valuesChanged ) {
         double p[2];
         p[0] = fround(lastPenPos.x(), pscale.x);
         p[1] = fround(lastPenPos.y(), pscale.y);
         for (int i = 0; i < 2; ++i) {
             if (knob->getValueIsNormalized(i) != eValueIsNormalizedNone) {
-                knob->normalize(i, time, &p[i]);
-=======
-    if ( (it->state != ePositionInteractStateInactive) && interactiveDrag && valuesChanged ) {
-        boost::shared_ptr<KnobDouble> knob = it->param.lock();
-        if (knob) {
-            double p[2];
-            p[0] = fround(lastPenPos.x(), pscale.x);
-            p[1] = fround(lastPenPos.y(), pscale.y);
-            for (int i = 0; i < 2; ++i) {
-                if (knob->getValueIsNormalized(i) != KnobDouble::eValueIsNormalizedNone) {
-                    p[i] = knob->normalize(i, time, p[i]);
-                }
->>>>>>> b7bb0026
+                p[i] = knob->normalize(i, time, p[i]);
             }
         }
 
@@ -2312,7 +2283,6 @@
     }
 
     bool didSomething = false;
-<<<<<<< HEAD
     if (_state == ePositionInteractStatePicked) {
         if (!_interactiveDrag) {
             boost::shared_ptr<KnobDouble> knob = _param.lock();
@@ -2321,20 +2291,7 @@
             p[1] = fround(lastPenPos.y(), pscale.y);
             for (int i = 0; i < 2; ++i) {
                 if (knob->getValueIsNormalized(i) != eValueIsNormalizedNone) {
-                    knob->normalize(i, time, &p[i]);
-=======
-    if (it->state == ePositionInteractStatePicked) {
-        if (!interactiveDrag) {
-            boost::shared_ptr<KnobDouble> knob = it->param.lock();
-            if (knob) {
-                double p[2];
-                p[0] = fround(lastPenPos.x(), pscale.x);
-                p[1] = fround(lastPenPos.y(), pscale.y);
-                for (int i = 0; i < 2; ++i) {
-                    if (knob->getValueIsNormalized(i) != KnobDouble::eValueIsNormalizedNone) {
-                        p[i] = knob->normalize(i, time, p[i]);
-                    }
->>>>>>> b7bb0026
+                    p[i] = knob->normalize(i, time, p[i]);
                 }
             }
 
