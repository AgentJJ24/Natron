/* ***** BEGIN LICENSE BLOCK *****
 * This file is part of Natron <http://www.natron.fr/>,
 * Copyright (C) 2016 INRIA and Alexandre Gauthier-Foichat
 *
 * Natron is free software: you can redistribute it and/or modify
 * it under the terms of the GNU General Public License as published by
 * the Free Software Foundation; either version 2 of the License, or
 * (at your option) any later version.
 *
 * Natron is distributed in the hope that it will be useful,
 * but WITHOUT ANY WARRANTY; without even the implied warranty of
 * MERCHANTABILITY or FITNESS FOR A PARTICULAR PURPOSE.  See the
 * GNU General Public License for more details.
 *
 * You should have received a copy of the GNU General Public License
 * along with Natron.  If not, see <http://www.gnu.org/licenses/gpl-2.0.html>
 * ***** END LICENSE BLOCK ***** */

// ***** BEGIN PYTHON BLOCK *****
// from <https://docs.python.org/3/c-api/intro.html#include-files>:
// "Since Python may define some pre-processor definitions which affect the standard headers on some systems, you must include Python.h before any standard headers are included."
#include <Python.h>
// ***** END PYTHON BLOCK *****

#include "DockablePanelPrivate.h"

#include <vector>
#include <utility>
#include <stdexcept>

#if !defined(Q_MOC_RUN) && !defined(SBK_RUN)
#include <boost/shared_ptr.hpp>
#endif

#include <QGridLayout>
#include <QUndoStack>
#include <QDebug>
#include <QScrollArea>
#include <QApplication>
#include <QStyle>
#include <QMessageBox>

#include "Engine/KnobTypes.h"
#include "Engine/Node.h" // NATRON_PARAMETER_PAGE_NAME_INFO
#include "Engine/ViewIdx.h"

#include "Gui/ClickableLabel.h"
#include "Gui/GuiApplicationManager.h" // appPTR
#include "Gui/KnobGui.h"
#include "Gui/KnobGuiGroup.h" // for KnobGuiGroup
#include "Gui/KnobWidgetDnD.h"
#include "Gui/Label.h"
#include "Gui/RightClickableWidget.h"
#include "Gui/TabGroup.h"

#define NATRON_FORM_LAYOUT_LINES_SPACING 0
#define NATRON_SETTINGS_VERTICAL_SPACING_PIXELS 3

using std::make_pair;
NATRON_NAMESPACE_ENTER;


static void
findKnobsOnSameLine(const KnobsVec& knobs,
                    const KnobPtr& ref,
                    KnobsVec& knobsOnSameLine)
{
    int idx = -1;

    for (U32 k = 0; k < knobs.size(); ++k) {
        if (knobs[k] == ref) {
            idx = k;
            break;
        }
    }
    assert(idx != -1);
    if (idx < 0) {
        return;
    }
    ///find all knobs backward that are on the same line.
    int k = idx - 1;
    KnobPtr parent = ref->getParentKnob();

    while ( k >= 0 && !knobs[k]->isNewLineActivated() ) {
        if (parent) {
            assert(knobs[k]->getParentKnob() == parent);
            knobsOnSameLine.push_back(knobs[k]);
        } else {
            if ( !knobs[k]->getParentKnob() &&
                 !dynamic_cast<KnobPage*>( knobs[k].get() ) &&
                 !dynamic_cast<KnobGroup*>( knobs[k].get() ) ) {
                knobsOnSameLine.push_back(knobs[k]);
            }
        }
        --k;
    }

    ///find all knobs forward that are on the same line.
    k = idx;
    while ( k < (int)(knobs.size() - 1) && !knobs[k]->isNewLineActivated() ) {
        if (parent) {
            assert(knobs[k + 1]->getParentKnob() == parent);
            knobsOnSameLine.push_back(knobs[k + 1]);
        } else {
            if ( !knobs[k + 1]->getParentKnob() &&
                 !dynamic_cast<KnobPage*>( knobs[k + 1].get() ) &&
                 !dynamic_cast<KnobGroup*>( knobs[k + 1].get() ) ) {
                knobsOnSameLine.push_back(knobs[k + 1]);
            }
        }
        ++k;
    }
}

DockablePanelPrivate::DockablePanelPrivate(DockablePanel* publicI,
                                           Gui* gui,
                                           KnobHolder* holder,
                                           QVBoxLayout* container,
                                           DockablePanel::HeaderModeEnum headerMode,
                                           bool useScrollAreasForTabs,
                                           const QString & defaultPageName,
                                           const QString& helpToolTip,
                                           const boost::shared_ptr<QUndoStack>& stack)
    : _publicInterface(publicI)
    , _gui(gui)
    , _container(container)
    , _mainLayout(NULL)
    , _headerWidget(NULL)
    , _headerLayout(NULL)
    , _nameLineEdit(NULL)
    , _nameLabel(NULL)
    , _horizLayout(0)
    , _horizContainer(0)
    , _verticalColorBar(0)
    , _rightContainer(0)
    , _rightContainerLayout(0)
    , _tabWidget(NULL)
    , _centerNodeButton(NULL)
    , _enterInGroupButton(NULL)
    , _helpButton(NULL)
    , _minimize(NULL)
    , _hideUnmodifiedButton(NULL)
    , _floatButton(NULL)
    , _cross(NULL)
    , _overlayColor()
    , _hasOverlayColor(false)
    , _colorButton(NULL)
    , _overlayButton(NULL)
    , _undoButton(NULL)
    , _redoButton(NULL)
    , _restoreDefaultsButton(NULL)
    , _minimized(false)
    , _cmdBeingPushed(0)
    , _clearedStackDuringPush(false)
    , _undoStack(stack)
    , _floating(false)
    , _floatingWidget(NULL)
    , _knobs()
    , _knobsVisibilityBeforeHideModif()
    , _holder(holder)
    , _pages()
    , _defaultPageName(defaultPageName)
    , _useScrollAreasForTabs(useScrollAreasForTabs)
    , _mode(headerMode)
    , _isClosedMutex()
    , _isClosed(false)
    , _helpToolTip(helpToolTip)
    , _pluginID()
    , _pluginVersionMajor(0)
    , _pluginVersionMinor(0)
    , _pagesEnabled(true)
    , _trackerPanel(0)
    , _iconLabel(0)
{
    if (!_undoStack) {
        _undoStack.reset( new QUndoStack() );
    }
}

void
DockablePanelPrivate::initializeKnobVector(const KnobsVec& knobs,
                                           QWidget* lastRowWidget)
{
    std::list<boost::shared_ptr<KnobPage> > pages;
    KnobsVec regularKnobs;

    //Extract pages first
    for (U32 i = 0; i < knobs.size(); ++i) {
        KnobPage *isPage = dynamic_cast<KnobPage*>( knobs[i].get() );
        if (isPage) {
            pages.push_back( boost::dynamic_pointer_cast<KnobPage>(knobs[i]) );
            continue;
        } else {
            regularKnobs.push_back(knobs[i]);
        }
    }
    for (std::list<boost::shared_ptr<KnobPage> >::iterator it = pages.begin(); it != pages.end(); ++it) {
        //create page
        (void)findKnobGuiOrCreate( *it, true, 0, KnobsVec() );

        KnobsVec children = (*it)->getChildren();
        KnobsVec::iterator prev = children.end();
        for (KnobsVec::iterator it2 = children.begin(); it2 != children.end(); ++it2) {
            bool makeNewLine = true;
            KnobGroup *isGroup = dynamic_cast<KnobGroup*>( it2->get() );

            ////The knob  will have a vector of all other knobs on the same line.
            KnobsVec knobsOnSameLine;


            //If the knob is dynamic (i:e created after the initial creation of knobs)
            //it can be added as part of a group defined earlier hence we have to insert it at the proper index.
            KnobPtr parentKnob = (*it2)->getParentKnob();
            KnobGroup* isParentGroup = dynamic_cast<KnobGroup*>( parentKnob.get() );


            if (!isGroup) {
                if ( ( prev != children.end() ) && !(*prev)->isNewLineActivated() ) {
                    makeNewLine = false;
                }
                if (isParentGroup) {
                    KnobsVec groupsiblings = isParentGroup->getChildren();
                    findKnobsOnSameLine(groupsiblings, *it2, knobsOnSameLine);
                } else {
                    findKnobsOnSameLine(children, *it2, knobsOnSameLine);
                }
            }

            KnobGuiPtr newGui = findKnobGuiOrCreate(*it2, makeNewLine, lastRowWidget, knobsOnSameLine);

            ///childrens cannot be on the same row than their parent
            if (!isGroup && newGui) {
                lastRowWidget = newGui->getFieldContainer();
            }


            std::vector<KnobPtr>::iterator foundRegular = std::find(regularKnobs.begin(), regularKnobs.end(), *it2);
            if ( foundRegular != regularKnobs.end() ) {
                regularKnobs.erase(foundRegular);
            }


            if ( prev == children.end() ) {
                prev = children.begin();
            } else {
                ++prev;
            }
        }
    }

    //For knobs left,  create them
    KnobsVec::iterator prev = regularKnobs.end();
    for (KnobsVec::iterator it = regularKnobs.begin(); it != regularKnobs.end(); ++it) {
        bool makeNewLine = true;
        KnobGroup *isGroup = dynamic_cast<KnobGroup*>( it->get() );

        ////The knob  will have a vector of all other knobs on the same line.
        KnobsVec knobsOnSameLine;


        //If the knob is dynamic (i:e created after the initial creation of knobs)
        //it can be added as part of a group defined earlier hence we have to insert it at the proper index.
        KnobPtr parentKnob = (*it)->getParentKnob();
        KnobGroup* isParentGroup = dynamic_cast<KnobGroup*>( parentKnob.get() );


        if (!isGroup) {
            if ( ( prev != regularKnobs.end() ) && !(*prev)->isNewLineActivated() ) {
                makeNewLine = false;
            }

            KnobPage* isParentPage = dynamic_cast<KnobPage*>( parentKnob.get() );
            if (isParentPage) {
                KnobsVec children = isParentPage->getChildren();
                findKnobsOnSameLine(children, (*it), knobsOnSameLine);
            } else if (isParentGroup) {
                KnobsVec children = isParentGroup->getChildren();
                findKnobsOnSameLine(children, (*it), knobsOnSameLine);
            } else {
                findKnobsOnSameLine(regularKnobs, (*it), knobsOnSameLine);
            }
        }

        KnobGuiPtr newGui = findKnobGuiOrCreate(*it, makeNewLine, lastRowWidget, knobsOnSameLine);

        ///childrens cannot be on the same row than their parent
        if (!isGroup && newGui) {
            lastRowWidget = newGui->getFieldContainer();
        }

        if ( prev == regularKnobs.end() ) {
            prev = regularKnobs.begin();
        } else {
            ++prev;
        }
    }

    _publicInterface->refreshTabWidgetMaxHeight();
} // DockablePanelPrivate::initializeKnobVector

KnobGuiPtr
DockablePanelPrivate::createKnobGui(const KnobPtr &knob)
{
    KnobsGuiMapping::iterator found = findKnobGui(knob);

    if ( found != _knobs.end() ) {
        return found->second;
    }

    KnobGuiPtr ret( appPTR->createGuiForKnob(knob, _publicInterface) );
    if (!ret) {
        qDebug() << "Failed to create Knob GUI";

        return ret;
    }
    ret->initialize();
    _knobs.push_back( make_pair(knob, ret) );

    return ret;
}

boost::shared_ptr<KnobPage>
DockablePanelPrivate::ensureDefaultPageKnobCreated()
{
    const std::vector< KnobPtr > & knobs = _holder->getKnobs();

    ///find in all knobs a page param to set this param into
    for (U32 i = 0; i < knobs.size(); ++i) {
        boost::shared_ptr<KnobPage> p = boost::dynamic_pointer_cast<KnobPage>(knobs[i]);
        if ( p && (p->getLabel() != NATRON_PARAMETER_PAGE_NAME_INFO) && (p->getLabel() != NATRON_PARAMETER_PAGE_NAME_EXTRA) ) {
            getOrCreatePage(p);

            return p;
        }
    }


    KnobPtr knob = _holder->getKnobByName( _defaultPageName.toStdString() );
    boost::shared_ptr<KnobPage> pk;
    if (!knob) {
        pk = AppManager::createKnob<KnobPage>( _holder, _defaultPageName.toStdString() );
    } else {
        pk = boost::dynamic_pointer_cast<KnobPage>(knob);
    }
    assert(pk);
    getOrCreatePage(pk);

    return pk;
}

PageMap::iterator
DockablePanelPrivate::getDefaultPage(const KnobPtr &knob)
{
    PageMap::iterator page = _pages.end();
    const std::vector< KnobPtr > & knobs = _holder->getKnobs();

    ///find in all knobs a page param to set this param into
    for (U32 i = 0; i < knobs.size(); ++i) {
        boost::shared_ptr<KnobPage> p = boost::dynamic_pointer_cast<KnobPage>( knobs[i]);
        if ( p && (p->getLabel() != NATRON_PARAMETER_PAGE_NAME_INFO) && (p->getLabel() != NATRON_PARAMETER_PAGE_NAME_EXTRA) ) {
            page = getOrCreatePage(p);
            p->addKnob(knob);
            break;
        }
    }

    if ( page == _pages.end() ) {
        ///the plug-in didn't specify any page
        ///for this param, put it in the first page that is not the default page.
        ///If there is still no page, put it in the default tab.
        for (PageMap::iterator it = _pages.begin(); it != _pages.end(); ++it) {
            if (it->first != _defaultPageName) {
                page = it;
                break;
            }
        }

        ///Last resort: The plug-in didn't specify ANY page, just put it into the default page
        if ( page == _pages.end() ) {
            page = getOrCreatePage( boost::shared_ptr<KnobPage>() );
        }
    }

    return page;
}

static QPixmap
getStandardIcon(QMessageBox::Icon icon,
                int size,
                QWidget* widget)
{
    QStyle *style = widget ? widget->style() : QApplication::style();
    QIcon tmpIcon;

    switch (icon) {
    case QMessageBox::Information:
        tmpIcon = style->standardIcon(QStyle::SP_MessageBoxInformation, 0, widget);
        break;
    case QMessageBox::Warning:
        tmpIcon = style->standardIcon(QStyle::SP_MessageBoxWarning, 0, widget);
        break;
    case QMessageBox::Critical:
        tmpIcon = style->standardIcon(QStyle::SP_MessageBoxCritical, 0, widget);
        break;
    case QMessageBox::Question:
        tmpIcon = style->standardIcon(QStyle::SP_MessageBoxQuestion, 0, widget);
    default:
        break;
    }
    if ( !tmpIcon.isNull() ) {
        return tmpIcon.pixmap(size, size);
    }

    return QPixmap();
}

KnobGuiPtr
DockablePanelPrivate::findKnobGuiOrCreate(const KnobPtr & knob,
                                          bool makeNewLine,
                                          QWidget* lastRowWidget,
                                          const std::vector< boost::shared_ptr< KnobI > > & knobsOnSameLine)
{
    assert(knob);
    boost::shared_ptr<KnobGroup> isGroup = boost::dynamic_pointer_cast<KnobGroup>(knob);
    boost::shared_ptr<KnobPage> isPage = boost::dynamic_pointer_cast<KnobPage>(knob);
    for (KnobsGuiMapping::const_iterator it = _knobs.begin(); it != _knobs.end(); ++it) {
        if ( (it->first.lock() == knob) && it->second ) {
            if (isPage) {
                return it->second;
            } else if ( isGroup && ( ( !isGroup->isTab() && it->second->hasWidgetBeenCreated() ) || isGroup->isTab() ) ) {
                return it->second;
            } else if ( it->second->hasWidgetBeenCreated() ) {
                return it->second;
            } else {
                break;
            }
        }
    }


    if (isPage) {
        if ( isPage->getChildren().empty() ) {
            return KnobGuiPtr();
        }
        getOrCreatePage(isPage);
        KnobsVec children = isPage->getChildren();
        initializeKnobVector(children, lastRowWidget);

        return KnobGuiPtr();
    }

    KnobGuiPtr ret = createKnobGui(knob);
    if (!ret) {
        return KnobGuiPtr();
    }

    KnobPtr parentKnob = knob->getParentKnob();
    boost::shared_ptr<KnobGroup> parentIsGroup = boost::dynamic_pointer_cast<KnobGroup>(parentKnob);
    KnobGuiGroup* parentGui = 0;
    /// if this knob is within a group, make sure the group is created so far
    if (parentIsGroup) {
        parentGui = dynamic_cast<KnobGuiGroup*>( findKnobGuiOrCreate( parentKnob, true, ret->getFieldContainer() ).get() );
    }

    ///So far the knob could have no parent, in which case we force it to be in the default page.
    if (!parentKnob) {
        boost::shared_ptr<KnobPage> defPage = ensureDefaultPageKnobCreated();
        defPage->addKnob(knob);
        parentKnob = defPage;
    }

    ///if widgets for the KnobGui have already been created, don't do the following
    ///For group only create the gui if it is not  a tab.
    if ( isGroup  && isGroup->isTab() ) {
        boost::shared_ptr<KnobPage> parentIsPage = boost::dynamic_pointer_cast<KnobPage>(parentKnob);
        if (!parentKnob || parentIsPage) {
            PageMap::iterator page = _pages.end();
            if (!parentKnob) {
                page = getDefaultPage(knob);
            } else {
                page = getOrCreatePage(parentIsPage);
            }
            bool existed = true;
            if (!page->second.groupAsTab) {
                existed = false;
                page->second.groupAsTab = new TabGroup(_publicInterface);
            }
            page->second.groupAsTab->addTab( isGroup, QString::fromUtf8( isGroup->getLabel().c_str() ) );

            ///retrieve the form layout
            QGridLayout* layout;
            if (_useScrollAreasForTabs) {
                layout = dynamic_cast<QGridLayout*>( dynamic_cast<QScrollArea*>(page->second.tab)->widget()->layout() );
            } else {
                layout = dynamic_cast<QGridLayout*>( page->second.tab->layout() );
            }
            assert(layout);
            if (!existed) {
                layout->addWidget(page->second.groupAsTab, page->second.currentRow, 0, 1, 2);
            }

            page->second.groupAsTab->refreshTabSecretNess( isGroup.get() );
        } else {
            assert(parentIsGroup);
            assert(parentGui);
            TabGroup* groupAsTab = parentGui->getOrCreateTabWidget();

            groupAsTab->addTab( isGroup, QString::fromUtf8( isGroup->getLabel().c_str() ) );

            if ( parentIsGroup && parentIsGroup->isTab() ) {
                ///insert the tab in the layout of the parent
                ///Find the page in the parentParent group
                KnobPtr parentParent = parentKnob->getParentKnob();
                assert(parentParent);
                boost::shared_ptr<KnobGroup> parentParentIsGroup = boost::dynamic_pointer_cast<KnobGroup>(parentParent);
                boost::shared_ptr<KnobPage> parentParentIsPage = boost::dynamic_pointer_cast<KnobPage>(parentParent);
                assert(parentParentIsGroup || parentParentIsPage);
                TabGroup* parentTabGroup = 0;
                if (parentParentIsPage) {
                    PageMap::iterator page = getOrCreatePage(parentParentIsPage);
                    assert( page != _pages.end() );
                    parentTabGroup = page->second.groupAsTab;
                } else {
                    KnobsGuiMapping::iterator it = findKnobGui(parentParent);
                    assert( it != _knobs.end() );
                    KnobGuiGroup* parentParentGroupGui = dynamic_cast<KnobGuiGroup*>( it->second.get() );
                    assert(parentParentGroupGui);
                    parentTabGroup = parentParentGroupGui->getOrCreateTabWidget();
                }

                QGridLayout* layout = parentTabGroup->addTab( parentIsGroup, QString::fromUtf8( parentIsGroup->getLabel().c_str() ) );
                assert(layout);
                layout->addWidget(groupAsTab, 0, 0, 1, 2);
            } else {
                boost::shared_ptr<KnobPage> topLevelPage = knob->getTopLevelPage();
                PageMap::iterator page = getOrCreatePage(topLevelPage);
                assert( page != _pages.end() );
                ///retrieve the form layout
                QGridLayout* layout;
                if (_useScrollAreasForTabs) {
                    layout = dynamic_cast<QGridLayout*>(
                        dynamic_cast<QScrollArea*>(page->second.tab)->widget()->layout() );
                } else {
                    layout = dynamic_cast<QGridLayout*>( page->second.tab->layout() );
                }
                assert(layout);

                layout->addWidget(groupAsTab, page->second.currentRow, 0, 1, 2);
            }
            groupAsTab->refreshTabSecretNess( isGroup.get() );
        }
    } else if ( !ret->hasWidgetBeenCreated() ) {
        KnobPtr parentKnobTmp = parentKnob;
        while (parentKnobTmp) {
            KnobPtr parent = parentKnobTmp->getParentKnob();
            if (!parent) {
                break;
            } else {
                parentKnobTmp = parent;
            }
        }

        ////find in which page the knob should be
        boost::shared_ptr<KnobPage> isTopLevelParentAPage = boost::dynamic_pointer_cast<KnobPage>(parentKnobTmp);
        assert(isTopLevelParentAPage);

        PageMap::iterator page = getOrCreatePage(isTopLevelParentAPage);
        assert( page != _pages.end() );

        ///retrieve the form layout
        QGridLayout* layout;
        if (_useScrollAreasForTabs) {
            layout = dynamic_cast<QGridLayout*>(
                dynamic_cast<QScrollArea*>(page->second.tab)->widget()->layout() );
        } else {
            layout = dynamic_cast<QGridLayout*>( page->second.tab->layout() );
        }
        assert(layout);


        ///if the knob has specified that it didn't want to trigger a new line, decrement the current row
        /// index of the tab

        if (!makeNewLine) {
            --page->second.currentRow;
        }

        QWidget* fieldContainer = 0;
        QHBoxLayout* fieldLayout = 0;

        if (makeNewLine) {
            ///if new line is not turned off, create a new line
            fieldContainer = new QWidget(page->second.tab);
            fieldLayout = new QHBoxLayout(fieldContainer);
            fieldLayout->setContentsMargins( TO_DPIX(3), 0, 0, TO_DPIY(NATRON_SETTINGS_VERTICAL_SPACING_PIXELS) );
            fieldLayout->setSpacing( TO_DPIY(2) );
            fieldLayout->setAlignment(Qt::AlignLeft);
        } else {
            ///otherwise re-use the last row's widget and layout
            assert(lastRowWidget);
            fieldContainer = lastRowWidget;
            fieldLayout = dynamic_cast<QHBoxLayout*>( fieldContainer->layout() );
        }

        assert(fieldContainer);
        assert(fieldLayout);

        ///Create the label if needed
        KnobClickableLabel* label = 0;
        Label* warningLabel = 0;
<<<<<<< HEAD
        std::string descriptionLabel;
        KnobString* isStringKnob = dynamic_cast<KnobString*>( knob.get() );
        bool isLabelKnob = isStringKnob && isStringKnob->isLabel();
        if (isLabelKnob) {
            descriptionLabel = isStringKnob->getValue();
        } else {
            descriptionLabel = knob->getLabel();
        }
        const std::string& labelIconFilePath = knob->getIconLabel();
        QWidget *labelContainer = 0;
        QHBoxLayout *labelLayout = 0;
        const bool hasLabel = ret->isLabelVisible() || isLabelKnob;
=======
        std::string descriptionLabel = ret->getDescriptionLabel();
        
        const std::string& labelIconFilePath = knob->getIconLabel();
        QWidget *labelContainer = 0;

        const bool hasLabel = ret->shouldCreateLabel();
>>>>>>> b2a63c64
        if (hasLabel) {
            if (makeNewLine) {
                labelContainer = new QWidget(page->second.tab);
                labelLayout = new QHBoxLayout(labelContainer);
                labelLayout->setContentsMargins( TO_DPIX(3), 0, 0, TO_DPIY(NATRON_SETTINGS_VERTICAL_SPACING_PIXELS) );
                labelLayout->setSpacing( TO_DPIY(2) );
            }

            label = new KnobClickableLabel(QString(), ret, page->second.tab);
            warningLabel = new Label(page->second.tab);
            warningLabel->setVisible(false);
            QFontMetrics fm(label->font(), 0);
            int pixSize = fm.height();
            QPixmap stdErrorPix;
            stdErrorPix = getStandardIcon(QMessageBox::Critical, pixSize, label);
            warningLabel->setPixmap(stdErrorPix);

            bool pixmapSet = false;
            if ( !labelIconFilePath.empty() ) {
                QPixmap pix;

                if (labelIconFilePath == "dialog-warning") {
                    pix = getStandardIcon(QMessageBox::Warning, pixSize, label);
                } else if (labelIconFilePath == "dialog-question") {
                    pix = getStandardIcon(QMessageBox::Question, pixSize, label);
                } else if (labelIconFilePath == "dialog-error") {
                    pix = stdErrorPix;
                } else if (labelIconFilePath == "dialog-information") {
                    pix = getStandardIcon(QMessageBox::Information, pixSize, label);
                } else {
                    pix.load( QString::fromUtf8( labelIconFilePath.c_str() ) );
                    if (pix.width() != pixSize) {
                        pix = pix.scaled(pixSize, pixSize, Qt::IgnoreAspectRatio, Qt::SmoothTransformation);
                    }
                }
                if ( !pix.isNull() ) {
                    pixmapSet = true;
                    label->setPixmap(pix);
                }
            }
            if (!pixmapSet) {
                QString labelStr( QString::fromUtf8( descriptionLabel.c_str() ) );
                /*labelStr += ":";*/
                if ( ret->isLabelBold() ) {
                    label->setBold(true);
                }
                label->setText_overload(labelStr );
            }
            QObject::connect( label, SIGNAL(clicked(bool)), ret.get(), SIGNAL(labelClicked(bool)) );


            if (makeNewLine) {
                labelLayout->addWidget(warningLabel);
                labelLayout->addWidget(label);
            }
        }

        /*
         * Find out in which layout the knob should be: either in the layout of the page or in the layout of
         * the nearest parent group tab in the hierarchy
         */
        boost::shared_ptr<KnobGroup> closestParentGroupTab;
        KnobPtr parentTmp = parentKnob;
        assert(parentKnobTmp);
        while (!closestParentGroupTab) {
            boost::shared_ptr<KnobGroup> parentGroup = boost::dynamic_pointer_cast<KnobGroup>(parentTmp);
            if ( parentGroup && parentGroup->isTab() ) {
                closestParentGroupTab = parentGroup;
            }
            parentTmp = parentTmp->getParentKnob();
            if (!parentTmp) {
                break;
            }
        }

        if (closestParentGroupTab) {
            /*
             * At this point we know that the parent group (which is a tab in the TabWidget) will have at least 1 knob
             * so ensure it is added to the TabWidget.
             * There are 2 possibilities, either the parent of the group tab is another group, in which case we have to
             * make sure the TabWidget is visible in the parent TabWidget of the group, otherwise we just add the TabWidget
             * to the on of the page.
             */

            KnobPtr parentParent = closestParentGroupTab->getParentKnob();
            KnobGroup* parentParentIsGroup = dynamic_cast<KnobGroup*>( parentParent.get() );
            boost::shared_ptr<KnobPage> parentParentIsPage = boost::dynamic_pointer_cast<KnobPage>(parentParent);

            assert(parentParentIsGroup || parentParentIsPage);
            if (parentParentIsGroup) {
                KnobGuiGroup* parentParentGroupGui = dynamic_cast<KnobGuiGroup*>( findKnobGuiOrCreate( parentParent, true,
                                                                                                       ret->getFieldContainer() ).get() );
                assert(parentParentGroupGui);
                if (parentParentGroupGui) {
                    TabGroup* groupAsTab = parentParentGroupGui->getOrCreateTabWidget();
                    assert(groupAsTab);
                    layout = groupAsTab->addTab( closestParentGroupTab, QString::fromUtf8( closestParentGroupTab->getLabel().c_str() ) );
                }
            } else if (parentParentIsPage) {
                PageMap::iterator page = getOrCreatePage(parentParentIsPage);
                assert( page != _pages.end() );
                assert(page->second.groupAsTab);
                layout = page->second.groupAsTab->addTab( closestParentGroupTab, QString::fromUtf8( closestParentGroupTab->getLabel().c_str() ) );
            }
            assert(layout);
        }

        ///fill the fieldLayout with the widgets
        ret->createGUI(layout, fieldContainer, labelContainer, label, warningLabel, fieldLayout, makeNewLine, knobsOnSameLine);


        ret->setEnabledSlot();

        ///Must add the row to the layout before calling setSecret()
        if (makeNewLine) {
            int rowIndex;
            if (closestParentGroupTab) {
                rowIndex = layout->rowCount();
            } else if ( parentGui && knob->isDynamicallyCreated() ) {
                const std::list<KnobGuiWPtr>& children = parentGui->getChildren();
                if ( children.empty() ) {
                    rowIndex = parentGui->getActualIndexInLayout();
                } else {
                    rowIndex = children.back().lock()->getActualIndexInLayout();
                }
                ++rowIndex;
            } else {
                rowIndex = page->second.currentRow;
            }


            const bool labelOnSameColumn = ret->isLabelOnSameColumn();


            if (!hasLabel) {
                layout->addWidget(fieldContainer, rowIndex, 0, 1, 2);
            } else {
                if (label) {
                    if (labelOnSameColumn) {
                        labelLayout->addWidget(fieldContainer);
                        layout->addWidget(labelContainer, rowIndex, 0, 1, 2);
                    } else {
                        layout->addWidget(labelContainer, rowIndex, 0, 1, 1, Qt::AlignRight);
                        layout->addWidget(fieldContainer, rowIndex, 1, 1, 1);
                    }
                }
            }


            //if (closestParentGroupTab) {
            ///See http://stackoverflow.com/questions/14033902/qt-qgridlayout-automatically-centers-moves-items-to-the-middle for
            ///a bug of QGridLayout: basically all items are centered, but we would like to add stretch in the bottom of the layout.
            ///To do this we add an empty widget with an expanding vertical size policy.
            /*QWidget* foundSpacer = 0;
               for (int i = 0; i < layout->rowCount(); ++i) {
                QLayoutItem* item = layout->itemAtPosition(i, 0);
                if (!item) {
                    continue;
                }
                QWidget* w = item->widget();
                if (!w) {
                    continue;
                }
                if (w->objectName() == QString::fromUtf8("emptyWidget")) {
                    foundSpacer = w;
                    break;
                }
               }
               if (foundSpacer) {
                layout->removeWidget(foundSpacer);
               } else {
                foundSpacer = new QWidget(layout->parentWidget());
                foundSpacer->setObjectName(QString::fromUtf8("emptyWidget"));
                foundSpacer->setSizePolicy(QSizePolicy::Expanding,QSizePolicy::Expanding);

               }

               ///And add our stretch
               layout->addWidget(foundSpacer,layout->rowCount(), 0, 1, 2);*/
            // }
        } // makeNewLine

        ret->setSecret();

        if ( knob->isNewLineActivated() && ret->shouldAddStretch() ) {
            fieldLayout->addStretch();
        }


        ///increment the row count
        ++page->second.currentRow;

        if (parentIsGroup && parentGui) {
            parentGui->addKnob(ret);
        }
    } //  if ( !ret->hasWidgetBeenCreated() && ( !isGroup || !isGroup->isTab() ) ) {


    ///if the knob is a group, create all the children
    if (isGroup) {
        KnobsVec children = isGroup->getChildren();
        initializeKnobVector(children, lastRowWidget);
    }

    return ret;
} // findKnobGuiOrCreate

KnobsGuiMapping::iterator
DockablePanelPrivate::findKnobGui(const KnobPtr& knob)
{
    for (KnobsGuiMapping::iterator it = _knobs.begin(); it != _knobs.end(); ++it) {
        if (it->first.lock() == knob) {
            return it;
        }
    }

    return _knobs.end();
}

void
DockablePanelPrivate::refreshPagesOrder(const QString& curTabName,
                                        bool restorePageIndex)
{
    if (!_pagesEnabled) {
        return;
    }
    std::list<std::pair<QWidget*, QString> > orderedPages;
    const KnobsVec& knobs = _holder->getKnobs();
    std::list<KnobPage*> pages;
    for (KnobsVec::const_iterator it = knobs.begin(); it != knobs.end(); ++it) {
        KnobPage* isPage = dynamic_cast<KnobPage*>( it->get() );
        if (isPage) {
            pages.push_back(isPage);
        }
    }
    for (std::list<KnobPage*>::iterator it = pages.begin(); it != pages.end(); ++it) {
        PageMap::iterator foundPage = _pages.find( QString::fromUtf8( (*it)->getLabel().c_str() ) );
        if ( foundPage != _pages.end() ) {
            if ( (*it)->getChildren().size() > 0 ) {
                foundPage->second.tab->show();
                orderedPages.push_back( std::make_pair(foundPage->second.tab, foundPage->first) );
            } else {
                foundPage->second.tab->hide();
            }
        }
    }


    _tabWidget->clear();


    int index = 0;
    int i = 0;
    for (std::list<std::pair<QWidget*, QString> >::iterator it = orderedPages.begin(); it != orderedPages.end(); ++it, ++i) {
        _tabWidget->addTab(it->first, it->second);
        if ( restorePageIndex && (it->second == curTabName) ) {
            index = i;
        }
    }

    if ( (index >= 0) && ( index < int( orderedPages.size() ) ) ) {
        _tabWidget->setCurrentIndex(index);
    }
}

PageMap::iterator
DockablePanelPrivate::getOrCreatePage(const boost::shared_ptr<KnobPage>& page)
{
    if ( !_pagesEnabled && (_pages.size() > 0) ) {
        return _pages.begin();
    }

    QString name;
    if (!page) {
        name = _defaultPageName;
    } else {
        name = QString::fromUtf8( page->getLabel().c_str() );
    }

    PageMap::iterator found = _pages.find(name);

    if ( found != _pages.end() ) {
        return found;
    }


    QWidget* newTab;
    QWidget* layoutContainer;
    if (_useScrollAreasForTabs) {
        assert(_tabWidget);
        QScrollArea* sa = new QScrollArea(_tabWidget);
        layoutContainer = new QWidget(sa);
        layoutContainer->setSizePolicy(QSizePolicy::Preferred, QSizePolicy::Fixed);
        sa->setWidgetResizable(true);
        sa->setWidget(layoutContainer);
        newTab = sa;
    } else {
        QWidget* parent;

        if (_tabWidget) {
            parent = _tabWidget;
        } else {
            parent = _publicInterface;
        };

        RightClickableWidget* clickableWidget = new RightClickableWidget(_publicInterface, parent);
        QObject::connect( clickableWidget, SIGNAL(rightClicked(QPoint)), _publicInterface, SLOT(onRightClickMenuRequested(QPoint)) );
        QObject::connect( clickableWidget, SIGNAL(escapePressed()), _publicInterface, SLOT(closePanel()) );
        clickableWidget->setFocusPolicy(Qt::NoFocus);
        newTab = clickableWidget;
        layoutContainer = newTab;
    }
    QGridLayout *tabLayout = new QGridLayout(layoutContainer);
    tabLayout->setObjectName( QString::fromUtf8("formLayout") );
    layoutContainer->setLayout(tabLayout);
    //tabLayout->setContentsMargins(1, 1, 1, 1);
    tabLayout->setColumnStretch(1, 1);
    tabLayout->setSpacing( TO_DPIY(NATRON_FORM_LAYOUT_LINES_SPACING) );

    if (_tabWidget) {
        _tabWidget->addTab(newTab, name);
    } else {
        _horizLayout->addWidget(newTab);
    }


    Page p;
    p.tab = newTab;
    p.currentRow = 0;
    p.pageKnob =  page;
    if (page) {
        boost::shared_ptr<KnobSignalSlotHandler> handler = page->getSignalSlotHandler();
        if (handler) {
            QObject::connect( handler.get(), SIGNAL(labelChanged()), _publicInterface, SLOT(onPageLabelChangedInternally()) );
        }
        p.tab->setToolTip( QString::fromUtf8( page->getHintToolTip().c_str() ) );
    }

    return _pages.insert( make_pair(name, p) ).first;
} // DockablePanelPrivate::getOrCreatePage

void
DockablePanelPrivate::refreshPagesSecretness()
{
    assert(_tabWidget);
    std::string stdName = _tabWidget->tabText( _tabWidget->currentIndex() ).toStdString();
    const KnobsVec& knobs = _holder->getKnobs();
    for (KnobsVec::const_iterator it = knobs.begin(); it != knobs.end(); ++it) {
        KnobPage* isPage = dynamic_cast<KnobPage*>( it->get() );
        if (!isPage) {
            continue;
        }
        if (isPage->getLabel() == stdName) {
            if ( isPage->getIsSecret() ) {
                isPage->setSecret(false);
                isPage->evaluateValueChange(0, isPage->getCurrentTime(), ViewIdx(0), eValueChangedReasonUserEdited);
            }
        } else {
            if ( !isPage->getIsSecret() ) {
                isPage->setSecret(true);
                isPage->evaluateValueChange(0, isPage->getCurrentTime(), ViewIdx(0), eValueChangedReasonUserEdited);
            }
        }
    }
}

NATRON_NAMESPACE_EXIT;<|MERGE_RESOLUTION|>--- conflicted
+++ resolved
@@ -608,27 +608,14 @@
         ///Create the label if needed
         KnobClickableLabel* label = 0;
         Label* warningLabel = 0;
-<<<<<<< HEAD
-        std::string descriptionLabel;
-        KnobString* isStringKnob = dynamic_cast<KnobString*>( knob.get() );
-        bool isLabelKnob = isStringKnob && isStringKnob->isLabel();
-        if (isLabelKnob) {
-            descriptionLabel = isStringKnob->getValue();
-        } else {
-            descriptionLabel = knob->getLabel();
-        }
-        const std::string& labelIconFilePath = knob->getIconLabel();
-        QWidget *labelContainer = 0;
-        QHBoxLayout *labelLayout = 0;
-        const bool hasLabel = ret->isLabelVisible() || isLabelKnob;
-=======
+
         std::string descriptionLabel = ret->getDescriptionLabel();
         
         const std::string& labelIconFilePath = knob->getIconLabel();
         QWidget *labelContainer = 0;
+        QHBoxLayout *labelLayout = 0;
 
         const bool hasLabel = ret->shouldCreateLabel();
->>>>>>> b2a63c64
         if (hasLabel) {
             if (makeNewLine) {
                 labelContainer = new QWidget(page->second.tab);
