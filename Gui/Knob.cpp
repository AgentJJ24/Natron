--- conflicted
+++ resolved
@@ -1,1495 +1,3 @@
-<<<<<<< HEAD
-//  Powiter
-/* This Source Code Form is subject to the terms of the Mozilla Public
- * License, v. 2.0. If a copy of the MPL was not distributed with this
- * file, You can obtain one at http://mozilla.org/MPL/2.0/. */
-/*
- *Created by Alexandre GAUTHIER-FOICHAT on 6/1/2012.
- *contact: immarespond at gmail dot com
- *
- */
-
-
-
-
-
-
-
-
-#include "Gui/Knob.h"
-
-#include <cassert>
-#include <climits>
-#include <QtCore/QString>
-#include <QHBoxLayout>
-#include <QPushButton>
-#include <QCheckBox>
-#include <QLabel>
-#include <QFileDialog>
-#include <QKeyEvent>
-#include <QColorDialog>
-#include <QGroupBox>
-#include <QStyleFactory>
-
-
-#include "Engine/Node.h"
-#include "Gui/NodeGui.h"
-#include "Readers/Reader.h"
-#include "Global/Controler.h"
-#include "Engine/Model.h"
-#include "Engine/VideoEngine.h"
-#include "Gui/SettingsPanel.h"
-#include "Gui/SequenceFileDialog.h"
-#include "Engine/Settings.h"
-#include "Gui/Button.h"
-#include "Gui/ViewerTab.h"
-#include "Gui/Timeline.h"
-#include "Engine/ViewerNode.h"
-#include "Gui/TabWidget.h"
-using namespace Powiter;
-using namespace std;
-
-
-
-
-std::vector<Knob::Knob_Flags> Knob_Mask_to_Knobs_Flags(Knob_Mask &m){
-    unsigned int i=0x1;
-    std::vector<Knob::Knob_Flags> flags;
-    if(m!=0){
-        while(i<0x4){
-            if((m & i)==i){
-                flags.push_back((Knob::Knob_Flags)i);
-            }
-            i*=2;
-        }
-    }
-    return flags;
-}
-
-KnobCallback::KnobCallback(SettingsPanel *panel, Node *node){
-    this->panel=panel;
-    this->node=node;
-
-}
-
-KnobCallback::~KnobCallback(){
-//    for (U32 i = 0 ; i< knobs.size(); i++) {
-//        delete knobs[i];
-//    }
-    knobs.clear();
-}
-void KnobCallback::initNodeKnobsVector(){
-    for(U32 i=0;i<knobs.size();i++){
-        Knob* pair=knobs[i];
-        node->addToKnobVector(pair);
-    }
-
-}
-void KnobCallback::createKnobDynamically(){
-    const std::vector<Knob*>& node_knobs=node->getKnobs();
-    foreach(Knob* knob,knobs){
-        bool already_exists=false;
-        for(U32 i=0;i<node_knobs.size();i++){
-            if(node_knobs[i]==knob){
-                already_exists=true;
-            }
-        }
-        if(!already_exists){
-            node->addToKnobVector(knob);
-            panel->addKnobDynamically(knob);
-        }
-    }
-}
-
-void KnobCallback::removeAndDeleteKnob(Knob* knob){
-    node->removeKnob(knob);
-    for (U32 i = 0; i< knobs.size(); i++) {
-        if (knobs[i] == knob) {
-            knobs.erase(knobs.begin()+i);
-            break;
-        }
-    }
-    panel->removeAndDeleteKnob(knob);
-}
-
-
-KnobFactory::KnobFactory(){
-    loadKnobPlugins();
-}
-
-KnobFactory::~KnobFactory(){
-    for ( std::map<std::string,PluginID*>::iterator it = _loadedKnobs.begin(); it!=_loadedKnobs.end() ; it++) {
-        delete it->second;
-    }
-    _loadedKnobs.clear();
-}
-
-void KnobFactory::loadKnobPlugins(){
-    QDir d(PLUGINS_PATH);
-    if (d.isReadable())
-    {
-        QStringList filters;
-#ifdef __POWITER_WIN32__
-        filters << "*.dll";
-#elif defined(__POWITER_OSX__)
-        filters << "*.dylib";
-#elif defined(__POWITER_LINUX__)
-        filters << "*.so";
-#endif
-        d.setNameFilters(filters);
-		QStringList fileList = d.entryList();
-        for(int i = 0 ; i < fileList.size() ;i ++)
-        {
-            QString filename = fileList.at(i);
-            if(filename.contains(".dll") || filename.contains(".dylib") || filename.contains(".so")){
-                QString className;
-                int index = filename.size() -1;
-                while(filename.at(index) != QChar('.')) index--;
-                className = filename.left(index);
-                PluginID* plugin = 0;
-#ifdef __POWITER_WIN32__
-                HINSTANCE lib;
-                string dll;
-                dll.append(PLUGINS_PATH);
-                dll.append(className.toStdString());
-                dll.append(".dll");
-                lib=LoadLibrary(dll.c_str());
-                if(lib==NULL){
-                    cout << " couldn't open library " << qPrintable(className) << endl;
-                }else{
-                    // successfully loaded the library, we create now an instance of the class
-                    //to find out the extensions it can decode and the name of the decoder
-                    KnobBuilder builder=(KnobBuilder)GetProcAddress(lib,"BuildRead");
-                    if(builder!=NULL){
-                        std::string str("");
-                        Knob* knob=builder(NULL,str,0);
-                        plugin = new PluginID((HINSTANCE)builder,knob->name().c_str());
-                        _loadedKnobs.insert(make_pair(knob->name(),plugin));
-                        delete knob;
-                        
-                    }else{
-                        cout << "RunTime: couldn't call " << "BuildKnob" << endl;
-                        continue;
-                    }
-                    
-                }
-                
-#elif defined(__POWITER_UNIX__)
-                string dll;
-                dll.append(PLUGINS_PATH);
-                dll.append(className.toStdString());
-#ifdef __POWITER_OSX__
-                dll.append(".dylib");
-#elif defined(__POWITER_LINUX__)
-                dll.append(".so");
-#endif
-                void* lib=dlopen(dll.c_str(),RTLD_LAZY);
-                if(!lib){
-                    cout << " couldn't open library " << qPrintable(className) << endl;
-                }
-                else{
-                    // successfully loaded the library, we create now an instance of the class
-                    //to find out the extensions it can decode and the name of the decoder
-                    KnobBuilder builder=(KnobBuilder)dlsym(lib,"BuildKnob");
-                    if(builder!=NULL){
-                        std::string str("");
-                        Knob* knob=builder(NULL,str,0);
-                        plugin = new PluginID((void*)builder,knob->name().c_str());
-                        _loadedKnobs.insert(make_pair(knob->name(),plugin));
-                        delete knob;
-                        
-                    }else{
-                        cout << "RunTime: couldn't call " << "BuildKnob" << endl;
-                        continue;
-                    }
-                }
-#endif
-            }else{
-                continue;
-            }
-        }
-    }
-    loadBultinKnobs();
-    
-}
-
-void KnobFactory::loadBultinKnobs(){
-    std::string stub;
-    Knob* fileKnob = File_Knob::BuildKnob(NULL,stub,0);
-#ifdef __POWITER_WIN32__
-    PluginID *FILEKnobPlugin = new PluginID((HINSTANCE)&File_Knob::BuildKnob,fileKnob->name().c_str());
-#else
-    PluginID *FILEKnobPlugin = new PluginID((void*)&File_Knob::BuildKnob,fileKnob->name().c_str());
-#endif
-    _loadedKnobs.insert(make_pair(fileKnob->name(),FILEKnobPlugin));
-    delete fileKnob;
-    
-    Knob* intKnob = Int_Knob::BuildKnob(NULL,stub,0);
-#ifdef __POWITER_WIN32__
-    PluginID *INTKnobPlugin = new PluginID((HINSTANCE)&Int_Knob::BuildKnob,intKnob->name().c_str());
-#else
-    PluginID *INTKnobPlugin = new PluginID((void*)&Int_Knob::BuildKnob,intKnob->name().c_str());
-#endif
-    _loadedKnobs.insert(make_pair(intKnob->name(),INTKnobPlugin));
-    delete intKnob;
-    
-    Knob* int2DKnob = Int2D_Knob::BuildKnob(NULL,stub,0);
-#ifdef __POWITER_WIN32__
-    PluginID *INT2DKnobPlugin = new PluginID((HINSTANCE)&Int2D_Knob::BuildKnob,int2DKnob->name().c_str());
-#else
-    PluginID *INT2DKnobPlugin = new PluginID((void*)&Int2D_Knob::BuildKnob,int2DKnob->name().c_str());
-#endif
-    _loadedKnobs.insert(make_pair(int2DKnob->name(),INT2DKnobPlugin));
-    delete int2DKnob;
-    
-    
-    Knob* doubleKnob = Double_Knob::BuildKnob(NULL,stub,0);
-#ifdef __POWITER_WIN32__
-    PluginID *DOUBLEKnobPlugin = new PluginID((HINSTANCE)&Double_Knob::BuildKnob,doubleKnob->name().c_str());
-#else
-    PluginID *DOUBLEKnobPlugin = new PluginID((void*)&Double_Knob::BuildKnob,doubleKnob->name().c_str());
-#endif
-    _loadedKnobs.insert(make_pair(doubleKnob->name(),DOUBLEKnobPlugin));
-    delete doubleKnob;
-    
-    Knob* double2DKnob = Double2D_Knob::BuildKnob(NULL,stub,0);
-#ifdef __POWITER_WIN32__
-    PluginID *DOUBLE2DKnobPlugin = new PluginID((HINSTANCE)&Double2D_Knob::BuildKnob,double2DKnob->name().c_str());
-#else
-    PluginID *DOUBLE2DKnobPlugin = new PluginID((void*)&Double2D_Knob::BuildKnob,double2DKnob->name().c_str());
-#endif
-    _loadedKnobs.insert(make_pair(double2DKnob->name(),DOUBLE2DKnobPlugin));
-    delete double2DKnob;
-    
-    Knob* boolKnob = Bool_Knob::BuildKnob(NULL,stub,0);
-#ifdef __POWITER_WIN32__
-    PluginID *BOOLKnobPlugin = new PluginID((HINSTANCE)&Bool_Knob::BuildKnob,boolKnob->name().c_str());
-#else
-    PluginID *BOOLKnobPlugin = new PluginID((void*)&Bool_Knob::BuildKnob,boolKnob->name().c_str());
-#endif
-    _loadedKnobs.insert(make_pair(boolKnob->name(),BOOLKnobPlugin));
-    delete boolKnob;
-    
-    Knob* buttonKnob = Button_Knob::BuildKnob(NULL,stub,0);
-#ifdef __POWITER_WIN32__
-    PluginID *BUTTONKnobPlugin = new PluginID((HINSTANCE)&Button_Knob::BuildKnob,buttonKnob->name().c_str());
-#else
-    PluginID *BUTTONKnobPlugin = new PluginID((void*)&Button_Knob::BuildKnob,buttonKnob->name().c_str());
-#endif
-    _loadedKnobs.insert(make_pair(buttonKnob->name(),BUTTONKnobPlugin));
-    delete buttonKnob;
-    
-    Knob* outputFileKnob = OutputFile_Knob::BuildKnob(NULL,stub,0);
-#ifdef __POWITER_WIN32__
-    PluginID *OUTPUTFILEKnobPlugin = new PluginID((HINSTANCE)&OutputFile_Knob::BuildKnob,outputFileKnob->name().c_str());
-#else
-    PluginID *OUTPUTFILEKnobPlugin = new PluginID((void*)&OutputFile_Knob::BuildKnob,outputFileKnob->name().c_str());
-#endif
-    _loadedKnobs.insert(make_pair(outputFileKnob->name(),OUTPUTFILEKnobPlugin));
-    delete outputFileKnob;
-    
-    Knob* comboBoxKnob = ComboBox_Knob::BuildKnob(NULL,stub,0);
-#ifdef __POWITER_WIN32__
-    PluginID *ComboBoxKnobPlugin = new PluginID((HINSTANCE)&ComboBox_Knob::BuildKnob,comboBoxKnob->name().c_str());
-#else
-    PluginID *ComboBoxKnobPlugin = new PluginID((void*)&ComboBox_Knob::BuildKnob,comboBoxKnob->name().c_str());
-#endif
-    _loadedKnobs.insert(make_pair(comboBoxKnob->name(),ComboBoxKnobPlugin));
-    delete comboBoxKnob;
-    
-    
-    Knob* separatorKnob = Separator_Knob::BuildKnob(NULL,stub,0);
-#ifdef __POWITER_WIN32__
-    PluginID *SeparatorKnobPlugin = new PluginID((HINSTANCE)&Separator_Knob::BuildKnob,separatorKnob->name().c_str());
-#else
-    PluginID *SeparatorKnobPlugin = new PluginID((void*)&Separator_Knob::BuildKnob,separatorKnob->name().c_str());
-#endif
-    _loadedKnobs.insert(make_pair(separatorKnob->name(),SeparatorKnobPlugin));
-    delete separatorKnob;
-    
-    Knob* groupKnob = Group_Knob::BuildKnob(NULL,stub,0);
-#ifdef __POWITER_WIN32__
-    PluginID *GroupKnobPlugin = new PluginID((HINSTANCE)&Group_Knob::BuildKnob,groupKnob->name().c_str());
-#else
-    PluginID *GroupKnobPlugin = new PluginID((void*)&Group_Knob::BuildKnob,groupKnob->name().c_str());
-#endif
-    _loadedKnobs.insert(make_pair(groupKnob->name(),GroupKnobPlugin));
-    delete groupKnob;
-    
-    Knob* rgbaKnob = RGBA_Knob::BuildKnob(NULL,stub,0);
-#ifdef __POWITER_WIN32__
-    PluginID *RGBAKnobPlugin = new PluginID((HINSTANCE)&RGBA_Knob::BuildKnob,rgbaKnob->name().c_str());
-#else
-    PluginID *RGBAKnobPlugin = new PluginID((void*)&RGBA_Knob::BuildKnob,rgbaKnob->name().c_str());
-#endif
-    _loadedKnobs.insert(make_pair(rgbaKnob->name(),RGBAKnobPlugin));
-    delete rgbaKnob;
-    
-    
-    Knob* tabKnob = Tab_Knob::BuildKnob(NULL,stub,0);
-#ifdef __POWITER_WIN32__
-    PluginID *TABKnobPlugin = new PluginID((HINSTANCE)&Tab_Knob::BuildKnob,tabKnob->name().c_str());
-#else
-    PluginID *TABKnobPlugin = new PluginID((void*)&Tab_Knob::BuildKnob,tabKnob->name().c_str());
-#endif
-    _loadedKnobs.insert(make_pair(tabKnob->name(),TABKnobPlugin));
-    delete tabKnob;
-    
-    Knob* strKnob = String_Knob::BuildKnob(NULL,stub,0);
-#ifdef __POWITER_WIN32__
-    PluginID *STRKnobPlugin = new PluginID((HINSTANCE)&String_Knob::BuildKnob,strKnob->name().c_str());
-#else
-    PluginID *STRKnobPlugin = new PluginID((void*)&String_Knob::BuildKnob,strKnob->name().c_str());
-#endif
-    _loadedKnobs.insert(make_pair(strKnob->name(),STRKnobPlugin));
-    delete strKnob;
-    
-
-}
-
-/*Calls the unique instance of the KnobFactory and
- calls the appropriate pointer to function to create a knob.*/
-Knob* KnobFactory::createKnob(const std::string& name, KnobCallback* callback, const std::string& description, Knob_Mask flags){
-    const std::map<std::string,PluginID*>& loadedPlugins = KnobFactory::instance()->getLoadedKnobs();
-    std::map<std::string,PluginID*>::const_iterator it = loadedPlugins.find(name);
-    if(it == loadedPlugins.end()){
-        return NULL;
-    }else{
-        KnobBuilder builder = (KnobBuilder)(it->second->first);
-        if(builder){
-            Knob* ret = builder(callback,description,flags);
-            return ret;
-        }else{
-            return NULL;
-        }
-    }
-}
-
-Knob::Knob( KnobCallback *cb,const std::string& description):QWidget(),cb(cb),_description(description)
-{
-    layout=new QHBoxLayout(this);
-    layout->setContentsMargins(0,0,0,0);
-    foreach(QWidget* ele,elements){
-        layout->addWidget(ele);
-    }
-    setLayout(layout);
-    //cb->addKnob(this);
-    setVisible(true);
-}
-void Knob::changeLayout(QHBoxLayout* newLayout){
-    QList<QWidget*> allKnobs;
-    for (int i = 0; i < layout->count() ; i++) {
-        QWidget* w = layout->itemAt(i)->widget();
-        if (w) {
-            allKnobs << w;
-        }
-    }
-    for (int i = 0; i < allKnobs.size(); i++) {
-        newLayout->addWidget(allKnobs.at(i));
-    }
-}
-void Knob::setLayoutMargin(int pix){
-    layout->setContentsMargins(0, 0, pix, 0);
-}
-Knob::~Knob(){
-    foreach(QWidget* el,elements){
-        delete el;
-    }
-    elements.clear();
-    delete layout;
-    values.clear();
-}
-
-void Knob::enqueueForDeletion(){
-    cb->removeAndDeleteKnob(this);
-}
-
-void Knob::validateEvent(bool initViewer){
-    Node* node = getCallBack()->getNode();
-    NodeGui* nodeUI = node->getNodeUi();
-    NodeGui* viewer = NodeGui::hasViewerConnected(nodeUI);
-    if(viewer){
-        ctrlPTR->getModel()->clearPlaybackCache();
-        ctrlPTR->getModel()->setVideoEngineRequirements(viewer->getNode(),true);
-        int currentFrameCount = ctrlPTR->getModel()->getVideoEngine()->getFrameCountForCurrentPlayback();
-        if(initViewer){
-            if (currentFrameCount > 1 || currentFrameCount == -1) {
-                ctrlPTR->getModel()->startVideoEngine(-1);
-            }else{
-                ctrlPTR->getModel()->startVideoEngine(1);
-            }
-        }else{
-            ctrlPTR->getModel()->getVideoEngine()->seekRandomFrame(currentViewer->getUiContext()->frameSeeker->currentFrame());
-        }
-    }
-}
-
-//================================================================
-
-//================================================================
-
-Knob* Int_Knob::BuildKnob(KnobCallback *cb, const std::string &description, Knob_Mask flags){
-    Int_Knob* knob=new Int_Knob(cb,description,flags);
-    if(cb)
-        cb->addKnob(knob);
-    return knob;
-}
-
-Int_Knob::Int_Knob(KnobCallback *cb, const std::string& description, Knob_Mask flags):Knob(cb,description),integer(0){
-    QLabel* desc=new QLabel(description.c_str());
-    box=new FeedBackSpinBox(this,false);
-    QObject::connect(box, SIGNAL(valueChanged(double)), this, SLOT(onValueChanged(double)));
-    box->setMaximum(INT_MAX);
-    box->setMinimum(INT_MIN);
-    box->setValue(0);
-    layout->addWidget(desc);
-    layout->addWidget(box);
-    std::vector<Knob_Flags> f=Knob_Mask_to_Knobs_Flags(flags);
-    foreach(Knob_Flags flag,f){
-        if(flag==INVISIBLE){
-            setVisible(false);
-        }else if(flag==READ_ONLY){
-            box->setReadOnly(true);
-        }
-        
-    }
-}
-void Int_Knob::onValueChanged(double v){
-    *integer = (int)v;
-    setValues();
-    emit valueChanged((int)v);
-    validateEvent(false);
-}
-void Int_Knob::setValue(int value){
-    *integer = value;
-    box->setValue(value);
-    setValues();
-}
-void Int_Knob::setValues(){
-    values.clear();
-    values.push_back((U64)integer);
-}
-void Int_Knob::setMaximum(int v){
-    box->setMaximum(v);
-}
-void Int_Knob::setMinimum(int v){
-    box->setMinimum(v);
-}
-
-std::string Int_Knob::serialize() const{
-    int v = 0;
-    if(integer){
-        v = *integer;
-    }
-    QString str = QString::number(v);
-    return str.toStdString();
-}
-void Int_Knob::restoreFromString(const std::string& str){
-    assert(integer);
-    QString s(str.c_str());
-    if(!s.isEmpty()){
-        int i = 0;
-        QString vStr;
-        while(i < s.size() && s.at(i).isDigit()){
-            vStr.append(s.at(i++));
-        }
-        setValue(vStr.toInt());
-    }
-}
-/******INT2D*****/
-
-
-Knob* Int2D_Knob::BuildKnob(KnobCallback *cb, const std::string &description, Knob_Mask flags){
-    Int2D_Knob* knob=new Int2D_Knob(cb,description,flags);
-    if(cb)
-        cb->addKnob(knob);
-    return knob;
-}
-
-Int2D_Knob::Int2D_Knob(KnobCallback *cb, const std::string& description, Knob_Mask flags):Knob(cb,description),_value1(0),_value2(0){
-    QLabel* desc=new QLabel(description.c_str());
-    _box1=new FeedBackSpinBox(this,false);
-    _box2=new FeedBackSpinBox(this,false);
-    QObject::connect(_box1, SIGNAL(valueChanged(double)), this, SLOT(onValue1Changed(double)));
-    QObject::connect(_box2, SIGNAL(valueChanged(double)), this, SLOT(onValue2Changed(double)));
-    _box1->setMaximum(INT_MAX);
-    _box1->setMinimum(INT_MIN);
-    _box1->setValue(0);
-    _box2->setMaximum(INT_MAX);
-    _box2->setMinimum(INT_MIN);
-    _box2->setValue(0);
-    layout->addWidget(desc);
-    layout->addWidget(_box1);
-    layout->addWidget(_box2);
-    layout->addStretch();
-    std::vector<Knob_Flags> f=Knob_Mask_to_Knobs_Flags(flags);
-    foreach(Knob_Flags flag,f){
-        if(flag==INVISIBLE){
-            setVisible(false);
-        }else if(flag==READ_ONLY){
-            _box1->setReadOnly(true);
-            _box2->setReadOnly(true);
-        }
-        
-    }
-}
-void Int2D_Knob::onValue1Changed(double v){
-    *_value1 = (int)v;
-    setValues();
-    emit value1Changed((int)v);
-    validateEvent(false);
-}
-void Int2D_Knob::onValue2Changed(double v){
-    *_value2 = (int)v;
-    setValues();
-    emit value2Changed((int)v);
-    validateEvent(false);
-}
-void Int2D_Knob::setValue1(int value){
-    *_value1 = value;
-    _box1->setValue(value);
-    setValues();
-}
-void Int2D_Knob::setValue2(int value){
-    *_value2 = value;
-    _box2->setValue(value);
-    setValues();
-}
-void Int2D_Knob::setValues(){
-    values.clear();
-    values.push_back((U64)_value1);
-    values.push_back((U64)_value2);
-}
-void Int2D_Knob::setMaximum1(int v){
-    _box1->setMaximum(v);
-}
-void Int2D_Knob::setMinimum1(int v){
-    _box1->setMinimum(v);
-}
-void Int2D_Knob::setMaximum2(int v){
-    _box2->setMaximum(v);
-}
-void Int2D_Knob::setMinimum2(int v){
-    _box2->setMinimum(v);
-}
-std::string Int2D_Knob::serialize() const{
-    int v1 = 0,v2 = 0;
-    if(_value1){
-        v1 = *_value1;
-    }
-    if(_value2){
-        v1 = *_value2;
-    }
-
-    QString str1 = QString::number(v1);
-    QString str2 = QString::number(v2);
-    return QString("v1 " + str1 + " v2 " + str2).toStdString();
-}
-void Int2D_Knob::restoreFromString(const std::string& str){
-    assert(_value1 && _value2);
-    QString s(str.c_str());
-    if(!s.isEmpty()){
-        int i = s.indexOf("v1");
-        i+=3;
-        QString v1Str,v2Str;
-        while(i < s.size() && s.at(i).isDigit()){
-            v1Str.append(s.at(i++));
-        }
-        
-        i++;//the ' ' character
-        i+=3;
-        while(i < s.size() && s.at(i).isDigit()){
-            v2Str.append(s.at(i++));
-        }
-        setValue1(v1Str.toInt());
-        setValue2(v2Str.toInt());
-    }
-    
-}
-
-//================================================================
-FileQLineEdit::FileQLineEdit(File_Knob *knob):LineEdit(knob){
-    this->knob=knob;
-}
-void FileQLineEdit::keyPressEvent(QKeyEvent *e){
-    if(e->key()==Qt::Key_Return){
-        QString str=this->text();
-		QStringList strlist(str);
-		if(strlist!=*(knob->getFileNames())){
-			knob->setFileNames(strlist);
-			knob->setValues();
-            std::string className=knob->getCallBack()->getNode()->className();
-			if(className == std::string("Reader")){
-                Node* node=knob->getCallBack()->getNode();
-                static_cast<Reader*>(node)->showFilePreview();
-                knob->validateEvent(true);
-            }
-		}
-    }
-	QLineEdit::keyPressEvent(e);
-}
-
-Knob* File_Knob::BuildKnob(KnobCallback *cb, const std::string &description, Knob_Mask flags){
-    File_Knob* knob=new File_Knob(cb,description,flags);
-    if(cb)
-        cb->addKnob(knob);
-    return knob;
-}
-void File_Knob::open_file(){
-    filesList->clear();
-    
-    
-    QStringList strlist;
-    std::vector<std::string> filters = Settings::getPowiterCurrentSettings()->_readersSettings.supportedFileTypes();
-    
-    SequenceFileDialog dialog(this,filters,SequenceFileDialog::OPEN_DIALOG,_lastOpened.toStdString());
-    if(dialog.exec()){
-        strlist = dialog.selectedFiles();
-    }
-    
-    if(!strlist.isEmpty()){
-        updateLastOpened(strlist[0]);
-        _name->setText(dialog.getSequencePattern());
-        setFileNames(strlist);
-        setValues();
-        std::string className=getCallBack()->getNode()->className();
-        if(className == string("Reader")){
-            Node* node=getCallBack()->getNode();
-            ctrlPTR->getModel()->setVideoEngineRequirements(NULL,false);
-            static_cast<Reader*>(node)->showFilePreview();
-        }
-        validateEvent(true);
-        emit filesSelected();
-    }
-    
-}
-void File_Knob::updateLastOpened(QString str){
-    int index = str.lastIndexOf(QChar('/'));
-    if(index==-1){
-        index=str.lastIndexOf(QChar('\\'));
-    }
-    _lastOpened = str.left(index);
-}
-
-File_Knob::File_Knob(KnobCallback *cb, const std::string &description, Knob_Mask ):Knob(cb,description),filesList(0),_lastOpened("")
-{
-    
-    QLabel* desc=new QLabel(description.c_str());
-    _name=new FileQLineEdit(this);
-    _name->setPlaceholderText(QString("File path..."));
-	
-    QPushButton* openFile=new Button(_name);
-    QImage img(IMAGES_PATH"open-file.png");
-    QPixmap pix=QPixmap::fromImage(img);
-    pix.scaled(10,10);
-    openFile->setIcon(QIcon(pix));
-    QObject::connect(openFile,SIGNAL(clicked()),this,SLOT(open_file()));
-    layout->addWidget(desc);
-    layout->addWidget(_name);
-    layout->addWidget(openFile);
-    
-    //flags handling: no Knob_Flags makes sense (yet) for the File_Knob. We keep it in parameters in case in the future there're some changes to be made.
-    
-}
-void File_Knob::setFileNames(const QStringList& str){
-    for(int i =0;i< str.size();i++){
-        
-        QString el = str[i];
-        
-        this->filesList->append(el);
-    }
-    emit filesSelected();
-}
-
-void File_Knob::setValues(){
-    values.clear();
-    // filenames of the sequence should not be involved in hash key computation as it defeats all the purpose of the cache
-    // explanation: The algorithm doing the look-up in the cache already takes care of the current frame name.
-    // go at VideoEngine::videoEngine(...) at line starting with  key = FrameEntry::computeHashKey to understand the call.
-}
-void File_Knob::setLineEditText(const std::string& str){
-    _name->setText(str.c_str());
-}
-std::string File_Knob::getLineEditText() const{
-    return _name->text().toStdString();
-}
-
-std::string File_Knob::serialize() const{
-    return getLineEditText();
-}
-void File_Knob::restoreFromString(const std::string& str){
-    _name->setText(str.c_str());
-    *filesList = SequenceFileDialog::filesListFromPattern(str.c_str());
-    setValues();
-    std::string className=getCallBack()->getNode()->className();
-    if(className == string("Reader")){
-        Node* node=getCallBack()->getNode();
-        ctrlPTR->getModel()->setVideoEngineRequirements(NULL,false);
-        static_cast<Reader*>(node)->showFilePreview();
-    }
-    validateEvent(true);
-}
-
-Knob* Bool_Knob::BuildKnob(KnobCallback* cb, const std::string& description, Knob_Mask flags){
-	Bool_Knob* knob=new Bool_Knob(cb,description,flags);
-    if(cb)
-        cb->addKnob(knob);
-	return knob;
-    
-}
-void Bool_Knob::onToggle(bool b){
-    *_boolean=b;
-    emit triggered(b);
-	setValues();
-    validateEvent(false);
-}
-void Bool_Knob::setChecked(bool b){
-    *_boolean = b;
-    checkbox->setChecked(b);
-    setValues();
-}
-
-void Bool_Knob::setValues(){
-    values.clear();
-	if(*_boolean){
-		values.push_back(1);
-	}else{
-		values.push_back(0);
-	}
-}
-
-Bool_Knob::Bool_Knob(KnobCallback *cb, const std::string& description, Knob_Mask flags):Knob(cb,description) ,_boolean(0){
-	Q_UNUSED(flags);
-    QLabel* _label = new QLabel(description.c_str(),this);
-	checkbox=new QCheckBox(this);
-	checkbox->setChecked(false);
-	QObject::connect(checkbox,SIGNAL(clicked(bool)),this,SLOT(onToggle(bool)));
-    layout->addWidget(_label);
-	layout->addWidget(checkbox);
-    layout->addStretch();
-}
-std::string Bool_Knob::serialize() const{
-    if (_boolean) {
-        return *_boolean ? "1" : "0";
-    }else{
-        return "";
-    }
-}
-void Bool_Knob::restoreFromString(const std::string& str){
-    assert(_boolean);
-    QString s(str.c_str());
-    if(!s.isEmpty()){
-        int val = s.toInt();
-        setChecked(val);
-    }
-    
-}
-//================================================================
-
-void Double_Knob::setValues(){
-    values.clear();
-    values.push_back(*(reinterpret_cast<U64*>(_value)));
-}
-Double_Knob::Double_Knob(KnobCallback * cb, const std::string& description, Knob_Mask flags):Knob(cb,description),_value(0){
-    QLabel* desc=new QLabel(description.c_str());
-    box=new FeedBackSpinBox(this,true);
-    QObject::connect(box, SIGNAL(valueChanged(double)), this, SLOT(onValueChanged(double)));
-    box->setMaximum(INT_MAX);
-    box->setMinimum(INT_MIN);
-    box->setValue(0);
-    layout->addWidget(desc);
-    layout->addWidget(box);
-    std::vector<Knob_Flags> f=Knob_Mask_to_Knobs_Flags(flags);
-    foreach(Knob_Flags flag,f){
-        if(flag==INVISIBLE){
-            setVisible(false);
-        }else if(flag==READ_ONLY){
-            box->setReadOnly(true);
-        }
-        
-    }
-}
-void Double_Knob::onValueChanged(double d){
-    *_value = d;
-    emit valueChanged(d);
-    setValues();
-    validateEvent(false);
-}
-void Double_Knob::setValue(double value){
-    *_value = value;
-    box->setValue(value);
-    setValues();
-}
-void Double_Knob::setMaximum(double d){
-    box->setMaximum(d);
-}
-void Double_Knob::setMinimum(double d){
-    box->setMinimum(d);
-}
-
-void Double_Knob::setIncrement(double d){
-    box->setIncrement(d);
-}
-
-Knob* Double_Knob::BuildKnob(KnobCallback* cb, const std::string& description, Knob_Mask flags){
-    Double2D_Knob* knob=new Double2D_Knob(cb,description,flags);
-    if(cb)
-        cb->addKnob(knob);
-    return knob;
-}
-std::string Double_Knob::serialize() const{
-    double v = 0.;
-    if(_value){
-        v = *_value;
-    }
-    QString str = QString::number(v);
-    return str.toStdString();
-}
-void Double_Knob::restoreFromString(const std::string& str){
-    assert(_value);
-    QString s(str.c_str());
-    if(!s.isEmpty()){
-        int i = 0;
-        QString vStr;
-        while(i < s.size() && s.at(i).isDigit()){
-            vStr.append(s.at(i++));
-        }
-        setValue(vStr.toDouble());
-    }
-}
-/*********Double2D******/
-
-Knob* Double2D_Knob::BuildKnob(KnobCallback* cb, const std::string& description, Knob_Mask flags){
-    Double_Knob* knob=new Double_Knob(cb,description,flags);
-    if(cb)
-        cb->addKnob(knob);
-    return knob;
-}
-void Double2D_Knob::setValues(){
-    values.clear();
-    values.push_back(*(reinterpret_cast<U64*>(_value1)));
-    values.push_back(*(reinterpret_cast<U64*>(_value2)));
-}
-Double2D_Knob::Double2D_Knob(KnobCallback * cb, const std::string& description, Knob_Mask flags):Knob(cb,description),_value1(0),_value2(0){
-    QLabel* desc=new QLabel(description.c_str());
-    _box1=new FeedBackSpinBox(this,true);
-    _box2=new FeedBackSpinBox(this,true);
-    QObject::connect(_box1, SIGNAL(valueChanged(double)), this, SLOT(onValue1Changed(double)));
-    QObject::connect(_box2, SIGNAL(valueChanged(double)), this, SLOT(onValue2Changed(double)));
-    _box1->setMaximum(INT_MAX);
-    _box1->setMinimum(INT_MIN);
-    _box1->setValue(0);
-    _box2->setMaximum(INT_MAX);
-    _box2->setMinimum(INT_MIN);
-    _box2->setValue(0);
-    layout->addWidget(desc);
-    layout->addWidget(_box1);
-    layout->addWidget(_box2);
-    layout->addStretch();
-    std::vector<Knob_Flags> f=Knob_Mask_to_Knobs_Flags(flags);
-    foreach(Knob_Flags flag,f){
-        if(flag==INVISIBLE){
-            setVisible(false);
-        }else if(flag==READ_ONLY){
-            _box1->setReadOnly(true);
-            _box2->setReadOnly(true);
-        }
-        
-    }
-}
-void Double2D_Knob::onValue1Changed(double d){
-    *_value1 = d;
-    emit value1Changed(d);
-    setValues();
-    validateEvent(false);
-}
-void Double2D_Knob::onValue2Changed(double d){
-    *_value2 = d;
-    emit value2Changed(d);
-    setValues();
-    validateEvent(false);
-}
-void Double2D_Knob::setValue1(double value){
-    *_value1 = value;
-    _box1->setValue(value);
-    setValues();
-}
-void Double2D_Knob::setValue2(double value){
-    *_value2 = value;
-    _box2->setValue(value);
-    setValues();
-}
-void Double2D_Knob::setMaximum1(double d){
-    _box1->setMaximum(d);
-}
-void Double2D_Knob::setMinimum1(double d){
-    _box1->setMinimum(d);
-}
-
-void Double2D_Knob::setIncrement1(double d){
-    _box1->setIncrement(d);
-}
-
-void Double2D_Knob::setMaximum2(double d){
-    _box2->setMaximum(d);
-}
-void Double2D_Knob::setMinimum2(double d){
-    _box2->setMinimum(d);
-}
-
-void Double2D_Knob::setIncrement2(double d){
-    _box2->setIncrement(d);
-}
-std::string Double2D_Knob::serialize() const{
-    double v1 = 0.,v2 = 0.;
-    if(_value1){
-        v1 = *_value1;
-    }
-    if(_value2){
-        v2 = *_value2;
-    }
-    QString str1 = QString::number(v1);
-    QString str2 = QString::number(v2);
-    return QString("v1 " + str1 + " v2 " + str2).toStdString();
-}
-void Double2D_Knob::restoreFromString(const std::string& str){
-    assert(_value1 && _value2);
-    QString s(str.c_str());
-    if(!s.isEmpty()){
-        int i = s.indexOf("v1");
-        i+=3;
-        QString v1Str,v2Str;
-        while(i < s.size() && s.at(i).isDigit()){
-            v1Str.append(s.at(i++));
-        }
-        
-        i++;//the ' ' character
-        i+=3;
-        while(i < s.size() && s.at(i).isDigit()){
-            v2Str.append(s.at(i++));
-        }
-        setValue1(v1Str.toDouble());
-        setValue2(v2Str.toDouble());
-    }
-    
-}
-/*******/
-
-Knob* Button_Knob::BuildKnob(KnobCallback* cb, const std::string& description, Knob_Mask flags){
-    Button_Knob* knob=new Button_Knob(cb,description,flags);
-    if(cb)
-        cb->addKnob(knob);
-    return knob;
-}
-Button_Knob::Button_Knob(KnobCallback *cb, const std::string& description, Knob_Mask flags):Knob(cb,description),button(0){
-    Q_UNUSED(flags);
-    button = new Button(QString(description.c_str()),this);
-    QObject::connect(button, SIGNAL(pressed()),this,SLOT(onButtonPressed()));
-    layout->addWidget(button);
-    layout->addStretch();
-}
-void Button_Knob::connectButtonToSlot(QObject* object,const char* slot){
-    QObject::connect(button, SIGNAL(pressed()), object, slot);
-}
-
-void Button_Knob::onButtonPressed(){
-    validateEvent(false);
-}
-
-std::string Button_Knob::serialize() const{
-   return "";
-}
-void Button_Knob::restoreFromString(const std::string& str){
-    (void)str;
-}
-
-/*******/
-
-
-Knob* OutputFile_Knob::BuildKnob(KnobCallback* cb, const std::string& description, Knob_Mask flags){
-    OutputFile_Knob* knob=new OutputFile_Knob(cb,description,flags);
-    if(cb)
-        cb->addKnob(knob);
-    return knob;
-}
-
-OutputFile_Knob::OutputFile_Knob(KnobCallback *cb, const std::string& description, Knob_Mask flags):Knob(cb,description),str(0){
-    Q_UNUSED(flags);
-    QLabel* desc=new QLabel(description.c_str());
-    _name=new OutputFileQLineEdit(this);
-    _name->setPlaceholderText(QString("File path..."));
-	
-    QPushButton* openFile=new Button(_name);
-    QImage img(IMAGES_PATH"open-file.png");
-    QPixmap pix=QPixmap::fromImage(img);
-    pix.scaled(10,10);
-    openFile->setIcon(QIcon(pix));
-    QObject::connect(openFile,SIGNAL(clicked()),this,SLOT(open_file()));
-    QObject::connect(_name,SIGNAL(textChanged(const QString&)),this,SLOT(setStr(const QString&)));
-    layout->addWidget(desc);
-    layout->addWidget(_name);
-    layout->addWidget(openFile);
-}
-
-void OutputFile_Knob::setValues(){
-    values.clear();
-    
-}
-
-void OutputFile_Knob::open_file(){
-    str->clear();
-    
-    
-    
-    QString outFile=QFileDialog::getSaveFileName(this,QString("Save File")
-                                                 ,QString(ROOT)
-                                                 ,"Image Files (*.png *.jpg *.bmp *.exr *.pgm *.ppm *.pbm *.jpeg *.dpx)");
-    //    QStringList strlist;
-    //    FrameFileDialog dialog(this,QString("Open File"),_lastOpened,"Image Files (*.png *.jpg *.bmp *.exr *.pgm *.ppm *.pbm *.jpeg *.dpx)");
-    //    if(dialog.exec()){
-    //        strlist = dialog.selectedFiles();
-    //    }
-    
-    if(!outFile.isEmpty()){
-        _name->setText(outFile);
-        setStr(outFile);
-        setValues();
-        std::string className=getCallBack()->getNode()->className();
-    }
-}
-
-OutputFileQLineEdit::OutputFileQLineEdit(OutputFile_Knob* knob):LineEdit(knob){
-    this->knob = knob;
-}
-
-void OutputFileQLineEdit::keyPressEvent(QKeyEvent *e){
-    if(e->key()==Qt::Key_Return){
-        QString str=this->text();
-		if(str.toStdString()!=*(knob->getStr())){
-			knob->setStr(str);
-			knob->setValues();
-		}
-    }
-	QLineEdit::keyPressEvent(e);
-}
-std::string OutputFile_Knob::serialize() const{
-    return _name->text().toStdString();
-}
-void OutputFile_Knob::restoreFromString(const std::string& str){
-    _name->setText(str.c_str());
-    *(this->str) = str;
-}
-/*===============================*/
-
-Knob* ComboBox_Knob::BuildKnob(KnobCallback* cb, const std::string& description, Knob_Mask flags){
-    ComboBox_Knob* knob=new ComboBox_Knob(cb,description,flags);
-    if(cb)
-        cb->addKnob(knob);
-    return knob;
-    
-}
-ComboBox_Knob::ComboBox_Knob(KnobCallback *cb, const std::string& description, Knob_Mask flags):Knob(cb,description),_currentItem(0){
-    Q_UNUSED(flags);
-    _comboBox = new ComboBox(this);
-    QLabel* desc = new QLabel(description.c_str());
-    QObject::connect(_comboBox, SIGNAL(currentIndexChanged(int)), this, SLOT(onCurrentIndexChanged(int)));
-    layout->addWidget(desc);
-    layout->addWidget(_comboBox);
-    layout->addStretch();
-}
-void ComboBox_Knob::populate(const std::vector<std::string>& entries){
-    for (U32 i = 0; i < entries.size(); i++) {
-        _comboBox->addItem(entries[i].c_str());
-    }
-    setCurrentItem(0);
-}
-void ComboBox_Knob::onCurrentIndexChanged(int i){
-    setCurrentItem(i);
-    emit entryChanged(i);
-    setValues();
-    validateEvent(false);
-    
-}
-
-void ComboBox_Knob::setCurrentItem(int index){
-    QString str = _comboBox->itemText(index);
-    *_currentItem = str.toStdString();
-    _comboBox->setCurrentText(str);
-    setValues();
-}
-
-void ComboBox_Knob::setPointer(std::string* str){
-    _currentItem = str;
-}
-
-void ComboBox_Knob::setValues(){
-    values.clear();
-    QString out(_currentItem->c_str());
-    for (int i =0; i< out.size(); i++) {
-        values.push_back(out.at(i).unicode());
-    }
-}
-std::string ComboBox_Knob::serialize() const{
-    return _comboBox->itemText(_comboBox->activeIndex()).toStdString();
-}
-void ComboBox_Knob::restoreFromString(const std::string& str){
-    assert(_currentItem);
-    _comboBox->setCurrentText(str.c_str());
-    *_currentItem = str;
-    setValues();
-}
-/*============================*/
-
-Knob* Separator_Knob::BuildKnob(KnobCallback* cb, const std::string& description, Knob_Mask flags){
-    Separator_Knob* knob=new Separator_Knob(cb,description,flags);
-    if(cb)
-        cb->addKnob(knob);
-    return knob;
-}
-Separator_Knob::Separator_Knob(KnobCallback *cb, const std::string& description, Knob_Mask):Knob(cb,description){
-    QLabel* name = new QLabel(description.c_str(),this);
-    layout->addWidget(name);
-    line = new QFrame(this);
-    line->setFrameShape(QFrame::HLine);
-    line->setFrameShadow(QFrame::Sunken);
-    line->setSizePolicy(QSizePolicy::Expanding, QSizePolicy::Preferred);
-    layout->addWidget(line);
-    
-}
-
-/******************************/
-Knob* Group_Knob::BuildKnob(KnobCallback* cb, const std::string& description, Knob_Mask flags){
-    Group_Knob* knob=new Group_Knob(cb,description,flags);
-    if(cb)
-        cb->addKnob(knob);
-    return knob;
-}
-
-Group_Knob::Group_Knob(KnobCallback *cb, const std::string& description, Knob_Mask):Knob(cb,description){
-    _box = new QGroupBox(description.c_str(),this);
-    _boxLayout = new QVBoxLayout(_box);
-    QObject::connect(_box, SIGNAL(clicked(bool)), this, SLOT(setChecked(bool)));
-    _box->setLayout(_boxLayout);
-    _box->setCheckable(true);
-    layout->addWidget(_box);
-}
-
-
-void Group_Knob::addKnob(Knob* k){
-    k->setParent(this);
-    _boxLayout->addWidget(k);
-    k->setVisible(_box->isChecked());
-    _knobs.push_back(k);
-}
-void Group_Knob::setChecked(bool b){
-    _box->setChecked(b);
-    for(U32 i = 0 ; i < _knobs.size() ;i++){
-        _knobs[i]->setVisible(b);
-    }
-}
-
-std::string Group_Knob::serialize() const{
-    return "";
-}
-/*****************************/
-RGBA_Knob::RGBA_Knob(KnobCallback *cb, const std::string& description, Knob_Mask flags):Knob(cb,description),
-_r(0),_g(0),_b(0),_a(0),_alphaEnabled(true){
-    _rBox = new FeedBackSpinBox(this,true);
-    QObject::connect(_rBox, SIGNAL(valueChanged(double)), this, SLOT(onRedValueChanged(double)));
-    _gBox = new FeedBackSpinBox(this,true);
-    QObject::connect(_gBox, SIGNAL(valueChanged(double)), this, SLOT(onGreenValueChanged(double)));
-    _bBox = new FeedBackSpinBox(this,true);
-    QObject::connect(_bBox, SIGNAL(valueChanged(double)), this, SLOT(onBlueValueChanged(double)));
-    _aBox = new FeedBackSpinBox(this,true);
-    QObject::connect(_aBox, SIGNAL(valueChanged(double)), this, SLOT(onAlphaValueChanged(double)));
-    
-    _rBox->setMaximum(1.);
-    _rBox->setMinimum(0.);
-    _rBox->setIncrement(0.1);
-    
-    _gBox->setMaximum(1.);
-    _gBox->setMinimum(0.);
-    _gBox->setIncrement(0.1);
-    
-    _bBox->setMaximum(1.);
-    _bBox->setMinimum(0.);
-    _bBox->setIncrement(0.1);
-    
-    _aBox->setMaximum(1.);
-    _aBox->setMinimum(0.);
-    _aBox->setIncrement(0.1);
-    
-    
-    _rLabel = new QLabel("r",this);
-    _gLabel = new QLabel("g",this);
-    _bLabel = new QLabel("b",this);
-    _aLabel = new QLabel("a",this);
-    
-    QLabel* nameLabel = new QLabel(description.c_str(),this);
-    layout->setContentsMargins(0, 0, 0, 0);
-    layout->addWidget(nameLabel);
-    layout->addWidget(_rLabel);
-    layout->addWidget(_rBox);
-    layout->addWidget(_gLabel);
-    layout->addWidget(_gBox);
-    layout->addWidget(_bLabel);
-    layout->addWidget(_bBox);
-    layout->addWidget(_aLabel);
-    layout->addWidget(_aBox);
-    
-    _colorLabel = new QLabel(this);
-    layout->addWidget(_colorLabel);
-    
-    QImage buttonImg(IMAGES_PATH"colorwheel.png");
-    QPixmap buttonPix = QPixmap::fromImage(buttonImg);
-    buttonPix = buttonPix.scaled(25, 20);
-    QIcon buttonIcon(buttonPix);
-    _colorDialogButton = new Button(buttonIcon,"",this);
-    
-    QObject::connect(_colorDialogButton, SIGNAL(pressed()), this, SLOT(showColorDialog()));
-    layout->addWidget(_colorDialogButton);
-}
-void RGBA_Knob::showColorDialog(){
-    QColorDialog dialog(this);
-    if(dialog.exec()){
-        QColor color = dialog.getColor();
-        *_r = color.redF();
-        *_g = color.greenF();
-        *_b = color.blueF();
-        if(_a)
-            *_a = color.alphaF();
-        else
-            *_a = 1.;
-        setValues();
-        updateLabel(color);
-        validateEvent(false);
-        emit colorChanged(color);
-    }
-}
-
-void RGBA_Knob::onRedValueChanged(double r){
-    QColor color;
-    *_r = r;
-    color.setRedF(r);
-    color.setGreenF(*_g);
-    color.setBlueF(*_b);
-    if(_a)
-        color.setAlphaF(*_a);
-    setValues();
-    updateLabel(color);
-    validateEvent(false);
-    emit colorChanged(color);
-}
-void RGBA_Knob::onGreenValueChanged(double g){
-    QColor color;
-    *_g = g;
-    color.setRedF(*_r);
-    color.setGreenF(g);
-    color.setBlueF(*_b);
-    if(_a)
-        color.setAlphaF(*_a);
-    setValues();
-    updateLabel(color);
-    validateEvent(false);
-    emit colorChanged(color);
-}
-void RGBA_Knob::onBlueValueChanged(double b){
-    QColor color;
-    *_b = b;
-    color.setRedF(*_r);
-    color.setGreenF(*_g);
-    color.setBlueF(b);
-    if(_a)
-        color.setAlphaF(*_a);
-    setValues();
-    updateLabel(color);
-    validateEvent(false);
-    emit colorChanged(color);
-}
-void RGBA_Knob::onAlphaValueChanged(double a){
-    QColor color;
-    *_a = a;
-    color.setRedF(*_r);
-    color.setGreenF(*_g);
-    color.setBlueF(*_b);
-    if(_a)
-        color.setAlphaF(a);
-    setValues();
-    updateLabel(color);
-    validateEvent(false);
-    emit colorChanged(color);
-}
-
-void RGBA_Knob::setValues(){
-    values.clear();
-    values.push_back(*(reinterpret_cast<U64*>(_r)));
-    values.push_back(*(reinterpret_cast<U64*>(_g)));
-    values.push_back(*(reinterpret_cast<U64*>(_b)));
-    if(_a)
-        values.push_back(*(reinterpret_cast<U64*>(_a)));
-}
-
-Knob* RGBA_Knob::BuildKnob(KnobCallback* cb, const std::string& description, Knob_Mask flags){
-    RGBA_Knob* knob=new RGBA_Knob(cb,description,flags);
-    if(cb)
-        cb->addKnob(knob);
-    return knob;
-}
-void RGBA_Knob::updateLabel(const QColor& color){
-    QImage img(20,20,QImage::Format_RGB32);
-    img.fill(color.rgb());
-    QPixmap pix=QPixmap::fromImage(img);
-    _colorLabel->setPixmap(pix);
-}
-void RGBA_Knob::setPointers(double *r,double *g,double *b,double *a){
-    _r = r; _g = g; _b = b; _a = a;
-    QColor color;
-    color.setRedF(*_r);
-    color.setGreenF(*_g);
-    color.setBlueF(*_b);
-    if(_a)
-        color.setAlphaF(*_a);
-    else
-        color.setAlphaF(1.0);
-    updateLabel(color);
-    
-}
-void RGBA_Knob::setRGBA(double r,double g,double b,double a){
-    QColor color;
-    color.setRedF(r);
-    color.setGreenF(g);
-    color.setBlueF(b);
-    color.setAlphaF(a);
-    updateLabel(color);
-    _rBox->setValue(r);
-    _gBox->setValue(g);
-    _bBox->setValue(b);
-    *_r = r;
-    *_g = g;
-    *_b = b;
-    if(_a)
-        *_a = a;
-    if(_alphaEnabled)
-        _aBox->setValue(a);
-}
-void RGBA_Knob::disablePermantlyAlpha(){
-    _alphaEnabled = false;
-    _aLabel->setVisible(false);
-    _aLabel->setEnabled(false);
-    _aBox->setVisible(false);
-    _aBox->setEnabled(false);
-}
-std::string RGBA_Knob::serialize() const {
-    double r = 0. , g = 0., b = 0., a = 1.;
-    if(_r)
-        r = *_r;
-    if(_g)
-        g = *_g;
-    if(_b)
-        b = *_b;
-    if(_a)
-        a = *_a;
-    return ("r " + QString::number(r) + " g " + QString::number(g) + " b " +  QString::number(b) + " a " +  QString::number(a)).toStdString();
-}
-void RGBA_Knob::restoreFromString(const std::string& str){
-    QString s(str.c_str());
-    int i = s.indexOf("r");
-    i+=2;
-    QString rStr,gStr,bStr,aStr;
-    while(i < s.size() && s.at(i).isDigit()){
-        rStr.append(s.at(i++));
-    }
-    i = s.indexOf("g");
-    i+=2;
-    while(i < s.size() && s.at(i).isDigit()){
-        gStr.append(s.at(i++));
-    }
-    
-    i = s.indexOf("b");
-    i+=2;
-    while(i < s.size() && s.at(i).isDigit()){
-        bStr.append(s.at(i++));
-    }
-    
-    i = s.indexOf("a");
-    i+=2;
-    while(i < s.size() && s.at(i).isDigit()){
-        aStr.append(s.at(i++));
-    }
-    setRGBA(rStr.toDouble(), gStr.toDouble(), bStr.toDouble(), aStr.toDouble());
-    setValues();
-    
-}
-/*************/
-
-Tab_Knob::Tab_Knob(KnobCallback *cb, const std::string& description, Knob_Mask flags):Knob(cb,description){
-    _tabWidget = new TabWidget(TabWidget::NONE,this);
-    layout->addWidget(_tabWidget);
-}
-
-
-Knob* Tab_Knob::BuildKnob(KnobCallback* cb, const std::string& description, Knob_Mask flags){
-    Tab_Knob* knob=new Tab_Knob(cb,description,flags);
-    if(cb)
-        cb->addKnob(knob);
-    return knob;
-}
-
-
-void Tab_Knob::addTab(const std::string& name){
-    QWidget* newTab = new QWidget(_tabWidget);
-    _tabWidget->appendTab(name.c_str(), newTab);
-    QVBoxLayout* newLayout = new QVBoxLayout(newTab);
-    newTab->setLayout(newLayout);
-    vector<Knob*> knobs;
-    _knobs.insert(make_pair(name, make_pair(newLayout, knobs)));
-}
-void Tab_Knob::addKnob(const std::string& tabName,Knob* k){
-    KnobsTabMap::iterator it = _knobs.find(tabName);
-    if(it!=_knobs.end()){
-        it->second.first->addWidget(k);
-        it->second.second.push_back(k);
-    }
-}
-
-/*********************/
-Knob* String_Knob::BuildKnob(KnobCallback* cb, const std::string& description, Knob_Mask flags){
-    String_Knob* knob=new String_Knob(cb,description,flags);
-    if(cb)
-        cb->addKnob(knob);
-    return knob;
-}
-String_Knob::String_Knob(KnobCallback *cb, const std::string& description, Knob_Mask flags):Knob(cb,description){
-    QLabel* name = new QLabel(description.c_str(),this);
-    layout->addWidget(name);
-    _lineEdit = new LineEdit(this);
-    layout->addWidget(_lineEdit);
-    QObject::connect(_lineEdit, SIGNAL(textEdited(QString)), this, SIGNAL(stringChanged(QString)));
-    if(flags == READ_ONLY){
-        _lineEdit->setReadOnly(true);
-    }
-}
-
-void String_Knob::setValues(){
-    values.clear();
-    QString str(_string->c_str());
-    for (int i = 0; i < str.size(); i++) {
-        values.push_back(str.at(i).unicode());
-    }
-}
-void String_Knob::setString(QString str){
-    _lineEdit->setText(str);
-    setValues();
-}
-std::string String_Knob::serialize() const{
-    return _string ?  *_string : "";
-}
-
-void String_Knob::restoreFromString(const std::string& str){
-    assert(_string);
-    *_string = str;
-    setString(str.c_str());
-=======
 //  Powiter
 /* This Source Code Form is subject to the terms of the Mozilla Public
  * License, v. 2.0. If a copy of the MPL was not distributed with this
@@ -3275,5 +1783,4 @@
     *_string = str;
     setString(str.c_str());
     validateEvent(false);
->>>>>>> aa7e2198
 }