//  Natron
/* This Source Code Form is subject to the terms of the Mozilla Public
 * License, v. 2.0. If a copy of the MPL was not distributed with this
 * file, You can obtain one at http://mozilla.org/MPL/2.0/. */
/*
 * Created by Alexandre GAUTHIER-FOICHAT on 6/1/2012.
 * contact: immarespond at gmail dot com
 *
 */

#ifndef GUIAPPINSTANCE_H
#define GUIAPPINSTANCE_H

// from <https://docs.python.org/3/c-api/intro.html#include-files>:
// "Since Python may define some pre-processor definitions which affect the standard headers on some systems, you must include Python.h before any standard headers are included."
#include <Python.h>

#include <map>

#include "Engine/AppInstance.h"

#include "Global/Macros.h"

class NodeGui;

class Gui;
class ViewerTab;
class Format;
class KnobHolder;
/**
 * @brief This little struct contains what enables file dialogs to show previews.
 * It is shared by all dialogs so that we don't have to recreate the nodes everytimes
 **/
struct FileDialogPreviewProvider
{
    ViewerTab* viewerUI;
    boost::shared_ptr<Natron::Node> viewerNodeInternal;
    boost::shared_ptr<NodeGui> viewerNode;
    std::map<std::string,std::pair< boost::shared_ptr<Natron::Node>, boost::shared_ptr<NodeGui> > > readerNodes;
    
    FileDialogPreviewProvider()
    : viewerUI(0)
    , viewerNodeInternal()
    , viewerNode()
    , readerNodes()
    {}
};


struct GuiAppInstancePrivate;
class GuiAppInstance
    : public AppInstance
{
    Q_OBJECT

public:

    GuiAppInstance(int appID);

    virtual ~GuiAppInstance();

    void resetPreviewProvider();
private:
    
    
    void deletePreviewProvider();
    
public:
    
    virtual void aboutToQuit() OVERRIDE FINAL;
    virtual void load(const CLArgs& cl) OVERRIDE FINAL;
    Gui* getGui() const WARN_UNUSED_RETURN;

    /**
     * @brief Remove the node n from the mapping in GuiAppInstance and from the project so the pointer is no longer
     * referenced anywhere. This function is called on nodes that were already deleted by the user but were kept into
     * the undo/redo stack. That means this node is no longer references by any other node and can be safely deleted.
     * The first thing this function does is to assert that the node n is not active.
     **/
    void deleteNode(const boost::shared_ptr<NodeGui> & n);
    //////////

    virtual bool shouldRefreshPreview() const OVERRIDE FINAL;
    virtual void errorDialog(const std::string & title,const std::string & message, bool useHtml) const OVERRIDE FINAL;
    virtual void errorDialog(const std::string & title,const std::string & message,bool* stopAsking,bool useHtml) const OVERRIDE FINAL;
    virtual void warningDialog(const std::string & title,const std::string & message,bool useHtml) const OVERRIDE FINAL;
    virtual void warningDialog(const std::string & title,const std::string & message,bool* stopAsking,bool useHtml) const OVERRIDE FINAL;
    virtual void informationDialog(const std::string & title,const std::string & message,bool useHtml) const OVERRIDE FINAL;
    virtual void informationDialog(const std::string & title,const std::string & message,bool* stopAsking,bool useHtml) const OVERRIDE FINAL;
    virtual Natron::StandardButtonEnum questionDialog(const std::string & title,
                                                      const std::string & message,
                                                      bool useHtml,
                                                      Natron::StandardButtons buttons = Natron::StandardButtons(Natron::eStandardButtonYes | Natron::eStandardButtonNo),
                                                      Natron::StandardButtonEnum defaultButton = Natron::eStandardButtonNoButton) const OVERRIDE FINAL WARN_UNUSED_RETURN;
    
    virtual Natron::StandardButtonEnum questionDialog(const std::string & title,
                                                      const std::string & message,
                                                      bool useHtml,
                                                      Natron::StandardButtons buttons,
                                                      Natron::StandardButtonEnum defaultButton,
                                                      bool* stopAsking) OVERRIDE FINAL WARN_UNUSED_RETURN;
    
    virtual void loadProjectGui(boost::archive::xml_iarchive & archive) const OVERRIDE FINAL;
    virtual void saveProjectGui(boost::archive::xml_oarchive & archive) OVERRIDE FINAL;
    virtual void notifyRenderProcessHandlerStarted(const QString & sequenceName,
                                                   int firstFrame,int lastFrame,
                                                   const boost::shared_ptr<ProcessHandler> & process) OVERRIDE FINAL;
    virtual void setupViewersForViews(int viewsCount) OVERRIDE FINAL;

    void setViewersCurrentView(int view);

    void setUndoRedoStackLimit(int limit);

    bool isClosing() const;
    
    virtual bool isGuiFrozen() const OVERRIDE FINAL;

    virtual bool isShowingDialog() const OVERRIDE FINAL;
    virtual void startProgress(KnobHolder* effect,const std::string & message,bool canCancel = true) OVERRIDE FINAL;
    virtual void endProgress(KnobHolder* effect) OVERRIDE FINAL;
    virtual bool progressUpdate(KnobHolder* effect,double t) OVERRIDE FINAL;
    virtual void onMaxPanelsOpenedChanged(int maxPanels) OVERRIDE FINAL;
    virtual void connectViewersToViewerCache() OVERRIDE FINAL;
    virtual void disconnectViewersFromViewerCache() OVERRIDE FINAL;


    boost::shared_ptr<FileDialogPreviewProvider> getPreviewProvider() const;

    virtual std::string openImageFileDialog() OVERRIDE FINAL;
    virtual std::string saveImageFileDialog() OVERRIDE FINAL;

    virtual void startRenderingFullSequence(const AppInstance::RenderWork& w,bool renderInSeparateProcess,const QString& savePath) OVERRIDE FINAL;

    virtual void clearViewersLastRenderedTexture() OVERRIDE FINAL;
    
    virtual void appendToScriptEditor(const std::string& str) OVERRIDE FINAL;
    
    virtual void printAutoDeclaredVariable(const std::string& str) OVERRIDE FINAL;
    
    virtual void toggleAutoHideGraphInputs() OVERRIDE FINAL;
    virtual void setLastViewerUsingTimeline(const boost::shared_ptr<Natron::Node>& node) OVERRIDE FINAL;
    
    virtual ViewerInstance* getLastViewerUsingTimeline() const OVERRIDE FINAL;
    
    void discardLastViewerUsingTimeline();
    

    virtual void declareCurrentAppVariable_Python();

    virtual void createLoadProjectSplashScreen(const QString& projectFile) OVERRIDE FINAL;
    
    virtual void updateProjectLoadStatus(const QString& str) OVERRIDE FINAL;
    
    virtual void closeLoadPRojectSplashScreen() OVERRIDE FINAL;
    
public Q_SLOTS:

    virtual void renderAllViewers() OVERRIDE FINAL;
    
<<<<<<< HEAD
=======
    void reloadStylesheet();
    
    virtual void queueRedrawForAllViewers() OVERRIDE FINAL;
    
    int getOverlayRedrawRequestsCount() const;
    
    void clearOverlayRedrawRequests();
    
public slots:
>>>>>>> 6a6c8031
    
    virtual void redrawAllViewers() OVERRIDE FINAL;

    void onProcessFinished();

    void projectFormatChanged(const Format& f);
private:

    
    virtual void createNodeGui(const boost::shared_ptr<Natron::Node> &node,
                               const boost::shared_ptr<Natron::Node>&  parentMultiInstance,
                               bool loadRequest,
                               bool autoConnect,
                               double xPosHint,double yPosHint,
                               bool pushUndoRedoCommand) OVERRIDE FINAL;
    

    boost::scoped_ptr<GuiAppInstancePrivate> _imp;
};

#endif // GUIAPPINSTANCE_H<|MERGE_RESOLUTION|>--- conflicted
+++ resolved
@@ -153,13 +153,9 @@
     
     virtual void closeLoadPRojectSplashScreen() OVERRIDE FINAL;
     
-public Q_SLOTS:
 
     virtual void renderAllViewers() OVERRIDE FINAL;
     
-<<<<<<< HEAD
-=======
-    void reloadStylesheet();
     
     virtual void queueRedrawForAllViewers() OVERRIDE FINAL;
     
@@ -167,9 +163,11 @@
     
     void clearOverlayRedrawRequests();
     
-public slots:
->>>>>>> 6a6c8031
+    public Q_SLOTS:
     
+
+    void reloadStylesheet();
+
     virtual void redrawAllViewers() OVERRIDE FINAL;
 
     void onProcessFinished();
